---
layout: docs-core
title: Monoid
permalink: /arrow/typeclasses/monoid/
---

## Monoid

<<<<<<< HEAD
`Monoid` extends the `Semigroup` type class, adding an `empty` method to semigroup's `combine`. The empty method must return a value that, when combined with any other instance of that type, returns the other instance, i.e.,
=======



`Monoid` extends the `Semigroup` type class, adding an `empty` function to semigroup's `combine`. The empty method must return a value that, when combined with any other instance of that type, returns the other instance, i.e.,
>>>>>>> e4f33567

```kotlin
(a.combine(empty()) == empty().combine(a) == a)
```

For example, if we have a `Monoid<String>` with `combine` defined as string concatenation, then `empty() = ""`.

Having `empty` defined allows us to combine all the elements of some potentially empty collection of `T` for which a `Monoid<T>` is defined and return a `T`, rather than an `Option<T>` as we have a sensible default to fall back to.

Let's see the instance of Monoid<String> in action:

```kotlin:ank
<<<<<<< HEAD
import arrow.core.*
import arrow.typeclasses.*
=======
import arrow.typeclasses.Monoid
>>>>>>> e4f33567

Monoid.string().run { empty() }
```

```kotlin:ank
Monoid.string().run {
<<<<<<< HEAD
  listOf<String>("Λ", "R", "R", "O", "W").combineAll()
=======
  listOf("Λ", "R", "R", "O", "W").combineAll()
>>>>>>> e4f33567
}
```

```kotlin:ank
<<<<<<< HEAD
import arrow.core.*
=======
import arrow.core.Option
import arrow.core.Some
import arrow.typeclasses.Monoid
>>>>>>> e4f33567

Monoid.option(Monoid.int()).run { listOf<Option<Int>>(Some(1), Some(1)).combineAll() }
```

The advantage of using these type class provided methods, rather than the specific ones for each type, is that we can compose monoids to allow us to operate on more complex types, for example.

This is also true if we define our own instances. As an example, let's use `Foldable`'s `foldMap`, which maps over values accumulating the results, using the available `Monoid` for the type mapped onto.

```kotlin:ank
<<<<<<< HEAD
import arrow.core.*
=======
import arrow.core.foldMap
import arrow.core.identity
import arrow.typeclasses.Monoid
>>>>>>> e4f33567

listOf(1, 2, 3, 4, 5).foldMap(Monoid.int(), ::identity)
```

```kotlin:ank
<<<<<<< HEAD
listOf(1, 2, 3, 4, 5).foldMap(Monoid.string(), { it.toString() })
=======
import arrow.core.foldMap
import arrow.typeclasses.Monoid

listOf(1, 2, 3, 4, 5).foldMap(Monoid.string()) { it.toString() }
>>>>>>> e4f33567
```

To use this with a function that produces a pair, we can define a Monoid for a pair that will be valid for any pair where the types it contains also have a Monoid available.

```kotlin:ank:silent
<<<<<<< HEAD
fun <A, B> monoidPair(MA: Monoid<A>, MB: Monoid<B>): Monoid<Pair<A, B>> =
  object: Monoid<Pair<A, B>> {

    override fun Pair<A, B>.combine(y: Pair<A, B>): Pair<A, B> {
      val (xa, xb) = this
      val (ya, yb) = y
      return Pair(MA.run { xa.combine(ya) }, MB.run { xb.combine(yb) })
    }

    override fun empty(): Pair<A, B> = Pair(MA.empty(), MB.empty())
  }
=======
import arrow.typeclasses.Monoid

fun <A, B> monoidPair(MA: Monoid<A>, MB: Monoid<B>): Monoid<Pair<A, B>> =
  object : Monoid<Pair<A, B>> {

    override fun Pair<A, B>.combine(other: Pair<A, B>): Pair<A, B> {
      val (thisA, thisB) = this
      val (otherA, otherB) = other
      return Pair(MA.run { thisA.combine(otherA) }, MB.run { thisB.combine(otherB) })
    }
    
    override fun empty(): Pair<A, B> = Pair(MA.empty(), MB.empty())
}
>>>>>>> e4f33567
```

This way, we are able to combine both values in one pass, hurrah!

```kotlin:ank
import arrow.core.foldMap
<<<<<<< HEAD

val M = monoidPair(Monoid.int(), Monoid.string())
val list = listOf(1, 2, 3, 4)
=======
import arrow.typeclasses.Monoid

val M = monoidPair(Monoid.int(), Monoid.string())
val list = listOf(1, 1)
>>>>>>> e4f33567

list.foldMap(M) { n: Int ->
  Pair(n, n.toString())
}
```<|MERGE_RESOLUTION|>--- conflicted
+++ resolved
@@ -6,14 +6,7 @@
 
 ## Monoid
 
-<<<<<<< HEAD
-`Monoid` extends the `Semigroup` type class, adding an `empty` method to semigroup's `combine`. The empty method must return a value that, when combined with any other instance of that type, returns the other instance, i.e.,
-=======
-
-
-
 `Monoid` extends the `Semigroup` type class, adding an `empty` function to semigroup's `combine`. The empty method must return a value that, when combined with any other instance of that type, returns the other instance, i.e.,
->>>>>>> e4f33567
 
 ```kotlin
 (a.combine(empty()) == empty().combine(a) == a)
@@ -26,34 +19,21 @@
 Let's see the instance of Monoid<String> in action:
 
 ```kotlin:ank
-<<<<<<< HEAD
-import arrow.core.*
-import arrow.typeclasses.*
-=======
 import arrow.typeclasses.Monoid
->>>>>>> e4f33567
 
 Monoid.string().run { empty() }
 ```
 
 ```kotlin:ank
 Monoid.string().run {
-<<<<<<< HEAD
-  listOf<String>("Λ", "R", "R", "O", "W").combineAll()
-=======
   listOf("Λ", "R", "R", "O", "W").combineAll()
->>>>>>> e4f33567
 }
 ```
 
 ```kotlin:ank
-<<<<<<< HEAD
-import arrow.core.*
-=======
 import arrow.core.Option
 import arrow.core.Some
 import arrow.typeclasses.Monoid
->>>>>>> e4f33567
 
 Monoid.option(Monoid.int()).run { listOf<Option<Int>>(Some(1), Some(1)).combineAll() }
 ```
@@ -63,44 +43,23 @@
 This is also true if we define our own instances. As an example, let's use `Foldable`'s `foldMap`, which maps over values accumulating the results, using the available `Monoid` for the type mapped onto.
 
 ```kotlin:ank
-<<<<<<< HEAD
-import arrow.core.*
-=======
 import arrow.core.foldMap
 import arrow.core.identity
 import arrow.typeclasses.Monoid
->>>>>>> e4f33567
 
 listOf(1, 2, 3, 4, 5).foldMap(Monoid.int(), ::identity)
 ```
 
 ```kotlin:ank
-<<<<<<< HEAD
-listOf(1, 2, 3, 4, 5).foldMap(Monoid.string(), { it.toString() })
-=======
 import arrow.core.foldMap
 import arrow.typeclasses.Monoid
 
 listOf(1, 2, 3, 4, 5).foldMap(Monoid.string()) { it.toString() }
->>>>>>> e4f33567
 ```
 
 To use this with a function that produces a pair, we can define a Monoid for a pair that will be valid for any pair where the types it contains also have a Monoid available.
 
 ```kotlin:ank:silent
-<<<<<<< HEAD
-fun <A, B> monoidPair(MA: Monoid<A>, MB: Monoid<B>): Monoid<Pair<A, B>> =
-  object: Monoid<Pair<A, B>> {
-
-    override fun Pair<A, B>.combine(y: Pair<A, B>): Pair<A, B> {
-      val (xa, xb) = this
-      val (ya, yb) = y
-      return Pair(MA.run { xa.combine(ya) }, MB.run { xb.combine(yb) })
-    }
-
-    override fun empty(): Pair<A, B> = Pair(MA.empty(), MB.empty())
-  }
-=======
 import arrow.typeclasses.Monoid
 
 fun <A, B> monoidPair(MA: Monoid<A>, MB: Monoid<B>): Monoid<Pair<A, B>> =
@@ -114,23 +73,16 @@
     
     override fun empty(): Pair<A, B> = Pair(MA.empty(), MB.empty())
 }
->>>>>>> e4f33567
 ```
 
 This way, we are able to combine both values in one pass, hurrah!
 
 ```kotlin:ank
 import arrow.core.foldMap
-<<<<<<< HEAD
-
-val M = monoidPair(Monoid.int(), Monoid.string())
-val list = listOf(1, 2, 3, 4)
-=======
 import arrow.typeclasses.Monoid
 
 val M = monoidPair(Monoid.int(), Monoid.string())
 val list = listOf(1, 1)
->>>>>>> e4f33567
 
 list.foldMap(M) { n: Int ->
   Pair(n, n.toString())
