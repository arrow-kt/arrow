--- conflicted
+++ resolved
@@ -117,11 +117,7 @@
 
 ### Nullable types
 
-<<<<<<< HEAD
-We use [`Nullable Types`](https://kotlinlang.org/docs/null-safety.html#nullable-types-and-non-null-types) to model the potential absence of a value.
-=======
 We use [`Nullable types`](https://kotlinlang.org/docs/null-safety.html#nullable-types-and-non-null-types) to model the potential absence of a value.
->>>>>>> 5eae605b
 
 When using `Nullable types`, our previous example may look like:
 
@@ -131,13 +127,8 @@
 fun prepare(tool: Knife, ingredient: Lettuce): Salad? = Salad
 ```
 
-<<<<<<< HEAD
-It's easy to work with [`Nullable Types`](https://kotlinlang.org/docs/null-safety.html#nullable-types-and-non-null-types) if your lang supports special syntax like `?` as Kotlin does. 
-Nullable types are faster than boxed types like `Option`. Nonetheless `Option` is also supported by Arrow to interop with Java based libraries that use `null` as signal or interruption value like [ReactiveX RxJava](https://github.com/ReactiveX/RxJava/wiki/What's-different-in-2.0#nulls).
-=======
 It's easy to work with [`Nullable types`](https://kotlinlang.org/docs/null-safety.html#nullable-types-and-non-null-types) if your lang supports special syntax like `?` as Kotlin does. 
 Nullable types are faster than boxed types like `Option`. Nonetheless `Option` is also supported by Arrow to interop with Java based libraries that use `null` as signal or interruption value like [ReactiveX RxJava](https://github.com/ReactiveX/RxJava/wiki/What's-different-in-2.0#nulls). Additionally `Option` is useful in generic code when not constraining with generic bounds of `A : Any` and using null as a nested signal to produce values of `Option<Option<A>>` since A? can't have double nesting.
->>>>>>> 5eae605b
 
 ```kotlin:ank
 import arrow.core.computations.nullable
@@ -257,7 +248,6 @@
 ```
 
 *Strategies*
-<<<<<<< HEAD
 
 ```kotlin:ank
 /** strategies **/
@@ -269,19 +259,6 @@
 /** Abstracts away invoke strategy **/
 object Rules {
 
-=======
-
-```kotlin:ank
-/** strategies **/
-sealed class Strategy {
-  object FailFast : Strategy()
-  object ErrorAccumulation : Strategy()
-}
-
-/** Abstracts away invoke strategy **/
-object Rules {
-
->>>>>>> 5eae605b
   private fun FormField.contains(needle: String): ValidatedNel<ValidationError, FormField> =
     if (value.contains(needle, false)) validNel()
     else ValidationError.DoesNotContain(needle).invalidNel()
@@ -297,10 +274,7 @@
       maxLength(250)
     ) { _, _ -> Email(value) }.handleErrorWith { ValidationError.NotAnEmail(it).invalidNel() }
 
-<<<<<<< HEAD
-=======
   /** either blocks support binding over Validated values with no additional cost or need to convert first to Either **/
->>>>>>> 5eae605b
   private fun FormField.validateFailFast(): Either<Nel<ValidationError>, Email> =
     either.eager {
       contains("@").bind() // fails fast on first error found
