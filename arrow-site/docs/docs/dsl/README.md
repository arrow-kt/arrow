---
layout: docs-optics
title: Syntax DSL
permalink: /optics/dsl/
---

## Optics DSL


Arrow offers an Optics DSL to compose different Optics while improving ease of use and readability.
To avoid boilerplate, Arrow will generate this property-like DSL using `@optics` annotation. For Arrow Optics to generate the DSL all the annotated classes should declare a `companion object` where the optics properties will be projected as extensions.

```kotlin
package com.example.domain

@optics data class Street(val number: Int, val name: String) {
  companion object
}
@optics data class Address(val city: String, val street: Street) {
  companion object
}
@optics data class Company(val name: String, val address: Address) {
  companion object
}
@optics data class Employee(val name: String, val company: Company?) {
  companion object
}
```

The DSL will be generated in the same package as your `data class`, and can be used on the `Companion` of your class.

```kotlin
import arrow.optics.dsl.*
import com.example.domain.*
import arrow.optics.Optional

val john = Employee("John Doe", Company("Kategory", Address("Functional city", Street(42, "lambda street"))))

val optional: Optional<Employee, String> = Employee.company.address.street.name
optional.modify(john, String::toUpperCase)
```

Arrow can also generate DSL for a `sealed class`, which can help reduce boilerplate code, or improve readability.

```kotlin
package com.example.domain

@optics sealed class NetworkResult {
  companion object
}
@optics data class Success(val content: String): NetworkResult() {
  companion object
}
@optics sealed class NetworkError : NetworkResult() {
  companion object
}
@optics data class HttpError(val message: String): NetworkError() {
  companion object
}
object TimeoutError: NetworkError()
```

Let's imagine we have a function `f` of type `(HttpError) -> HttpError`, and we want to invoke it on the `NetworkResult`.

```kotlin
val networkResult: NetworkResult = HttpError("boom!")
val f: (String) -> String = String::toUpperCase

when (networkResult) {
  is HttpError -> networkResult.copy(f(networkResult.message))
  else -> networkResult
}
```

We can rewrite this code with our generated DSL.

```kotlin
NetworkResult.networkError.httpError.message.modify(networkResult, f)
<<<<<<< HEAD
=======
```

The DSL also has special support for [Every]({{ '/optics/every' | relative_url }}), [At]({{ '/optics/at' | relative_url }}), [Index]({{ '/optics/index' | relative_url }}), etc.

### Every

`Every` can be used to focus into a structure `S` and see all its foci `A`. Here, we focus into all `Employee`s in the `Employees`.

```kotlin
@optics data class Employees(val employees: List<Employee>) {
  companion object
}
```

```kotlin
import arrow.optics.Every

val jane = Employee("Jane Doe", Company("Kategory", Address("Functional city", Street(42, "lambda street"))))
val employees = Employees(listOf(john, jane))

Employees.employees.every(Every.list<Employee>()).company.address.street.name.modify(employees, String::capitalize)
```

If you are in the scope of `Each`, you don't need to specify the instance.

```kotlin
Every.list<Employee>().run {
  Employees.employees.every.company.address.street.name.modify(employees, String::capitalize)
}
```

### At

`At` can be used to focus in `A` at a given index `I` for a given structure `S`.

```kotlin
@optics data class Db(val content: Map<Int, String>) {
  companion object
}
```

Here we focus into the value of a given key in `MapK`.

```kotlin
import arrow.optics.typeclasses.At

val db = Db(mapOf(
  1 to "one",
  2 to "two",
  3 to "three"
))

Db.content.at(At.map(), 2).some.modify(db, String::reversed)
```

If you are in the scope of `At`, you don't need to specify the instance.

```kotlin
At.map<Int, String>().run {
  Db.content.at(2).some.modify(db, String::reversed)
}
```

### Index

`Index` can be used to operate on a structure `S` that can index `A` by an index `I` (i.e., a `List<Employee>` by its index position or a `Map<K, V>` by its keys `K`).


```kotlin
import arrow.optics.typeclasses.Index

val updatedJohn = Employees.employees.index(Index.list(), 0).company.address.street.name.modify(employees, String::capitalize)
updatedJohn
```

In the scope of `Index`, you don't need to specify the instance, so we can enable `operator fun get` syntax.

```kotlin
Index.list<Employee>().run {
  Employees.employees[0].company.address.street.name.getOrNull(updatedJohn)
}
```

Since [Index]({{ '/optics/index' | relative_url }}) returns an [Optional]({{ '/optics/optional' | relative_url }}), `index` and `[]` are safe operations.

```kotlin
Index.list<Employee>().run {
  Employees.employees[2].company.address.street.name.getOrNull(employees)
}
>>>>>>> 9d6adcbd
```<|MERGE_RESOLUTION|>--- conflicted
+++ resolved
@@ -27,7 +27,7 @@
 }
 ```
 
-The DSL will be generated in the same package as your `data class`, and can be used on the `Companion` of your class.
+The DSL will be generated in the same package as your `data class`, and can be used on the `Companion` of your class. In most cases those optics will be [lenses]({{ '/optics/lens' | relative_url }}), which allow both focus and modification, as shown in the next snippet.
 
 ```kotlin
 import arrow.optics.dsl.*
@@ -40,7 +40,7 @@
 optional.modify(john, String::toUpperCase)
 ```
 
-Arrow can also generate DSL for a `sealed class`, which can help reduce boilerplate code, or improve readability.
+Arrow can also generate DSL for a `sealed class`, which can help reduce boilerplate code, or improve readability. In that case we speak of [optionals]({{ '/optics/optional' | relative_url }}), which allow dealing with possibly-missing data, and [prisms]({{ '/optics/prism' | relative_url }}), which provide construction.
 
 ```kotlin
 package com.example.domain
@@ -76,96 +76,6 @@
 
 ```kotlin
 NetworkResult.networkError.httpError.message.modify(networkResult, f)
-<<<<<<< HEAD
-=======
 ```
 
-The DSL also has special support for [Every]({{ '/optics/every' | relative_url }}), [At]({{ '/optics/at' | relative_url }}), [Index]({{ '/optics/index' | relative_url }}), etc.
-
-### Every
-
-`Every` can be used to focus into a structure `S` and see all its foci `A`. Here, we focus into all `Employee`s in the `Employees`.
-
-```kotlin
-@optics data class Employees(val employees: List<Employee>) {
-  companion object
-}
-```
-
-```kotlin
-import arrow.optics.Every
-
-val jane = Employee("Jane Doe", Company("Kategory", Address("Functional city", Street(42, "lambda street"))))
-val employees = Employees(listOf(john, jane))
-
-Employees.employees.every(Every.list<Employee>()).company.address.street.name.modify(employees, String::capitalize)
-```
-
-If you are in the scope of `Each`, you don't need to specify the instance.
-
-```kotlin
-Every.list<Employee>().run {
-  Employees.employees.every.company.address.street.name.modify(employees, String::capitalize)
-}
-```
-
-### At
-
-`At` can be used to focus in `A` at a given index `I` for a given structure `S`.
-
-```kotlin
-@optics data class Db(val content: Map<Int, String>) {
-  companion object
-}
-```
-
-Here we focus into the value of a given key in `MapK`.
-
-```kotlin
-import arrow.optics.typeclasses.At
-
-val db = Db(mapOf(
-  1 to "one",
-  2 to "two",
-  3 to "three"
-))
-
-Db.content.at(At.map(), 2).some.modify(db, String::reversed)
-```
-
-If you are in the scope of `At`, you don't need to specify the instance.
-
-```kotlin
-At.map<Int, String>().run {
-  Db.content.at(2).some.modify(db, String::reversed)
-}
-```
-
-### Index
-
-`Index` can be used to operate on a structure `S` that can index `A` by an index `I` (i.e., a `List<Employee>` by its index position or a `Map<K, V>` by its keys `K`).
-
-
-```kotlin
-import arrow.optics.typeclasses.Index
-
-val updatedJohn = Employees.employees.index(Index.list(), 0).company.address.street.name.modify(employees, String::capitalize)
-updatedJohn
-```
-
-In the scope of `Index`, you don't need to specify the instance, so we can enable `operator fun get` syntax.
-
-```kotlin
-Index.list<Employee>().run {
-  Employees.employees[0].company.address.street.name.getOrNull(updatedJohn)
-}
-```
-
-Since [Index]({{ '/optics/index' | relative_url }}) returns an [Optional]({{ '/optics/optional' | relative_url }}), `index` and `[]` are safe operations.
-
-```kotlin
-Index.list<Employee>().run {
-  Employees.employees[2].company.address.street.name.getOrNull(employees)
-}
->>>>>>> 9d6adcbd
-```+There are more kinds of optics, you can read about them in the sidebar to the left. In particular, handling containers of data (lists, collections) becomes easier when using the [optics for collections]({{ '/optics/collections_dsl/' | relative_url }}).