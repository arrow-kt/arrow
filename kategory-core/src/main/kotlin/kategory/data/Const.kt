package kategory

fun <A, T> ConstKind<A, T>.value(): A = this.ev().value

@higherkind data class Const<out A, out T>(val value: A) : ConstKind<A, T> {

    @Suppress("UNCHECKED_CAST")
    fun <U> retag(): Const<A, U> = this as Const<A, U>

    fun <F, U> traverse(f: (T) -> HK<F, U>, FA: Applicative<F>): HK<F, Const<A, U>> = FA.pure(retag())

    fun <F, U> traverseFilter(f: (T) -> HK<F, Option<U>>, FA: Applicative<F>): HK<F, Const<A, U>> = FA.pure(retag())

    companion object {
<<<<<<< HEAD
        fun <A, T> pure(a: A): Const<A, T> = Const(a)
=======
        fun <T, A> pure(a: A): Const<A, T> = Const(a)

        inline fun <reified A> applicative(MA: Monoid<A> = kategory.monoid<A>()): Applicative<ConstKindPartial<A>> =
                ConstApplicativeInstanceImplicits.instance(MA)

        inline fun <reified A> traverse(MA: Monoid<A> = kategory.monoid<A>()): Traverse<ConstKindPartial<A>> =
                ConstTraverseInstanceImplicits.instance()

        inline fun <reified A> traverseFilter(MA: Monoid<A> = kategory.monoid<A>()): TraverseFilter<ConstKindPartial<A>> =
                ConstTraverseFilterInstanceImplicits.instance()

        inline fun <reified A, T> semigroup(SA: Semigroup<A> = kategory.semigroup<A>()): Semigroup<ConstKind<A, T>> =
                ConstSemigroupInstanceImplicits.instance(SA)

        inline fun <reified A, T> monoid(MA: Monoid<A> = kategory.monoid<A>()): Monoid<ConstKind<A, T>> =
                ConstMonoidInstanceImplicits.instance(MA)

>>>>>>> 093edd1d
    }
}

fun <A, T> ConstKind<A, T>.combine(that: ConstKind<A, T>, SG: Semigroup<A>): Const<A, T> = Const(SG.combine(this.value(), that.value()))

fun <A, T, U> ConstKind<A, T>.ap(ff: ConstKind<A, (T) -> U>, SG: Semigroup<A>): Const<A, U> = ff.ev().retag<U>().combine(this.ev().retag(), SG)

fun <A> A.const(): Const<A, Nothing> = Const(this)<|MERGE_RESOLUTION|>--- conflicted
+++ resolved
@@ -12,9 +12,9 @@
     fun <F, U> traverseFilter(f: (T) -> HK<F, Option<U>>, FA: Applicative<F>): HK<F, Const<A, U>> = FA.pure(retag())
 
     companion object {
-<<<<<<< HEAD
+< < < < < < < HEAD
         fun <A, T> pure(a: A): Const<A, T> = Const(a)
-=======
+=== === =
         fun <T, A> pure(a: A): Const<A, T> = Const(a)
 
         inline fun <reified A> applicative(MA: Monoid<A> = kategory.monoid<A>()): Applicative<ConstKindPartial<A>> =
@@ -32,7 +32,7 @@
         inline fun <reified A, T> monoid(MA: Monoid<A> = kategory.monoid<A>()): Monoid<ConstKind<A, T>> =
                 ConstMonoidInstanceImplicits.instance(MA)
 
->>>>>>> 093edd1d
+> > > > > > > origin / master
     }
 }
 
