/*
 * Copyright (C) 2017 The Kats Authors
 *
 * Licensed under the Apache License, Version 2.0 (the "License");
 * you may not use this file except in compliance with the License.
 * You may obtain a copy of the License at
 *
 *       http://www.apache.org/licenses/LICENSE-2.0
 *
 * Unless required by applicable law or agreed to in writing, software
 * distributed under the License is distributed on an "AS IS" BASIS,
 * WITHOUT WARRANTIES OR CONDITIONS OF ANY KIND, either express or implied.
 * See the License for the specific language governing permissions and
 * limitations under the License.
 */

package katz

import io.kotlintest.KTestJUnitRunner
import io.kotlintest.matchers.fail
import io.kotlintest.matchers.shouldBe
import io.kotlintest.properties.forAll
import katz.Option.Companion.fromNullable
import katz.Option.None
import katz.Option.Some
import org.junit.runner.RunWith

@RunWith(KTestJUnitRunner::class)
class OptionTest : UnitSpec() {
    init {
        "map should modify value" {
            Some(12).map { "flower" } shouldBe Some("flower")
            None.map { "flower" } shouldBe None
        }

        "flatMap should modify entity" {
            Some(1).flatMap { None } shouldBe None
            Some(1).flatMap { Some("something") } shouldBe Some("something")
            None.flatMap { Some("something") } shouldBe None
        }

        "getOrElse should return value" {
            Some(12).getOrElse { 17 } shouldBe 12
            None.getOrElse { 17 } shouldBe 17
        }

        "exits should evaluate value" {
            val none: Option<Int> = None

            Some(12).exists { it > 10 } shouldBe true
            Some(7).exists { it > 10 } shouldBe false
            none.exists { it > 10 } shouldBe false
        }

        "fold should return default value on None" {
            val exception = Exception()
            val result: Option<String> = None
            result.fold(
                    { exception },
                    { fail("Some should not be called") }
            ) shouldBe exception
        }

        "fold should call function on Some" {
            val value = "Some value"
            val result: Option<String> = Some(value)
            result.fold(
                    { fail("None should not be called") },
                    { value }
            ) shouldBe value
        }

<<<<<<< HEAD
        "Option.monad.flatMap" should "be consistent with Option#flatMap" {
            forAll { a: Int ->
                val x = {b: Int -> Option(b * a)}
                val option = Option(a)
                option.flatMap(x) == Option.monad().flatMap(option, x)
            }
        }

        "Option.monad.binding" should "for comprehend over option" {
            val result = Option.monad().binding {
                val x = ! Option(1)
                val y = Option(1).bind()
                val z = bind { Option(1) }
                yields (x + y + z)
            }
            result shouldBe Option(3)
=======
        "fromNullable should work for both null and non-null values of nullable types" {
            forAll { a: Int? ->
                // This seems to be generating only non-null values, so it is complemented by the next test
                val o: Option<Int> = fromNullable(a)
                if (a == null) o == None else o == Some(a)
            }
        }

        "fromNullable should return none for null values of nullable types" {
            val a: Int? = null
            fromNullable(a) shouldBe None
>>>>>>> dec8d208
        }
    }
}<|MERGE_RESOLUTION|>--- conflicted
+++ resolved
@@ -70,7 +70,19 @@
             ) shouldBe value
         }
 
-<<<<<<< HEAD
+        "fromNullable should work for both null and non-null values of nullable types" {
+            forAll { a: Int? ->
+                // This seems to be generating only non-null values, so it is complemented by the next test
+                val o: Option<Int> = fromNullable(a)
+                if (a == null) o == None else o == Some(a)
+            }
+        }
+
+        "fromNullable should return none for null values of nullable types" {
+            val a: Int? = null
+            fromNullable(a) shouldBe None
+        }
+
         "Option.monad.flatMap" should "be consistent with Option#flatMap" {
             forAll { a: Int ->
                 val x = {b: Int -> Option(b * a)}
@@ -87,19 +99,6 @@
                 yields (x + y + z)
             }
             result shouldBe Option(3)
-=======
-        "fromNullable should work for both null and non-null values of nullable types" {
-            forAll { a: Int? ->
-                // This seems to be generating only non-null values, so it is complemented by the next test
-                val o: Option<Int> = fromNullable(a)
-                if (a == null) o == None else o == Some(a)
-            }
-        }
-
-        "fromNullable should return none for null values of nullable types" {
-            val a: Int? = null
-            fromNullable(a) shouldBe None
->>>>>>> dec8d208
         }
     }
 }