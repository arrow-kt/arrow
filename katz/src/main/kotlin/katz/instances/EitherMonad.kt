--- conflicted
+++ resolved
@@ -4,13 +4,8 @@
 
     override fun <A> pure(a: A): Either<L, A> = Either.Right(a)
 
-<<<<<<< HEAD
     override fun <A, B> flatMap(fa: EitherKind<L, A>, f: (A) -> EitherKind<L, B>): Either<L, B> =
             fa.ev().flatMap { f(it).ev() }
-=======
-    override fun <A, B> flatMap(fa: EitherKind<L, A>, f: (A) -> EitherKind<L, B>): Either<L, B> {
-        return fa.ev().flatMap { f(it).ev() }
-    }
 
     tailrec override fun <A, B> tailRecM(a: A, f: (A) -> HK<EitherF<L>, Either<A, B>>): Either<L, B> {
         val e = f(a).ev().ev()
@@ -22,7 +17,6 @@
             }
         }
     }
->>>>>>> 90667547
 }
 
 fun <A, B> EitherKind<A, B>.ev(): Either<A, B> = this as Either<A, B>