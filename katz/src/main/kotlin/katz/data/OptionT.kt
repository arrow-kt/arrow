/*
 * Copyright (C) 2017 The Katz Authors
 *
 * Licensed under the Apache License, Version 2.0 (the "License");
 * you may not use this file except in compliance with the License.
 * You may obtain a copy of the License at
 *
 * http://www.apache.org/licenses/LICENSE-2.0
 *
 * Unless required by applicable law or agreed to in writing, software
 * distributed under the License is distributed on an "AS IS" BASIS,
 * WITHOUT WARRANTIES OR CONDITIONS OF ANY KIND, either express or implied.
 * See the License for the specific language governing permissions and
 * limitations under the License.
 */
package katz

typealias OptionTKind<F, A> = HK2<OptionT.F, F, A>
typealias OptionTF<F> = HK<OptionT.F, F>

/**
 * [OptionT]`<F, A>` is a light wrapper on an `F<`[Option]`<A>>` with some
 * convenient methods for working with this nested structure.
 *
 * It may also be said that [OptionT] is a monad transformer for [Option].
 */
data class OptionT<F, A>(val MF: Monad<F>, val value: HK<F, Option<A>>) : OptionTKind<F, A> {

    class F private constructor()

    companion object {

<<<<<<< HEAD
        inline operator fun <reified F, A> invoke(value: HK<F, Option<A>>, MF : Monad<F> = monad<F>()): OptionT<F, A> = OptionT(MF, value)

        inline fun <reified F, A> pure(a: A, MF : Monad<F> = monad<F>()): OptionT<F, A> = OptionT(MF, MF.pure(Option.Some(a)))
=======
        inline fun <reified F, A> pure(a: A, MF: Monad<F> = monad<F>()): OptionT<F, A> = OptionT(MF, MF.pure(Option.Some(a)))
>>>>>>> bd3e1ffb

        inline fun <reified F> none(MF: Monad<F> = monad<F>()): OptionT<F, Nothing> = OptionT(MF, MF.pure(Option.None))

        inline fun <reified F, A> fromOption(value: Option<A>, MF: Monad<F> = monad<F>()): OptionT<F, A> = OptionT(MF, MF.pure(value))
    }

    inline fun <B> fold(crossinline default: () -> B, crossinline f: (A) -> B): HK<F, B> =
            MF.map(value, { option -> option.fold({ default() }, { f(it) }) })

    inline fun <B> cata(crossinline default: () -> B, crossinline f: (A) -> B): HK<F, B> =
            fold({ default() }, { f(it) })

    inline fun <B> flatMap(crossinline f: (A) -> OptionT<F, B>): OptionT<F, B> = flatMapF({ it -> f(it).value })

    inline fun <B> flatMapF(crossinline f: (A) -> HK<F, Option<B>>): OptionT<F, B> =
            OptionT(MF, MF.flatMap(value, { option -> option.fold({ MF.pure(Option.None) }, { f(it) }) }))

    fun <B> liftF(fa: HK<F, B>): OptionT<F, B> = OptionT(MF, MF.map(fa, { Option.Some(it) }))

    inline fun <B> semiflatMap(crossinline f: (A) -> HK<F, B>): OptionT<F, B> =
            flatMap({ option -> liftF(f(option)) })

    inline fun <B> map(crossinline f: (A) -> B): OptionT<F, B> =
            OptionT(MF, MF.map(value, { it.map(f) }))

    fun getOrElse(default: () -> A): HK<F, A> = MF.map(value, { it.getOrElse(default) })

    inline fun getOrElseF(crossinline default: () -> HK<F, A>): HK<F, A> = MF.flatMap(value, { it.fold(default, { MF.pure(it) }) })

    inline fun filter(crossinline p: (A) -> Boolean): OptionT<F, A> = OptionT(MF, MF.map(value, { it.filter(p) }))

    inline fun forall(crossinline p: (A) -> Boolean): HK<F, Boolean> = MF.map(value, { it.forall(p) })

    fun isDefined(): HK<F, Boolean> = MF.map(value, { it.isDefined })

    fun isEmpty(): HK<F, Boolean> = MF.map(value, { it.isEmpty })

    inline fun orElse(crossinline default: () -> OptionT<F, A>): OptionT<F, A> =
            orElseF({ default().value })

    inline fun orElseF(crossinline default: () -> HK<F, Option<A>>): OptionT<F, A> =
            OptionT(MF, MF.flatMap(value) {
                when (it) {
                    is Option.Some<A> -> MF.pure(it)
                    is Option.None -> default()
                }
            })

    inline fun <B> transform(crossinline f: (Option<A>) -> Option<B>): OptionT<F, B> =
            OptionT(MF, MF.map(value, { f(it) }))

    inline fun <B> subflatMap(crossinline f: (A) -> Option<B>): OptionT<F, B> =
            transform({ it.flatMap(f) })

    //TODO: add toRight() and toLeft() once EitherT it's available
}

<<<<<<< HEAD
=======
inline fun <reified F, A> optionT(value: HK<F, Option<A>>, MF: Monad<F> = monad<F>()): OptionT<F, A> = OptionT(MF, value)
>>>>>>> bd3e1ffb
<|MERGE_RESOLUTION|>--- conflicted
+++ resolved
@@ -30,13 +30,9 @@
 
     companion object {
 
-<<<<<<< HEAD
         inline operator fun <reified F, A> invoke(value: HK<F, Option<A>>, MF : Monad<F> = monad<F>()): OptionT<F, A> = OptionT(MF, value)
 
         inline fun <reified F, A> pure(a: A, MF : Monad<F> = monad<F>()): OptionT<F, A> = OptionT(MF, MF.pure(Option.Some(a)))
-=======
-        inline fun <reified F, A> pure(a: A, MF: Monad<F> = monad<F>()): OptionT<F, A> = OptionT(MF, MF.pure(Option.Some(a)))
->>>>>>> bd3e1ffb
 
         inline fun <reified F> none(MF: Monad<F> = monad<F>()): OptionT<F, Nothing> = OptionT(MF, MF.pure(Option.None))
 
@@ -94,7 +90,3 @@
     //TODO: add toRight() and toLeft() once EitherT it's available
 }
 
-<<<<<<< HEAD
-=======
-inline fun <reified F, A> optionT(value: HK<F, Option<A>>, MF: Monad<F> = monad<F>()): OptionT<F, A> = OptionT(MF, value)
->>>>>>> bd3e1ffb
