---
format_version: '6'
default_step_lib_source: https://github.com/bitrise-io/bitrise-steplib.git
project_type: other
trigger_map:
- push_branch: master
  workflow: deploy
- push_branch: "*"
  workflow: build
- pull_request_target_branch: "*"
  workflow: build
workflows:
  build:
    envs:
    - _JAVA_OPTIONS: -Xms512m -Xmx3584m
    steps:
    - script:
        title: dokka
        inputs:
        - content: |-
            #!/usr/bin/env bash
            set -ex
            ./gradlew dokka
    - script:
        title: runAnk
        inputs:
        - content: |-
            #!/usr/bin/env bash
            set -ex
            ./gradlew :arrow-docs:runAnk
  deploy:
    envs:
    - _JAVA_OPTIONS: -Xms512m -Xmx3584m
    steps:
    - script:
        title: dokka
        inputs:
        - content: |-
            #!/usr/bin/env bash
            set -ex
            ./gradlew dokka
    - script:
        title: runAnk
        inputs:
        - content: |-
            #!/usr/bin/env bash
            set -ex
            ./gradlew :arrow-docs:runAnk
    - script:
<<<<<<< HEAD
        title: deploy
        inputs:
        - content: |-
            #!/usr/bin/env bash
            set -ex
            aws --version
            apt remove -y awscli
            pip install awscli
            /usr/local/bin/aws --version
            bundle install --gemfile modules/docs/arrow-docs/Gemfile --path vendor/bundle
            export BUNDLE_GEMFILE=modules/docs/arrow-docs/Gemfile
            export JEKYLL_ENV=production
            bundle exec jekyll build -s modules/docs/arrow-docs/build/site -d modules/docs/arrow-docs/build/_site
            /usr/local/bin/aws s3 sync modules/docs/arrow-docs/build/_site s3://$S3_BUCKET > aws_sync_jekyll.log
=======
           deps:
             apt_get:
             - name: awscli
               bin_name: aws
           title: deploy
           inputs:
           - content: |-
               #!/usr/bin/env bash
               set -ex
               bundle install --gemfile modules/docs/arrow-docs/Gemfile --path vendor/bundle
               export BUNDLE_GEMFILE=modules/docs/arrow-docs/Gemfile
               export JEKYLL_ENV=production
               bundle exec jekyll build -s modules/docs/arrow-docs/build/site -d modules/docs/arrow-docs/build/_site
               aws s3 sync modules/docs/arrow-docs/build/_site s3://$S3_BUCKET > aws_sync_jekyll.log
>>>>>>> bfc12f0e
<|MERGE_RESOLUTION|>--- conflicted
+++ resolved
@@ -47,7 +47,6 @@
             set -ex
             ./gradlew :arrow-docs:runAnk
     - script:
-<<<<<<< HEAD
         title: deploy
         inputs:
         - content: |-
@@ -61,20 +60,4 @@
             export BUNDLE_GEMFILE=modules/docs/arrow-docs/Gemfile
             export JEKYLL_ENV=production
             bundle exec jekyll build -s modules/docs/arrow-docs/build/site -d modules/docs/arrow-docs/build/_site
-            /usr/local/bin/aws s3 sync modules/docs/arrow-docs/build/_site s3://$S3_BUCKET > aws_sync_jekyll.log
-=======
-           deps:
-             apt_get:
-             - name: awscli
-               bin_name: aws
-           title: deploy
-           inputs:
-           - content: |-
-               #!/usr/bin/env bash
-               set -ex
-               bundle install --gemfile modules/docs/arrow-docs/Gemfile --path vendor/bundle
-               export BUNDLE_GEMFILE=modules/docs/arrow-docs/Gemfile
-               export JEKYLL_ENV=production
-               bundle exec jekyll build -s modules/docs/arrow-docs/build/site -d modules/docs/arrow-docs/build/_site
-               aws s3 sync modules/docs/arrow-docs/build/_site s3://$S3_BUCKET > aws_sync_jekyll.log
->>>>>>> bfc12f0e
+            /usr/local/bin/aws s3 sync modules/docs/arrow-docs/build/_site s3://$S3_BUCKET > aws_sync_jekyll.log