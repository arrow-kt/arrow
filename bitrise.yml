--- conflicted
+++ resolved
@@ -2,12 +2,6 @@
 format_version: '6'
 default_step_lib_source: https://github.com/bitrise-io/bitrise-steplib.git
 project_type: other
-<<<<<<< HEAD
-workflows:
-  pullrequest:
-    envs:
-      - _JAVA_OPTIONS: "-Xms512m -Xmx4g"
-=======
 trigger_map:
 - push_branch: master
   workflow: deploy
@@ -19,7 +13,6 @@
   build:
     envs:
     - _JAVA_OPTIONS: "-Xms512m -Xmx4g"
->>>>>>> 7bb63cca
     steps:
     - script:
         title: Build
@@ -27,9 +20,6 @@
         - content: |-
             #!/usr/bin/env bash
             set -ex
-<<<<<<< HEAD
-            ./gradlew build dokka :arrow-docs:runAnk
-=======
             ./gradlew build dokka :arrow-docs:runAnk
   deploy:
     envs:
@@ -52,5 +42,4 @@
             bundle install --gemfile modules/docs/arrow-docs/Gemfile --path vendor/bundle
             export BUNDLE_GEMFILE=modules/docs/arrow-docs/Gemfile
             bundle exec jekyll build -s modules/docs/arrow-docs/build/site -d modules/docs/arrow-docs/build/_site
-            aws s3 sync modules/docs/arrow-docs/build/_site s3://$S3_BUCKET > aws_sync_jekyll.log
->>>>>>> 7bb63cca
+            aws s3 sync modules/docs/arrow-docs/build/_site s3://$S3_BUCKET > aws_sync_jekyll.log