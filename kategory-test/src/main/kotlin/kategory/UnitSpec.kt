--- conflicted
+++ resolved
@@ -8,34 +8,7 @@
  * Base class for unit tests
  */
 abstract class UnitSpec : StringSpec() {
-<<<<<<< HEAD
-    companion object {
-        init {
-            // To get the instances before tests are initialized the following global typeclasses are preloaded
-            Id.bimonad()
-            Id.traverse()
-            NonEmptyList.bimonad()
-            NonEmptyList.traverse()
-            Option.functor()
-            Option.applicative()
-            Option.monad()
-            Option.foldable()
-            Option.traverse()
-            Option.traverseFilter()
-            Try.functor()
-            Try.monad()
-            Try.foldable()
-            Try.traverse()
-            Try.monadError()
-            Eval.functor()
-            Eval.applicative()
-            Eval.monad()
-        }
-    }
-
-=======
     
->>>>>>> 3abc0c42
     fun testLaws(laws: List<Law>): List<TestCase> =
         laws.map { law ->
             val tc = TestCase(suite = rootTestSuite, name = law.name, test = law.test, config = defaultTestCaseConfig)
