--- conflicted
+++ resolved
@@ -35,30 +35,12 @@
   override fun FF(): Functor<F> = AF
   override fun MM(): Monoid<L> = ML
   override fun AF(): Applicative<F> = AF
-<<<<<<< HEAD
-}
-
-class DaggerWriterTApplicativeErrorInstance<F, L, E> @Inject constructor(val AE: ApplicativeError<F, E>, val ML: Monoid<L>) : WriterTApplicativeError<F, L, E> {
-  override fun FF(): Functor<F> = AE
-  override fun MM(): Monoid<L> = ML
-  override fun AF(): Applicative<F> = AE
-  override fun AE(): ApplicativeError<F, E> = AE
-=======
->>>>>>> 02354778
 }
 
 class DaggerWriterTMonadInstance<F, L> @Inject constructor(val MF: Monad<F>, val ML: Monoid<L>) : WriterTMonadInstance<F, L> {
   override fun FF(): Monad<F> = MF
   override fun MM(): Monoid<L> = ML
   override fun MF(): Monad<F> = MF
-}
-
-class DaggerWriterTMonadErrorInstance<F, L, E> @Inject constructor(val ME: MonadError<F, E>, val ML: Monoid<L>) : WriterTMonadError<F, L, E> {
-  override fun FF(): Functor<F> = ME
-  override fun MM(): Monoid<L> = ML
-  override fun AF(): Applicative<F> = ME
-  override fun AE(): ApplicativeError<F, E> = ME
-  override fun ME(): MonadError<F, E> = ME
 }
 
 class DaggerWriterTSemigroupKInstance<F, L> @Inject constructor(val SKF: SemigroupK<F>) : WriterTSemigroupKInstance<F, L> {
