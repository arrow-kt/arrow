package arrow.streams.internal

import arrow.Kind
import arrow.core.Either
import arrow.core.EitherPartialOf
import arrow.core.Failure
import arrow.core.ForTry
import arrow.core.FunctionK
import arrow.core.Left
import arrow.core.None
import arrow.core.Option
import arrow.core.Right
import arrow.core.Some
import arrow.core.Success
import arrow.core.Try
<<<<<<< HEAD
import arrow.fx.IO
import arrow.fx.fix
import arrow.fx.extensions.io.monadError.monadError
import arrow.higherkind
=======
>>>>>>> efebd98e
import arrow.core.extensions.`try`.monadError.monadError
import arrow.core.extensions.either.eq.eq
import arrow.core.extensions.either.monadError.monadError
import arrow.core.extensions.option.eq.eq
import arrow.core.fix
import arrow.core.identity
import arrow.core.right
import arrow.core.some
<<<<<<< HEAD
import arrow.fx.IOPartialOf
import arrow.fx.unsafeRunSync
=======
import arrow.fx.ForIO
import arrow.fx.IO
import arrow.fx.extensions.io.monadError.monadError
import arrow.fx.fix
import arrow.higherkind
import arrow.streams.internal.freec.applicative.applicative
>>>>>>> efebd98e
import arrow.streams.internal.freec.eq.eq
import arrow.streams.internal.freec.functor.functor
import arrow.streams.internal.freec.monad.monad
import arrow.streams.internal.freec.monadDefer.monadDefer
import arrow.test.UnitSpec
import arrow.test.generators.GenK
import arrow.test.generators.functionAToB
import arrow.test.generators.throwable
import arrow.test.laws.EqLaws
import arrow.test.laws.MonadDeferLaws
import arrow.typeclasses.Eq
import arrow.typeclasses.EqK
import io.kotlintest.properties.Gen
import io.kotlintest.properties.forAll
import io.kotlintest.shouldBe

@higherkind
sealed class Ops<out A> : OpsOf<A> {

  data class Value<A>(val a: Int, val k: (Int) -> A) : Ops<A>()
  data class Add<A>(val a: Int, val y: Int, val k: (Int) -> A) : Ops<A>()
  data class Subtract<A>(val a: Int, val y: Int, val k: (Int) -> A) : Ops<A>()

  companion object : FreeCMonadDefer<ForOps> {
    fun value(n: Int): FreeC<ForOps, Int> = FreeC.liftF(Value(n, ::identity))
    fun add(n: Int, y: Int): FreeC<ForOps, Int> = FreeC.liftF(Add(n, y, ::identity))
    fun subtract(n: Int, y: Int): FreeC<ForOps, Int> = FreeC.liftF(Subtract(n, y, ::identity))
  }
}

private fun genOps() = Gen.int().map { Ops.value(it) }

@Suppress("UNCHECKED_CAST")
val eitherInterpreter: FunctionK<ForOps, EitherPartialOf<Throwable>> = object : FunctionK<ForOps, EitherPartialOf<Throwable>> {
  override fun <A> invoke(fa: Kind<ForOps, A>): Either<Throwable, A> {
    val op = fa.fix()
    return when (op) {
      is Ops.Add -> Right(op.k(op.a + op.y))
      is Ops.Subtract -> Right(op.k(op.a - op.y))
      is Ops.Value -> Right(op.k(op.a))
    }
  }
}

@Suppress("UNCHECKED_CAST")
<<<<<<< HEAD
val ioInterpreter: FunctionK<ForOps, IOPartialOf<Nothing>> = object : FunctionK<ForOps, IOPartialOf<Nothing>> {
  override fun <A> invoke(fa: Kind<ForOps, A>): IO<Nothing, A> {
    val op = fa.fix()
    return when (op) {
      is Ops.Add -> IO { op.a + op.y }
      is Ops.Subtract -> IO { op.a - op.y }
      is Ops.Value -> IO { op.a }
=======
val ioInterpreter: FunctionK<ForOps, ForIO> = object : FunctionK<ForOps, ForIO> {
  override fun <A> invoke(fa: Kind<ForOps, A>): IO<Nothing, A> {
    val op = fa.fix()
    return when (op) {
      is Ops.Add -> IO { op.k(op.a + op.y) }
      is Ops.Subtract -> IO { op.k(op.a - op.y) }
      is Ops.Value -> IO { op.k(op.a) }
>>>>>>> efebd98e
    } as IO<Nothing, A>
  }
}

private val program = Ops.fx.monad {
  val (added) = Ops.add(10, 10)
  val subtracted = !Ops.subtract(added, 50)
  subtracted
}.fix()

private fun stackSafeTestProgram(n: Int, stopAt: Int): FreeC<ForOps, Int> = Ops.fx.monad {
  val (v) = Ops.add(n, 1)
  val r = !if (v < stopAt) stackSafeTestProgram(v, stopAt) else FreeC.just(v)
  r
}.fix()

class FreeCTest : UnitSpec() {

  init {

    val EQ: Eq<Kind<FreeCPartialOf<ForOps>, Int>> = FreeC.eq(Either.monadError(), eitherInterpreter, Eq.any())

    val EQK = object : EqK<FreeCPartialOf<ForOps>> {
      override fun <A> Kind<FreeCPartialOf<ForOps>, A>.eqK(other: Kind<FreeCPartialOf<ForOps>, A>, EQ: Eq<A>): Boolean =
        (this.fix() to other.fix()).let { (ls, rs) ->
          val eq1 = Either.eq(Eq.any(), Option.eq(EQ)) as Eq<Kind<EitherPartialOf<Throwable>, Option<A>>>
          val eq2 = FreeC.eq<ForOps, EitherPartialOf<Throwable>, A>(Either.monadError(), eitherInterpreter, eq1)

          eq2.run {
            ls.eqv(rs)
          }
        }
    }

    val opsGENK = object : GenK<FreeCPartialOf<ForOps>> {
      override fun <A> genK(gen: Gen<A>): Gen<Kind<FreeCPartialOf<ForOps>, A>> =
        Gen.bind(Gen.int(), gen) { i, r ->
          FreeC.liftF(Ops.Value(i) { r })
        }
    }

    testLaws(
      EqLaws.laws(EQ, genOps()),
      MonadDeferLaws.laws(
        Ops,
        opsGENK,
        EQK
      )
    )
    testLaws(
      MonadDeferLaws.laws(
        SC = FreeC.monadDefer(),
        FF = FreeC.functor(),
        AP = FreeC.applicative(),
        SL = FreeC.monad(),
        GENK = opsGENK,
        EQK = EQK

      ))

    "Can interpret an ADT as Free operations" {
      program.foldMap(eitherInterpreter, Either.monadError()).fix() shouldBe Right(Some(-30))
      program.foldMap(ioInterpreter, IO.monadError()).unsafeRunSync() shouldBe Some(-30)
    }

    "foldMap is stack safe" {
      val n = 5000
      val hugeProg = stackSafeTestProgram(0, n)
      hugeProg
        .foldMap(ioInterpreter, IO.monadError())
        .unsafeRunSync() shouldBe Some(n)

      hugeProg.foldMap(eitherInterpreter, Either.monadError()).fix() shouldBe Right(Some(n))
    }

    "errors are correctly captured" {
      forAll(Gen.string(), Gen.throwable()) { s, t ->
        FreeC.just<EitherPartialOf<Throwable>, String>(s)
          .map(::identity)
          .flatMap<String> { throw t }
          .run(Either.monadError()) == Left(t)
      }
    }

    "Running a just value" {
      forAll(Gen.string()) { s ->
        FreeC.just<EitherPartialOf<Throwable>, String>(s)
          .run(Either.monadError()) == Right(Some(s))
      }
    }

    "Running an error value" {
      forAll(Gen.throwable()) { t ->
        FreeC.raiseError<EitherPartialOf<Throwable>, Int>(t)
          .run(Either.monadError()) == Left(t)
      }
    }

    "Running an Suspend value" {
      forAll(Gen.string()) { s ->
        FreeC.liftF<EitherPartialOf<Throwable>, String>(s.right())
          .run(Either.monadError()) == Right(Some(s))
      }
    }

    "Running a deferred value" {
      forAll(Gen.string()) { s ->
        FreeC.defer { FreeC.just<EitherPartialOf<Throwable>, String>(s) }
          .run(Either.monadError()) == Right(Some(s))
      }
    }

    "map" {
      forAll(Gen.string(), Gen.functionAToB<String, String>(Gen.string())) { s, f ->
        FreeC.just<EitherPartialOf<Throwable>, String>(s)
          .map(f)
          .run(Either.monadError()) == Right(Some(f(s)))
      }
    }

    "flatMap" {
      forAll(Gen.string(), Gen.functionAToB<String, String>(Gen.string())) { s, f ->
        FreeC.just<EitherPartialOf<Throwable>, String>(s)
          .flatMap { FreeC.just<EitherPartialOf<Throwable>, String>(f(it)) }
          .run(Either.monadError()) == Right(Some(f(s)))
      }
    }

    "asHandler" {
      forAll(Gen.string(), Gen.throwable()) { s, t ->
        FreeC.just<EitherPartialOf<Throwable>, String>(s)
          .asHandler(t)
          .run(Either.monadError()) == Left(t)
      }
    }

    "translate just value" {
      forAll(Gen.string()) { s ->
        FreeC.just<EitherPartialOf<Throwable>, String>(s)
          .foldMap(EitherToTry, Try.monadError()) == Success(Some(s))
      }
    }

    "translate fail value" {
      forAll(Gen.throwable()) { t ->
        FreeC.raiseError<EitherPartialOf<Throwable>, String>(t)
          .foldMap(EitherToTry, Try.monadError()) == Failure(t)
      }
    }

    "Running a interrupted value without errors using Either" {
      FreeC.interrupted<EitherPartialOf<Throwable>, String, Token>(Token(), None)
        .run(Either.monadError()) shouldBe Right(None)
    }

    "Running a interrupted value without errors using Try" {
      FreeC.interrupted<EitherPartialOf<Throwable>, String, Token>(Token(), None)
        .foldMap(EitherToTry, Try.monadError()) shouldBe Success(None)
    }

    "Running a interrupted value with errors using Either" {
      forAll(Gen.throwable()) { t ->
        FreeC.interrupted<EitherPartialOf<Throwable>, String, Token>(Token(), t.some())
          .run(Either.monadError()) == Left(t)
      }
    }

    "Running a interrupted value with errors using Try" {
      forAll(Gen.throwable()) { t ->
        FreeC.interrupted<EitherPartialOf<Throwable>, String, Token>(Token(), t.some())
          .foldMap(EitherToTry, Try.monadError()) == Failure(t)
      }
    }

    "translate liftF value" {
      forAll(Gen.string()) { s ->
        FreeC.liftF<EitherPartialOf<Throwable>, String>(s.right())
          .foldMap(EitherToTry, Try.monadError()) == Success(Some(s))
      }
    }

    "Running a FlatMapped value using Either" {
      forAll(Gen.string()) { s ->
        FreeC.FlatMapped(FreeC.just("")) { FreeC.just<EitherPartialOf<Throwable>, String>(s) }
          .run(Either.monadError()) == Right(Some(s))
      }
    }

    "Running a FlatMapped value using Try" {
      forAll(Gen.string()) { s ->
        FreeC.FlatMapped(FreeC.just("")) { FreeC.just<EitherPartialOf<Throwable>, String>(s) }
          .foldMap(EitherToTry, Try.monadError()) == Success(Some(s))
      }
    }
  }
}

internal object EitherToTry : FunctionK<EitherPartialOf<Throwable>, ForTry> {
  override fun <A> invoke(fa: Kind<EitherPartialOf<Throwable>, A>): Kind<ForTry, A> =
    fa.fix().fold({ Try.Failure(it) }, { Try.Success(it) })
}<|MERGE_RESOLUTION|>--- conflicted
+++ resolved
@@ -13,13 +13,10 @@
 import arrow.core.Some
 import arrow.core.Success
 import arrow.core.Try
-<<<<<<< HEAD
 import arrow.fx.IO
 import arrow.fx.fix
 import arrow.fx.extensions.io.monadError.monadError
 import arrow.higherkind
-=======
->>>>>>> efebd98e
 import arrow.core.extensions.`try`.monadError.monadError
 import arrow.core.extensions.either.eq.eq
 import arrow.core.extensions.either.monadError.monadError
@@ -28,17 +25,12 @@
 import arrow.core.identity
 import arrow.core.right
 import arrow.core.some
-<<<<<<< HEAD
 import arrow.fx.IOPartialOf
 import arrow.fx.unsafeRunSync
-=======
 import arrow.fx.ForIO
-import arrow.fx.IO
 import arrow.fx.extensions.io.monadError.monadError
-import arrow.fx.fix
 import arrow.higherkind
 import arrow.streams.internal.freec.applicative.applicative
->>>>>>> efebd98e
 import arrow.streams.internal.freec.eq.eq
 import arrow.streams.internal.freec.functor.functor
 import arrow.streams.internal.freec.monad.monad
@@ -84,23 +76,13 @@
 }
 
 @Suppress("UNCHECKED_CAST")
-<<<<<<< HEAD
 val ioInterpreter: FunctionK<ForOps, IOPartialOf<Nothing>> = object : FunctionK<ForOps, IOPartialOf<Nothing>> {
-  override fun <A> invoke(fa: Kind<ForOps, A>): IO<Nothing, A> {
-    val op = fa.fix()
-    return when (op) {
-      is Ops.Add -> IO { op.a + op.y }
-      is Ops.Subtract -> IO { op.a - op.y }
-      is Ops.Value -> IO { op.a }
-=======
-val ioInterpreter: FunctionK<ForOps, ForIO> = object : FunctionK<ForOps, ForIO> {
   override fun <A> invoke(fa: Kind<ForOps, A>): IO<Nothing, A> {
     val op = fa.fix()
     return when (op) {
       is Ops.Add -> IO { op.k(op.a + op.y) }
       is Ops.Subtract -> IO { op.k(op.a - op.y) }
       is Ops.Value -> IO { op.k(op.a) }
->>>>>>> efebd98e
     } as IO<Nothing, A>
   }
 }
