--- conflicted
+++ resolved
@@ -21,15 +21,12 @@
 import arrow.core.identity
 import arrow.core.right
 import arrow.core.some
-<<<<<<< HEAD
 import arrow.fx.ForIO
 import arrow.fx.IO
 import arrow.fx.extensions.io.monadError.monadError
 import arrow.fx.fix
 import arrow.higherkind
-=======
 import arrow.streams.internal.freec.applicative.applicative
->>>>>>> 78ef3e3b
 import arrow.streams.internal.freec.eq.eq
 import arrow.streams.internal.freec.functor.functor
 import arrow.streams.internal.freec.monad.monad
@@ -124,18 +121,12 @@
     )
     testLaws(
       MonadDeferLaws.laws(
-<<<<<<< HEAD
-        FreeC.monadDefer(),
-        EQK
-=======
         SC = FreeC.monadDefer(),
         FF = FreeC.functor(),
         AP = FreeC.applicative(),
         SL = FreeC.monad(),
-        EQ = FreeC.eq(Try.monadError(), FunctionK.id(), Eq.any()),
-        EQ_EITHER = FreeC.eq(Try.monadError(), FunctionK.id(), Eq.any()),
-        EQERR = FreeC.eq(Try.monadError(), FunctionK.id(), Eq.any())
->>>>>>> 78ef3e3b
+        EQK = EQK
+
       ))
 
     "Can interpret an ADT as Free operations" {
