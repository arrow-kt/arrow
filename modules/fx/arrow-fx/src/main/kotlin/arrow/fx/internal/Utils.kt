package arrow.fx.internal

import arrow.core.Either
import arrow.core.Left
import arrow.core.None
import arrow.core.Option
import arrow.core.Right
import arrow.core.Some
import arrow.core.internal.AtomicBooleanW
import arrow.core.left
import arrow.core.right
import arrow.fx.IO
import arrow.fx.IOConnection
import arrow.fx.IOOf
import arrow.fx.IOResult
<<<<<<< HEAD
import arrow.fx.fix
=======
>>>>>>> efebd98e
import arrow.fx.typeclasses.Duration
import java.util.concurrent.Executor
import java.util.concurrent.locks.AbstractQueuedSynchronizer
import kotlin.coroutines.CoroutineContext

typealias JavaCancellationException = java.util.concurrent.CancellationException

internal open class ArrowInternalException(
  override val message: String =
    "Arrow-kt internal error. Please let us know and create a ticket at https://github.com/arrow-kt/arrow/issues/new/choose"
) : RuntimeException(message)

private const val initialIndex: Int = 0
private const val chunkSize: Int = 8

object Platform {

  @Suppress("UNCHECKED_CAST")
  class ArrayStack<A> {

    private val initialArray: Array<Any?> = arrayOfNulls<Any?>(chunkSize)
    private val modulo = chunkSize - 1
    private var array = initialArray
    private var index = initialIndex

    /** Returns `true` if the stack is empty. */
    fun isEmpty(): Boolean =
      index == 0 && (array.getOrNull(0) == null)

    /** Pushes an item on the stack. */
    fun push(a: A) {
      if (index == modulo) {
        val newArray = arrayOfNulls<Any?>(chunkSize)
        newArray[0] = array
        array = newArray
        index = 1
      } else {
        index += 1
      }
      array[index] = a
    }

    /** Pushes an entire iterator on the stack. */
    fun pushAll(cursor: Iterator<A>) {
      while (cursor.hasNext()) push(cursor.next())
    }

    /** Pushes an entire iterable on the stack. */
    fun pushAll(seq: Iterable<A>) {
      pushAll(seq.iterator())
    }

    /** Pushes the contents of another stack on this stack. */
    fun pushAll(stack: ArrayStack<A>) {
      pushAll(stack.iteratorReversed())
    }

    /** Pops an item from the stack (in LIFO order).
     *
     * Returns `null` in case the stack is empty.
     */
    fun pop(): A? {
      if (index == 0) {
        if (array.getOrNull(0) != null) {
          array = array[0] as Array<Any?>
          index = modulo
        } else {
          return null
        }
      }
      val result = array[index] as A
      // GC purposes
      array[index] = null
      index -= 1
      return result
    }

    /** Builds an iterator out of this stack. */
    @Suppress("IteratorNotThrowingNoSuchElementException")
    fun iteratorReversed(): Iterator<A> =
      object : Iterator<A> {
        private var array = this@ArrayStack.array
        private var index = this@ArrayStack.index

        override fun hasNext(): Boolean =
          index > 0 || (array.getOrNull(0) != null)

        override fun next(): A {
          if (index == 0) {
            array = array[0] as Array<Any?>
            index = modulo
          }
          val result = array[index] as A
          index -= 1
          return result
        }
      }

    fun isNotEmpty(): Boolean =
      !isEmpty()
  }

  /**
   * Establishes the maximum stack depth for `IO#map` operations.
   *
   * The default is `128`, from which we substract one as an
   * optimization. This default has been reached like this:
   *
   *  - according to official docs, the default stack size on 32-bits
   *    Windows and Linux was 320 KB, whereas for 64-bits it is 1024 KB
   *  - according to measurements chaining `Function1` references uses
   *    approximately 32 bytes of stack space on a 64 bits system;
   *    this could be lower if "compressed oops" is activated
   *  - therefore a "map fusion" that goes 128 in stack depth can use
   *    about 4 KB of stack space
   */
  const val maxStackDepthSize = 127

  inline fun <A> onceOnly(crossinline f: (A) -> Unit): (A) -> Unit {
    val wasCalled = AtomicBooleanW(false)

    return { a ->
      if (!wasCalled.getAndSet(true)) {
        f(a)
      }
    }
  }

  internal inline fun <A> onceOnly(conn: IOConnection, crossinline f: (A) -> Unit): (A) -> Unit {
    val wasCalled = AtomicBooleanW(false)

    return { a ->
      if (!wasCalled.getAndSet(true)) {
        conn.pop()
        f(a)
      }
    }
  }

  fun <E, A> unsafeResync(ioa: IO<E, A>, limit: Duration): Option<Either<E, A>> {
    val latch = OneShotLatch()
    var ref: IOResult<E, A>? = null
<<<<<<< HEAD
    ioa.fix().unsafeRunAsyncEither { a ->
=======
    ioa.unsafeRunAsync { a ->
>>>>>>> efebd98e
      ref = a
      latch.releaseShared(1)
    }

    if (limit == Duration.INFINITE) {
      latch.acquireSharedInterruptibly(1)
    } else {
      latch.tryAcquireSharedNanos(1, limit.nanoseconds)
    }

    return when (val eitherRef = ref) {
      null -> None
      is IOResult.Success -> Some(Right(eitherRef.value))
      is IOResult.Error -> Some(Left(eitherRef.error))
      is IOResult.Exception -> throw eitherRef.exception
    }
  }

  /**
   * Composes multiple errors together, meant for those cases in which error suppression, due to a second error being
   * triggered, is not acceptable.
   *
   * On top of the JVM this function uses Throwable#addSuppressed, available since Java 7. On top of JavaScript the
   * function would return a CompositeException.
   */
  fun composeErrors(first: Throwable, vararg rest: Throwable): Throwable {
    rest.forEach { if (it != first) first.addSuppressed(it) }
    return first
  }

  /**
   * Composes multiple errors together, meant for those cases in which error suppression, due to a second error being
   * triggered, is not acceptable.
   *
   * On top of the JVM this function uses Throwable#addSuppressed, available since Java 7. On top of JavaScript the
   * function would return a CompositeException.
   */
  fun composeErrors(first: Throwable, rest: List<Throwable>): Throwable {
    rest.forEach { if (it != first) first.addSuppressed(it) }
    return first
  }

  inline fun trampoline(crossinline f: () -> Unit): Unit =
    _trampoline.get().execute(Runnable { f() })

  private val underlying = Executor { it.run() }

  @PublishedApi
  internal val _trampoline = object : ThreadLocal<TrampolineExecutor>() {
    override fun initialValue(): TrampolineExecutor =
      TrampolineExecutor(underlying)
  }

  @PublishedApi
  internal class TrampolineExecutor(val underlying: Executor) {
    private var immediateQueue = ArrayStack<Runnable>()
    @Volatile
    private var withinLoop = false

    private fun startLoop(runnable: Runnable) {
      withinLoop = true
      try {
        immediateLoop(runnable)
      } finally {
        withinLoop = false
      }
    }

    fun execute(runnable: Runnable): Unit =
      if (!withinLoop) startLoop(runnable)
      else immediateQueue.push(runnable)

    private fun forkTheRest() {
      class ResumeRun(val head: Runnable, val rest: ArrayStack<Runnable>) : Runnable {
        override fun run() {
          immediateQueue.pushAll(rest)
          immediateLoop(head)
        }
      }

      val head = immediateQueue.pop()
      if (head != null) {
        val rest = immediateQueue
        immediateQueue = ArrayStack()
        underlying.execute(ResumeRun(head, rest))
      }
    }

    @Suppress("SwallowedException") // Should we rewrite with while??
    private tailrec fun immediateLoop(task: Runnable) {
      try {
        task.run()
      } catch (ex: Throwable) {
        forkTheRest()
        // ex.nonFatalOrThrow() //not required???
      }

      val next = immediateQueue.pop()
      return if (next != null) immediateLoop(next)
      else Unit
    }
  }
}

private class OneShotLatch : AbstractQueuedSynchronizer() {
  override fun tryAcquireShared(ignored: Int): Int =
    if (state != 0) {
      1
    } else {
      -1
    }

  override fun tryReleaseShared(ignore: Int): Boolean {
    state = 1
    return true
  }
}

/**
 * [arrow.typeclasses.Continuation] to run coroutine on `ctx` and link result to callback [cc].
 * Use [asyncContinuation] to run suspended functions within a context `ctx` and pass the result to [cc].
 */
internal fun <A> asyncContinuation(ctx: CoroutineContext, cc: (Either<Throwable, A>) -> Unit): arrow.typeclasses.Continuation<A> =
  object : arrow.typeclasses.Continuation<A> {
    override val context: CoroutineContext = ctx

    override fun resume(value: A) {
      cc(value.right())
    }

    override fun resumeWithException(exception: Throwable) {
      cc(exception.left())
    }
  }

/**
 * Utility to makes sure that the original [fa] is gets forked on [ctx].
 * @see IO.fork
 * @see arrow.fx.racePair
 * @see arrow.fx.raceTriple
 *
 * This moves the forking inside the [IO] operation,
 * so it'll share it's [kotlin.coroutines.Continuation] with other potential jumps or [IO.async].
 * @see [arrow.fx.IORunLoop.RestartCallback]
 */
internal fun <E, A> IOForkedStart(fa: IOOf<E, A>, ctx: CoroutineContext): IO<E, A> =
  IO.Bind(IO.ContinueOn(IO.unit, ctx)) { fa }<|MERGE_RESOLUTION|>--- conflicted
+++ resolved
@@ -13,10 +13,7 @@
 import arrow.fx.IOConnection
 import arrow.fx.IOOf
 import arrow.fx.IOResult
-<<<<<<< HEAD
-import arrow.fx.fix
-=======
->>>>>>> efebd98e
+import arrow.fx.IOResult
 import arrow.fx.typeclasses.Duration
 import java.util.concurrent.Executor
 import java.util.concurrent.locks.AbstractQueuedSynchronizer
@@ -159,11 +156,7 @@
   fun <E, A> unsafeResync(ioa: IO<E, A>, limit: Duration): Option<Either<E, A>> {
     val latch = OneShotLatch()
     var ref: IOResult<E, A>? = null
-<<<<<<< HEAD
     ioa.fix().unsafeRunAsyncEither { a ->
-=======
-    ioa.unsafeRunAsync { a ->
->>>>>>> efebd98e
       ref = a
       latch.releaseShared(1)
     }
