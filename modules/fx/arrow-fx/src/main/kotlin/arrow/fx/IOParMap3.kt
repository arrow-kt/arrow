package arrow.fx

import arrow.core.Option
import arrow.core.Tuple3
import arrow.core.internal.AtomicBooleanW
import arrow.core.internal.AtomicRefW
import arrow.core.extensions.option.applicative.applicative
import arrow.core.extensions.option.applicativeError.handleError
import arrow.core.nonFatalOrThrow
import arrow.core.none
import arrow.core.some
import arrow.fx.internal.IOForkedStart
import arrow.fx.internal.Platform
import kotlin.coroutines.CoroutineContext

/** Mix-in to enable `parMapN` 3-arity on IO's companion directly. */
interface IOParMap3 {

<<<<<<< HEAD
  fun <A, B, C, D> parMapN(fa: IOOf<A>, fb: IOOf<B>, fc: IOOf<C>, f: (A, B, C) -> D): IO<D> =
    IO.parMapN(IODispatchers.CommonPool, fa, fb, fc, f)

  fun <A, B, C, D> parMapN(
=======
  fun <E, A, B, C, D> parMapN(
>>>>>>> 13d4e200
    ctx: CoroutineContext,
    fa: IOOf<E, A>,
    fb: IOOf<E, B>,
    fc: IOOf<E, C>,
    f: (A, B, C) -> D
<<<<<<< HEAD
  ): IO<D> = IO.Async(true) { conn, cb ->
=======
  ): IO<E, D> = IO.Async { conn, cb ->
>>>>>>> 13d4e200

    val state: AtomicRefW<Option<Tuple3<Option<A>, Option<B>, Option<C>>>> = AtomicRefW(none())
    val active = AtomicBooleanW(true)

    val connA = IOConnection()
    val connB = IOConnection()
    val connC = IOConnection()

    // Composite cancelable that cancels all ops.
    // NOTE: conn.pop() called when cb gets called below in complete.
    conn.push(connA.cancel(), connB.cancel(), connC.cancel())

    fun complete(a: A, b: B, c: C) {
      conn.pop()
      val result: IOResult<E, D> = try {
        IOResult.Success(f(a, b, c))
      } catch (e: Throwable) {
        IOResult.Exception(e.nonFatalOrThrow())
      }
      cb(result)
    }

    fun tryComplete(result: Option<Tuple3<Option<A>, Option<B>, Option<C>>>): Unit =
      result.fold({ Unit }, { (a, b, c) -> Option.applicative().map(a, b, c) { (a, b, c) -> complete(a, b, c) } })

    fun sendException(other: IOConnection, other2: IOConnection, e: Throwable) =
      if (active.getAndSet(false)) { // We were already cancelled so don't do anything.
        other.cancel().unsafeRunAsync { r1 ->
          other2.cancel().unsafeRunAsync { r2 ->
            conn.pop()
            cb(IOResult.Exception(r1.fold({ e2 ->
              r2.fold({ e3 -> Platform.composeErrors(e, e2, e3) }, { Platform.composeErrors(e, e2) })
            }, {
              r2.fold({ e3 -> Platform.composeErrors(e, e3) }, { e })
            })))
          }
        }
      } else Unit

    fun sendError(other: IOConnection, other2: IOConnection, e: E) =
      if (active.getAndSet(false)) { // We were already cancelled so don't do anything.
        other.cancel().fix().unsafeRunAsync { r1 ->
          other2.cancel().fix().unsafeRunAsync { r2 ->
            conn.pop()
            // Send r1 & r2 to asyncErrorHandler if cancelation failed
            cb(IOResult.Error(e))
          }
        }
      } else Unit

    IORunLoop.startCancelable(IOForkedStart(fa, ctx), connA) { resultA ->
      resultA.fold({ e ->
        sendException(connB, connC, e)
      }, { e ->
        sendError(connB, connC, e)
      }, { a ->
        tryComplete(state.updateAndGet { current ->
          current
            .map { it.copy(a = a.some()) }
            .handleError { Tuple3(a.some(), none(), none()) }
        })
      })
    }

    IORunLoop.startCancelable(IOForkedStart(fb, ctx), connB) { resultB ->
      resultB.fold({ e ->
        sendException(connA, connC, e)
      }, { e ->
        sendError(connB, connC, e)
      }, { b ->
        tryComplete(state.updateAndGet { current ->
          current
            .map { it.copy(b = b.some()) }
            .handleError { Tuple3(none(), b.some(), none()) }
        })
      })
    }

    IORunLoop.startCancelable(IOForkedStart(fc, ctx), connC) { resultC ->
      resultC.fold({ e ->
        sendException(connA, connB, e)
      }, { e ->
        sendError(connB, connC, e)
      }, { c ->
        tryComplete(state.updateAndGet { current ->
          current
            .map { it.copy(c = c.some()) }
            .handleError { Tuple3(none(), none(), c.some()) }
        })
      })
    }
  }
}<|MERGE_RESOLUTION|>--- conflicted
+++ resolved
@@ -16,24 +16,13 @@
 /** Mix-in to enable `parMapN` 3-arity on IO's companion directly. */
 interface IOParMap3 {
 
-<<<<<<< HEAD
-  fun <A, B, C, D> parMapN(fa: IOOf<A>, fb: IOOf<B>, fc: IOOf<C>, f: (A, B, C) -> D): IO<D> =
-    IO.parMapN(IODispatchers.CommonPool, fa, fb, fc, f)
-
-  fun <A, B, C, D> parMapN(
-=======
   fun <E, A, B, C, D> parMapN(
->>>>>>> 13d4e200
     ctx: CoroutineContext,
     fa: IOOf<E, A>,
     fb: IOOf<E, B>,
     fc: IOOf<E, C>,
     f: (A, B, C) -> D
-<<<<<<< HEAD
-  ): IO<D> = IO.Async(true) { conn, cb ->
-=======
   ): IO<E, D> = IO.Async { conn, cb ->
->>>>>>> 13d4e200
 
     val state: AtomicRefW<Option<Tuple3<Option<A>, Option<B>, Option<C>>>> = AtomicRefW(none())
     val active = AtomicBooleanW(true)
