package arrow.fx

import arrow.core.NonFatal
import arrow.core.nonFatalOrThrow
import arrow.fx.internal.ArrowInternalException
import arrow.fx.internal.Platform
import arrow.fx.internal.Platform.ArrayStack
import kotlin.coroutines.CoroutineContext
import kotlin.coroutines.EmptyCoroutineContext
import kotlin.coroutines.startCoroutine

private typealias Current = IOOf<Any?, Any?>
private typealias BindF = (Any?) -> IO<Any?, Any?>
private typealias CallStack = ArrayStack<BindF>
private typealias Callback = (IOResult<Any?, Any?>) -> Unit

@Suppress("UNCHECKED_CAST", "ReturnCount", "ComplexMethod")
internal object IORunLoop {

  fun <E, A> start(source: IOOf<E, A>, cb: (IOResult<E, A>) -> Unit): Unit =
    loop(source, IOConnection.uncancelable, cb as Callback, null, null, null, IOContext(IOConnection.uncancelable))

  /**
   * Evaluates the given `IO` reference, calling the given callback
   * with the result when completed.
   */
  fun <E, A> startCancelable(source: IOOf<E, A>, conn: IOConnection, cb: (IOResult<E, A>) -> Unit): Unit =
    loop(source, conn, cb as Callback, null, null, null, IOContext(conn))

  fun <E, A> step(source: IO<E, A>): IO<E, A> {
    var currentIO: Current? = source
    var bFirst: BindF? = null
    var bRest: CallStack? = null
    var hasResult = false
    var result: Any? = null

    do {
      when (currentIO) {
        is IO.Pure -> {
          result = currentIO.a
          hasResult = true
        }
        is IO.RaiseException -> {
          when (val errorHandler = findErrorHandlerInCallStack(bFirst, bRest)) {
            // Return case for unhandled errors
            null -> return currentIO
            else -> {
              val exception: Throwable = currentIO.exception
              currentIO = executeSafe { errorHandler.recover(exception) }
              bFirst = null
            }
          }
        }
        is IO.RaiseError -> {
          when (val errorHandler = findErrorHandlerInCallStack(bFirst, bRest)) {
            // Return case for unhandled errors
            null -> return currentIO as IO<E, A>
            else -> {
              val error: Any? = currentIO.error
              currentIO = executeSafe { errorHandler.handleError(error) }
              bFirst = null
            }
          }
        }
        is IO.Suspend -> {
          val thunk: () -> IOOf<Any?, Any?> = currentIO.thunk
          currentIO = executeSafe(thunk)
        }
        is IO.Delay -> {
          try {
            result = currentIO.thunk()
            hasResult = true
            currentIO = null
          } catch (t: Throwable) {
            currentIO = IO.RaiseException(t.nonFatalOrThrow())
          }
        }
        is IO.Async -> {
          // Return case for Async operations
          return suspendAsync(currentIO, bFirst, bRest) as IO<E, A>
        }
        is IO.Effect -> {
          return suspendAsync(currentIO, bFirst, bRest) as IO<E, A>
        }
        is IO.Bind<*, *, *, *> -> {
          if (bFirst != null) {
            if (bRest == null) {
              bRest = ArrayStack()
            }
            bRest.push(bFirst)
          }
          bFirst = currentIO.g as BindF
          currentIO = currentIO.cont
        }
        is IO.ContinueOn<*, *> -> {
          val currentCC = currentIO.cc
          val localCont = currentIO.cont

          currentIO = IO.Bind(localCont) { a ->
            IO.Effect(currentCC) { a }
          }
        }
        is IO.Map<*, *, *> -> {
          if (bFirst != null) {
            if (bRest == null) {
              bRest = ArrayStack()
            }
            bRest.push(bFirst)
          }
          bFirst = currentIO as BindF
          currentIO = currentIO.source
        }
        is IO.ContextSwitch<*, *> -> {
          val localCurrent = currentIO
          return IO.Async { conn, cb ->
            loop(localCurrent, conn, cb as Callback, null, bFirst, bRest, EmptyCoroutineContext)
          }
        }
        null -> {
          currentIO = IO.RaiseException(IORunLoopStepOnNull)
        }
        else -> {
          // Since we don't capture the value of `when` kotlin doesn't enforce exhaustiveness
          currentIO = IO.raiseException(IORunLoopMissingStep)
        }
      }

      if (hasResult) {

        val nextBind: BindF? = popNextBind(bFirst, bRest)

        // Return case when no there are no more binds left
        if (nextBind == null) {
          return sanitizedCurrentIO(currentIO, result)
        } else {
          currentIO = executeSafe { nextBind(result) }
          hasResult = false
          result = null
          bFirst = null
        }
      }
    } while (true)
  }

  private fun <E, A> sanitizedCurrentIO(currentIO: Current?, unboxed: Any?): IO<E, A> =
    (currentIO ?: IO.Pure(unboxed)) as IO<E, A>

  private fun suspendAsync(currentIO: IO<Any?, Any?>, bFirst: BindF?, bRest: CallStack?): IO<Any?, Any?> =
    // Hitting an async boundary means we have to stop, however if we had previous `flatMap` operations then we need to resume the loop with the collected stack
    if (bFirst != null || (bRest != null && bRest.isNotEmpty())) {
      IO.Async { conn, cb ->
        loop(currentIO, conn, cb, null, bFirst, bRest, EmptyCoroutineContext)
      }
    } else {
      currentIO
    }

  private fun loop(
    source: Current,
    cancelable: IOConnection,
    cb: (IOResult<Any?, Any?>) -> Unit,
    rcbRef: RestartCallback?,
    bFirstRef: BindF?,
    bRestRef: CallStack?,
    ctx: CoroutineContext
  ) {
    var currentIO: Current? = source
    var conn: IOConnection = cancelable
    var bFirst: BindF? = bFirstRef
    var bRest: CallStack? = bRestRef
    var rcb: RestartCallback? = rcbRef
    // Values from Pure and Delay are unboxed in this var,
    // for code reuse between Pure and Delay
    var hasResult = false
    var result: Any? = null

    do {
      if (conn.isCanceled()) {
        cb(IOResult.Exception(OnCancel.CancellationException))
        return
      }
      when (currentIO) {
        is IO.Pure -> {
          result = currentIO.a
          hasResult = true
        }
        is IO.RaiseException -> {
          when (val errorHandler = findErrorHandlerInCallStack(bFirst, bRest)) {
            // Return case for unhandled errors
            null -> {
              cb(IOResult.Exception(currentIO.exception))
              return
            }
            else -> {
              val exception: Throwable = currentIO.exception
              currentIO = executeSafe { errorHandler.recover(exception) }
              bFirst = null
            }
          }
        }
        is IO.RaiseError -> {
          when (val errorHandler = findErrorHandlerInCallStack(bFirst, bRest)) {
            // Return case for unhandled errors
            null -> {
              cb(IOResult.Error(currentIO.error))
              return
            }
            else -> {
              val error: Any? = currentIO.error
              currentIO = executeSafe { errorHandler.handleError(error) }
              bFirst = null
            }
          }
        }
        is IO.Suspend -> {
          val thunk: () -> IOOf<Any?, Any?> = currentIO.thunk
          currentIO = executeSafe { thunk() }
        }
        is IO.Delay -> {
          try {
            result = currentIO.thunk()
            hasResult = true
            currentIO = null
          } catch (t: Throwable) {
            if (NonFatal(t)) {
              currentIO = IO.RaiseException(t)
            } else {
              throw t
            }
          }
        }
        is IO.Async -> {
          if (rcb == null) {
            rcb = RestartCallback(conn, cb)
          }

          // Return case for Async operations
          rcb.start(currentIO, ctx, bFirst, bRest)
          return
        }
        is IO.Effect -> {
          if (rcb == null) {
            rcb = RestartCallback(conn, cb)
          }

          // Return case for Effect operations
          rcb.start(currentIO, ctx, bFirst, bRest)
          return
        }
        is IO.Bind<*, *, *, *> -> {
          if (bFirst != null) {
            if (bRest == null) bRest = ArrayStack()
            bRest.push(bFirst)
          }
          bFirst = currentIO.g as BindF
          currentIO = currentIO.cont
        }
        is IO.ContinueOn<*, *> -> {
          if (bFirst != null) {
            if (bRest == null) bRest = ArrayStack()
            bRest.push(bFirst)
          }
          val localCurrent = currentIO
          val currentCC = localCurrent.cc
          val localCont = currentIO.cont

          bFirst = { c: Any? -> IO.just(c) }

          currentIO = IO.Bind(localCont) { a ->
            IO.Effect(currentCC) { a }
          }
        }
        is IO.Map<*, *, *> -> {
          if (bFirst != null) {
            if (bRest == null) {
              bRest = ArrayStack()
            }
            bRest.push(bFirst)
          }
          bFirst = currentIO as BindF
          currentIO = currentIO.source
        }
        is IO.ContextSwitch<*, *> -> {
          val next = currentIO.source
          val modify = currentIO.modify
          val restore = currentIO.restore

          val old = conn
          conn = modify(old)
          currentIO = next
          if (conn != old) {
            rcb?.contextSwitch(conn)
            if (restore != null)
              currentIO = IO.Bind(next, RestoreContext(old, restore))
          }
        }
        null -> {
          currentIO = IO.RaiseException(IORunLoopOnNull)
        }
        else -> {
          // Since we don't capture the value of `when` kotlin doesn't enforce exhaustiveness
          currentIO = IO.RaiseException(IORunLoopMissingLoop)
        }
      }

      if (hasResult) {

        val nextBind: BindF? = popNextBind(bFirst, bRest)

        // Return case when no there are no more binds left
        if (nextBind == null) {
          cb(IOResult.Success(result))
          return
        } else {
          currentIO = executeSafe { nextBind(result) }
          hasResult = false
          result = null
          bFirst = null
        }
      }
    } while (true)
  }

  private inline fun executeSafe(crossinline f: () -> IOOf<Any?, Any?>): IO<Any?, Any?> =
    try {
      f().fix()
    } catch (e: Throwable) {
      if (NonFatal(e)) {
        IO.RaiseException(e)
      } else {
        throw e
      }
    }

  /**
   * Pops the next bind function from the stack, but filters out
   * `IOFrame.ErrorHandler` references, because we know they won't do
   * anything — an optimization for `handleError`.
   */
  private fun popNextBind(bFirst: BindF?, bRest: CallStack?): BindF? =
    if ((bFirst != null) && bFirst !is IOFrame.Companion.ErrorHandler<*, *, *>)
      bFirst
    else if (bRest != null) {
      var cursor: BindF? = null
      while (cursor == null && bRest.isNotEmpty()) {
        val ref = bRest.pop()
        if (ref !is IOFrame.Companion.ErrorHandler<*, *, *>) cursor = ref
      }
      cursor
    } else {
      null
    }

  private fun findErrorHandlerInCallStack(bFirst: BindF?, bRest: CallStack?): IOFrame<Any?, Any?, IOOf<Any?, Any?>>? {
    if (bFirst != null && bFirst is IOFrame<*, *, *>) {
      return bFirst as IOFrame<Any?, Any?, IOOf<Any?, Any?>>
    } else if (bRest == null) {
      return null
    }

    var result: IOFrame<Any?, Any?, IOOf<Any?, Any?>>? = null
    var cursor: BindF? = bFirst

    @Suppress("LoopWithTooManyJumpStatements")
    do {
      if (cursor != null && cursor is IOFrame<*, *, *>) {
        result = cursor as IOFrame<Any?, Any?, IOOf<Any?, Any?>>
        break
      } else {
        cursor = if (bRest.isNotEmpty()) {
          bRest.pop()
        } else {
          break
        }
      }
    } while (true)
    return result
  }

  /**
   * A `RestartCallback` gets created only once, per [startCancelable] (`unsafeRunAsync`) invocation, once an `Async`
   * state is hit, its job being to resume the loop after the boundary, but with the bind call-stack restored.
   */
  private data class RestartCallback(val connInit: IOConnection, val cb: Callback) : Callback, kotlin.coroutines.Continuation<Any?> {

    // Nasty trick to re-use `Continuation` with different CC.
    private var _context: CoroutineContext = EmptyCoroutineContext
    override val context: CoroutineContext
      get() = _context

    private var conn: IOConnection = connInit
    private var canCall = false
    private var bFirst: BindF? = null
    private var bRest: CallStack? = null

    private var contIndex: Int = 0
    private var trampolineAfter: Boolean = false
    private inline val shouldTrampoline inline get() = trampolineAfter || contIndex == Platform.maxStackDepthSize

    private var value: IO<Any?, Any?>? = null

    fun contextSwitch(conn: IOConnection) {
      this.conn = conn
    }

    private fun prepare(ctx: CoroutineContext, bFirst: BindF?, bRest: CallStack?) {
      canCall = true
      this.bFirst = bFirst
      this.bRest = bRest
      this._context = ctx
      contIndex++
    }

    fun start(async: IO.Async<Any?, Any?>, ctx: CoroutineContext, bFirst: BindF?, bRest: CallStack?) {
      prepare(ctx, bFirst, bRest)
      trampolineAfter = async.shouldTrampoline
      async.k(conn, this)
    }

    fun start(effect: IO.Effect<Any?>, ctx: CoroutineContext, bFirst: BindF?, bRest: CallStack?) {
      prepare(effect.ctx ?: ctx, bFirst, bRest)
      effect.effect.startCoroutine(this)
    }

    private fun signal(result: IO<Any?, Any?>) {
      // Allow GC to collect
      val bFirst = this.bFirst
      val bRest = this.bRest
      val ctx = this._context
      this.bFirst = null
      this.bRest = null
      this._context = EmptyCoroutineContext

      loop(result, conn, cb, this, bFirst, bRest, ctx)
    }

    override operator fun invoke(p1: IOResult<Any?, Any?>) {
      if (canCall) {
        canCall = false
<<<<<<< HEAD
        when (p1) {
          is IOResult.Success -> IO.Pure(p1.value)
          is IOResult.Error -> IO.RaiseError(p1.error)
          is IOResult.Exception -> IO.RaiseException(p1.exception)
        }.let { r ->
          if (shouldTrampoline) {
            this.value = r
            Platform.trampoline { trampoline() }
          } else {
            signal(r)
          }
        }
=======
        when (either) {
          is Either.Left -> IO.RaiseError(either.a)
          is Either.Right -> IO.Pure(either.b)
        }.let(::forward)
>>>>>>> 1506e45c
      }
    }

    override fun resumeWith(result: Result<Any?>) {
      if (canCall) {
        canCall = false
        result.fold(
          { a -> IO.Pure(a) },
<<<<<<< HEAD
          { e -> IO.RaiseException(e) }
        ).let { r ->
          if (shouldTrampoline) {
            this.value = r
            Platform.trampoline { trampoline() }
          } else {
            signal(r)
          }
        }
=======
          { e -> IO.RaiseError(e) }
        ).let(::forward)
      }
    }

    private fun forward(io: IO<Any?>) {
      if (shouldTrampoline) {
        this.value = io
        Platform.trampoline { trampoline() }
      } else {
        signal(io)
>>>>>>> 1506e45c
      }
    }

    fun trampoline() {
      val v = value
      value = null
      contIndex = 0
      signal(v!!)
    }
  }

  private class RestoreContext(
    val old: IOConnection,
    val restore: (Any?, Any?, Throwable?, IOConnection, IOConnection) -> IOConnection
  ) : IOFrame<Any?, Any?, IO<Any?, Any?>> {

    override fun invoke(a: Any?): IO<Any?, Any?> =
      IO.ContextSwitch(IO.Pure(a),
        { current -> restore(a, null, null, old, current) },
        null)

    override fun recover(e: Throwable): IO<Any?, Any?> =
      IO.ContextSwitch(IO.RaiseException(e), { current ->
        restore(null, null, e, old, current)
      }, null)

    override fun handleError(e: Any?): IO<Any?, Any?> =
      IO.ContextSwitch(IO.RaiseError(e), { current ->
        restore(null, e, null, old, current)
      }, null)
  }
}

internal object IORunLoopMissingStep : ArrowInternalException() {
  override fun fillInStackTrace(): Throwable = this
}

internal object IORunLoopStepOnNull : ArrowInternalException() {
  override fun fillInStackTrace(): Throwable = this
}

internal object IORunLoopMissingLoop : ArrowInternalException() {
  override fun fillInStackTrace(): Throwable = this
}

internal object IORunLoopOnNull : ArrowInternalException() {
  override fun fillInStackTrace(): Throwable = this
}<|MERGE_RESOLUTION|>--- conflicted
+++ resolved
@@ -437,25 +437,11 @@
     override operator fun invoke(p1: IOResult<Any?, Any?>) {
       if (canCall) {
         canCall = false
-<<<<<<< HEAD
         when (p1) {
           is IOResult.Success -> IO.Pure(p1.value)
           is IOResult.Error -> IO.RaiseError(p1.error)
           is IOResult.Exception -> IO.RaiseException(p1.exception)
-        }.let { r ->
-          if (shouldTrampoline) {
-            this.value = r
-            Platform.trampoline { trampoline() }
-          } else {
-            signal(r)
-          }
-        }
-=======
-        when (either) {
-          is Either.Left -> IO.RaiseError(either.a)
-          is Either.Right -> IO.Pure(either.b)
         }.let(::forward)
->>>>>>> 1506e45c
       }
     }
 
@@ -464,29 +450,17 @@
         canCall = false
         result.fold(
           { a -> IO.Pure(a) },
-<<<<<<< HEAD
           { e -> IO.RaiseException(e) }
-        ).let { r ->
-          if (shouldTrampoline) {
-            this.value = r
-            Platform.trampoline { trampoline() }
-          } else {
-            signal(r)
-          }
-        }
-=======
-          { e -> IO.RaiseError(e) }
         ).let(::forward)
       }
     }
 
-    private fun forward(io: IO<Any?>) {
+    private fun forward(io: IO<Any?, Any?>) {
       if (shouldTrampoline) {
         this.value = io
         Platform.trampoline { trampoline() }
       } else {
         signal(io)
->>>>>>> 1506e45c
       }
     }
 
