package arrow.fx

import arrow.core.Either
import arrow.core.Left
import arrow.core.NonFatal
import arrow.core.Right
import arrow.core.nonFatalOrThrow
import arrow.fx.internal.ArrowInternalException
import arrow.fx.internal.Platform
import arrow.fx.internal.Platform.ArrayStack
import kotlin.coroutines.CoroutineContext
import kotlin.coroutines.EmptyCoroutineContext
import kotlin.coroutines.startCoroutine

private typealias Current = IOOf<Any?>
private typealias BindF = (Any?) -> IO<Any?>
private typealias CallStack = ArrayStack<BindF>
private typealias Callback = (Either<Throwable, Any?>) -> Unit

@Suppress("UNCHECKED_CAST", "ReturnCount", "ComplexMethod")
internal object IORunLoop {

  fun <A> start(source: IOOf<A>, cb: (Either<Throwable, A>) -> Unit): Unit =
    loop(source, KindConnection.uncancelable, cb as Callback, null, null, null, IOContext(KindConnection.uncancelable))

  /**
   * Evaluates the given `IO` reference, calling the given callback
   * with the result when completed.
   */
  fun <A> startCancelable(source: IOOf<A>, conn: IOConnection, cb: (Either<Throwable, A>) -> Unit): Unit =
    loop(source, conn, cb as Callback, null, null, null, IOContext(conn))

  fun <A> step(source: IO<A>): IO<A> {
    var currentIO: Current? = source
    var bFirst: BindF? = null
    var bRest: CallStack? = null
    var hasResult: Boolean = false
    var result: Any? = null

    do {
      when (currentIO) {
        is IO.Pure -> {
          result = currentIO.a
          hasResult = true
        }
        is IO.RaiseError -> {
          val errorHandler: IOFrame<Any?, IO<Any?>>? = findErrorHandlerInCallStack(bFirst, bRest)
          when (errorHandler) {
            // Return case for unhandled errors
            null -> return currentIO
            else -> {
              val exception: Throwable = currentIO.exception
              currentIO = executeSafe { errorHandler.recover(exception) }
              bFirst = null
            }
          }
        }
        is IO.Suspend -> {
          val thunk: () -> IOOf<Any?> = currentIO.thunk
          currentIO = executeSafe(thunk)
        }
        is IO.Delay -> {
          try {
            result = currentIO.thunk()
            hasResult = true
            currentIO = null
          } catch (t: Throwable) {
            currentIO = IO.RaiseError(t.nonFatalOrThrow())
          }
        }
        is IO.Async -> {
          // Return case for Async operations
          return suspendAsync(currentIO, bFirst, bRest) as IO<A>
        }
        is IO.Effect -> {
          return suspendAsync(currentIO, bFirst, bRest) as IO<A>
        }
        is IO.Bind<*, *> -> {
          if (bFirst != null) {
            if (bRest == null) {
              bRest = ArrayStack()
            }
            bRest.push(bFirst)
          }
          bFirst = currentIO.g as BindF
          currentIO = currentIO.cont
        }
        is IO.ContinueOn -> {
          val currentCC = currentIO.cc
          val localCont = currentIO.cont

          currentIO = IO.Bind(localCont) { a ->
            IO.Effect(currentCC) { a }
          }
        }
        is IO.Map<*, *> -> {
          if (bFirst != null) {
            if (bRest == null) {
              bRest = ArrayStack()
            }
            bRest.push(bFirst)
          }
          bFirst = currentIO as BindF
          currentIO = currentIO.source
        }
        is IO.ContextSwitch -> {
          val localCurrent = currentIO
          return IO.Async { conn, cb ->
            loop(localCurrent, conn, cb as Callback, null, bFirst, bRest, EmptyCoroutineContext)
          }
        }
        null -> {
          currentIO = IO.RaiseError(IORunLoopStepOnNull)
        }
        else -> {
          // Since we don't capture the value of `when` kotlin doesn't enforce exhaustiveness
          currentIO = IO.raiseError(IORunLoopMissingStep)
        }
      }

      if (hasResult) {

        val nextBind: BindF? = popNextBind(bFirst, bRest)

        // Return case when no there are no more binds left
        if (nextBind == null) {
          return sanitizedCurrentIO(currentIO, result)
        } else {
          currentIO = executeSafe { nextBind(result) }
          hasResult = false
          result = null
          bFirst = null
        }
      }
    } while (true)
  }

  private fun <A> sanitizedCurrentIO(currentIO: Current?, unboxed: Any?): IO<A> =
    (currentIO ?: IO.Pure(unboxed)) as IO<A>

  private fun suspendAsync(currentIO: IO<Any?>, bFirst: BindF?, bRest: CallStack?): IO<Any?> =
    // Hitting an async boundary means we have to stop, however if we had previous `flatMap` operations then we need to resume the loop with the collected stack
    if (bFirst != null || (bRest != null && bRest.isNotEmpty())) {
      IO.Async { conn, cb ->
        loop(currentIO, conn, cb, null, bFirst, bRest, EmptyCoroutineContext)
      }
    } else {
      currentIO
    }

  private fun loop(
    source: Current,
    cancelable: IOConnection,
    cb: (Either<Throwable, Any?>) -> Unit,
    rcbRef: RestartCallback?,
    bFirstRef: BindF?,
    bRestRef: CallStack?,
    ctx: CoroutineContext
  ) {
    var currentIO: Current? = source
    var conn: IOConnection = cancelable
    var bFirst: BindF? = bFirstRef
    var bRest: CallStack? = bRestRef
    var rcb: RestartCallback? = rcbRef
    // Values from Pure and Delay are unboxed in this var,
    // for code reuse between Pure and Delay
    var hasResult: Boolean = false
    var result: Any? = null

    do {
      if (conn.isCanceled()) {
        cb(Left(OnCancel.CancellationException))
        return
      }
      when (currentIO) {
        is IO.Pure -> {
          result = currentIO.a
          hasResult = true
        }
        is IO.RaiseError -> {
          val errorHandler: IOFrame<Any?, IO<Any?>>? = findErrorHandlerInCallStack(bFirst, bRest)
          when (errorHandler) {
            // Return case for unhandled errors
            null -> {
              cb(Left(currentIO.exception))
              return
            }
            else -> {
              val exception: Throwable = currentIO.exception
              currentIO = executeSafe { errorHandler.recover(exception) }
              bFirst = null
            }
          }
        }
        is IO.Suspend -> {
          val thunk: () -> IOOf<Any?> = currentIO.thunk
          currentIO = executeSafe { thunk() }
        }
        is IO.Delay -> {
          try {
            result = currentIO.thunk()
            hasResult = true
            currentIO = null
          } catch (t: Throwable) {
            if (NonFatal(t)) {
              currentIO = IO.RaiseError(t)
            } else {
              throw t
            }
          }
        }
        is IO.Async -> {
          if (rcb == null) {
            rcb = RestartCallback(conn, cb)
          }

          // Return case for Async operations
          rcb.start(currentIO, ctx, bFirst, bRest)
          return
        }
        is IO.Effect -> {
          if (rcb == null) {
            rcb = RestartCallback(conn, cb)
          }

          // Return case for Effect operations
          rcb.start(currentIO, ctx, bFirst, bRest)
          return
        }
        is IO.Bind<*, *> -> {
          if (bFirst != null) {
            if (bRest == null) bRest = ArrayStack()
            bRest.push(bFirst)
          }
          bFirst = currentIO.g as BindF
          currentIO = currentIO.cont
        }
        is IO.ContinueOn<*> -> {
          if (bFirst != null) {
            if (bRest == null) bRest = ArrayStack()
            bRest.push(bFirst)
          }
          val localCurrent = currentIO
          val currentCC = localCurrent.cc
          val localCont = currentIO.cont

          bFirst = { c: Any? -> IO.just(c) }

          currentIO = IO.Bind(localCont) { a ->
            IO.Effect(currentCC) { a }
          }
        }
        is IO.Map<*, *> -> {
          if (bFirst != null) {
            if (bRest == null) {
              bRest = ArrayStack()
            }
            bRest.push(bFirst)
          }
          bFirst = currentIO as BindF
          currentIO = currentIO.source
        }
        is IO.ContextSwitch -> {
          val next = currentIO.source
          val modify = currentIO.modify
          val restore = currentIO.restore

          val old = conn
          conn = modify(old)
          currentIO = next
          if (conn != old) {
            rcb?.contextSwitch(conn)
            if (restore != null)
              currentIO = IO.Bind(next, RestoreContext(old, restore))
          }
        }
        null -> {
          currentIO = IO.RaiseError(IORunLoopOnNull)
        }
        else -> {
          // Since we don't capture the value of `when` kotlin doesn't enforce exhaustiveness
          currentIO = IO.RaiseError(IORunLoopMissingLoop)
        }
      }

      if (hasResult) {

        val nextBind: BindF? = popNextBind(bFirst, bRest)

        // Return case when no there are no more binds left
        if (nextBind == null) {
          cb(Right(result))
          return
        } else {
          currentIO = executeSafe { nextBind(result) }
          hasResult = false
          result = null
          bFirst = null
        }
      }
    } while (true)
  }

  private inline fun executeSafe(crossinline f: () -> IOOf<Any?>): IO<Any?> =
    try {
      f().fix()
    } catch (e: Throwable) {
      if (NonFatal(e)) {
        IO.RaiseError(e)
      } else {
        throw e
      }
    }

  /**
   * Pops the next bind function from the stack, but filters out
   * `IOFrame.ErrorHandler` references, because we know they won't do
   * anything — an optimization for `handleError`.
   */
  private fun popNextBind(bFirst: BindF?, bRest: CallStack?): BindF? =
    if ((bFirst != null) && bFirst !is IOFrame.Companion.ErrorHandler)
      bFirst
    else if (bRest != null) {
      var cursor: BindF? = null
      while (cursor == null && bRest.isNotEmpty()) {
        val ref = bRest.pop()
        if (ref !is IOFrame.Companion.ErrorHandler) cursor = ref
      }
      cursor
    } else {
      null
    }

  private fun findErrorHandlerInCallStack(bFirst: BindF?, bRest: CallStack?): IOFrame<Any?, IO<Any?>>? {
    if (bFirst != null && bFirst is IOFrame) {
      return bFirst
    } else if (bRest == null) {
      return null
    }

    var result: IOFrame<Any?, IO<Any?>>? = null
    var cursor: BindF? = bFirst

    @Suppress("LoopWithTooManyJumpStatements")
    do {
      if (cursor != null && cursor is IOFrame) {
        result = cursor
        break
      } else {
        cursor = if (bRest.isNotEmpty()) {
          bRest.pop()
        } else {
          break
        }
      }
    } while (true)
    return result
  }

  /**
   * A `RestartCallback` gets created only once, per [startCancelable] (`unsafeRunAsync`) invocation, once an `Async`
   * state is hit, its job being to resume the loop after the boundary, but with the bind call-stack restored.
   */
  private data class RestartCallback(val connInit: IOConnection, val cb: Callback) : Callback, kotlin.coroutines.Continuation<Any?> {

    // Nasty trick to re-use `Continuation` with different CC.
    private var _context: CoroutineContext = EmptyCoroutineContext
    override val context: CoroutineContext
      get() = _context

    private var conn: IOConnection = connInit
    private var bFirst: BindF? = null
    private var bRest: CallStack? = null

    private var contIndex: Int = 0
    private var trampolineAfter: Boolean = false
    private inline val shouldTrampoline inline get() = trampolineAfter || contIndex == Platform.maxStackDepthSize

    private var value: IO<Any?>? = null

    fun contextSwitch(conn: IOConnection) {
      this.conn = conn
    }

    private fun prepare(ctx: CoroutineContext, bFirst: BindF?, bRest: CallStack?) {
      this.bFirst = bFirst
      this.bRest = bRest
      this._context = ctx
      contIndex++
    }

    fun start(async: IO.Async<Any?>, ctx: CoroutineContext, bFirst: BindF?, bRest: CallStack?) {
      prepare(ctx, bFirst, bRest)
      trampolineAfter = async.shouldTrampoline
      async.k(conn, this)
    }

    fun start(effect: IO.Effect<Any?>, ctx: CoroutineContext, bFirst: BindF?, bRest: CallStack?) {
      prepare(effect.ctx ?: ctx, bFirst, bRest)
      effect.effect.startCoroutine(this)
    }

    private fun signal(result: IO<Any?>) {
      // Allow GC to collect
      val bFirst = this.bFirst
      val bRest = this.bRest
      val ctx = this._context
      this.bFirst = null
      this.bRest = null
      this._context = EmptyCoroutineContext

      loop(result, conn, cb, this, bFirst, bRest, ctx)
    }

    override operator fun invoke(either: Either<Throwable, Any?>) {
<<<<<<< HEAD
      when (either) {
        is Either.Left -> IO.RaiseError(either.a)
        is Either.Right -> IO.Pure(either.b)
      }.let { r ->
        if (shouldTrampoline) {
          this.value = r
          Platform.trampoline { trampoline() }
        } else {
          signal(r)
        }
=======
      if (canCall) {
        canCall = false
        when (either) {
          is Either.Left -> IO.RaiseError(either.a)
          is Either.Right -> IO.Pure(either.b)
        }.let(::forward)
>>>>>>> 1506e45c
      }
    }

    override fun resumeWith(result: Result<Any?>) {
<<<<<<< HEAD
      result.fold(
        { a -> IO.Pure(a) },
        { e -> IO.RaiseError(e) }
      ).let { r ->
        if (shouldTrampoline) {
          this.value = r
          Platform.trampoline { trampoline() }
        } else {
          signal(r)
        }
=======
      if (canCall) {
        canCall = false
        result.fold(
          { a -> IO.Pure(a) },
          { e -> IO.RaiseError(e) }
        ).let(::forward)
      }
    }

    private fun forward(io: IO<Any?>) {
      if (shouldTrampoline) {
        this.value = io
        Platform.trampoline { trampoline() }
      } else {
        signal(io)
>>>>>>> 1506e45c
      }
    }

    fun trampoline() {
      val v = value
      value = null
      contIndex = 0
      signal(v!!)
    }
  }

  private class RestoreContext(
    val old: IOConnection,
    val restore: (Any?, Throwable?, IOConnection, IOConnection) -> IOConnection
  ) : IOFrame<Any?, IO<Any?>> {

    override fun invoke(a: Any?): IO<Any?> = IO.ContextSwitch(IO.Pure(a), { current -> restore(a, null, old, current) }, null)

    override fun recover(e: Throwable): IO<Any> =
      IO.ContextSwitch(IO.RaiseError(e), { current ->
        restore(null, e, old, current)
      }, null)
  }
}

internal object IORunLoopMissingStep : ArrowInternalException() {
  override fun fillInStackTrace(): Throwable = this
}

internal object IORunLoopStepOnNull : ArrowInternalException() {
  override fun fillInStackTrace(): Throwable = this
}

internal object IORunLoopMissingLoop : ArrowInternalException() {
  override fun fillInStackTrace(): Throwable = this
}

internal object IORunLoopOnNull : ArrowInternalException() {
  override fun fillInStackTrace(): Throwable = this
}<|MERGE_RESOLUTION|>--- conflicted
+++ resolved
@@ -369,6 +369,7 @@
       get() = _context
 
     private var conn: IOConnection = connInit
+    private var canCall = false
     private var bFirst: BindF? = null
     private var bRest: CallStack? = null
 
@@ -383,6 +384,7 @@
     }
 
     private fun prepare(ctx: CoroutineContext, bFirst: BindF?, bRest: CallStack?) {
+      canCall = true
       this.bFirst = bFirst
       this.bRest = bRest
       this._context = ctx
@@ -413,41 +415,16 @@
     }
 
     override operator fun invoke(either: Either<Throwable, Any?>) {
-<<<<<<< HEAD
-      when (either) {
-        is Either.Left -> IO.RaiseError(either.a)
-        is Either.Right -> IO.Pure(either.b)
-      }.let { r ->
-        if (shouldTrampoline) {
-          this.value = r
-          Platform.trampoline { trampoline() }
-        } else {
-          signal(r)
-        }
-=======
       if (canCall) {
         canCall = false
         when (either) {
           is Either.Left -> IO.RaiseError(either.a)
           is Either.Right -> IO.Pure(either.b)
         }.let(::forward)
->>>>>>> 1506e45c
       }
     }
 
     override fun resumeWith(result: Result<Any?>) {
-<<<<<<< HEAD
-      result.fold(
-        { a -> IO.Pure(a) },
-        { e -> IO.RaiseError(e) }
-      ).let { r ->
-        if (shouldTrampoline) {
-          this.value = r
-          Platform.trampoline { trampoline() }
-        } else {
-          signal(r)
-        }
-=======
       if (canCall) {
         canCall = false
         result.fold(
@@ -463,7 +440,6 @@
         Platform.trampoline { trampoline() }
       } else {
         signal(io)
->>>>>>> 1506e45c
       }
     }
 
