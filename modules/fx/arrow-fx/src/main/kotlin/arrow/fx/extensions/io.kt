--- conflicted
+++ resolved
@@ -276,13 +276,8 @@
   override suspend fun <A> unsafe.runBlocking(fa: () -> Kind<IOPartialOf<Nothing>, A>): A =
     fa().unsafeRunSync()
 
-<<<<<<< HEAD
   override suspend fun <A> unsafe.runNonBlocking(fa: () -> Kind<IOPartialOf<Nothing>, A>, cb: (Either<Throwable, A>) -> Unit): Unit =
     fa().unsafeRunAsync(cb)
-=======
-  override suspend fun <A> unsafe.runNonBlocking(fa: () -> Kind<ForIO, A>, cb: (Either<Throwable, A>) -> Unit): Unit =
-    fa().fix().unsafeRunAsync(cb)
->>>>>>> f9913a68
 }
 
 private val UnsafeRun: IOUnsafeRun =
@@ -318,7 +313,27 @@
   }
 
 @extension
-interface IODispatchers<E> : Dispatchers<IOPartialOf<E>> {
+interface IOUnsafeRun : UnsafeRun<ForIO> {
+
+  override suspend fun <A> unsafe.runBlocking(fa: () -> Kind<ForIO, A>): A = fa().fix().unsafeRunSync()
+
+  override suspend fun <A> unsafe.runNonBlocking(fa: () -> Kind<ForIO, A>, cb: (Either<Throwable, A>) -> Unit) =
+    fa().fix().unsafeRunAsync(cb)
+}
+
+@extension
+interface IOUnsafeCancellableRun : UnsafeCancellableRun<ForIO> {
+  override suspend fun <A> unsafe.runBlocking(fa: () -> Kind<ForIO, A>): A = fa().fix().unsafeRunSync()
+
+  override suspend fun <A> unsafe.runNonBlocking(fa: () -> Kind<ForIO, A>, cb: (Either<Throwable, A>) -> Unit) =
+    fa().fix().unsafeRunAsync(cb)
+
+  override suspend fun <A> unsafe.runNonBlockingCancellable(onCancel: OnCancel, fa: () -> Kind<ForIO, A>, cb: (Either<Throwable, A>) -> Unit): Disposable =
+    fa().fix().unsafeRunAsyncCancellable(onCancel, cb)
+}
+
+@extension
+interface IODispatchers : Dispatchers<ForIO> {
   override fun default(): CoroutineContext =
     IODispatchers.CommonPool
 
