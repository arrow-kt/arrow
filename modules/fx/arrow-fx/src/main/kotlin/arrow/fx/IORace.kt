--- conflicted
+++ resolved
@@ -1,5 +1,6 @@
 package arrow.fx
 
+import arrow.core.Either
 import arrow.core.Left
 import arrow.core.Right
 import arrow.core.internal.AtomicBooleanW
@@ -75,22 +76,22 @@
    *
    * @see racePair for a version that does not automatically cancel the loser.
    */
-  fun <A, B> raceN(
-    ctx: CoroutineContext,
-    ioA: IOOf<A>,
-    ioB: IOOf<B>
-  ): IO<Race2<A, B>> =
+  fun <EE, A, B> raceN(
+    ctx: CoroutineContext,
+    ioA: IOOf<EE, A>,
+    ioB: IOOf<EE, B>
+  ): IO<EE, Race2<A, B>> =
     racePairCancellable(ctx, ioA, ioB)
 
   /**
    * @see raceN
    */
-  fun <A, B, C> raceN(
-    ctx: CoroutineContext,
-    ioA: IOOf<A>,
-    ioB: IOOf<B>,
-    ioC: IOOf<C>
-  ): IO<Race3<out A, out B, out C>> =
+  fun <EE, A, B, C> raceN(
+    ctx: CoroutineContext,
+    ioA: IOOf<EE, A>,
+    ioB: IOOf<EE, B>,
+    ioC: IOOf<EE, C>
+  ): IO<EE, Race3<out A, out B, out C>> =
     raceN(ctx,
       raceN(ctx, ioA, ioB),
       ioC
@@ -100,571 +101,6 @@
         { c -> Race3.Third(c) }
       )
     }
-
-  /**
-   * @see raceN
-   */
-  fun <A, B, C, D> raceN(
-    ctx: CoroutineContext,
-    ioA: IOOf<A>,
-    ioB: IOOf<B>,
-    ioC: IOOf<C>,
-    ioD: IOOf<D>
-  ): IO<Race4<out A, out B, out C, out D>> =
-    raceN(ctx,
-      raceN(ctx, ioA, ioB),
-      raceN(ctx, ioC, ioD)
-    ).map { res ->
-      res.fold(
-        { it.fold({ a -> Race4.First(a) }, { b -> Race4.Second(b) }) },
-        { it.fold({ c -> Race4.Third(c) }, { d -> Race4.Fourth(d) }) }
-      )
-    }
-
-  /**
-   * @see raceN
-   */
-  fun <A, B, C, D, E> raceN(
-    ctx: CoroutineContext,
-    ioA: IOOf<A>,
-    ioB: IOOf<B>,
-    ioC: IOOf<C>,
-    ioD: IOOf<D>,
-    ioE: IOOf<E>
-  ): IO<Race5<out A, out B, out C, out D, out E>> =
-    raceN(ctx,
-      raceN(ctx, ioA, ioB, ioC),
-      raceN(ctx, ioD, ioE)
-    ).map { res ->
-      res.fold(
-        { race3 -> race3.fold({ a -> Race5.First(a) }, { b -> Race5.Second(b) }, { c -> Race5.Third(c) }) },
-        { race2 -> race2.fold({ d -> Race5.Fourth(d) }, { e -> Race5.Fifth(e) }) }
-      )
-    }
-
-  /**
-   * @see raceN
-   */
-  fun <A, B, C, D, E, F> raceN(
-    ctx: CoroutineContext,
-    ioA: IOOf<A>,
-    ioB: IOOf<B>,
-    ioC: IOOf<C>,
-    ioD: IOOf<D>,
-    ioE: IOOf<E>,
-    ioF: IOOf<F>
-  ): IO<Race6<out A, out B, out C, out D, out E, out F>> =
-    raceN(ctx,
-      raceN(ctx, ioA, ioB, ioC),
-      raceN(ctx, ioD, ioE, ioF)
-    ).map { res ->
-      res.fold(
-        { race3 -> race3.fold({ a -> Race6.First(a) }, { b -> Race6.Second(b) }, { c -> Race6.Third(c) }) },
-        { race3 -> race3.fold({ d -> Race6.Fourth(d) }, { e -> Race6.Fifth(e) }, { f -> Race6.Sixth(f) }) }
-      )
-    }
-
-  /**
-   * @see raceN
-   */
-  fun <A, B, C, D, E, F, G> raceN(
-    ctx: CoroutineContext,
-    ioA: IOOf<A>,
-    ioB: IOOf<B>,
-    ioC: IOOf<C>,
-    ioD: IOOf<D>,
-    ioE: IOOf<E>,
-    ioF: IOOf<F>,
-    ioG: IOOf<G>
-  ): IO<Race7<out A, out B, out C, out D, out E, out F, out G>> =
-    raceN(ctx,
-      raceN(ctx, ioA, ioB, ioC),
-      raceN(ctx, ioD, ioE),
-      raceN(ctx, ioF, ioG)
-    ).map { res ->
-      res.fold(
-        { race3 -> race3.fold({ a -> Race7.First(a) }, { b -> Race7.Second(b) }, { c -> Race7.Third(c) }) },
-        { race2 -> race2.fold({ d -> Race7.Fourth(d) }, { e -> Race7.Fifth(e) }) },
-        { race2 -> race2.fold({ f -> Race7.Sixth(f) }, { g -> Race7.Seventh(g) }) }
-      )
-    }
-
-  /**
-   * @see raceN
-   */
-  fun <A, B, C, D, E, F, G, H> raceN(
-    ctx: CoroutineContext,
-    ioA: IOOf<A>,
-    ioB: IOOf<B>,
-    ioC: IOOf<C>,
-    ioD: IOOf<D>,
-    ioE: IOOf<E>,
-    ioF: IOOf<F>,
-    ioG: IOOf<G>,
-    ioH: IOOf<H>
-  ): IO<Race8<out A, out B, out C, out D, out E, out F, out G, out H>> =
-    raceN(ctx,
-      raceN(ctx, ioA, ioB, ioC),
-      raceN(ctx, ioD, ioE, ioF),
-      raceN(ctx, ioG, ioH)
-    ).map { res ->
-      res.fold(
-        { race3 -> race3.fold({ a -> Race8.First(a) }, { b -> Race8.Second(b) }, { c -> Race8.Third(c) }) },
-        { race3 -> race3.fold({ d -> Race8.Fourth(d) }, { e -> Race8.Fifth(e) }, { f -> Race8.Sixth(f) }) },
-        { race2 -> race2.fold({ g -> Race8.Seventh(g) }, { h -> Race8.Eighth(h) }) }
-      )
-    }
-
-  /**
-   * @see raceN
-   */
-  fun <A, B, C, D, E, F, G, H, I> raceN(
-    ctx: CoroutineContext,
-    ioA: IOOf<A>,
-    ioB: IOOf<B>,
-    ioC: IOOf<C>,
-    ioD: IOOf<D>,
-    ioE: IOOf<E>,
-    ioF: IOOf<F>,
-    ioG: IOOf<G>,
-    ioH: IOOf<H>,
-    ioI: IOOf<I>
-  ): IO<Race9<out A, out B, out C, out D, out E, out F, out G, out H, out I>> =
-    raceN(ctx,
-      raceN(ctx, ioA, ioB, ioC),
-      raceN(ctx, ioD, ioE, ioF),
-      raceN(ctx, ioG, ioH, ioI)
-    ).map { res ->
-      res.fold(
-        { race3 -> race3.fold({ a -> Race9.First(a) }, { b -> Race9.Second(b) }, { c -> Race9.Third(c) }) },
-        { race3 -> race3.fold({ d -> Race9.Fourth(d) }, { e -> Race9.Fifth(e) }, { f -> Race9.Sixth(f) }) },
-        { race3 -> race3.fold({ g -> Race9.Seventh(g) }, { h -> Race9.Eighth(h) }, { i -> Race9.Ninth(i) }) }
-      )
-    }
-
-  /**
-   * Implementation for `IO.racePair`, but this way it is more efficient,
-   * as we no longer have to keep internal promises.
-   */
-  private fun <A, B> racePairCancellable(ctx: CoroutineContext, ioA: IOOf<A>, ioB: IOOf<B>): IO<Either<A, B>> {
-    fun <T, U> onSuccess(
-      isActive: AtomicBooleanW,
-      main: IOConnection,
-      other: IOConnection,
-      cb: (Either<Throwable, Either<T, U>>) -> Unit,
-      r: Either<T, U>
-    ): Unit =
-      if (isActive.getAndSet(false)) {
-        other.cancel().fix().unsafeRunAsync { r2 ->
-          main.pop()
-          cb(Right(r))
-        }
-      } else Unit
-
-    fun <T> onError(
-      active: AtomicBooleanW,
-      cb: (Either<Throwable, T>) -> Unit,
-      main: IOConnection,
-      other: IOConnection,
-      err: Throwable
-    ): Unit =
-      if (active.getAndSet(false)) {
-        other.cancel().fix().unsafeRunAsync { r2 ->
-          main.pop()
-          cb(Left(r2.fold({ Platform.composeErrors(err, it) }, { err })))
-        }
-      } else Unit
-
-    val start = { conn: IOConnection, cb: (Either<Throwable, Either<A, B>>) -> Unit ->
-      val active = AtomicBooleanW(true)
-      val connA = IOConnection()
-      val connB = IOConnection()
-      conn.pushPair(connA, connB)
-
-      IORunLoop.startCancelable(IOForkedStart(ioA, ctx), connA) { result ->
-        result.fold({
-          onError(active, cb, conn, connB, it)
-        }, {
-          onSuccess(active, conn, connB, cb, Left(it))
-        })
-      }
-
-      IORunLoop.startCancelable(IOForkedStart(ioB, ctx), connB) { result ->
-        result.fold({
-          onError(active, cb, conn, connA, it)
-        }, {
-          onSuccess(active, conn, connA, cb, Right(it))
-        })
-      }
-    }
-
-    return IO.Async(true, start)
-  }
-
-  /**
-   * Race two tasks concurrently within a new [IO].
-   * Race results in a winner and the other, yet to finish task running in a [Fiber].
-   *
-   * ```kotlin:ank:playground
-   * import arrow.fx.*
-   * import arrow.fx.extensions.fx
-   * import kotlinx.coroutines.Dispatchers
-   *
-   * fun main(args: Array<String>) {
-   *     //sampleStart
-   *     val result = IO.fx {
-   *       val racePair = !IO.racePair(Dispatchers.Default, never<Int>(), just("Hello World!"))
-   *       racePair.fold(
-   *         { _, _ -> "never cannot win race" },
-   *         { _, winner -> winner }
-   *       )
-   *   }
-   *   //sampleEnd
-   *
-   *   val r = result.unsafeRunSync()
-   *   println("Race winner result is: $r")
-   * }
-   * ```
-   *
-   * @param ctx [CoroutineContext] to execute the source [IO] on.
-   * @param ioA task to participate in the race
-   * @param ioB task to participate in the race
-   * @return [IO] either [Left] with product of the winner's result [ioA] and still running task [ioB],
-   *   or [Right] with product of running task [ioA] and the winner's result [ioB].
-   *
-   * @see [arrow.fx.typeclasses.Concurrent.raceN] for a simpler version that cancels loser.
-   */
-  fun <E, A, B> racePair(ctx: CoroutineContext, ioA: IOOf<E, A>, ioB: IOOf<E, B>): IO<E, RacePair<IOPartialOf<E>, A, B>> =
-    IO.Async(true) { conn, cb ->
-      val active = AtomicBooleanW(true)
-
-      val connA = IOConnection()
-<<<<<<< HEAD
-      connA.push(upstreamCancelToken)
-      val promiseA = UnsafePromise<E, A>()
-=======
-      val promiseA = UnsafePromise<A>()
->>>>>>> 109da7ea
-
-      val connB = IOConnection()
-<<<<<<< HEAD
-      connB.push(upstreamCancelToken)
-      val promiseB = UnsafePromise<E, B>()
-=======
-      val promiseB = UnsafePromise<B>()
->>>>>>> 109da7ea
-
-      conn.pushPair(connA, connB)
-
-      IORunLoop.startCancelable(IOForkedStart(ioA, ctx), connA) { either: IOResult<E, A> ->
-        either.fold({ error ->
-          if (active.getAndSet(false)) { // if an error finishes first, stop the race.
-            connB.cancel().unsafeRunAsync { r2 ->
-              conn.pop()
-              cb(IOResult.Exception(r2.fold({ Platform.composeErrors(error, it) }, { error })))
-            }
-          } else {
-            promiseA.complete(IOResult.Exception(error))
-          }
-        }, { e ->
-          if (active.getAndSet(false)) { // if an error finishes first, stop the race.
-            connB.cancel().unsafeRunAsync { r2 ->
-              conn.pop()
-              // TODO asyncErrorHandler r2
-              cb(IOResult.Error(e))
-            }
-          } else {
-            promiseA.complete(IOResult.Error(e))
-          }
-        }, { a ->
-          if (active.getAndSet(false)) {
-            conn.pop()
-            cb(IOResult.Success(RacePair.First(a, IOFiber(promiseB, connB))))
-          } else {
-            promiseA.complete(IOResult.Success(a))
-          }
-        })
-      }
-
-      IORunLoop.startCancelable(IOForkedStart(ioB, ctx), connB) { either: IOResult<E, B> ->
-        either.fold({ error ->
-          if (active.getAndSet(false)) { // if an error finishes first, stop the race.
-            connA.cancel().unsafeRunAsync { r2 ->
-              conn.pop()
-              cb(IOResult.Exception(r2.fold({ Platform.composeErrors(error, it) }, { error })))
-            }
-          } else {
-            promiseB.complete(IOResult.Exception(error))
-          }
-        }, { e ->
-          if (active.getAndSet(false)) { // if an error finishes first, stop the race.
-            connB.cancel().unsafeRunAsync { r2 ->
-              conn.pop()
-              // TODO asyncErrorHandler r2
-              cb(IOResult.Error(e))
-            }
-          } else {
-            promiseB.complete(IOResult.Error(e))
-          }
-        }, { b ->
-          if (active.getAndSet(false)) {
-            conn.pop()
-            cb(IOResult.Success(RacePair.Second(IOFiber(promiseA, connA), b)))
-          } else {
-            promiseB.complete(IOResult.Success(b))
-          }
-        })
-      }
-    }
-
-  /**
-   * Race three tasks concurrently within a new [IO].
-   * Race results in a winner and the others, yet to finish task running in a [Fiber].
-   *
-   * ```kotlin:ank:playground
-   * import arrow.fx.*
-   * import arrow.fx.extensions.fx
-   * import kotlinx.coroutines.Dispatchers
-   *
-   * fun main(args: Array<String>) {
-   *   //sampleStart
-   *   val result = IO.fx {
-   *     val raceResult = !IO.raceTriple(Dispatchers.Default, never<Int>(), just("Hello World!"), never<Double>())
-   *     raceResult.fold(
-   *       { _, _, _ -> "never cannot win before complete" },
-   *       { _, winner, _ -> winner },
-   *       { _, _, _ -> "never cannot win before complete" }
-   *     )
-   *   }
-   *   //sampleEnd
-   *
-   *   val r = result.unsafeRunSync()
-   *   println("Race winner result is: $r")
-   * }
-   * ```
-   *
-   * @param ctx [CoroutineContext] to execute the source [IO] on.
-   * @param ioA task to participate in the race
-   * @param ioB task to participate in the race
-   * @param ioC task to participate in the race
-   * @return [RaceTriple]
-   *
-   * @see [arrow.fx.typeclasses.Concurrent.raceN] for a simpler version that cancels losers.
-   */
-  fun <E, A, B, C> raceTriple(ctx: CoroutineContext, ioA: IOOf<E, A>, ioB: IOOf<E, B>, ioC: IOOf<E, C>): IO<E, RaceTriple<IOPartialOf<E>, A, B, C>> =
-    IO.Async(true) { conn, cb ->
-      val active = AtomicBooleanW(true)
-
-      val connA = IOConnection()
-<<<<<<< HEAD
-      connA.push(upstreamCancelToken)
-      val promiseA = UnsafePromise<E, A>()
-
-      val connB = IOConnection()
-      connB.push(upstreamCancelToken)
-      val promiseB = UnsafePromise<E, B>()
-
-      val connC = IOConnection()
-      connC.push(upstreamCancelToken)
-      val promiseC = UnsafePromise<E, C>()
-=======
-      val promiseA = UnsafePromise<A>()
-
-      val connB = IOConnection()
-      val promiseB = UnsafePromise<B>()
-
-      val connC = IOConnection()
-      val promiseC = UnsafePromise<C>()
->>>>>>> 109da7ea
-
-      conn.push(connA.cancel(), connB.cancel(), connC.cancel())
-
-      IORunLoop.startCancelable(IOForkedStart(ioA, ctx), connA) { either: IOResult<E, A> ->
-        either.fold({ error ->
-          if (active.getAndSet(false)) { // if an error finishes first, stop the race.
-            connB.cancel().unsafeRunAsync { r2 ->
-              connC.cancel().unsafeRunAsync { r3 ->
-                conn.pop()
-                val errorResult = r2.fold({ e2 ->
-                  r3.fold({ e3 -> Platform.composeErrors(error, e2, e3) }, { Platform.composeErrors(error, e2) })
-                }, {
-                  r3.fold({ e3 -> Platform.composeErrors(error, e3) }, { error })
-                })
-                cb(IOResult.Exception(errorResult))
-              }
-            }
-          } else {
-            promiseA.complete(IOResult.Exception(error))
-          }
-        }, { e ->
-          if (active.getAndSet(false)) { // if an error finishes first, stop the race.
-            connB.cancel().unsafeRunAsync { r2 ->
-              connC.cancel().unsafeRunAsync { r3 ->
-                conn.pop()
-                cb(IOResult.Error(e))
-              }
-            }
-          } else {
-            promiseA.complete(IOResult.Error(e))
-          }
-        }, { a ->
-          if (active.getAndSet(false)) {
-            conn.pop()
-            cb(IOResult.Success(RaceTriple.First(a, IOFiber(promiseB, connB), IOFiber(promiseC, connC))))
-          } else {
-            promiseA.complete(IOResult.Success(a))
-          }
-        })
-      }
-
-      IORunLoop.startCancelable(IOForkedStart(ioB, ctx), connB) { either: IOResult<E, B> ->
-        either.fold({ error ->
-          if (active.getAndSet(false)) { // if an error finishes first, stop the race.
-            connA.cancel().unsafeRunAsync { r2 ->
-              connC.cancel().unsafeRunAsync { r3 ->
-                conn.pop()
-                val errorResult = r2.fold({ e2 ->
-                  r3.fold({ e3 -> Platform.composeErrors(error, e2, e3) }, { Platform.composeErrors(error, e2) })
-                }, {
-                  r3.fold({ e3 -> Platform.composeErrors(error, e3) }, { error })
-                })
-                cb(IOResult.Exception(errorResult))
-              }
-            }
-          } else {
-            promiseB.complete(IOResult.Exception(error))
-          }
-        }, { e ->
-          if (active.getAndSet(false)) { // if an error finishes first, stop the race.
-            connA.cancel().unsafeRunAsync { r2 ->
-              connC.cancel().unsafeRunAsync { r3 ->
-                conn.pop()
-                cb(IOResult.Error(e))
-              }
-            }
-          } else {
-            promiseB.complete(IOResult.Error(e))
-          }
-        }, { b ->
-          if (active.getAndSet(false)) {
-            conn.pop()
-            cb(IOResult.Success(RaceTriple.Second(IOFiber(promiseA, connA), b, IOFiber(promiseC, connC))))
-          } else {
-            promiseB.complete(IOResult.Success(b))
-          }
-        })
-      }
-
-      IORunLoop.startCancelable(IOForkedStart(ioC, ctx), connC) { either: IOResult<E, C> ->
-        either.fold({ error ->
-          if (active.getAndSet(false)) { // if an error finishes first, stop the race.
-            connA.cancel().unsafeRunAsync { r2 ->
-              connB.cancel().unsafeRunAsync { r3 ->
-                conn.pop()
-                val errorResult = r2.fold({ e2 ->
-                  r3.fold({ e3 -> Platform.composeErrors(error, e2, e3) }, { Platform.composeErrors(error, e2) })
-                }, {
-                  r3.fold({ e3 -> Platform.composeErrors(error, e3) }, { error })
-                })
-                cb(IOResult.Exception(errorResult))
-              }
-            }
-          } else {
-            promiseC.complete(IOResult.Exception(error))
-          }
-        }, { e ->
-          if (active.getAndSet(false)) { // if an error finishes first, stop the race.
-            connA.cancel().unsafeRunAsync { r2 ->
-              connB.cancel().unsafeRunAsync { r3 ->
-                conn.pop()
-                //
-                cb(IOResult.Error(e))
-              }
-            }
-          } else {
-            promiseC.complete(IOResult.Error(e))
-          }
-        }, { c ->
-          if (active.getAndSet(false)) {
-            conn.pop()
-            cb(IOResult.Success(RaceTriple.Third(IOFiber(promiseA, connA), IOFiber(promiseB, connB), c)))
-          } else {
-            promiseC.complete(IOResult.Success(c))
-          }
-        })
-      }
-    }
-<<<<<<< HEAD
-
-  /**
-   * Race two tasks concurrently within a new [IO] on [this@raceN].
-   * At the end of the race it automatically cancels the loser.
-   *
-   * ```kotlin:ank:playground
-   * import arrow.Kind
-   * import arrow.fx.*
-   * import arrow.fx.typeclasses.Concurrent
-   * import kotlinx.coroutines.Dispatchers
-   * import arrow.fx.extensions.io.concurrent.concurrent
-   *
-   * fun main(args: Array<String>) {
-   *   fun <F> Concurrent<F>.example(): Kind<F, String> {
-   *     val never: Kind<F, Int> = cancelable { effect { println("Never got canelled for losing.") } }
-   *
-   *     //sampleStart
-   *     val result = fx.concurrent {
-   *       val eitherGetOrUnit = !Dispatchers.Default.raceN(never, just(5))
-   *       eitherGetOrUnit.fold(
-   *         { "Never always loses race" },
-   *         { i -> "Race was won with $i" }
-   *       )
-   *     }
-   *     //sampleEnd
-   *     return result
-   *   }
-   *
-   *   IO.concurrent().example().fix().unsafeRunSync().let(::println)
-   * }
-   * ```
-   *
-   * @param ctx [CoroutineContext] to execute the source [IO] on.
-   * @param ioA task to participate in the race
-   * @param ioB task to participate in the race
-   * @return [IO] either [Left] if [ioA] won the race,
-   *   or [Right] if [ioB] won the race.
-   *
-   * @see racePair for a version that does not automatically cancel the loser.
-   */
-  fun <EE, A, B> raceN(
-    ctx: CoroutineContext,
-    ioA: IOOf<EE, A>,
-    ioB: IOOf<EE, B>
-  ): IO<EE, Race2<A, B>> =
-    racePair(ctx, ioA, ioB)
-      .flatMap {
-        it.fold(
-          { a, (_, cancelB) -> cancelB.map { Left(a) } },
-          { (_, cancelA), b -> cancelA.map { Right(b) } }
-        )
-      }
-
-  /**
-   * @see raceN
-   */
-  fun <EE, A, B, C> raceN(
-    ctx: CoroutineContext,
-    ioA: IOOf<EE, A>,
-    ioB: IOOf<EE, B>,
-    ioC: IOOf<EE, C>
-  ): IO<EE, Race3<out A, out B, out C>> =
-    raceTriple(ctx, ioA, ioB, ioC)
-      .flatMap {
-        it.fold(
-          { a, fiberB, fiberC -> fiberB.cancel().flatMap { fiberC.cancel().map { Race3.First(a) } } },
-          { fiberA, b, fiberC -> fiberA.cancel().flatMap { fiberC.cancel().map { Race3.Second(b) } } },
-          { fiberA, fiberB, c -> fiberA.cancel().flatMap { fiberB.cancel().map { Race3.Third(c) } } }
-        )
-      }
 
   /**
    * @see raceN
@@ -806,6 +242,366 @@
         { race3 -> race3.fold({ g -> Race9.Seventh(g) }, { h -> Race9.Eighth(h) }, { i -> Race9.Ninth(i) }) }
       )
     }
-=======
->>>>>>> 109da7ea
+
+  /**
+   * Implementation for `IO.racePair`, but this way it is more efficient,
+   * as we no longer have to keep internal promises.
+   */
+  private fun <E, A, B> racePairCancellable(ctx: CoroutineContext, ioA: IOOf<E, A>, ioB: IOOf<E, B>): IO<E, Either<A, B>> {
+    fun <T, U> onSuccess(
+      isActive: AtomicBooleanW,
+      main: IOConnection,
+      other: IOConnection,
+      cb: (IOResult<E, Either<T, U>>) -> Unit,
+      r: Either<T, U>
+    ): Unit =
+      if (isActive.getAndSet(false)) {
+        other.cancel().fix().unsafeRunAsync { r2 ->
+          main.pop()
+          cb(IOResult.Success(r))
+        }
+      } else Unit
+
+    fun onException(
+      active: AtomicBooleanW,
+      cb: (IOResult<E, Nothing>) -> Unit,
+      main: IOConnection,
+      other: IOConnection,
+      err: Throwable
+    ): Unit =
+      if (active.getAndSet(false)) {
+        other.cancel().fix().unsafeRunAsync { r2 ->
+          main.pop()
+          cb(IOResult.Exception(r2.fold({ Platform.composeErrors(err, it) }, { err })))
+        }
+      } else Unit
+
+    fun onError(
+      active: AtomicBooleanW,
+      cb: (IOResult<E, Nothing>) -> Unit,
+      main: IOConnection,
+      other: IOConnection,
+      err: E
+    ): Unit =
+      if (active.getAndSet(false)) {
+        other.cancel().fix().unsafeRunAsync { r2 ->
+          main.pop()
+          cb(IOResult.Error(r2.fold({
+            it.printStackTrace() // TODO send to undelivered cancellation error to async handler
+            err
+          }, { err })))
+        }
+      } else Unit
+
+    val start = { conn: IOConnection, cb: (IOResult<E, Either<A, B>>) -> Unit ->
+      val active = AtomicBooleanW(true)
+      val connA = IOConnection()
+      val connB = IOConnection()
+      conn.pushPair(connA, connB)
+
+      IORunLoop.startCancelable(IOForkedStart(ioA, ctx), connA) { result ->
+        result.fold({
+          onException(active, cb, conn, connB, it)
+        }, {
+          onError(active, cb, conn, connB, it)
+        }, {
+          onSuccess(active, conn, connB, cb, Left(it))
+        })
+      }
+
+      IORunLoop.startCancelable(IOForkedStart(ioB, ctx), connB) { result ->
+        result.fold({
+          onException(active, cb, conn, connA, it)
+        }, {
+          onError(active, cb, conn, connA, it)
+        }, {
+          onSuccess(active, conn, connA, cb, Right(it))
+        })
+      }
+    }
+
+    return IO.Async(true, start)
+  }
+
+  /**
+   * Race two tasks concurrently within a new [IO].
+   * Race results in a winner and the other, yet to finish task running in a [Fiber].
+   *
+   * ```kotlin:ank:playground
+   * import arrow.fx.*
+   * import arrow.fx.extensions.fx
+   * import kotlinx.coroutines.Dispatchers
+   *
+   * fun main(args: Array<String>) {
+   *     //sampleStart
+   *     val result = IO.fx {
+   *       val racePair = !IO.racePair(Dispatchers.Default, never<Int>(), just("Hello World!"))
+   *       racePair.fold(
+   *         { _, _ -> "never cannot win race" },
+   *         { _, winner -> winner }
+   *       )
+   *   }
+   *   //sampleEnd
+   *
+   *   val r = result.unsafeRunSync()
+   *   println("Race winner result is: $r")
+   * }
+   * ```
+   *
+   * @param ctx [CoroutineContext] to execute the source [IO] on.
+   * @param ioA task to participate in the race
+   * @param ioB task to participate in the race
+   * @return [IO] either [Left] with product of the winner's result [ioA] and still running task [ioB],
+   *   or [Right] with product of running task [ioA] and the winner's result [ioB].
+   *
+   * @see [arrow.fx.typeclasses.Concurrent.raceN] for a simpler version that cancels loser.
+   */
+  fun <E, A, B> racePair(ctx: CoroutineContext, ioA: IOOf<E, A>, ioB: IOOf<E, B>): IO<E, RacePair<IOPartialOf<E>, A, B>> =
+    IO.Async(true) { conn, cb ->
+      val active = AtomicBooleanW(true)
+
+      val upstreamCancelToken = IO.defer { if (conn.isCanceled()) IO.unit else conn.cancel() }
+
+      // Cancelable connection for the left value
+      val connA = IOConnection()
+      connA.push(upstreamCancelToken)
+      val promiseA = UnsafePromise<E, A>()
+
+      // Cancelable connection for the right value
+      val connB = IOConnection()
+      connB.push(upstreamCancelToken)
+      val promiseB = UnsafePromise<E, B>()
+
+      conn.pushPair(connA, connB)
+
+      IORunLoop.startCancelable(IOForkedStart(ioA, ctx), connA) { either: IOResult<E, A> ->
+        either.fold({ error ->
+          if (active.getAndSet(false)) { // if an error finishes first, stop the race.
+            connB.cancel().unsafeRunAsync { r2 ->
+              conn.pop()
+              cb(IOResult.Exception(r2.fold({ Platform.composeErrors(error, it) }, { error })))
+            }
+          } else {
+            promiseA.complete(IOResult.Exception(error))
+          }
+        }, { e ->
+          if (active.getAndSet(false)) { // if an error finishes first, stop the race.
+            connB.cancel().unsafeRunAsync { r2 ->
+              conn.pop()
+              // TODO asyncErrorHandler r2
+              cb(IOResult.Error(e))
+            }
+          } else {
+            promiseA.complete(IOResult.Error(e))
+          }
+        }, { a ->
+          if (active.getAndSet(false)) {
+            conn.pop()
+            cb(IOResult.Success(RacePair.First(a, IOFiber(promiseB, connB))))
+          } else {
+            promiseA.complete(IOResult.Success(a))
+          }
+        })
+      }
+
+      IORunLoop.startCancelable(IOForkedStart(ioB, ctx), connB) { either: IOResult<E, B> ->
+        either.fold({ error ->
+          if (active.getAndSet(false)) { // if an error finishes first, stop the race.
+            connA.cancel().unsafeRunAsync { r2 ->
+              conn.pop()
+              cb(IOResult.Exception(r2.fold({ Platform.composeErrors(error, it) }, { error })))
+            }
+          } else {
+            promiseB.complete(IOResult.Exception(error))
+          }
+        }, { e ->
+          if (active.getAndSet(false)) { // if an error finishes first, stop the race.
+            connB.cancel().unsafeRunAsync { r2 ->
+              conn.pop()
+              // TODO asyncErrorHandler r2
+              cb(IOResult.Error(e))
+            }
+          } else {
+            promiseB.complete(IOResult.Error(e))
+          }
+        }, { b ->
+          if (active.getAndSet(false)) {
+            conn.pop()
+            cb(IOResult.Success(RacePair.Second(IOFiber(promiseA, connA), b)))
+          } else {
+            promiseB.complete(IOResult.Success(b))
+          }
+        })
+      }
+    }
+
+  /**
+   * Race three tasks concurrently within a new [IO].
+   * Race results in a winner and the others, yet to finish task running in a [Fiber].
+   *
+   * ```kotlin:ank:playground
+   * import arrow.fx.*
+   * import arrow.fx.extensions.fx
+   * import kotlinx.coroutines.Dispatchers
+   *
+   * fun main(args: Array<String>) {
+   *   //sampleStart
+   *   val result = IO.fx {
+   *     val raceResult = !IO.raceTriple(Dispatchers.Default, never<Int>(), just("Hello World!"), never<Double>())
+   *     raceResult.fold(
+   *       { _, _, _ -> "never cannot win before complete" },
+   *       { _, winner, _ -> winner },
+   *       { _, _, _ -> "never cannot win before complete" }
+   *     )
+   *   }
+   *   //sampleEnd
+   *
+   *   val r = result.unsafeRunSync()
+   *   println("Race winner result is: $r")
+   * }
+   * ```
+   *
+   * @param ctx [CoroutineContext] to execute the source [IO] on.
+   * @param ioA task to participate in the race
+   * @param ioB task to participate in the race
+   * @param ioC task to participate in the race
+   * @return [RaceTriple]
+   *
+   * @see [arrow.fx.typeclasses.Concurrent.raceN] for a simpler version that cancels losers.
+   */
+  fun <E, A, B, C> raceTriple(ctx: CoroutineContext, ioA: IOOf<E, A>, ioB: IOOf<E, B>, ioC: IOOf<E, C>): IO<E, RaceTriple<IOPartialOf<E>, A, B, C>> =
+    IO.Async(true) { conn, cb ->
+      val active = AtomicBooleanW(true)
+
+      val upstreamCancelToken = IO.defer { if (conn.isCanceled()) IO.unit else conn.cancel() }
+
+      val connA = IOConnection()
+      connA.push(upstreamCancelToken)
+      val promiseA = UnsafePromise<E, A>()
+
+      val connB = IOConnection()
+      connB.push(upstreamCancelToken)
+      val promiseB = UnsafePromise<E, B>()
+
+      val connC = IOConnection()
+      connC.push(upstreamCancelToken)
+      val promiseC = UnsafePromise<E, C>()
+
+      conn.push(connA.cancel(), connB.cancel(), connC.cancel())
+
+      IORunLoop.startCancelable(IOForkedStart(ioA, ctx), connA) { either: IOResult<E, A> ->
+        either.fold({ error ->
+          if (active.getAndSet(false)) { // if an error finishes first, stop the race.
+            connB.cancel().unsafeRunAsync { r2 ->
+              connC.cancel().unsafeRunAsync { r3 ->
+                conn.pop()
+                val errorResult = r2.fold({ e2 ->
+                  r3.fold({ e3 -> Platform.composeErrors(error, e2, e3) }, { Platform.composeErrors(error, e2) })
+                }, {
+                  r3.fold({ e3 -> Platform.composeErrors(error, e3) }, { error })
+                })
+                cb(IOResult.Exception(errorResult))
+              }
+            }
+          } else {
+            promiseA.complete(IOResult.Exception(error))
+          }
+        }, { e ->
+          if (active.getAndSet(false)) { // if an error finishes first, stop the race.
+            connB.cancel().unsafeRunAsync { r2 ->
+              connC.cancel().unsafeRunAsync { r3 ->
+                conn.pop()
+                cb(IOResult.Error(e))
+              }
+            }
+          } else {
+            promiseA.complete(IOResult.Error(e))
+          }
+        }, { a ->
+          if (active.getAndSet(false)) {
+            conn.pop()
+            cb(IOResult.Success(RaceTriple.First(a, IOFiber(promiseB, connB), IOFiber(promiseC, connC))))
+          } else {
+            promiseA.complete(IOResult.Success(a))
+          }
+        })
+      }
+
+      IORunLoop.startCancelable(IOForkedStart(ioB, ctx), connB) { either: IOResult<E, B> ->
+        either.fold({ error ->
+          if (active.getAndSet(false)) { // if an error finishes first, stop the race.
+            connA.cancel().unsafeRunAsync { r2 ->
+              connC.cancel().unsafeRunAsync { r3 ->
+                conn.pop()
+                val errorResult = r2.fold({ e2 ->
+                  r3.fold({ e3 -> Platform.composeErrors(error, e2, e3) }, { Platform.composeErrors(error, e2) })
+                }, {
+                  r3.fold({ e3 -> Platform.composeErrors(error, e3) }, { error })
+                })
+                cb(IOResult.Exception(errorResult))
+              }
+            }
+          } else {
+            promiseB.complete(IOResult.Exception(error))
+          }
+        }, { e ->
+          if (active.getAndSet(false)) { // if an error finishes first, stop the race.
+            connA.cancel().unsafeRunAsync { r2 ->
+              connC.cancel().unsafeRunAsync { r3 ->
+                conn.pop()
+                cb(IOResult.Error(e))
+              }
+            }
+          } else {
+            promiseB.complete(IOResult.Error(e))
+          }
+        }, { b ->
+          if (active.getAndSet(false)) {
+            conn.pop()
+            cb(IOResult.Success(RaceTriple.Second(IOFiber(promiseA, connA), b, IOFiber(promiseC, connC))))
+          } else {
+            promiseB.complete(IOResult.Success(b))
+          }
+        })
+      }
+
+      IORunLoop.startCancelable(IOForkedStart(ioC, ctx), connC) { either: IOResult<E, C> ->
+        either.fold({ error ->
+          if (active.getAndSet(false)) { // if an error finishes first, stop the race.
+            connA.cancel().unsafeRunAsync { r2 ->
+              connB.cancel().unsafeRunAsync { r3 ->
+                conn.pop()
+                val errorResult = r2.fold({ e2 ->
+                  r3.fold({ e3 -> Platform.composeErrors(error, e2, e3) }, { Platform.composeErrors(error, e2) })
+                }, {
+                  r3.fold({ e3 -> Platform.composeErrors(error, e3) }, { error })
+                })
+                cb(IOResult.Exception(errorResult))
+              }
+            }
+          } else {
+            promiseC.complete(IOResult.Exception(error))
+          }
+        }, { e ->
+          if (active.getAndSet(false)) { // if an error finishes first, stop the race.
+            connA.cancel().unsafeRunAsync { r2 ->
+              connB.cancel().unsafeRunAsync { r3 ->
+                conn.pop()
+                //
+                cb(IOResult.Error(e))
+              }
+            }
+          } else {
+            promiseC.complete(IOResult.Error(e))
+          }
+        }, { c ->
+          if (active.getAndSet(false)) {
+            conn.pop()
+            cb(IOResult.Success(RaceTriple.Third(IOFiber(promiseA, connA), IOFiber(promiseB, connB), c)))
+          } else {
+            promiseC.complete(IOResult.Success(c))
+          }
+        })
+      }
+    }
 }