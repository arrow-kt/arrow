--- conflicted
+++ resolved
@@ -1,13 +1,10 @@
 package arrow.fx.typeclasses
 
-<<<<<<< HEAD
-=======
 import arrow.Kind
 import arrow.fx.MVar
 import arrow.fx.Promise
 import arrow.fx.Semaphore
 import arrow.typeclasses.MonadSyntax
->>>>>>> 6e4cbe34
 import kotlin.coroutines.CoroutineContext
 import kotlin.coroutines.EmptyCoroutineContext
 import kotlin.coroutines.RestrictsSuspension
@@ -19,12 +16,9 @@
 open class ConcurrentContinuation<F, A>(private val CF: Concurrent<F>, override val context: CoroutineContext = EmptyCoroutineContext) :
   AsyncContinuation<F, A>(CF), Concurrent<F> by CF, ConcurrentSyntax<F> {
   override val fx: ConcurrentFx<F> = CF.fx
-<<<<<<< HEAD
-=======
   override fun <B> binding(c: suspend MonadSyntax<F>.() -> B): Kind<F, B> = fx.monad(c)
   override fun <A> Promise(): Kind<F, Promise<F, A>> = CF.Promise()
   override fun <A> MVar(): Kind<F, MVar<F, A>> = CF.MVar()
   override fun <A> MVar(a: A): Kind<F, MVar<F, A>> = CF.MVar(a)
   override fun Semaphore(n: Long): Kind<F, Semaphore<F>> = CF.Semaphore(n)
->>>>>>> 6e4cbe34
 }