--- conflicted
+++ resolved
@@ -43,11 +43,7 @@
  *
  * fun closeConsumer(consumer: Consumer): IO<Nothing, Unit> = IO { println("Closed consumer") }
  * fun closeDBHandle(handle: Handle): IO<Nothing, Unit> = IO { println("Closed db handle") }
-<<<<<<< HEAD
- * fun shutDownFanceService(service: Service): IO<Nothing, Unit> = IO { println("Closed service") }
-=======
  * fun shutDownFancyService(service: Service): IO<Nothing, Unit> = IO { println("Closed service") }
->>>>>>> efebd98e
  *
  * //sampleStart
  * val program = IO.fx {
@@ -88,11 +84,7 @@
  *
  * fun closeConsumer(consumer: Consumer): IO<Nothing, Unit> = IO { println("Closed consumer") }
  * fun closeDBHandle(handle: Handle): IO<Nothing, Unit> = IO { println("Closed db handle") }
-<<<<<<< HEAD
- * fun shutDownFanceService(service: Service): IO<Nothing, Unit> = IO { println("Closed service") }
-=======
  * fun shutDownFancyService(service: Service): IO<Nothing, Unit> = IO { println("Closed service") }
->>>>>>> efebd98e
  *
  * //sampleStart
  * val bracketProgram =
@@ -133,11 +125,7 @@
  *
  * fun closeConsumer(consumer: Consumer): IO<Nothing, Unit> = IO { println("Closed consumer") }
  * fun closeDBHandle(handle: Handle): IO<Nothing, Unit> = IO { println("Closed db handle") }
-<<<<<<< HEAD
- * fun shutDownFanceService(service: Service): IO<Nothing, Unit> = IO { println("Closed service") }
-=======
  * fun shutDownFancyService(service: Service): IO<Nothing, Unit> = IO { println("Closed service") }
->>>>>>> efebd98e
  *
  * //sampleStart
  * val managedTProgram = Resource.monad(IO.bracket()).fx.monad {
