package arrow.fx

import arrow.Kind
import arrow.Kind2
import arrow.core.Tuple2
import arrow.fx.internal.IQueue
import arrow.fx.typeclasses.Concurrent
import arrow.typeclasses.Applicative
import arrow.typeclasses.ApplicativeError

class ForQueue private constructor() {
  companion object
}

typealias QueueOf<F, A> = Kind2<ForQueue, F, A>
typealias QueuePartialOf<F> = Kind<ForQueue, F>

@Suppress("UNCHECKED_CAST", "NOTHING_TO_INLINE")
inline fun <F, A> QueueOf<F, A>.fix(): Queue<F, A> =
  this as Queue<F, A>

interface Dequeue<F, A> {
  fun take(): Kind<F, A>
}

interface Enqueue<F, A> {
  fun offer(a: A): Kind<F, Unit>
}

<<<<<<< HEAD
  fun take(): Kind<F, A> {
    val use: (Promise<F, A>, State<F, A>) -> Tuple2<Kind<F, Unit>, State<F, A>> = { p, state ->
      state.fold(
        ifSurplus = { surplus ->

          println("I am in surplus: ${surplus.queue}")

          surplus.queue.dequeueOption().fold(
            ifEmpty = {
              surplus.putters.dequeueOption().fold(
                { just(Unit) toT State.Deficit(IQueue.empty<Promise<F, A>>().enqueue(p), CF, surplus.shutdownHook) },
                { (putter, putters) ->
                  val (a, prom) = putter
                  (prom.complete(Unit).followedBy(p.complete(a))) toT surplus.copy(
                    queue = IQueue.empty(),
                    putters = putters
                  )
                }
              )
            },
            ifSome = { (a, q) ->
              println("I got a value $a")
              surplus.putters.dequeueOption().fold({
                println("I am going to complete this...")
                p.complete(a) toT surplus.copy(queue = q)
              }, { (putter, putters) ->
                val (putVal, putProm) = putter
                (putProm.complete(Unit).followedBy(p.complete(a))) toT surplus.copy(
                  queue = q.enqueue(putVal),
                  putters = putters
                )
              })
            }
          )
        },
        ifDeficit = { deficit -> just(Unit) toT deficit.copy(takers = deficit.takers.enqueue(p)) },
        ifShutdown = { shutdown -> p.error(QueueShutdown) toT shutdown }
      )
    }
=======
interface Queue<F, A> :
  QueueOf<F, A>,
  Dequeue<F, A>,
  Enqueue<F, A> {
>>>>>>> 109da7ea

  fun size(): Kind<F, Int>
  fun awaitShutdown(): Kind<F, Unit>
  fun shutdown(): Kind<F, Unit>

  /**
   * A Queue can be in three states
   * Deficit:
   *  Contains a queue of values and a queue of suspended fibers
   *  waiting to take once a value becomes available
   * Surplus:
   *  Contains a queue of values and a queue of suspended fibers
   *  waiting to offer once there is room (if the queue is bounded)
   * Shutdown:
   *  Holds no values or promises for suspended calls,
   *  an offer or take in Shutdown state creates a QueueShutdown error
   */
  sealed class State<F, out A> {
    abstract fun size(): Kind<F, Int>

    data class Deficit<F, A>(val takers: IQueue<Promise<F, A>>, val AP: Applicative<F>, val shutdownHook: Kind<F, Unit>) : State<F, A>() {
      override fun size(): Kind<F, Int> = AP.just(-takers.length())
    }

    data class Surplus<F, A>(val queue: IQueue<A>, val putters: IQueue<Tuple2<A, Promise<F, Unit>>>, val AP: Applicative<F>, val shutdownHook: Kind<F, Unit>) : State<F, A>() {
      override fun size(): Kind<F, Int> = AP.just(queue.length() + putters.length())
    }

    data class Shutdown<F>(val AE: ApplicativeError<F, Throwable>) : State<F, Nothing>() {
      override fun size(): Kind<F, Int> = AE.raiseError(QueueShutdown)
    }
  }

  companion object {
    /**
     * A Queue can be in three states
     * Deficit:
     *  Contains a queue of values and a queue of suspended fibers
     *  waiting to take once a value becomes available
     * Surplus:
     *  Contains a queue of values and a queue of suspended fibers
     *  waiting to offer once there is room (if the queue is bounded)
     * Shutdown:
     *  Holds no values or promises for suspended calls,
     *  an offer or take in Shutdown state creates a QueueShutdown error
     */
    fun <F, A> bounded(capacity: Int, CF: Concurrent<F>): Kind<F, Queue<F, A>> = CF.run {
      Ref<State<F, A>>(State.Surplus(IQueue.empty(), IQueue.empty(), this, unit())).map {
        ConcurrentQueue(ConcurrentQueue.SurplusStrategy.Bounded(capacity, this), it, this)
      }
    }

    fun <F, A> sliding(capacity: Int, CF: Concurrent<F>): Kind<F, Queue<F, A>> = CF.fx.concurrent {
      !just(capacity).ensure(
        { IllegalArgumentException("Sliding queue must have a capacity greater than 0") },
        { it > 0 }
      )
      val ref = !Ref<State<F, A>>(State.Surplus(IQueue.empty(), IQueue.empty(), CF, unit()))
      ConcurrentQueue(ConcurrentQueue.SurplusStrategy.Sliding(capacity, CF), ref, CF)
    }

    fun <F, A> dropping(capacity: Int, CF: Concurrent<F>): Kind<F, Queue<F, A>> = CF.run {
      Ref<State<F, A>>(State.Surplus(IQueue.empty(), IQueue.empty(), this, unit())).map {
        ConcurrentQueue(ConcurrentQueue.SurplusStrategy.Dropping(capacity, this), it, this)
      }
    }

    fun <F, A> unbounded(CF: Concurrent<F>): Kind<F, Queue<F, A>> = CF.run {
      Ref<State<F, A>>(State.Surplus(IQueue.empty(), IQueue.empty(), this, unit())).map {
        ConcurrentQueue(ConcurrentQueue.SurplusStrategy.Unbounded(this), it, this)
      }
    }
  }
<<<<<<< HEAD

  private fun <F, A, C> State<F, A>.fold(
    ifSurplus: (State.Surplus<F, A>) -> C,
    ifDeficit: (State.Deficit<F, A>) -> C,
    ifShutdown: (State.Shutdown<F>) -> C
  ) =
    when (this) {
      is State.Surplus -> ifSurplus(this)
      is State.Deficit -> ifDeficit(this)
      is State.Shutdown -> ifShutdown(this)
    }

  private fun <A> removeTaker(taker: Promise<F, A>): Kind<F, Unit> =
    ref.update { state ->
      state.fold(
        ifSurplus = ::identity,
        ifDeficit = { deficit -> deficit.run { copy(takers.filterNot { t -> t == taker }) } },
        ifShutdown = ::identity
      )
    }

  private fun removePutter(putter: Promise<F, Unit>): Kind<F, Unit> =
    ref.update { state ->
      state.fold(
        ifSurplus = { surplus -> surplus.run { copy(putters = putters.filterNot { p -> p == putter }) } },
        ifDeficit = ::identity,
        ifShutdown = ::identity
      )
    }

  /**
   * A Queue can be in three states
   * Deficit:
   *  Contains a queue of values and a queue of suspended fibers
   *  waiting to take once a value becomes available
   * Surplus:
   *  Contains a queue of values and a queue of suspended fibers
   *  waiting to offer once there is room (if the queue is bounded)
   * Shutdown:
   *  Holds no values or promises for suspended calls,
   *  an offer or take in Shutdown state creates a QueueShutdown error
   */
  private sealed class State<F, out A> {
    abstract fun size(): Kind<F, Int>

    data class Deficit<F, A>(val takers: IQueue<Promise<F, A>>, val AP: Applicative<F>, val shutdownHook: Kind<F, Unit>) : State<F, A>() {
      override fun size(): Kind<F, Int> = AP.just(-takers.length())
    }

    data class Surplus<F, A>(val queue: IQueue<A>, val putters: IQueue<Tuple2<A, Promise<F, Unit>>>, val AP: Applicative<F>, val shutdownHook: Kind<F, Unit>) : State<F, A>() {
      override fun size(): Kind<F, Int> = AP.just(queue.length() + putters.length())
    }

    data class Shutdown<F>(val AE: ApplicativeError<F, Throwable>) : State<F, Nothing>() {
      override fun size(): Kind<F, Int> = AE.raiseError(QueueShutdown)
    }
  }

  private sealed class SurplusStrategy<F, A> {
    abstract fun handleSurplus(p: Promise<F, Unit>, surplus: State.Surplus<F, A>, a: A): Tuple2<Kind<F, Unit>, State<F, A>>

    data class Bounded<F, A>(val capacity: Int, val AP: Applicative<F>) : SurplusStrategy<F, A>() {
      override fun handleSurplus(p: Promise<F, Unit>, surplus: State.Surplus<F, A>, a: A): Tuple2<Kind<F, Unit>, State<F, A>> =
        surplus.run {
          if (queue.length() < capacity && putters.isEmpty())
            p.complete(Unit) toT copy(queue = queue.enqueue(a))
          else
            AP.unit() toT copy(putters = putters.enqueue(a toT p))
        }
    }

    data class Sliding<F, A>(val capacity: Int, val AP: Applicative<F>) : SurplusStrategy<F, A>() {
      override fun handleSurplus(p: Promise<F, Unit>, surplus: State.Surplus<F, A>, a: A): Tuple2<Kind<F, Unit>, State<F, A>> =
        surplus.run {
          val nextQueue =
            if (queue.length() < capacity) queue.enqueue(a)
            else queue.dequeue().b.enqueue(a)
          p.complete(Unit) toT copy(queue = nextQueue)
        }
    }

    data class Dropping<F, A>(val capacity: Int, val AP: Applicative<F>) : SurplusStrategy<F, A>() {
      override fun handleSurplus(p: Promise<F, Unit>, surplus: State.Surplus<F, A>, a: A): Tuple2<Kind<F, Unit>, State<F, A>> =
        surplus.run {
          println("I am going enqueue: ${queue.length()} < $capacity")
          val nextQueue = if (queue.length() < capacity) queue.enqueue(a) else queue
          p.complete(Unit) toT copy(queue = nextQueue)
        }
    }

    data class Unbounded<F, A>(val AP: Applicative<F>) : SurplusStrategy<F, A>() {
      override fun handleSurplus(p: Promise<F, Unit>, surplus: State.Surplus<F, A>, a: A): Tuple2<Kind<F, Unit>, State<F, A>> =
        surplus.run {
          p.complete(Unit) toT copy(queue = queue.enqueue(a))
        }
    }
  }
=======
>>>>>>> 109da7ea
}

object QueueShutdown : RuntimeException() {
  override fun fillInStackTrace(): Throwable = this
}<|MERGE_RESOLUTION|>--- conflicted
+++ resolved
@@ -27,52 +27,10 @@
   fun offer(a: A): Kind<F, Unit>
 }
 
-<<<<<<< HEAD
-  fun take(): Kind<F, A> {
-    val use: (Promise<F, A>, State<F, A>) -> Tuple2<Kind<F, Unit>, State<F, A>> = { p, state ->
-      state.fold(
-        ifSurplus = { surplus ->
-
-          println("I am in surplus: ${surplus.queue}")
-
-          surplus.queue.dequeueOption().fold(
-            ifEmpty = {
-              surplus.putters.dequeueOption().fold(
-                { just(Unit) toT State.Deficit(IQueue.empty<Promise<F, A>>().enqueue(p), CF, surplus.shutdownHook) },
-                { (putter, putters) ->
-                  val (a, prom) = putter
-                  (prom.complete(Unit).followedBy(p.complete(a))) toT surplus.copy(
-                    queue = IQueue.empty(),
-                    putters = putters
-                  )
-                }
-              )
-            },
-            ifSome = { (a, q) ->
-              println("I got a value $a")
-              surplus.putters.dequeueOption().fold({
-                println("I am going to complete this...")
-                p.complete(a) toT surplus.copy(queue = q)
-              }, { (putter, putters) ->
-                val (putVal, putProm) = putter
-                (putProm.complete(Unit).followedBy(p.complete(a))) toT surplus.copy(
-                  queue = q.enqueue(putVal),
-                  putters = putters
-                )
-              })
-            }
-          )
-        },
-        ifDeficit = { deficit -> just(Unit) toT deficit.copy(takers = deficit.takers.enqueue(p)) },
-        ifShutdown = { shutdown -> p.error(QueueShutdown) toT shutdown }
-      )
-    }
-=======
 interface Queue<F, A> :
   QueueOf<F, A>,
   Dequeue<F, A>,
   Enqueue<F, A> {
->>>>>>> 109da7ea
 
   fun size(): Kind<F, Int>
   fun awaitShutdown(): Kind<F, Unit>
@@ -146,106 +104,6 @@
       }
     }
   }
-<<<<<<< HEAD
-
-  private fun <F, A, C> State<F, A>.fold(
-    ifSurplus: (State.Surplus<F, A>) -> C,
-    ifDeficit: (State.Deficit<F, A>) -> C,
-    ifShutdown: (State.Shutdown<F>) -> C
-  ) =
-    when (this) {
-      is State.Surplus -> ifSurplus(this)
-      is State.Deficit -> ifDeficit(this)
-      is State.Shutdown -> ifShutdown(this)
-    }
-
-  private fun <A> removeTaker(taker: Promise<F, A>): Kind<F, Unit> =
-    ref.update { state ->
-      state.fold(
-        ifSurplus = ::identity,
-        ifDeficit = { deficit -> deficit.run { copy(takers.filterNot { t -> t == taker }) } },
-        ifShutdown = ::identity
-      )
-    }
-
-  private fun removePutter(putter: Promise<F, Unit>): Kind<F, Unit> =
-    ref.update { state ->
-      state.fold(
-        ifSurplus = { surplus -> surplus.run { copy(putters = putters.filterNot { p -> p == putter }) } },
-        ifDeficit = ::identity,
-        ifShutdown = ::identity
-      )
-    }
-
-  /**
-   * A Queue can be in three states
-   * Deficit:
-   *  Contains a queue of values and a queue of suspended fibers
-   *  waiting to take once a value becomes available
-   * Surplus:
-   *  Contains a queue of values and a queue of suspended fibers
-   *  waiting to offer once there is room (if the queue is bounded)
-   * Shutdown:
-   *  Holds no values or promises for suspended calls,
-   *  an offer or take in Shutdown state creates a QueueShutdown error
-   */
-  private sealed class State<F, out A> {
-    abstract fun size(): Kind<F, Int>
-
-    data class Deficit<F, A>(val takers: IQueue<Promise<F, A>>, val AP: Applicative<F>, val shutdownHook: Kind<F, Unit>) : State<F, A>() {
-      override fun size(): Kind<F, Int> = AP.just(-takers.length())
-    }
-
-    data class Surplus<F, A>(val queue: IQueue<A>, val putters: IQueue<Tuple2<A, Promise<F, Unit>>>, val AP: Applicative<F>, val shutdownHook: Kind<F, Unit>) : State<F, A>() {
-      override fun size(): Kind<F, Int> = AP.just(queue.length() + putters.length())
-    }
-
-    data class Shutdown<F>(val AE: ApplicativeError<F, Throwable>) : State<F, Nothing>() {
-      override fun size(): Kind<F, Int> = AE.raiseError(QueueShutdown)
-    }
-  }
-
-  private sealed class SurplusStrategy<F, A> {
-    abstract fun handleSurplus(p: Promise<F, Unit>, surplus: State.Surplus<F, A>, a: A): Tuple2<Kind<F, Unit>, State<F, A>>
-
-    data class Bounded<F, A>(val capacity: Int, val AP: Applicative<F>) : SurplusStrategy<F, A>() {
-      override fun handleSurplus(p: Promise<F, Unit>, surplus: State.Surplus<F, A>, a: A): Tuple2<Kind<F, Unit>, State<F, A>> =
-        surplus.run {
-          if (queue.length() < capacity && putters.isEmpty())
-            p.complete(Unit) toT copy(queue = queue.enqueue(a))
-          else
-            AP.unit() toT copy(putters = putters.enqueue(a toT p))
-        }
-    }
-
-    data class Sliding<F, A>(val capacity: Int, val AP: Applicative<F>) : SurplusStrategy<F, A>() {
-      override fun handleSurplus(p: Promise<F, Unit>, surplus: State.Surplus<F, A>, a: A): Tuple2<Kind<F, Unit>, State<F, A>> =
-        surplus.run {
-          val nextQueue =
-            if (queue.length() < capacity) queue.enqueue(a)
-            else queue.dequeue().b.enqueue(a)
-          p.complete(Unit) toT copy(queue = nextQueue)
-        }
-    }
-
-    data class Dropping<F, A>(val capacity: Int, val AP: Applicative<F>) : SurplusStrategy<F, A>() {
-      override fun handleSurplus(p: Promise<F, Unit>, surplus: State.Surplus<F, A>, a: A): Tuple2<Kind<F, Unit>, State<F, A>> =
-        surplus.run {
-          println("I am going enqueue: ${queue.length()} < $capacity")
-          val nextQueue = if (queue.length() < capacity) queue.enqueue(a) else queue
-          p.complete(Unit) toT copy(queue = nextQueue)
-        }
-    }
-
-    data class Unbounded<F, A>(val AP: Applicative<F>) : SurplusStrategy<F, A>() {
-      override fun handleSurplus(p: Promise<F, Unit>, surplus: State.Surplus<F, A>, a: A): Tuple2<Kind<F, Unit>, State<F, A>> =
-        surplus.run {
-          p.complete(Unit) toT copy(queue = queue.enqueue(a))
-        }
-    }
-  }
-=======
->>>>>>> 109da7ea
 }
 
 object QueueShutdown : RuntimeException() {
