--- conflicted
+++ resolved
@@ -28,12 +28,7 @@
  * ported from [Scala ZIO Queue](https://zio.dev/docs/datatypes/datatypes_queue)
  * implementation
  */
-<<<<<<< HEAD
-class Queue<F, A> private constructor(private val capacity: Int, private val ref: Ref<F, State<F, A>>, private val CF: Concurrent<F>) : Concurrent<F> by CF {
-=======
-class Queue<F, A> private constructor(private val strategy: SurplusStrategy<F, A>, private val ref: Ref<F, State<F, A>>, private val CF: Concurrent<F>) :
-  Concurrent<F> by CF {
->>>>>>> f9913a68
+class Queue<F, A> private constructor(private val strategy: SurplusStrategy<F, A>, private val ref: Ref<F, State<F, A>>, private val CF: Concurrent<F>) : Concurrent<F> by CF {
 
   fun size(): Kind<F, Int> = ref.get().flatMap(State<F, A>::size)
 
