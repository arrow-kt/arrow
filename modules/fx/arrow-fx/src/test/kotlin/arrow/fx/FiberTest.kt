--- conflicted
+++ resolved
@@ -23,13 +23,8 @@
 class FiberTest : UnitSpec() {
 
   init {
-<<<<<<< HEAD
-    fun FIBER_EQ(): Eq<FiberOf<IOPartialOf<Nothing>, Int>> = object : Eq<FiberOf<IOPartialOf<Nothing>, Int>> {
+    fun EQ(): Eq<FiberOf<IOPartialOf<Nothing>, Int>> = object : Eq<FiberOf<IOPartialOf<Nothing>, Int>> {
       override fun FiberOf<IOPartialOf<Nothing>, Int>.eqv(b: FiberOf<IOPartialOf<Nothing>, Int>): Boolean = EQ<Nothing, Int>().run {
-=======
-    fun EQ(): Eq<FiberOf<ForIO, Int>> = object : Eq<FiberOf<ForIO, Int>> {
-      override fun FiberOf<ForIO, Int>.eqv(b: FiberOf<ForIO, Int>): Boolean = EQ<Int>().run {
->>>>>>> efebd98e
         fix().join().eqv(b.fix().join())
       }
     }
@@ -48,13 +43,8 @@
     }
 
     testLaws(
-<<<<<<< HEAD
-      ApplicativeLaws.laws<FiberPartialOf<IOPartialOf<Nothing>>>(Fiber.applicative(IO.concurrent()), FIBER_EQ()),
+      ApplicativeLaws.laws<FiberPartialOf<IOPartialOf<Nothing>>>(Fiber.applicative(IO.concurrent()), Fiber.functor(IO.concurrent()), GENK(IO.applicative()), EQK()),
       MonoidLaws.laws(Fiber.monoid(IO.concurrent<Nothing>(), Int.monoid()), Gen.int().map { i ->
-=======
-      ApplicativeLaws.laws<FiberPartialOf<ForIO>>(Fiber.applicative(IO.concurrent()), Fiber.functor(IO.concurrent()), GENK(IO.applicative()), EQK()),
-      MonoidLaws.laws(Fiber.monoid(IO.concurrent(), Int.monoid()), Gen.int().map { i ->
->>>>>>> efebd98e
         Fiber(IO.just(i), IO.unit)
       }, EQ())
     )
