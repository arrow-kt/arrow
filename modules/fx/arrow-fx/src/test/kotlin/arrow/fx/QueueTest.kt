package arrow.fx

import arrow.Kind
import arrow.core.None
import arrow.core.Some
import arrow.core.Tuple2
import arrow.core.Tuple3
import arrow.core.Left
import arrow.core.extensions.list.traverse.traverse
import arrow.fx.extensions.fx
import arrow.fx.extensions.io.concurrent.concurrent
import arrow.fx.extensions.io.dispatchers.dispatchers
<<<<<<< HEAD
import arrow.fx.rx2.MaybeK
import arrow.fx.rx2.MaybeKOf
import arrow.fx.rx2.extensions.concurrent
import arrow.fx.rx2.extensions.singlek.applicativeError.attempt
import arrow.fx.rx2.value
import arrow.fx.typeclasses.Concurrent
=======
import arrow.fx.extensions.io.monad.monad
>>>>>>> f9913a68
import arrow.fx.typeclasses.milliseconds
import arrow.test.UnitSpec
import arrow.test.generators.nonEmptyList
import arrow.test.generators.tuple2
import arrow.test.generators.tuple3
<<<<<<< HEAD
import arrow.test.laws.equalUnderTheLaw
import arrow.test.laws.forFew
import arrow.typeclasses.Eq
=======
import io.kotlintest.fail
import io.kotlintest.matchers.types.shouldBeInstanceOf
>>>>>>> f9913a68
import io.kotlintest.properties.Gen
import io.kotlintest.properties.forAll
import io.kotlintest.shouldBe
import kotlin.coroutines.CoroutineContext

class QueueTest : UnitSpec() {

  init {

<<<<<<< HEAD
    fun <F> Concurrent<F>.tests(
      label: String,
      ctx: CoroutineContext = IO.dispatchers<Nothing>().default(),
      queue: Concurrent<F>.(Int) -> Kind<F, Queue<F, Int>>,
      EQ: Eq<Kind<F, Unit>>
=======
    fun allStrategyTests(
      label: String,
      ctx: CoroutineContext = IO.dispatchers().default(),
      queue: (Int) -> IO<Queue<ForIO, Int>>
>>>>>>> f9913a68
    ) {

      fun Kind<F, Unit>.test(): Boolean =
        equalUnderTheLaw(unit(), EQ)

      "$label - make a queue the add values then retrieve in the same order" {
<<<<<<< HEAD
        forFew(3, Gen.nonEmptyList(Gen.int(), 50)) { l ->
          fx.concurrent {
            !effect { }
            val q = !queue(l.size)
            !l.traverse(this@tests, q::offer)
            val nl = !(1..l.size).toList().traverse(this@tests) { q.take() }
            !effect { nl shouldBe l }
          }.test()
=======
        forAll(Gen.nonEmptyList(Gen.int())) { l ->
          IO.fx {
            val q = !queue(l.size)
            !l.traverse(IO.applicative(), q::offer)
            val nl = !(1..l.size).toList().traverse(IO.applicative()) { q.take() }
            nl.fix()
          }.unsafeRunSync() == l.toList()
>>>>>>> f9913a68
        }
      }

      "$label - offer and take a number of values in the same order" {
        forFew(3, Gen.tuple3(Gen.int(), Gen.int(), Gen.int())) { t ->
          fx.concurrent {
            val q = !queue(3)
            !q.offer(t.a)
            !q.offer(t.b)
            !q.offer(t.c)
            val first = !q.take()
            val second = !q.take()
            val third = !q.take()
            !effect { Tuple3(first, second, third) shouldBe t }
          }.test()
        }
      }

      "$label - time out taking from an empty queue" {
        fx.concurrent {
          val wontComplete = queue(10).flatMap(Queue<F, Int>::take)
          val start = !effect { System.currentTimeMillis() }
          val received = !wontComplete.map { Some(it) }
            .waitFor(100.milliseconds, default = just(None))
          val elapsed = !effect { System.currentTimeMillis() - start }
          !effect { received shouldBe None }
          !effect { (elapsed >= 100) shouldBe true }
        }.test()
      }

<<<<<<< HEAD
      "$label - time out offering to a queue at capacity" {
        fx.concurrent {
          val q = !queue(1)
          !q.offer(1)
          val start = !effect { System.currentTimeMillis() }
          val wontComplete = q.offer(2)
          val received = !wontComplete.map { Some(it) }
            .waitFor(100.milliseconds, default = just(None))
          val elapsed = !effect { System.currentTimeMillis() - start }
          !effect { received shouldBe None }
          !effect { (elapsed >= 100) shouldBe true }
        }.test()
      }

=======
>>>>>>> f9913a68
      "$label - suspended take calls on an empty queue complete when offer calls made to queue" {
        forFew(3, Gen.int()) { i ->
          fx.concurrent {
            val q = !queue(3)
            val first = !q.take().fork(ctx)
            !q.offer(i)
            val res = !first.join()
            !effect { res shouldBe i }
          }.test()
        }
      }

      "$label - multiple take calls on an empty queue complete when until as many offer calls made to queue" {
        forFew(3, Gen.tuple3(Gen.int(), Gen.int(), Gen.int())) { t ->
          fx.concurrent {
            val q = !queue(3)
            val first = !q.take().fork(ctx)
            val second = !q.take().fork(ctx)
            val third = !q.take().fork(ctx)
            !q.offer(t.a)
            !q.offer(t.b)
            !q.offer(t.c)
            val firstValue = !first.join()
            val secondValue = !second.join()
            val thirdValue = !third.join()
            !effect { setOf(firstValue, secondValue, thirdValue) shouldBe setOf(t.a, t.b, t.c) }
          }.test()
        }
      }

<<<<<<< HEAD
      "$label - suspended offers called on an full queue complete when take calls made to queue" {
        forFew(3, Gen.tuple2(Gen.int(), Gen.int())) { t ->
          fx.concurrent {
            val q = !queue(1)
            !q.offer(t.a)
            !q.offer(t.b).fork(ctx)
            val first = !q.take()
            val second = !q.take()
            !effect { Tuple2(first, second) shouldBe t }
          }.test()
        }
      }

      "$label - multiple offer calls on an full queue complete when as many take calls are made to queue" {
        forFew(3, Gen.tuple3(Gen.int(), Gen.int(), Gen.int())) { t ->
          fx.concurrent {
            val q = !queue(1)
            !q.offer(t.a)
            !q.offer(t.b).fork(ctx)
            !q.offer(t.c).fork(ctx)
            val first = !q.take()
            val second = !q.take()
            val third = !q.take()
            !effect { setOf(first, second, third) shouldBe setOf(t.a, t.b, t.c) }
          }.test()
        }
      }

=======
>>>>>>> f9913a68
      "$label - taking from a shutdown queue creates a QueueShutdown error" {
        forAll(Gen.int()) { i ->
          fx.concurrent {
            val res = !fx.concurrent {
              val q = !queue(10)
              !q.offer(i)
              !q.shutdown()
              !q.take()
            }.attempt()

            !effect { res shouldBe Left(QueueShutdown) }
          }.test()
        }
      }

      "$label - offering to a shutdown queue creates a QueueShutdown error" {
        forAll(Gen.int()) { i ->
          fx.concurrent {
            val res = !fx.concurrent {
              val q = !queue(10)
              !q.shutdown()
              !q.offer(i)
            }.attempt()

            !effect { res shouldBe Left(QueueShutdown) }
          }.test()
        }
      }

<<<<<<< HEAD
      "$label - joining a forked, incompleted take call on a shutdown queue creates a  QueueShutdown error" {
        fx.concurrent {
          val res = !fx.concurrent {
            val q = !queue(10)
            val t = !q.take().fork(ctx)
            !q.shutdown()
            !t.join()
          }.attempt()
          !effect { res shouldBe Left(QueueShutdown) }
        }.test()
      }

      "$label - joining a forked offer call made to a shut down queue creates a QueueShutdown error" {
        forFew(3, Gen.int()) { i ->
          fx.concurrent {
            val res = !fx.concurrent {
              val q = !queue(1)
              !q.offer(i)
              val o = !q.offer(i).fork(ctx)
              !q.shutdown()
              !o.join()
            }.attempt()

            !effect { res shouldBe Left(QueueShutdown) }
          }.test()
        }
      }

=======
      "$label - joining a forked, incomplete take call on a shutdown queue creates a QueueShutdown error" {
        IO.fx {
          val q = !queue(10)
          val t = !q.take().fork(ctx)
          !q.shutdown()
          !t.join()
        }.attempt().unsafeRunSync() shouldBe Left(QueueShutdown)
      }

>>>>>>> f9913a68
      "$label - create a shutdown hook completing a promise, then shutdown the queue, the promise should be completed" {
        fx.concurrent {
          val q = !queue(10)
          val p = !Promise<F, Boolean>(this@tests)
          !(q.awaitShutdown().followedBy(p.complete(true))).fork()
          !q.shutdown()
          !effect { p.get() shouldBe true }
        }.test()
      }

      "$label - create a shutdown hook completing a promise twice, then shutdown the queue, both promises should be completed" {
        fx.concurrent {
          val q = !queue(10)
          val p1 = !Promise<F, Boolean>(this@tests)
          val p2 = !Promise<F, Boolean>(this@tests)
          !(q.awaitShutdown().followedBy(p1.complete(true))).fork()
          !(q.awaitShutdown().followedBy(p2.complete(true))).fork()
          !q.shutdown()
          val res = !map(p1.get(), p2.get()) { (p1, p2) -> p1 && p2 }
          !effect { res shouldBe true }
        }.test()
      }

      "$label - shut it down, create a shutdown hook completing a promise, the promise should be completed immediately" {
        fx.concurrent {
          val q = !queue(10)
          !q.shutdown()
          val p = !Promise<F, Boolean>(this@tests)
          !(q.awaitShutdown().followedBy(p.complete(true))).fork()
          !effect { p.get() shouldBe true }
        }.test()
      }
    }

<<<<<<< HEAD
    MaybeK.concurrent().tests(
      label = "MaybeK: BoundedQueue",
      queue = { capacity -> Queue.bounded(capacity, MaybeK.concurrent()) },
      EQ = MaybeK.eq()
    )
  }
}

private fun <T> MaybeK.Companion.eq(): Eq<MaybeKOf<T>> = object : Eq<MaybeKOf<T>> {
  override fun MaybeKOf<T>.eqv(b: MaybeKOf<T>): Boolean {
    val res1 = arrow.core.Try { value().timeout(5, java.util.concurrent.TimeUnit.SECONDS).blockingGet() }
    val res2 = arrow.core.Try { b.value().timeout(5, java.util.concurrent.TimeUnit.SECONDS).blockingGet() }
    return res1.fold({ t1 ->
      res2.fold({ t2 ->
        (t1::class.java == t2::class.java)
      }, { false })
    }, { v1 ->
      res2.fold({ false }, {
        v1 == it
      })
    })
=======
    fun boundedStrategyTests(
      ctx: CoroutineContext = IO.dispatchers().default(),
      queue: (Int) -> IO<Queue<ForIO, Int>>
    ) {
      val label = "BoundedQueue"
      allStrategyTests(label, ctx, queue)

      "$label - time out offering to a queue at capacity" {
        IO.fx {
          val q = !queue(1)
          !q.offer(1)
          val start = !effect { System.currentTimeMillis() }
          val wontComplete = q.offer(2)
          val received = !wontComplete.map { Some(it) }
            .waitFor(100.milliseconds, default = just(None))
          val elapsed = !effect { System.currentTimeMillis() - start }
          !effect { received shouldBe None }
          !effect { (elapsed >= 100) shouldBe true }
        }.unsafeRunSync()
      }

      "$label - offering to a 0 capacity queue in deficit honours blocking strategy" {
        IO.fx {
          val q = !queue(0)
          // flip from initial Surplus state to Deficit
          val first = !q.take().fork(ctx)
          // then clear previous taker while staying in Deficit
          !q.offer(1)
          !first.join()
          val start = !effect { System.currentTimeMillis() }
          val wontComplete = q.offer(2)
          val received = !wontComplete.map { Some(it) }
            .waitFor(100.milliseconds, default = just(None))
          val elapsed = !effect { System.currentTimeMillis() - start }
          !effect { received shouldBe None }
          !effect { (elapsed >= 100) shouldBe true }
        }.unsafeRunSync()
      }

      "$label - suspended offers called on an full queue complete when take calls made to queue" {
        forAll(Gen.tuple2(Gen.int(), Gen.int())) { t ->
          IO.fx {
            val q = !queue(1)
            !q.offer(t.a)
            !q.offer(t.b).fork(ctx)
            val first = !q.take()
            val second = !q.take()
            Tuple2(first, second)
          }.unsafeRunSync() == t
        }
      }

      "$label - multiple offer calls on an full queue complete when as many take calls are made to queue" {
        forAll(Gen.tuple3(Gen.int(), Gen.int(), Gen.int())) { t ->
          IO.fx {
            val q = !queue(1)
            !q.offer(t.a)
            !q.offer(t.b).fork(ctx)
            !q.offer(t.c).fork(ctx)
            val first = !q.take()
            val second = !q.take()
            val third = !q.take()
            setOf(first, second, third)
          }.unsafeRunSync() == setOf(t.a, t.b, t.c)
        }
      }

      "$label - joining a forked offer call made to a shut down queue creates a QueueShutdown error" {
        forAll(Gen.int()) { i ->
          IO.fx {
            val q = !queue(1)
            !q.offer(i)
            val o = !q.offer(i).fork(ctx)
            !q.shutdown()
            !o.join()
          }.attempt().unsafeRunSync() == Left(QueueShutdown)
        }
      }
    }

    fun slidingStrategyTests(
      ctx: CoroutineContext = IO.dispatchers().default(),
      queue: (Int) -> IO<Queue<ForIO, Int>>
    ) {
      val label = "SlidingQueue"
      allStrategyTests(label, ctx, queue)

      "$label - capacity must be a positive integer" {
        queue(0).attempt().unsafeRunSync().fold(
          { err -> err.shouldBeInstanceOf<IllegalArgumentException>() },
          { fail("Expected Left<IllegalArgumentException>") }
        )
      }

      "$label - removes first element after offering to a queue at capacity" {
        forAll(Gen.int(), Gen.nonEmptyList(Gen.int())) { x, xs ->
          IO.fx {
            val q = !queue(xs.size)
            !q.offer(x)
            !xs.traverse(IO.applicative(), q::offer)
            val taken = !(1..xs.size).toList().traverse(IO.applicative()) { q.take() }
            taken.fix()
          }.unsafeRunSync() == xs.toList()
        }
      }
    }

    fun droppingStrategyTests(
      ctx: CoroutineContext = IO.dispatchers().default(),
      queue: (Int) -> IO<Queue<ForIO, Int>>
    ) {
      val label = "DroppingQueue"

      allStrategyTests(label, ctx, queue)

      "$label - offering to a zero capacity queue with a pending taker" {
        forAll(Gen.int()) { x ->
          IO.fx {
            val q = !queue(0)
            val taker = !q.take().fork(ctx)
            // Wait for the forked `take` to complete by checking the queue `size`,
            // otherwise the test will suspend indefinitely if `take` occurs after `offer`.
            !q.size().repeat<ForIO, Int, Int>(IO.concurrent(), Schedule.doUntil(IO.monad()) { it == -1 })
            !q.offer(x)
            !taker.join()
          }.unsafeRunSync() == x
        }
      }

      "$label - drops elements offered to a queue at capacity" {
        forAll(Gen.int(), Gen.int(), Gen.nonEmptyList(Gen.int())) { x, x2, xs ->
          IO.fx {
            val q = !queue(xs.size)
            !xs.traverse(IO.applicative(), q::offer)
            !q.offer(x) // this `x` should be dropped
            val taken = !(1..xs.size).toList().traverse(IO.applicative()) { q.take() }
            !q.offer(x2)
            val taken2 = !q.take()
            taken.fix() + taken2
          }.unsafeRunSync() == xs.toList() + x2
        }
      }
    }

    fun unboundedStrategyTests(
      ctx: CoroutineContext = IO.dispatchers().default(),
      queue: (Int) -> IO<Queue<ForIO, Int>>
    ) {
      allStrategyTests("UnboundedQueue", ctx, queue)
    }

    boundedStrategyTests { capacity -> Queue.bounded<ForIO, Int>(capacity, IO.concurrent()).fix() }

    slidingStrategyTests { capacity -> Queue.sliding<ForIO, Int>(capacity, IO.concurrent()).fix() }

    droppingStrategyTests { capacity -> Queue.dropping<ForIO, Int>(capacity, IO.concurrent()).fix() }

    unboundedStrategyTests { Queue.unbounded<ForIO, Int>(IO.concurrent()).fix() }
>>>>>>> f9913a68
  }
}<|MERGE_RESOLUTION|>--- conflicted
+++ resolved
@@ -10,29 +10,24 @@
 import arrow.fx.extensions.fx
 import arrow.fx.extensions.io.concurrent.concurrent
 import arrow.fx.extensions.io.dispatchers.dispatchers
-<<<<<<< HEAD
 import arrow.fx.rx2.MaybeK
 import arrow.fx.rx2.MaybeKOf
 import arrow.fx.rx2.extensions.concurrent
 import arrow.fx.rx2.extensions.singlek.applicativeError.attempt
 import arrow.fx.rx2.value
 import arrow.fx.typeclasses.Concurrent
-=======
+import arrow.fx.extensions.io.dispatchers.dispatchers
 import arrow.fx.extensions.io.monad.monad
->>>>>>> f9913a68
 import arrow.fx.typeclasses.milliseconds
 import arrow.test.UnitSpec
 import arrow.test.generators.nonEmptyList
 import arrow.test.generators.tuple2
 import arrow.test.generators.tuple3
-<<<<<<< HEAD
+import io.kotlintest.fail
+import io.kotlintest.matchers.types.shouldBeInstanceOf
 import arrow.test.laws.equalUnderTheLaw
 import arrow.test.laws.forFew
 import arrow.typeclasses.Eq
-=======
-import io.kotlintest.fail
-import io.kotlintest.matchers.types.shouldBeInstanceOf
->>>>>>> f9913a68
 import io.kotlintest.properties.Gen
 import io.kotlintest.properties.forAll
 import io.kotlintest.shouldBe
@@ -42,25 +37,17 @@
 
   init {
 
-<<<<<<< HEAD
     fun <F> Concurrent<F>.tests(
       label: String,
       ctx: CoroutineContext = IO.dispatchers<Nothing>().default(),
       queue: Concurrent<F>.(Int) -> Kind<F, Queue<F, Int>>,
       EQ: Eq<Kind<F, Unit>>
-=======
-    fun allStrategyTests(
-      label: String,
-      ctx: CoroutineContext = IO.dispatchers().default(),
-      queue: (Int) -> IO<Queue<ForIO, Int>>
->>>>>>> f9913a68
     ) {
 
       fun Kind<F, Unit>.test(): Boolean =
         equalUnderTheLaw(unit(), EQ)
 
       "$label - make a queue the add values then retrieve in the same order" {
-<<<<<<< HEAD
         forFew(3, Gen.nonEmptyList(Gen.int(), 50)) { l ->
           fx.concurrent {
             !effect { }
@@ -69,15 +56,6 @@
             val nl = !(1..l.size).toList().traverse(this@tests) { q.take() }
             !effect { nl shouldBe l }
           }.test()
-=======
-        forAll(Gen.nonEmptyList(Gen.int())) { l ->
-          IO.fx {
-            val q = !queue(l.size)
-            !l.traverse(IO.applicative(), q::offer)
-            val nl = !(1..l.size).toList().traverse(IO.applicative()) { q.take() }
-            nl.fix()
-          }.unsafeRunSync() == l.toList()
->>>>>>> f9913a68
         }
       }
 
@@ -108,7 +86,6 @@
         }.test()
       }
 
-<<<<<<< HEAD
       "$label - time out offering to a queue at capacity" {
         fx.concurrent {
           val q = !queue(1)
@@ -123,8 +100,6 @@
         }.test()
       }
 
-=======
->>>>>>> f9913a68
       "$label - suspended take calls on an empty queue complete when offer calls made to queue" {
         forFew(3, Gen.int()) { i ->
           fx.concurrent {
@@ -155,7 +130,6 @@
         }
       }
 
-<<<<<<< HEAD
       "$label - suspended offers called on an full queue complete when take calls made to queue" {
         forFew(3, Gen.tuple2(Gen.int(), Gen.int())) { t ->
           fx.concurrent {
@@ -184,8 +158,6 @@
         }
       }
 
-=======
->>>>>>> f9913a68
       "$label - taking from a shutdown queue creates a QueueShutdown error" {
         forAll(Gen.int()) { i ->
           fx.concurrent {
@@ -215,8 +187,7 @@
         }
       }
 
-<<<<<<< HEAD
-      "$label - joining a forked, incompleted take call on a shutdown queue creates a  QueueShutdown error" {
+      "$label - joining a forked, incomplete take call on a shutdown queue creates a QueueShutdown error" {
         fx.concurrent {
           val res = !fx.concurrent {
             val q = !queue(10)
@@ -244,17 +215,6 @@
         }
       }
 
-=======
-      "$label - joining a forked, incomplete take call on a shutdown queue creates a QueueShutdown error" {
-        IO.fx {
-          val q = !queue(10)
-          val t = !q.take().fork(ctx)
-          !q.shutdown()
-          !t.join()
-        }.attempt().unsafeRunSync() shouldBe Left(QueueShutdown)
-      }
-
->>>>>>> f9913a68
       "$label - create a shutdown hook completing a promise, then shutdown the queue, the promise should be completed" {
         fx.concurrent {
           val q = !queue(10)
@@ -289,29 +249,6 @@
       }
     }
 
-<<<<<<< HEAD
-    MaybeK.concurrent().tests(
-      label = "MaybeK: BoundedQueue",
-      queue = { capacity -> Queue.bounded(capacity, MaybeK.concurrent()) },
-      EQ = MaybeK.eq()
-    )
-  }
-}
-
-private fun <T> MaybeK.Companion.eq(): Eq<MaybeKOf<T>> = object : Eq<MaybeKOf<T>> {
-  override fun MaybeKOf<T>.eqv(b: MaybeKOf<T>): Boolean {
-    val res1 = arrow.core.Try { value().timeout(5, java.util.concurrent.TimeUnit.SECONDS).blockingGet() }
-    val res2 = arrow.core.Try { b.value().timeout(5, java.util.concurrent.TimeUnit.SECONDS).blockingGet() }
-    return res1.fold({ t1 ->
-      res2.fold({ t2 ->
-        (t1::class.java == t2::class.java)
-      }, { false })
-    }, { v1 ->
-      res2.fold({ false }, {
-        v1 == it
-      })
-    })
-=======
     fun boundedStrategyTests(
       ctx: CoroutineContext = IO.dispatchers().default(),
       queue: (Int) -> IO<Queue<ForIO, Int>>
@@ -463,6 +400,11 @@
       allStrategyTests("UnboundedQueue", ctx, queue)
     }
 
+    MaybeK.concurrent().tests(
+      label = "MaybeK: BoundedQueue",
+      queue = { capacity -> Queue.bounded(capacity, MaybeK.concurrent()) },
+      EQ = MaybeK.eq()
+    )
     boundedStrategyTests { capacity -> Queue.bounded<ForIO, Int>(capacity, IO.concurrent()).fix() }
 
     slidingStrategyTests { capacity -> Queue.sliding<ForIO, Int>(capacity, IO.concurrent()).fix() }
@@ -470,6 +412,21 @@
     droppingStrategyTests { capacity -> Queue.dropping<ForIO, Int>(capacity, IO.concurrent()).fix() }
 
     unboundedStrategyTests { Queue.unbounded<ForIO, Int>(IO.concurrent()).fix() }
->>>>>>> f9913a68
+  }
+}
+
+private fun <T> MaybeK.Companion.eq(): Eq<MaybeKOf<T>> = object : Eq<MaybeKOf<T>> {
+  override fun MaybeKOf<T>.eqv(b: MaybeKOf<T>): Boolean {
+    val res1 = arrow.core.Try { value().timeout(5, java.util.concurrent.TimeUnit.SECONDS).blockingGet() }
+    val res2 = arrow.core.Try { b.value().timeout(5, java.util.concurrent.TimeUnit.SECONDS).blockingGet() }
+    return res1.fold({ t1 ->
+      res2.fold({ t2 ->
+        (t1::class.java == t2::class.java)
+      }, { false })
+    }, { v1 ->
+      res2.fold({ false }, {
+        v1 == it
+      })
+    })
   }
 }