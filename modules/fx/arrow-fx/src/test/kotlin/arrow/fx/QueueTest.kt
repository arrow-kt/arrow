--- conflicted
+++ resolved
@@ -10,29 +10,20 @@
 import arrow.fx.extensions.fx
 import arrow.fx.extensions.io.concurrent.concurrent
 import arrow.fx.extensions.io.dispatchers.dispatchers
-<<<<<<< HEAD
-import arrow.fx.extensions.io.monad.monad
-=======
 import arrow.fx.rx2.MaybeK
 import arrow.fx.rx2.MaybeKOf
 import arrow.fx.rx2.extensions.concurrent
 import arrow.fx.rx2.extensions.singlek.applicativeError.attempt
 import arrow.fx.rx2.value
 import arrow.fx.typeclasses.Concurrent
->>>>>>> 13d4e200
 import arrow.fx.typeclasses.milliseconds
 import arrow.test.UnitSpec
 import arrow.test.generators.nonEmptyList
 import arrow.test.generators.tuple2
 import arrow.test.generators.tuple3
-<<<<<<< HEAD
-import io.kotlintest.fail
-import io.kotlintest.matchers.types.shouldBeInstanceOf
-=======
 import arrow.test.laws.equalUnderTheLaw
 import arrow.test.laws.forFew
 import arrow.typeclasses.Eq
->>>>>>> 13d4e200
 import io.kotlintest.properties.Gen
 import io.kotlintest.properties.forAll
 import io.kotlintest.shouldBe
@@ -42,33 +33,17 @@
 
   init {
 
-<<<<<<< HEAD
-    fun allStrategyTests(
-      label: String,
-      ctx: CoroutineContext = IO.dispatchers().default(),
-      queue: (Int) -> IO<Queue<ForIO, Int>>
-=======
     fun <F> Concurrent<F>.tests(
       label: String,
       ctx: CoroutineContext = IO.dispatchers<Nothing>().default(),
       queue: Concurrent<F>.(Int) -> Kind<F, Queue<F, Int>>,
       EQ: Eq<Kind<F, Unit>>
->>>>>>> 13d4e200
     ) {
 
       fun Kind<F, Unit>.test(): Boolean =
         equalUnderTheLaw(unit(), EQ)
 
       "$label - make a queue the add values then retrieve in the same order" {
-<<<<<<< HEAD
-        forAll(Gen.nonEmptyList(Gen.int())) { l ->
-          IO.fx {
-            val q = !queue(l.size)
-            !l.traverse(IO.applicative(), q::offer)
-            val nl = !(1..l.size).toList().traverse(IO.applicative()) { q.take() }
-            nl.fix()
-          }.unsafeRunSync() == l.toList()
-=======
         forFew(3, Gen.nonEmptyList(Gen.int(), 50)) { l ->
           fx.concurrent {
             !effect { }
@@ -77,7 +52,6 @@
             val nl = !(1..l.size).toList().traverse(this@tests) { q.take() }
             !effect { nl shouldBe l }
           }.test()
->>>>>>> 13d4e200
         }
       }
 
@@ -108,8 +82,6 @@
         }.test()
       }
 
-<<<<<<< HEAD
-=======
       "$label - time out offering to a queue at capacity" {
         fx.concurrent {
           val q = !queue(1)
@@ -124,7 +96,6 @@
         }.test()
       }
 
->>>>>>> 13d4e200
       "$label - suspended take calls on an empty queue complete when offer calls made to queue" {
         forFew(3, Gen.int()) { i ->
           fx.concurrent {
@@ -155,8 +126,6 @@
         }
       }
 
-<<<<<<< HEAD
-=======
       "$label - suspended offers called on an full queue complete when take calls made to queue" {
         forFew(3, Gen.tuple2(Gen.int(), Gen.int())) { t ->
           fx.concurrent {
@@ -185,7 +154,6 @@
         }
       }
 
->>>>>>> 13d4e200
       "$label - taking from a shutdown queue creates a QueueShutdown error" {
         forAll(Gen.int()) { i ->
           fx.concurrent {
@@ -215,17 +183,6 @@
         }
       }
 
-<<<<<<< HEAD
-      "$label - joining a forked, incomplete take call on a shutdown queue creates a QueueShutdown error" {
-        IO.fx {
-          val q = !queue(10)
-          val t = !q.take().fork(ctx)
-          !q.shutdown()
-          !t.join()
-        }.attempt().unsafeRunSync() shouldBe Left(QueueShutdown)
-      }
-
-=======
       "$label - joining a forked, incompleted take call on a shutdown queue creates a  QueueShutdown error" {
         fx.concurrent {
           val res = !fx.concurrent {
@@ -254,7 +211,6 @@
         }
       }
 
->>>>>>> 13d4e200
       "$label - create a shutdown hook completing a promise, then shutdown the queue, the promise should be completed" {
         fx.concurrent {
           val q = !queue(10)
@@ -289,166 +245,6 @@
       }
     }
 
-<<<<<<< HEAD
-    fun boundedStrategyTests(
-      ctx: CoroutineContext = IO.dispatchers().default(),
-      queue: (Int) -> IO<Queue<ForIO, Int>>
-    ) {
-      val label = "BoundedQueue"
-      allStrategyTests(label, ctx, queue)
-
-      "$label - time out offering to a queue at capacity" {
-        IO.fx {
-          val q = !queue(1)
-          !q.offer(1)
-          val start = !effect { System.currentTimeMillis() }
-          val wontComplete = q.offer(2)
-          val received = !wontComplete.map { Some(it) }
-            .waitFor(100.milliseconds, default = just(None))
-          val elapsed = !effect { System.currentTimeMillis() - start }
-          !effect { received shouldBe None }
-          !effect { (elapsed >= 100) shouldBe true }
-        }.unsafeRunSync()
-      }
-
-      "$label - offering to a 0 capacity queue in deficit honours blocking strategy" {
-        IO.fx {
-          val q = !queue(0)
-          // flip from initial Surplus state to Deficit
-          val first = !q.take().fork(ctx)
-          // then clear previous taker while staying in Deficit
-          !q.offer(1)
-          !first.join()
-          val start = !effect { System.currentTimeMillis() }
-          val wontComplete = q.offer(2)
-          val received = !wontComplete.map { Some(it) }
-            .waitFor(100.milliseconds, default = just(None))
-          val elapsed = !effect { System.currentTimeMillis() - start }
-          !effect { received shouldBe None }
-          !effect { (elapsed >= 100) shouldBe true }
-        }.unsafeRunSync()
-      }
-
-      "$label - suspended offers called on an full queue complete when take calls made to queue" {
-        forAll(Gen.tuple2(Gen.int(), Gen.int())) { t ->
-          IO.fx {
-            val q = !queue(1)
-            !q.offer(t.a)
-            !q.offer(t.b).fork(ctx)
-            val first = !q.take()
-            val second = !q.take()
-            Tuple2(first, second)
-          }.unsafeRunSync() == t
-        }
-      }
-
-      "$label - multiple offer calls on an full queue complete when as many take calls are made to queue" {
-        forAll(Gen.tuple3(Gen.int(), Gen.int(), Gen.int())) { t ->
-          IO.fx {
-            val q = !queue(1)
-            !q.offer(t.a)
-            !q.offer(t.b).fork(ctx)
-            !q.offer(t.c).fork(ctx)
-            val first = !q.take()
-            val second = !q.take()
-            val third = !q.take()
-            setOf(first, second, third)
-          }.unsafeRunSync() == setOf(t.a, t.b, t.c)
-        }
-      }
-
-      "$label - joining a forked offer call made to a shut down queue creates a QueueShutdown error" {
-        forAll(Gen.int()) { i ->
-          IO.fx {
-            val q = !queue(1)
-            !q.offer(i)
-            val o = !q.offer(i).fork(ctx)
-            !q.shutdown()
-            !o.join()
-          }.attempt().unsafeRunSync() == Left(QueueShutdown)
-        }
-      }
-    }
-
-    fun slidingStrategyTests(
-      ctx: CoroutineContext = IO.dispatchers().default(),
-      queue: (Int) -> IO<Queue<ForIO, Int>>
-    ) {
-      val label = "SlidingQueue"
-      allStrategyTests(label, ctx, queue)
-
-      "$label - capacity must be a positive integer" {
-        queue(0).attempt().unsafeRunSync().fold(
-          { err -> err.shouldBeInstanceOf<IllegalArgumentException>() },
-          { fail("Expected Left<IllegalArgumentException>") }
-        )
-      }
-
-      "$label - removes first element after offering to a queue at capacity" {
-        forAll(Gen.int(), Gen.nonEmptyList(Gen.int())) { x, xs ->
-          IO.fx {
-            val q = !queue(xs.size)
-            !q.offer(x)
-            !xs.traverse(IO.applicative(), q::offer)
-            val taken = !(1..xs.size).toList().traverse(IO.applicative()) { q.take() }
-            taken.fix()
-          }.unsafeRunSync() == xs.toList()
-        }
-      }
-    }
-
-    fun droppingStrategyTests(
-      ctx: CoroutineContext = IO.dispatchers().default(),
-      queue: (Int) -> IO<Queue<ForIO, Int>>
-    ) {
-      val label = "DroppingQueue"
-
-      allStrategyTests(label, ctx, queue)
-
-      "$label - offering to a zero capacity queue with a pending taker" {
-        forAll(Gen.int()) { x ->
-          IO.fx {
-            val q = !queue(0)
-            val taker = !q.take().fork(ctx)
-            // Wait for the forked `take` to complete by checking the queue `size`,
-            // otherwise the test will suspend indefinitely if `take` occurs after `offer`.
-            !q.size().repeat<ForIO, Int, Int>(IO.concurrent(), Schedule.doUntil(IO.monad()) { it == -1 })
-            !q.offer(x)
-            !taker.join()
-          }.unsafeRunSync() == x
-        }
-      }
-
-      "$label - drops elements offered to a queue at capacity" {
-        forAll(Gen.int(), Gen.int(), Gen.nonEmptyList(Gen.int())) { x, x2, xs ->
-          IO.fx {
-            val q = !queue(xs.size)
-            !xs.traverse(IO.applicative(), q::offer)
-            !q.offer(x) // this `x` should be dropped
-            val taken = !(1..xs.size).toList().traverse(IO.applicative()) { q.take() }
-            !q.offer(x2)
-            val taken2 = !q.take()
-            taken.fix() + taken2
-          }.unsafeRunSync() == xs.toList() + x2
-        }
-      }
-    }
-
-    fun unboundedStrategyTests(
-      ctx: CoroutineContext = IO.dispatchers().default(),
-      queue: (Int) -> IO<Queue<ForIO, Int>>
-    ) {
-      allStrategyTests("UnboundedQueue", ctx, queue)
-    }
-
-    boundedStrategyTests { capacity -> Queue.bounded<ForIO, Int>(capacity, IO.concurrent()).fix() }
-
-    slidingStrategyTests { capacity -> Queue.sliding<ForIO, Int>(capacity, IO.concurrent()).fix() }
-
-    droppingStrategyTests { capacity -> Queue.dropping<ForIO, Int>(capacity, IO.concurrent()).fix() }
-
-    unboundedStrategyTests { Queue.unbounded<ForIO, Int>(IO.concurrent()).fix() }
-=======
     MaybeK.concurrent().tests(
       label = "MaybeK: BoundedQueue",
       queue = { capacity -> Queue.bounded(capacity, MaybeK.concurrent()) },
@@ -470,6 +266,5 @@
         v1 == it
       })
     })
->>>>>>> 13d4e200
   }
 }