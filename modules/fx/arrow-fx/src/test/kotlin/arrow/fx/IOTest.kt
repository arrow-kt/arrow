package arrow.fx

import arrow.Kind
import arrow.core.Either
import arrow.core.Left
import arrow.core.None
import arrow.core.Right
import arrow.core.Some
import arrow.core.Tuple4
import arrow.core.identity
<<<<<<< HEAD
=======
import arrow.core.right
>>>>>>> 109da7ea
import arrow.fx.IO.Companion.just
import arrow.fx.extensions.fx
import arrow.fx.extensions.io.applicative.applicative
import arrow.fx.extensions.io.async.async
import arrow.fx.extensions.io.concurrent.concurrent
import arrow.fx.extensions.io.concurrent.parMapN
import arrow.fx.extensions.io.dispatchers.dispatchers
import arrow.fx.extensions.io.functor.functor
import arrow.fx.extensions.io.monad.flatMap
import arrow.fx.extensions.io.monad.map
import arrow.fx.extensions.io.monad.monad
import arrow.fx.extensions.toIO
import arrow.fx.internal.parMap2
import arrow.fx.internal.parMap3
import arrow.fx.typeclasses.ExitCase2
import arrow.fx.typeclasses.milliseconds
import arrow.fx.typeclasses.seconds
import arrow.test.UnitSpec
import arrow.test.concurrency.SideEffect
import arrow.test.generators.GenK
import arrow.test.generators.throwable
import arrow.test.laws.ConcurrentLaws
import arrow.typeclasses.Eq
import arrow.typeclasses.EqK
import io.kotlintest.fail
import io.kotlintest.properties.Gen
import io.kotlintest.properties.forAll
import io.kotlintest.shouldBe
import kotlinx.coroutines.CoroutineName
import kotlinx.coroutines.newSingleThreadContext
import kotlin.coroutines.AbstractCoroutineContextElement
import kotlin.coroutines.EmptyCoroutineContext

@kotlinx.coroutines.ObsoleteCoroutinesApi
class IOTest : UnitSpec() {

  private val other = newSingleThreadContext("other")
  private val all = newSingleThreadContext("all")
  private val NonBlocking = IO.dispatchers<Nothing>().default()

  init {
    testLaws(ConcurrentLaws.laws(IO.concurrent(), IO.functor(), IO.applicative(), IO.monad(), IO.genK(), IO.eqK()))

    "should defer evaluation until run" {
      var run = false
      val ioa = IO { run = true }
      run shouldBe false
      ioa.unsafeRunSync()
      run shouldBe true
    }

    class MyException : Exception()

    "should catch exceptions within main block" {
      val exception = MyException()
      val ioa = IO { throw exception }
      val result: Either<Throwable, Nothing> =
        ioa.attempt().unsafeRunSync()

      val expected = Left(exception)

      result shouldBe expected
    }

    "should yield immediate successful invoke value" {
      val run = IO { 1 }.unsafeRunSync()

      val expected = 1

      run shouldBe expected
    }

    "should yield immediate successful effect value" {
      val run = IO.effect { 1 }.unsafeRunSync()

      val expected = 1

      run shouldBe expected
    }

    "should yield immediate successful pure value" {
      val run = just(1).unsafeRunSync()

      val expected = 1

      run shouldBe expected
    }

    "should throw immediate failure by raiseError" {
      try {
        IO.raiseException<Int>(MyException()).unsafeRunSync()
        fail("")
      } catch (myException: MyException) {
        // Success
      } catch (throwable: Throwable) {
        fail("Should only throw MyException")
      }
    }

    "should return immediate value by uncancelable" {
      val run = just(1).uncancelable().unsafeRunSync()

      val expected = 1

      run shouldBe expected
    }

    "should time out on unending unsafeRunTimed" {
      val never = IO.async<Nothing>().never<Int>().fix()
      val start = System.currentTimeMillis()
      val received = never.unsafeRunTimed(100.milliseconds)
      val elapsed = System.currentTimeMillis() - start

      received shouldBe None
      (elapsed >= 100) shouldBe true
    }

    "should return a null value from unsafeRunTimed" {
      val never = just<Int?>(null)
      val received = never.unsafeRunTimed(100.milliseconds)

      received shouldBe Some(Right(null))
    }

    "should return a null value from unsafeRunSync" {
      val value = just<Int?>(null).unsafeRunSync()

      value shouldBe null
    }

    "should complete when running a pure value with unsafeRunAsync" {
      val expected = 0
      just(expected).unsafeRunAsync { either ->
        either.fold({ fail("") }, { it shouldBe expected })
      }
    }

    "should complete when running a return value with unsafeRunAsync" {
      val expected = 0
      IO { expected }.unsafeRunAsync { either ->
        either.fold({ fail("") }, { it shouldBe expected })
      }
    }

    "should return an error when running an exception with unsafeRunAsync" {
      IO.raiseException<Int>(MyException()).unsafeRunAsync { either ->
        either.fold({
          when (it) {
            is MyException -> {
            }
            else -> fail("Should only throw MyException")
          }
        }, { fail("") })
      }
    }

    "should return exceptions within main block with unsafeRunAsync" {
      val exception = MyException()
      val ioa = IO<Int> { throw exception }
      ioa.unsafeRunAsync { either ->
        either.fold({ it shouldBe exception }, { fail("") })
      }
    }

    "should not catch exceptions within run block with unsafeRunAsync" {
      try {
        val exception = MyException()
        val ioa = IO<Int> { throw exception }
        ioa.unsafeRunAsync { either ->
          either.fold({ throw exception }, { fail("") })
        }
        fail("Should rethrow the exception")
      } catch (myException: MyException) {
        // Success
      } catch (throwable: Throwable) {
        fail("Should only throw MyException")
      }
    }

    "should complete when running a pure value with runAsync" {
      val expected = 0
      just(expected).runAsync { either ->
        either.fold({ fail("") }, { fail("") }, { IO { it shouldBe expected } })
      }.unsafeRunSyncEither()
    }

    "should complete when running a return value with runAsync" {
      val expected = 0
      IO { expected }.runAsync { either ->
        either.fold({ fail("") }, { fail("") }, { IO { it shouldBe expected } })
      }.unsafeRunSyncEither()
    }

    "should complete when running a error vallue with runAsync" {
      val expected = "Error"
      IO.raiseError<String, Int>(expected).runAsync { result ->
        result.fold({ fail("") }, { IO { it shouldBe expected } }, { fail("") })
      }.unsafeRunSyncEither()
    }

    "should return an error when running an exception with runAsync" {
      IO.raiseException<Int>(MyException()).runAsync { either ->
        either.fold({
          when (it) {
            is MyException -> {
              IO { }
            }
            else -> fail("Should only throw MyException")
          }
        }, { fail("") }, { fail("") })
      }.unsafeRunSyncEither()
    }

    "should return exceptions within main block with runAsync" {
      val exception = MyException()
      val ioa = IO { throw exception }
      ioa.runAsync { either ->
        either.fold({ IO { it shouldBe exception } }, { fail("") }, { fail("") })
      }.unsafeRunSyncEither()
    }

    "should catch exceptions within run block with runAsync" {
      try {
        val exception = MyException()
        val ioa = IO { throw exception }
        ioa.runAsync { either ->
          either.fold({ throw it }, { fail("") }, { fail("") })
        }.unsafeRunSync()
        fail("Should rethrow the exception")
      } catch (throwable: AssertionError) {
        fail("${throwable.message}")
      } catch (throwable: Throwable) {
        // Success
      }
    }

    "should map values correctly on success" {
      val run = just(1).map { it + 1 }.unsafeRunSync()

      val expected = 2

      run shouldBe expected
    }

    "should flatMap values correctly on success" {
      val run = just(1).flatMap { num -> IO { num + 1 } }.unsafeRunSync()

      val expected = 2

      run shouldBe expected
    }

    "invoke is called on every run call" {
      val sideEffect = SideEffect()
      val io = IO { sideEffect.increment(); 1 }
      io.unsafeRunSync()
      io.unsafeRunSync()

      sideEffect.counter shouldBe 2
    }

    "effect is called on every run call" {
      val sideEffect = SideEffect()
      val io = IO.effect { sideEffect.increment(); 1 }
      io.unsafeRunSync()
      io.unsafeRunSync()

      sideEffect.counter shouldBe 2
    }

    "effect is called on the correct ctx" {
      val io = IO.effect(all) { Thread.currentThread().name }
      io.unsafeRunSync() shouldBe "all"
    }

    "CoroutineContext state should be correctly managed between boundaries" {
      val ctxA = TestContext()
      val ctxB = CoroutineName("ctxB")
      // We have to explicitly reference kotlin.coroutines.coroutineContext since `TestContext` overrides this property.
      IO.effect { kotlin.coroutines.coroutineContext shouldBe EmptyCoroutineContext }
        .continueOn(ctxA)
        .flatMap { IO.effect { kotlin.coroutines.coroutineContext shouldBe ctxA } }
        .continueOn(ctxB)
        .flatMap { IO.effect { kotlin.coroutines.coroutineContext shouldBe ctxB } }
        .unsafeRunSync()
    }

<<<<<<< HEAD
    "fx should defer evaluation until run" {
      var run = false
      val program = IO.fx<Nothing, Unit> {
        run = true
      }

      run shouldBe false
      program.unsafeRunSync()
      run shouldBe true
    }

=======
>>>>>>> 109da7ea
    "fx can switch execution context state across not/bind" {
      val program = IO.fx<Nothing, Unit> {
        val ctx = !IO.effect { kotlin.coroutines.coroutineContext }
        !IO.effect { ctx shouldBe EmptyCoroutineContext }
        continueOn(all)
        val ctx2 = !IO.effect { Thread.currentThread().name }
        !IO.effect { ctx2 shouldBe "all" }
      }

      program.unsafeRunSync()
    }

    "fx can pass context state across not/bind" {
      val program = IO.fx<Nothing, Unit> {
        val ctx = !IO.effect { kotlin.coroutines.coroutineContext }
        !IO.effect { ctx shouldBe EmptyCoroutineContext }
        continueOn(CoroutineName("Simon"))
        val ctx2 = !IO.effect { kotlin.coroutines.coroutineContext }
        !IO.effect { ctx2 shouldBe CoroutineName("Simon") }
      }

      program.unsafeRunSync()
    }

    "fx will respect thread switching across not/bind" {
      val program = IO.fx<Nothing, Unit> {
        continueOn(all)
        val initialThread = !IO.effect { Thread.currentThread().name }
        !(0..130).map { i -> IO.effect { i } }.parSequence()
        val continuedThread = !IO.effect { Thread.currentThread().name }
        continuedThread shouldBe initialThread
      }

      program.unsafeRunSync()
    }

    "unsafeRunTimed times out with None result" {
      val never = IO.async<Nothing>().never<Unit>().fix()
      val result = never.unsafeRunTimed(100.milliseconds)
      result shouldBe None
    }

    "parallel execution with single threaded context makes all IOs start at the same time" {
      val order = mutableListOf<Long>()

      fun makePar(num: Long): IO<Nothing, Long> =
        IO(newSingleThreadContext("$num")) {
          // Sleep according to my number
          Thread.sleep(num * 100)
        }.map {
          // Add myself to order list
          order.add(num)
          num
        }

      val result =
        all.parMapN(
          makePar(6), makePar(3), makePar(2), makePar(4), makePar(1), makePar(5)) { six, tree, two, four, one, five -> listOf(six, tree, two, four, one, five) }
          .unsafeRunSync()

      result shouldBe listOf(6L, 3, 2, 4, 1, 5)
      order.toList() shouldBe listOf(1L, 2, 3, 4, 5, 6)
    }

    "parallel execution preserves order for synchronous IOs" {
      val order = mutableListOf<Long>()

      fun IO<Nothing, Long>.order() =
        map {
          order.add(it)
          it
        }

      fun makePar(num: Long): IO<Nothing, Long> =
        IO.concurrent<Nothing>()
          .sleep((num * 100).milliseconds)
          .map { num }.order()

      val result =
        all.parMapN(
          makePar(6), just(1L).order(), makePar(4), IO.defer { just(2L) }.order(), makePar(5), IO { 3L }.order()) { six, one, four, two, five, three -> listOf(six, one, four, two, five, three) }
          .unsafeRunSync()

      result shouldBe listOf(6L, 1, 4, 2, 5, 3)
      order.toList() shouldBe listOf(1L, 2, 3, 4, 5, 6)
    }

    "parallel mapping is done in the expected CoroutineContext" {
      fun makePar(num: Long) =
        IO(newSingleThreadContext("$num")) {
          // Sleep according to my number
          Thread.sleep(num * 100)
          num
        }

      val result =
        all.parMapN(
          makePar(6), just(1L), makePar(4), IO.defer { just(2L) }, makePar(5), IO { 3L }) { _, _, _, _, _, _ ->
          Thread.currentThread().name
        }.unsafeRunSync()

      // Will always result in "6" since it will always finish last (sleeps longest by makePar).
      result shouldBe "6"
    }

    "parallel IO#defer, IO#suspend and IO#async are run in the expected CoroutineContext" {
      val result =
        all.parMapN(
          IO { Thread.currentThread().name },
          IO.defer { just(Thread.currentThread().name) },
          IO.async<Nothing, String> { cb -> cb(IOResult.Success(Thread.currentThread().name)) },
          IO(other) { Thread.currentThread().name },
          ::Tuple4)
          .unsafeRunSync()

      result shouldBe Tuple4("all", "all", "all", "other")
    }

    "unsafeRunAsyncCancellable should cancel correctly" {
      IO.async<Nothing, Int> { cb ->
        val cancel =
          IO(all) { }
            .flatMap { IO.async<Nothing, Int> { cb -> Thread.sleep(500); cb(IOResult.Success(1)) } }
            .unsafeRunAsyncCancellableEither(OnCancel.Silent) {
              cb(it)
            }
        IO(other) { }
          .unsafeRunAsync { cancel() }
      }.unsafeRunTimed(2.seconds) shouldBe None
    }

    "unsafeRunAsyncCancellable should throw the appropriate exception" {
      IO.async<Nothing, Throwable> { cb ->
        val cancel =
          IO(all) { }
            .flatMap { IO.async<Nothing, Int> { cb -> Thread.sleep(500); cb(IOResult.Success(1)) } }
            .unsafeRunAsyncCancellable(OnCancel.ThrowCancellationException) {
              it.fold({ t -> cb(IOResult.Success(t)) }, { })
            }
        IO(other) { }
          .unsafeRunAsync { cancel() }
      }.unsafeRunTimed(2.seconds) shouldBe Some(Right(OnCancel.CancellationException))
    }

    "IOFrame should always be called when using IO.Bind" {
      val ThrowableAsStringFrame = object : IOFrame<Any?, Any?, IOOf<Nothing, String>> {
        override fun invoke(a: Any?) = just(a.toString())

        override fun recover(e: Throwable) = just(e.message ?: "")

        override fun handleError(e: Any?) = just(e.toString())
      }

      forAll(Gen.string()) { message ->
        IO.Bind(IO.raiseException(RuntimeException(message)), ThrowableAsStringFrame as (Int) -> IO<Nothing, String>)
          .unsafeRunSync() == message
      }
    }

    "unsafeRunAsyncCancellable can cancel even for infinite asyncs" {
      IO.async<Nothing, Int> { cb ->
        val cancel =
          IO(all) { }
            .flatMap { IO.async<Nothing, Int> { Thread.sleep(5000); } }
            .unsafeRunAsyncCancellableEither(OnCancel.ThrowCancellationException) {
              cb(it)
            }
        IO(other) { Thread.sleep(500); }
          .unsafeRunAsync { cancel() }
      }.unsafeRunTimed(2.seconds) shouldBe None
    }

    "IO.binding should for comprehend over IO" {
      val result = IO.fx<Nothing, Int> {
        val x = !IO.just(1)
        val y = !IO { x + 1 }
        y
      }.fix()
      result.unsafeRunSync() shouldBe 2
    }

    "IO bracket cancellation should release resource with cancel exit status" {
      IO.fx<Nothing, ExitCase2<Throwable>> {
        val p = !Promise<ExitCase2<Throwable>>()
        IO.just(0L).bracketCase(
          use = { IO.never },
          release = { _, exitCase -> p.complete(exitCase) }
        )
          .unsafeRunAsyncCancellable { }
          .invoke() // cancel immediately

        !p.get()
      }.unsafeRunSync() shouldBe ExitCase2.Canceled
    }

    "Cancelable should run CancelToken" {
      IO.fx<Nothing, Unit> {
        val p = !Promise<Unit>()
        IO.cancelable<Nothing, Unit> {
          p.complete(Unit)
        }.unsafeRunAsyncCancellable { }
          .invoke()

        !p.get()
      }.unsafeRunSync() shouldBe Unit
    }

    "CancelableF should run CancelToken" {
      IO.fx<Nothing, Unit> {
        val p = !Promise<Unit>()
        IO.cancelableF<Nothing, Unit> {
          IO { p.complete(Unit) }
        }.unsafeRunAsyncCancellable { }
          .invoke()

        !p.get()
      }.unsafeRunSync() shouldBe Unit
    }

    "IO should cancel cancelable on dispose" {
      Promise.uncancelable<IOPartialOf<Nothing>, Unit>(IO.async()).flatMap { latch ->
        IO {
          IO.cancelable<Nothing, Unit> {
            latch.complete(Unit)
          }.unsafeRunAsyncCancellable { }
            .invoke()
        }.flatMap { latch.get() }
      }.unsafeRunSync()
    }

    "Bracket should be stack safe" {
      val size = 5000

      fun ioBracketLoop(i: Int): IO<Nothing, Int> =
        IO.unit.bracket(use = { just(i + 1) }, release = { IO.unit }).flatMap { ii ->
          if (ii < size) ioBracketLoop(ii)
          else just(ii)
        }

      just(1).flatMap { ioBracketLoop(0) }.unsafeRunSync() shouldBe size
    }

    "GuaranteeCase should be stack safe" {
      val size = 5000

      fun ioGuaranteeCase(i: Int): IO<Nothing, Int> =
        IO.unit.guaranteeCase { IO.unit }.flatMap {
          val ii = i + 1
          if (ii < size) ioGuaranteeCase(ii)
          else just(ii)
        }

      just(1).flatMap { ioGuaranteeCase(0) }.unsafeRunSync() shouldBe size
    }

    "Async should be stack safe" {
      val size = 5000

      fun ioAsync(i: Int): IO<Nothing, Int> = IO.async<Nothing, Int> { cb ->
        cb(IOResult.Success(i))
      }.flatMap { ii ->
        if (ii < size) ioAsync(ii + 1)
        else just(ii)
      }

      just(1).flatMap(::ioAsync).unsafeRunSync() shouldBe size
    }

    "IORacePair should be stack safe" {
      val size = 5000

<<<<<<< HEAD
      fun ioRacePair(i: Int): IO<Nothing, Int> =
        IO.racePair(IODispatchers.CommonPool, IO.never, if (i < size) ioRacePair(i + 1) else just(i))
          .map { it.fold({ a, _ -> a }, { _, b -> b }) }
=======
      fun ioRacePair(i: Int): IO<Int> =
        IO.raceN(IO.never, if (i < size) ioRacePair(i + 1) else just(i))
          .map {
            it.fold(
              ::identity,
              ::identity
            )
          }
>>>>>>> 109da7ea

      just(1).flatMap(::ioRacePair).unsafeRunSync() shouldBe size
    }

    "IORaceTriple should be stack safe" {
      val size = 5000

<<<<<<< HEAD
      fun ioRaceTriple(i: Int): IO<Nothing, Int> =
        IO.raceTriple(IODispatchers.CommonPool, IO.never, IO.never, if (i < size) ioRaceTriple(i + 1) else just(i))
          .map { it.fold({ a, _, _ -> a }, { _, b, _ -> b }, { _, _, c -> c }) }
=======
      fun ioRaceTriple(i: Int): IO<Int> =
        IO.raceN(IO.never, IO.never, if (i < size) ioRaceTriple(i + 1) else just(i))
          .map {
            it.fold(
              ::identity,
              ::identity,
              ::identity
            )
          }
>>>>>>> 109da7ea

      just(1).flatMap(::ioRaceTriple).unsafeRunSync() shouldBe size
    }

    "IORace4 should be stack safe" {
      val size = 5000

      fun ioRace4(i: Int): IO<Int> =
        IO.raceN(IO.never, IO.never, IO.never, if (i < size) ioRace4(i + 1) else just(i))
          .map {
            it.fold(
              ::identity,
              ::identity,
              ::identity,
              ::identity
            )
          }

      just(1).flatMap(::ioRace4).unsafeRunSync() shouldBe size
    }

    "IORace5 should be stack safe" {
      val size = 5000

      fun ioRace5(i: Int): IO<Int> =
        IO.raceN(IO.never, IO.never, IO.never, IO.never, if (i < size) ioRace5(i + 1) else just(i))
          .map {
            it.fold(
              ::identity,
              ::identity,
              ::identity,
              ::identity,
              ::identity
            )
          }

      just(1).flatMap(::ioRace5).unsafeRunSync() shouldBe size
    }

    "IORace6 should be stack safe" {
      val size = 5000

      fun ioRace6(i: Int): IO<Int> =
        IO.raceN(IO.never, IO.never, IO.never, IO.never, IO.never, if (i < size) ioRace6(i + 1) else just(i))
          .map {
            it.fold(
              ::identity,
              ::identity,
              ::identity,
              ::identity,
              ::identity,
              ::identity
            )
          }

      just(1).flatMap(::ioRace6).unsafeRunSync() shouldBe size
    }

    "forked pair race should run" {
      IO.fx {
        dispatchers().io().raceN(
          timer().sleep(10.seconds).followedBy(effect { 1 }),
          effect { 3 }
        ).fork().bind().join().bind()
      }.unsafeRunSync() shouldBe 3.right()
    }

    "forked triple race should run" {
      IO.fx {
        dispatchers().io().raceN(
          timer().sleep(10.seconds).followedBy(effect { 1 }),
          timer().sleep(10.seconds).followedBy(effect { 3 }),
          effect { 2 }
        ).fork().bind().join().bind()
      }.unsafeRunSync() shouldBe Race3.Third(2)
    }

    "IOParMap2 should be stack safe" {
      val size = 5000

      fun ioParMap2(i: Int): IO<Nothing, Int> =
        IO.parMapN(just(i), if (i < size) ioParMap2(i + 1) else just(i)) { _, ii -> ii }

      just(1).flatMap(::ioParMap2).unsafeRunSync() shouldBe size
    }

    "IOParMap3 should be stack safe" {
      val size = 5000

      fun ioParMap3(i: Int): IO<Nothing, Int> =
        IO.parMapN(just(i), IO.unit, if (i < size) ioParMap3(i + 1) else just(i)) { _, _, ii -> ii }

      just(1).flatMap(::ioParMap3).unsafeRunSync() shouldBe size
    }

    "IOParMap2 left handles null" {
      IO.parMapN(just<Int?>(null), IO.unit) { _, unit -> unit }
        .unsafeRunSync() shouldBe Unit
    }

    "IOParMap2 right handles null" {
      IO.parMapN(IO.unit, IO.just<Int?>(null)) { unit, _ -> unit }
        .unsafeRunSync() shouldBe Unit
    }

    "IOParMap3 left handles null" {
      IO.parMapN(just<Int?>(null), IO.unit, IO.unit) { _, unit, _ -> unit }
        .unsafeRunSync() shouldBe Unit
    }

    "IOParMap3 middle handles null" {
      IO.parMapN(IO.unit, IO.just<Int?>(null), IO.unit) { unit, _, _ -> unit }
        .unsafeRunSync() shouldBe Unit
    }

    "IOParMap3 right handles null" {
      IO.parMapN(IO.unit, IO.unit, IO.just<Int?>(null)) { unit, _, _ -> unit }
        .unsafeRunSync() shouldBe Unit
    }

    "ConcurrentParMap2 left handles null" {
      IO.concurrent<Nothing>().parMap2(NonBlocking, IO.just<Int?>(null), IO.unit) { _, unit -> unit }
        .fix().unsafeRunSync() shouldBe Unit
    }

    "ConcurrentParMap2 right handles null" {
      IO.concurrent<Nothing>().parMap2(NonBlocking, IO.unit, IO.just<Int?>(null)) { unit, _ -> unit }
        .fix().unsafeRunSync() shouldBe Unit
    }

    "ConcurrentParMap3 left handles null" {
      IO.concurrent<Nothing>().parMap3(NonBlocking, IO.just<Int?>(null), IO.unit, IO.unit) { _, unit, _ -> unit }
        .fix().unsafeRunSync() shouldBe Unit
    }

    "ConcurrentParMap3 middle handles null" {
      IO.concurrent<Nothing>().parMap3(NonBlocking, IO.unit, IO.just<Int?>(null), IO.unit) { unit, _, _ -> unit }
        .fix().unsafeRunSync() shouldBe Unit
    }

    "ConcurrentParMap3 right handles null" {
      IO.concurrent<Nothing>().parMap3(NonBlocking, IO.unit, IO.unit, IO.just<Int?>(null)) { unit, _, _ -> unit }
        .fix().unsafeRunSync() shouldBe Unit
    }

    "can go from Either to IO directly when Left type is a Throwable" {

      val exception = RuntimeException()
      val left = Either.left(exception)
      val right = Either.right("rightValue")

      left.toIO()
        .attempt().unsafeRunSync() shouldBe Left(exception)

      right.toIO()
        .unsafeRunSync() shouldBe "rightValue"
    }

    "can go from Either to IO by mapping the Left value to a Throwable" {

      val exception = RuntimeException()
      val left = Either.left("boom")
      val right = Either.right("rightValue")

      right
        .toIO { exception }
        .unsafeRunSync() shouldBe "rightValue"

      left
        .toIO { exception }
        .attempt().unsafeRunSync() shouldBe Left(exception)
    }

    "Cancelation is wired accross suspend" {
      fun infiniteLoop(): IO<Nothing, Unit> {
        fun loop(iterations: Int): IO<Nothing, Unit> =
          just(iterations).flatMap { i -> loop(i + 1) }

        return loop(0)
      }

      val wrappedInfiniteLoop: IO<Nothing, Unit> =
        IO.effect { infiniteLoop().suspended().fold(::identity, ::identity) }

      IO.fx<Nothing, Unit> {
        val p = !Promise<ExitCase2<Nothing>>()
        val (_, cancel) = !IO.unit.bracketCase(
          release = { _, ec -> p.complete(ec) },
          use = { wrappedInfiniteLoop }
        ).fork()
        !IO.sleep(100.milliseconds)
        !cancel
        val result = !p.get()
        !IO.effect { result shouldBe ExitCase2.Canceled }
      }.suspended()
    }
  }
}

/** Represents a unique identifier context using object equality. */
internal class TestContext : AbstractCoroutineContextElement(TestContext) {
  companion object Key : kotlin.coroutines.CoroutineContext.Key<CoroutineName>

  override fun toString(): String = "TestContext(${Integer.toHexString(hashCode())})"
}

private fun IO.Companion.eqK() = object : EqK<IOPartialOf<Nothing>> {
  override fun <A> Kind<IOPartialOf<Nothing>, A>.eqK(other: Kind<IOPartialOf<Nothing>, A>, EQ: Eq<A>): Boolean =
    (this.fix() to other.fix()).let {
      IO_EQ(EQ).run {
        it.first.eqv(it.second)
      }
    }
}

private fun IO.Companion.genK() = object : GenK<IOPartialOf<Nothing>> {
  override fun <A> genK(gen: Gen<A>): Gen<Kind<IOPartialOf<Nothing>, A>> =
    Gen.oneOf(
      gen.map { just(it) },
      Gen.throwable().map { raiseException<A>(it) }
    )
}<|MERGE_RESOLUTION|>--- conflicted
+++ resolved
@@ -8,10 +8,7 @@
 import arrow.core.Some
 import arrow.core.Tuple4
 import arrow.core.identity
-<<<<<<< HEAD
-=======
 import arrow.core.right
->>>>>>> 109da7ea
 import arrow.fx.IO.Companion.just
 import arrow.fx.extensions.fx
 import arrow.fx.extensions.io.applicative.applicative
@@ -299,20 +296,6 @@
         .unsafeRunSync()
     }
 
-<<<<<<< HEAD
-    "fx should defer evaluation until run" {
-      var run = false
-      val program = IO.fx<Nothing, Unit> {
-        run = true
-      }
-
-      run shouldBe false
-      program.unsafeRunSync()
-      run shouldBe true
-    }
-
-=======
->>>>>>> 109da7ea
     "fx can switch execution context state across not/bind" {
       val program = IO.fx<Nothing, Unit> {
         val ctx = !IO.effect { kotlin.coroutines.coroutineContext }
@@ -584,12 +567,7 @@
     "IORacePair should be stack safe" {
       val size = 5000
 
-<<<<<<< HEAD
       fun ioRacePair(i: Int): IO<Nothing, Int> =
-        IO.racePair(IODispatchers.CommonPool, IO.never, if (i < size) ioRacePair(i + 1) else just(i))
-          .map { it.fold({ a, _ -> a }, { _, b -> b }) }
-=======
-      fun ioRacePair(i: Int): IO<Int> =
         IO.raceN(IO.never, if (i < size) ioRacePair(i + 1) else just(i))
           .map {
             it.fold(
@@ -597,7 +575,6 @@
               ::identity
             )
           }
->>>>>>> 109da7ea
 
       just(1).flatMap(::ioRacePair).unsafeRunSync() shouldBe size
     }
@@ -605,12 +582,7 @@
     "IORaceTriple should be stack safe" {
       val size = 5000
 
-<<<<<<< HEAD
       fun ioRaceTriple(i: Int): IO<Nothing, Int> =
-        IO.raceTriple(IODispatchers.CommonPool, IO.never, IO.never, if (i < size) ioRaceTriple(i + 1) else just(i))
-          .map { it.fold({ a, _, _ -> a }, { _, b, _ -> b }, { _, _, c -> c }) }
-=======
-      fun ioRaceTriple(i: Int): IO<Int> =
         IO.raceN(IO.never, IO.never, if (i < size) ioRaceTriple(i + 1) else just(i))
           .map {
             it.fold(
@@ -619,7 +591,6 @@
               ::identity
             )
           }
->>>>>>> 109da7ea
 
       just(1).flatMap(::ioRaceTriple).unsafeRunSync() shouldBe size
     }
@@ -627,7 +598,7 @@
     "IORace4 should be stack safe" {
       val size = 5000
 
-      fun ioRace4(i: Int): IO<Int> =
+      fun ioRace4(i: Int): IO<Nothing, Int> =
         IO.raceN(IO.never, IO.never, IO.never, if (i < size) ioRace4(i + 1) else just(i))
           .map {
             it.fold(
@@ -644,7 +615,7 @@
     "IORace5 should be stack safe" {
       val size = 5000
 
-      fun ioRace5(i: Int): IO<Int> =
+      fun ioRace5(i: Int): IO<Nothing, Int> =
         IO.raceN(IO.never, IO.never, IO.never, IO.never, if (i < size) ioRace5(i + 1) else just(i))
           .map {
             it.fold(
@@ -662,7 +633,7 @@
     "IORace6 should be stack safe" {
       val size = 5000
 
-      fun ioRace6(i: Int): IO<Int> =
+      fun ioRace6(i: Int): IO<Nothing, Int> =
         IO.raceN(IO.never, IO.never, IO.never, IO.never, IO.never, if (i < size) ioRace6(i + 1) else just(i))
           .map {
             it.fold(
@@ -679,20 +650,20 @@
     }
 
     "forked pair race should run" {
-      IO.fx {
-        dispatchers().io().raceN(
-          timer().sleep(10.seconds).followedBy(effect { 1 }),
-          effect { 3 }
+      IO.fx<Nothing, Race2<Int, Int>> {
+        IO.raceN(
+          IO.sleep(10.seconds).followedBy(IO.effect { 1 }),
+          IO.effect { 3 }
         ).fork().bind().join().bind()
       }.unsafeRunSync() shouldBe 3.right()
     }
 
     "forked triple race should run" {
-      IO.fx {
-        dispatchers().io().raceN(
-          timer().sleep(10.seconds).followedBy(effect { 1 }),
-          timer().sleep(10.seconds).followedBy(effect { 3 }),
-          effect { 2 }
+      IO.fx<Nothing, Race3<out Int, out Int, out Int>> {
+        IO.raceN(
+          IO.sleep(10.seconds).followedBy(IO.effect { 1 }),
+          IO.sleep(10.seconds).followedBy(IO.effect { 3 }),
+          IO.effect { 2 }
         ).fork().bind().join().bind()
       }.unsafeRunSync() shouldBe Race3.Third(2)
     }
