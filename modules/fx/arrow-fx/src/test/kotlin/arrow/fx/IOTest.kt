--- conflicted
+++ resolved
@@ -614,11 +614,7 @@
     }
 
     "IOParMap2 left handles null" {
-<<<<<<< HEAD
-      parMapN(NonBlocking, just<Int?>(null), IO.unit) { _, unit -> unit }
-=======
       IO.parMapN(NonBlocking, IO.just<Int?>(null), IO.unit) { _, unit -> unit }
->>>>>>> 13d4e200
         .unsafeRunSync() shouldBe Unit
     }
 
