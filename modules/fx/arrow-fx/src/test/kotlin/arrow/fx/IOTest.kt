package arrow.fx

import arrow.core.Either
import arrow.core.Left
import arrow.core.None
import arrow.core.Right
import arrow.core.Some
import arrow.core.Tuple4
import arrow.core.right
import arrow.fx.IO.Companion.just
import arrow.fx.extensions.fx
import arrow.fx.extensions.io.async.async
import arrow.fx.extensions.io.concurrent.concurrent
import arrow.fx.extensions.io.concurrent.parMapN
import arrow.fx.extensions.io.monad.flatMap
import arrow.fx.extensions.io.monad.map
import arrow.fx.typeclasses.ExitCase
import arrow.fx.typeclasses.milliseconds
import arrow.fx.typeclasses.seconds
import arrow.test.UnitSpec
import arrow.test.concurrency.SideEffect
import arrow.test.laws.ConcurrentLaws
import io.kotlintest.fail
import io.kotlintest.properties.Gen
import io.kotlintest.properties.forAll
import io.kotlintest.runner.junit4.KotlinTestRunner
import io.kotlintest.shouldBe
import kotlinx.coroutines.CoroutineName
import kotlinx.coroutines.newSingleThreadContext
import org.junit.runner.RunWith
import kotlin.coroutines.AbstractCoroutineContextElement
import kotlin.coroutines.EmptyCoroutineContext

@RunWith(KotlinTestRunner::class)
@kotlinx.coroutines.ObsoleteCoroutinesApi
class IOTest : UnitSpec() {

<<<<<<< HEAD
  private val allCtx = newSingleThreadContext("allCtx")
  private val otherCtx = newSingleThreadContext("otherCtx")
=======
  private val other = newSingleThreadContext("other")
  private val all = newSingleThreadContext("all")
>>>>>>> 1777ee86

  init {
    testLaws(ConcurrentLaws.laws(IO.concurrent(), EQ(), EQ(), EQ()))

    "should defer evaluation until run" {
      var run = false
      val ioa = IO { run = true }
      run shouldBe false
      ioa.unsafeRunSync()
      run shouldBe true
    }

    class MyException : Exception()

    "should catch exceptions within main block" {
      val exception = MyException()
      val ioa = IO { throw exception }
      val result: Either<Throwable, Nothing> = ioa.attempt().unsafeRunSync()

      val expected = Left(exception)

      result shouldBe expected
    }

    "should yield immediate successful invoke value" {
      val run = IO { 1 }.unsafeRunSync()

      val expected = 1

      run shouldBe expected
    }

    "should yield immediate successful effect value" {
      val run = IO.effect { 1 }.unsafeRunSync()

      val expected = 1

      run shouldBe expected
    }

    "should yield immediate successful pure value" {
      val run = just(1).unsafeRunSync()

      val expected = 1

      run shouldBe expected
    }

    "should throw immediate failure by raiseError" {
      try {
        IO.raiseError<Int>(MyException()).unsafeRunSync()
        fail("")
      } catch (myException: MyException) {
        // Success
      } catch (throwable: Throwable) {
        fail("Should only throw MyException")
      }
    }

    "should return immediate value by uncancelable" {
      val run = just(1).uncancelable().unsafeRunSync()

      val expected = 1

      run shouldBe expected
    }

    "should time out on unending unsafeRunTimed" {
      val never = IO.async().never<Int>().fix()
      val start = System.currentTimeMillis()
      val received = never.unsafeRunTimed(100.milliseconds)
      val elapsed = System.currentTimeMillis() - start

      received shouldBe None
      (elapsed >= 100) shouldBe true
    }

    "should return a null value from unsafeRunTimed" {
      val never = just<Int?>(null)
      val received = never.unsafeRunTimed(100.milliseconds)

      received shouldBe Some(null)
    }

    "should return a null value from unsafeRunSync" {
      val value = just<Int?>(null).unsafeRunSync()

      value shouldBe null
    }

    "should complete when running a pure value with unsafeRunAsync" {
      val expected = 0
      just(expected).unsafeRunAsync { either ->
        either.fold({ fail("") }, { it shouldBe expected })
      }
    }

    "should complete when running a return value with unsafeRunAsync" {
      val expected = 0
      IO { expected }.unsafeRunAsync { either ->
        either.fold({ fail("") }, { it shouldBe expected })
      }
    }

    "should return an error when running an exception with unsafeRunAsync" {
      IO.raiseError<Int>(MyException()).unsafeRunAsync { either ->
        either.fold({
          when (it) {
            is MyException -> {
            }
            else -> fail("Should only throw MyException")
          }
        }, { fail("") })
      }
    }

    "should return exceptions within main block with unsafeRunAsync" {
      val exception = MyException()
      val ioa = IO<Int> { throw exception }
      ioa.unsafeRunAsync { either ->
        either.fold({ it shouldBe exception }, { fail("") })
      }
    }

    "should not catch exceptions within run block with unsafeRunAsync" {
      try {
        val exception = MyException()
        val ioa = IO<Int> { throw exception }
        ioa.unsafeRunAsync { either ->
          either.fold({ throw exception }, { fail("") })
        }
        fail("Should rethrow the exception")
      } catch (myException: MyException) {
        // Success
      } catch (throwable: Throwable) {
        fail("Should only throw MyException")
      }
    }

    "should complete when running a pure value with runAsync" {
      val expected = 0
      just(expected).runAsync { either ->
        either.fold({ fail("") }, { IO { it shouldBe expected } })
      }
    }

    "should complete when running a return value with runAsync" {
      val expected = 0
      IO { expected }.runAsync { either ->
        either.fold({ fail("") }, { IO { it shouldBe expected } })
      }
    }

    "should return an error when running an exception with runAsync" {
      IO.raiseError<Int>(MyException()).runAsync { either ->
        either.fold({
          when (it) {
            is MyException -> {
              IO { }
            }
            else -> fail("Should only throw MyException")
          }
        }, { fail("") })
      }
    }

    "should return exceptions within main block with runAsync" {
      val exception = MyException()
      val ioa = IO<Int> { throw exception }
      ioa.runAsync { either ->
        either.fold({ IO { it shouldBe exception } }, { fail("") })
      }
    }

    "should catch exceptions within run block with runAsync" {
      try {
        val exception = MyException()
        val ioa = IO<Int> { throw exception }
        ioa.runAsync { either ->
          either.fold({ throw it }, { fail("") })
        }.unsafeRunSync()
        fail("Should rethrow the exception")
      } catch (throwable: AssertionError) {
        fail("${throwable.message}")
      } catch (throwable: Throwable) {
        // Success
      }
    }

    "should map values correctly on success" {
      val run = just(1).map { it + 1 }.unsafeRunSync()

      val expected = 2

      run shouldBe expected
    }

    "should flatMap values correctly on success" {
      val run = just(1).flatMap { num -> IO { num + 1 } }.unsafeRunSync()

      val expected = 2

      run shouldBe expected
    }

    "invoke is called on every run call" {
      val sideEffect = SideEffect()
      val io = IO { sideEffect.increment(); 1 }
      io.unsafeRunSync()
      io.unsafeRunSync()

      sideEffect.counter shouldBe 2
    }

    "effect is called on every run call" { all
      val sideEffect = SideEffect()
      val io = IO.effect { sideEffect.increment(); 1 }
      io.unsafeRunSync()
      io.unsafeRunSync()

      sideEffect.counter shouldBe 2
    }

    "effect is called on the correct ctx" {
      val io = IO.effect(all) { Thread.currentThread().name }
      io.unsafeRunSync() shouldBe "all"
    }

    "CoroutineContext state should be correctly managed between boundaries" {
      val ctxA = TestContext()
      val ctxB = CoroutineName("ctxB")
      // We have to explicitly reference kotlin.coroutines.coroutineContext since `TestContext` overrides this property.
      IO.effect { kotlin.coroutines.coroutineContext shouldBe EmptyCoroutineContext }
        .continueOn(ctxA)
        .flatMap { IO.effect { kotlin.coroutines.coroutineContext shouldBe ctxA } }
        .continueOn(ctxB)
        .flatMap { IO.effect { kotlin.coroutines.coroutineContext shouldBe ctxB } }
        .unsafeRunSync()
    }

    "fx can switch execution context state across not/bind" {
      val program = IO.fx {
        val ctx = !effect { kotlin.coroutines.coroutineContext }
        !effect { ctx shouldBe EmptyCoroutineContext }
        continueOn(all)
        val ctx2 = !effect { Thread.currentThread().name }
        !effect { ctx2 shouldBe "all" }
      }

      program.unsafeRunSync()
    }

    "fx can pass context state across not/bind" {
      val program = IO.fx {
        val ctx = !effect { kotlin.coroutines.coroutineContext }
        !effect { ctx shouldBe EmptyCoroutineContext }
        continueOn(CoroutineName("Simon"))
        val ctx2 = !effect { kotlin.coroutines.coroutineContext }
        !effect { ctx2 shouldBe CoroutineName("Simon") }
      }

      program.unsafeRunSync()
    }

    "fx will respect thread switching across not/bind" {
      val program = IO.fx {
        continueOn(all)
        val initialThread = !effect { Thread.currentThread().name }
        !(0..130).map { i -> suspend { i } }.sequence()
        val continuedThread = !effect { Thread.currentThread().name }
        continuedThread shouldBe initialThread
      }

      program.unsafeRunSync()
    }

    "unsafeRunTimed times out with None result" {
      val never = IO.async().never<Unit>().fix()
      val result = never.unsafeRunTimed(100.milliseconds)
      result shouldBe None
    }

    "parallel execution with single threaded context makes all IOs start at the same time" {
      val order = mutableListOf<Long>()

      fun makePar(num: Long) =
        IO(newSingleThreadContext("$num")) {
          // Sleep according to my number
          Thread.sleep(num * 100)
        }.map {
          // Add myself to order list
          order.add(num)
          num
        }

      val result =
<<<<<<< HEAD
        allCtx.parMapN(
=======
        all.parMapN(
>>>>>>> 1777ee86
          makePar(6), makePar(3), makePar(2), makePar(4), makePar(1), makePar(5)) { six, tree, two, four, one, five -> listOf(six, tree, two, four, one, five) }
          .unsafeRunSync()

      result shouldBe listOf(6L, 3, 2, 4, 1, 5)
      order.toList() shouldBe listOf(1L, 2, 3, 4, 5, 6)
    }

    "parallel execution preserves order for synchronous IOs" {
      val order = mutableListOf<Long>()

      fun IO<Long>.order() =
        map {
          order.add(it)
          it
        }

      fun makePar(num: Long) =
        IO.concurrent()
          .sleep((num * 100).milliseconds)
          .map { num }.order()

      val result =
<<<<<<< HEAD
        allCtx.parMapN(
=======
        all.parMapN(
>>>>>>> 1777ee86
          makePar(6), just(1L).order(), makePar(4), IO.defer { just(2L) }.order(), makePar(5), IO { 3L }.order()) { six, one, four, two, five, three -> listOf(six, one, four, two, five, three) }
          .unsafeRunSync()

      result shouldBe listOf(6L, 1, 4, 2, 5, 3)
      order.toList() shouldBe listOf(1L, 2, 3, 4, 5, 6)
    }

    "parallel mapping is done in the expected CoroutineContext" {
      fun makePar(num: Long) =
        IO(newSingleThreadContext("$num")) {
          // Sleep according to my number
          Thread.sleep(num * 100)
          num
        }

      val result =
<<<<<<< HEAD
        allCtx.parMapN(
=======
        all.parMapN(
>>>>>>> 1777ee86
          makePar(6), just(1L), makePar(4), IO.defer { just(2L) }, makePar(5), IO { 3L }) { _, _, _, _, _, _ ->
          Thread.currentThread().name
        }.unsafeRunSync()

      // Will always result in "6" since it will always finish last (sleeps longest by makePar).
      result shouldBe "6"
    }

    "parallel IO#defer, IO#suspend and IO#async are run in the expected CoroutineContext" {
      val result =
        all.parMapN(
          IO { Thread.currentThread().name },
          IO.defer { just(Thread.currentThread().name) },
          IO.async<String> { cb -> cb(Thread.currentThread().name.right()) },
<<<<<<< HEAD
          IO(otherCtx) { Thread.currentThread().name },
          ::Tuple4)
          .unsafeRunSync()

      result shouldBe Tuple4("here", "here", "here", "otherCtx")
=======
          IO(other) { Thread.currentThread().name },
          ::Tuple4)
          .unsafeRunSync()

      result shouldBe Tuple4("all", "all", "all", "other")
>>>>>>> 1777ee86
    }

    "unsafeRunAsyncCancellable should cancel correctly" {
      IO.async { cb: (Either<Throwable, Int>) -> Unit ->
        val cancel =
<<<<<<< HEAD
          IO(allCtx) { }
=======
          IO(all) { }
>>>>>>> 1777ee86
            .flatMap { IO.async<Int> { cb -> Thread.sleep(500); cb(1.right()) } }
            .unsafeRunAsyncCancellable(OnCancel.Silent) {
              cb(it)
            }
<<<<<<< HEAD
        IO(otherCtx) { }
=======
        IO(other) { }
>>>>>>> 1777ee86
          .unsafeRunAsync { cancel() }
      }.unsafeRunTimed(2.seconds) shouldBe None
    }

    "unsafeRunAsyncCancellable should throw the appropriate exception" {
      IO.async<Throwable> { cb ->
        val cancel =
<<<<<<< HEAD
          IO(newSingleThreadContext("allCtx")) { }
=======
          IO(all) { }
>>>>>>> 1777ee86
            .flatMap { IO.async<Int> { cb -> Thread.sleep(500); cb(1.right()) } }
            .unsafeRunAsyncCancellable(OnCancel.ThrowCancellationException) {
              it.fold({ t -> cb(t.right()) }, { })
            }
<<<<<<< HEAD
        IO(otherCtx) { }
=======
        IO(other) { }
>>>>>>> 1777ee86
          .unsafeRunAsync { cancel() }
      }.unsafeRunTimed(2.seconds) shouldBe Some(OnCancel.CancellationException)
    }

    "IOFrame should always be called when using IO.Bind" {
      val ThrowableAsStringFrame = object : IOFrame<Any?, IOOf<String>> {
        override fun invoke(a: Any?) = just(a.toString())

        override fun recover(e: Throwable) = just(e.message ?: "")
      }

      forAll(Gen.string()) { message ->
        IO.Bind(IO.raiseError(RuntimeException(message)), ThrowableAsStringFrame as (Int) -> IO<String>)
          .unsafeRunSync() == message
      }
    }

    "unsafeRunAsyncCancellable can cancel even for infinite asyncs" {
      IO.async { cb: (Either<Throwable, Int>) -> Unit ->
        val cancel =
<<<<<<< HEAD
          IO(newSingleThreadContext("allCtx")) { }
=======
          IO(all) { }
>>>>>>> 1777ee86
            .flatMap { IO.async<Int> { Thread.sleep(5000); } }
            .unsafeRunAsyncCancellable(OnCancel.ThrowCancellationException) {
              cb(it)
            }
<<<<<<< HEAD
        IO(otherCtx) { Thread.sleep(500); }
=======
        IO(other) { Thread.sleep(500); }
>>>>>>> 1777ee86
          .unsafeRunAsync { cancel() }
      }.unsafeRunTimed(2.seconds) shouldBe None
    }

    "IO.binding should for comprehend over IO" {
      val result = IO.fx {
        val (x) = IO.just(1)
        val y = !IO { x + 1 }
        y
      }.fix()
      result.unsafeRunSync() shouldBe 2
    }

    "IO bracket cancellation should release resource with cancel exit status" {
      Promise.uncancelable<ForIO, ExitCase<Throwable>>(IO.async()).flatMap { p ->
        just(0L)
          .bracketCase(
            use = { IO.never },
            release = { _, exitCase -> p.complete(exitCase) }
          )
          .unsafeRunAsyncCancellable { }
          .invoke() // cancel immediately

        p.get()
      }.unsafeRunSync() shouldBe ExitCase.Canceled
    }

    "Cancelable should run CancelToken" {
      Promise.uncancelable<ForIO, Unit>(IO.async()).flatMap { p ->
        IO.concurrent().cancelable<Unit> {
          p.complete(Unit)
        }.fix()
          .unsafeRunAsyncCancellable { }
          .invoke()

        p.get()
      }.unsafeRunSync() shouldBe Unit
    }

    "CancelableF should run CancelToken" {
      Promise.uncancelable<ForIO, Unit>(IO.async()).flatMap { p ->
        IO.concurrent().cancelableF<Unit> {
          IO { p.complete(Unit) }
        }.fix()
          .unsafeRunAsyncCancellable { }
          .invoke()

        p.get()
      }.unsafeRunSync() shouldBe Unit
    }

    "IO should cancel cancelable on dispose" {
      Promise.uncancelable<ForIO, Unit>(IO.async()).flatMap { latch ->
        IO {
          IO.cancelable<Unit> {
            latch.complete(Unit)
          }.unsafeRunAsyncCancellable { }
            .invoke()
        }.flatMap { latch.get() }
      }.unsafeRunSync()
    }

    "Bracket should be stack safe" {
      val size = 5000

      fun ioBracketLoop(i: Int): IO<Int> =
        IO.unit.bracket(use = { just(i + 1) }, release = { IO.unit }).flatMap { ii ->
          if (ii < size) ioBracketLoop(ii)
          else just(ii)
        }

      just(1).flatMap { ioBracketLoop(0) }.unsafeRunSync() shouldBe size
    }

    "GuaranteeCase should be stack safe" {
      val size = 5000

      fun ioGuaranteeCase(i: Int): IO<Int> =
        IO.unit.guaranteeCase { IO.unit }.flatMap {
          val ii = i + 1
          if (ii < size) ioGuaranteeCase(ii)
          else just(ii)
        }

      just(1).flatMap { ioGuaranteeCase(0) }.unsafeRunSync() shouldBe size
    }

    "Async should be stack safe" {
      val size = 5000

      fun ioAsync(i: Int): IO<Int> = IO.async<Int> { cb ->
        cb(Right(i))
      }.flatMap { ii ->
        if (ii < size) ioAsync(ii + 1)
        else just(ii)
      }

      just(1).flatMap(::ioAsync).unsafeRunSync() shouldBe size
    }
  }
}

/** Represents a unique identifier context using object equality. */
internal class TestContext : AbstractCoroutineContextElement(TestContext) {
  companion object Key : kotlin.coroutines.CoroutineContext.Key<CoroutineName>
  override fun toString(): String = "TestContext(${Integer.toHexString(hashCode())})"
}<|MERGE_RESOLUTION|>--- conflicted
+++ resolved
@@ -35,13 +35,8 @@
 @kotlinx.coroutines.ObsoleteCoroutinesApi
 class IOTest : UnitSpec() {
 
-<<<<<<< HEAD
-  private val allCtx = newSingleThreadContext("allCtx")
-  private val otherCtx = newSingleThreadContext("otherCtx")
-=======
   private val other = newSingleThreadContext("other")
   private val all = newSingleThreadContext("all")
->>>>>>> 1777ee86
 
   init {
     testLaws(ConcurrentLaws.laws(IO.concurrent(), EQ(), EQ(), EQ()))
@@ -338,11 +333,7 @@
         }
 
       val result =
-<<<<<<< HEAD
-        allCtx.parMapN(
-=======
         all.parMapN(
->>>>>>> 1777ee86
           makePar(6), makePar(3), makePar(2), makePar(4), makePar(1), makePar(5)) { six, tree, two, four, one, five -> listOf(six, tree, two, four, one, five) }
           .unsafeRunSync()
 
@@ -365,11 +356,7 @@
           .map { num }.order()
 
       val result =
-<<<<<<< HEAD
-        allCtx.parMapN(
-=======
         all.parMapN(
->>>>>>> 1777ee86
           makePar(6), just(1L).order(), makePar(4), IO.defer { just(2L) }.order(), makePar(5), IO { 3L }.order()) { six, one, four, two, five, three -> listOf(six, one, four, two, five, three) }
           .unsafeRunSync()
 
@@ -386,11 +373,7 @@
         }
 
       val result =
-<<<<<<< HEAD
-        allCtx.parMapN(
-=======
         all.parMapN(
->>>>>>> 1777ee86
           makePar(6), just(1L), makePar(4), IO.defer { just(2L) }, makePar(5), IO { 3L }) { _, _, _, _, _, _ ->
           Thread.currentThread().name
         }.unsafeRunSync()
@@ -405,38 +388,22 @@
           IO { Thread.currentThread().name },
           IO.defer { just(Thread.currentThread().name) },
           IO.async<String> { cb -> cb(Thread.currentThread().name.right()) },
-<<<<<<< HEAD
-          IO(otherCtx) { Thread.currentThread().name },
-          ::Tuple4)
-          .unsafeRunSync()
-
-      result shouldBe Tuple4("here", "here", "here", "otherCtx")
-=======
           IO(other) { Thread.currentThread().name },
           ::Tuple4)
           .unsafeRunSync()
 
       result shouldBe Tuple4("all", "all", "all", "other")
->>>>>>> 1777ee86
     }
 
     "unsafeRunAsyncCancellable should cancel correctly" {
       IO.async { cb: (Either<Throwable, Int>) -> Unit ->
         val cancel =
-<<<<<<< HEAD
-          IO(allCtx) { }
-=======
           IO(all) { }
->>>>>>> 1777ee86
             .flatMap { IO.async<Int> { cb -> Thread.sleep(500); cb(1.right()) } }
             .unsafeRunAsyncCancellable(OnCancel.Silent) {
               cb(it)
             }
-<<<<<<< HEAD
-        IO(otherCtx) { }
-=======
         IO(other) { }
->>>>>>> 1777ee86
           .unsafeRunAsync { cancel() }
       }.unsafeRunTimed(2.seconds) shouldBe None
     }
@@ -444,20 +411,12 @@
     "unsafeRunAsyncCancellable should throw the appropriate exception" {
       IO.async<Throwable> { cb ->
         val cancel =
-<<<<<<< HEAD
-          IO(newSingleThreadContext("allCtx")) { }
-=======
           IO(all) { }
->>>>>>> 1777ee86
             .flatMap { IO.async<Int> { cb -> Thread.sleep(500); cb(1.right()) } }
             .unsafeRunAsyncCancellable(OnCancel.ThrowCancellationException) {
               it.fold({ t -> cb(t.right()) }, { })
             }
-<<<<<<< HEAD
-        IO(otherCtx) { }
-=======
         IO(other) { }
->>>>>>> 1777ee86
           .unsafeRunAsync { cancel() }
       }.unsafeRunTimed(2.seconds) shouldBe Some(OnCancel.CancellationException)
     }
@@ -478,20 +437,12 @@
     "unsafeRunAsyncCancellable can cancel even for infinite asyncs" {
       IO.async { cb: (Either<Throwable, Int>) -> Unit ->
         val cancel =
-<<<<<<< HEAD
-          IO(newSingleThreadContext("allCtx")) { }
-=======
           IO(all) { }
->>>>>>> 1777ee86
             .flatMap { IO.async<Int> { Thread.sleep(5000); } }
             .unsafeRunAsyncCancellable(OnCancel.ThrowCancellationException) {
               cb(it)
             }
-<<<<<<< HEAD
-        IO(otherCtx) { Thread.sleep(500); }
-=======
         IO(other) { Thread.sleep(500); }
->>>>>>> 1777ee86
           .unsafeRunAsync { cancel() }
       }.unsafeRunTimed(2.seconds) shouldBe None
     }
