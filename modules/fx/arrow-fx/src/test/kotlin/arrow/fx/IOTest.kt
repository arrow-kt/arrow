--- conflicted
+++ resolved
@@ -7,7 +7,6 @@
 import arrow.core.Right
 import arrow.core.Some
 import arrow.core.Tuple4
-import arrow.core.identity
 import arrow.fx.IO.Companion.just
 import arrow.fx.extensions.fx
 import arrow.fx.extensions.io.applicative.applicative
@@ -479,11 +478,7 @@
     }
 
     "IO.binding should for comprehend over IO" {
-<<<<<<< HEAD
       val result = IO.fx<Nothing, Int> {
-=======
-      val result = IO.fx {
->>>>>>> fec5c82e
         val x = !IO.just(1)
         val y = !IO { x + 1 }
         y
@@ -581,13 +576,8 @@
     "IORacePair should be stack safe" {
       val size = 5000
 
-<<<<<<< HEAD
       fun ioRacePair(i: Int): IO<Nothing, Int> =
-        IO.racePair(IO.never, if (i < size) ioRacePair(i + 1) else just(i))
-=======
-      fun ioRacePair(i: Int): IO<Int> =
         IO.racePair(IODispatchers.CommonPool, IO.never, if (i < size) ioRacePair(i + 1) else just(i))
->>>>>>> fec5c82e
           .map { it.fold({ a, _ -> a }, { _, b -> b }) }
 
       just(1).flatMap(::ioRacePair).unsafeRunSync() shouldBe size
@@ -596,13 +586,8 @@
     "IORaceTriple should be stack safe" {
       val size = 5000
 
-<<<<<<< HEAD
       fun ioRaceTriple(i: Int): IO<Nothing, Int> =
-        IO.raceTriple(IO.never, IO.never, if (i < size) ioRaceTriple(i + 1) else just(i))
-=======
-      fun ioRaceTriple(i: Int): IO<Int> =
         IO.raceTriple(IODispatchers.CommonPool, IO.never, IO.never, if (i < size) ioRaceTriple(i + 1) else just(i))
->>>>>>> fec5c82e
           .map { it.fold({ a, _, _ -> a }, { _, b, _ -> b }, { _, _, c -> c }) }
 
       just(1).flatMap(::ioRaceTriple).unsafeRunSync() shouldBe size
