package arrow.fx

import arrow.Kind
import arrow.core.Either
import arrow.core.Left
import arrow.core.None
import arrow.core.Right
import arrow.core.Some
import arrow.core.Tuple4
import arrow.core.right
import arrow.fx.IO.Companion.just
import arrow.fx.IO.Companion.parMapN
import arrow.fx.extensions.fx
import arrow.fx.extensions.io.applicative.applicative
import arrow.fx.extensions.io.async.async
import arrow.fx.extensions.io.concurrent.concurrent
import arrow.fx.extensions.io.concurrent.parMapN
import arrow.fx.extensions.io.dispatchers.dispatchers
import arrow.fx.extensions.io.functor.functor
import arrow.fx.extensions.io.monad.flatMap
import arrow.fx.extensions.io.monad.map
import arrow.fx.extensions.io.monad.monad
import arrow.fx.extensions.toIO
import arrow.fx.internal.parMap2
import arrow.fx.internal.parMap3
import arrow.fx.typeclasses.ExitCase
import arrow.fx.typeclasses.milliseconds
import arrow.fx.typeclasses.seconds
import arrow.test.UnitSpec
import arrow.test.concurrency.SideEffect
import arrow.test.laws.ConcurrentLaws
import arrow.typeclasses.Eq
import arrow.typeclasses.EqK
import io.kotlintest.fail
import io.kotlintest.properties.Gen
import io.kotlintest.properties.forAll
import io.kotlintest.shouldBe
import kotlinx.coroutines.CoroutineName
import kotlinx.coroutines.newSingleThreadContext
import kotlin.coroutines.AbstractCoroutineContextElement
import kotlin.coroutines.EmptyCoroutineContext

@kotlinx.coroutines.ObsoleteCoroutinesApi
class IOTest : UnitSpec() {

  private val other = newSingleThreadContext("other")
  private val all = newSingleThreadContext("all")
  private val NonBlocking = IO.dispatchers().default()

  val EQK = object : EqK<ForIO> {
    override fun <A> Kind<ForIO, A>.eqK(other: Kind<ForIO, A>, EQ: Eq<A>): Boolean = EQ<A>().run {
      this@eqK.fix().eqv(other.fix())
    }
  }

  init {
<<<<<<< HEAD
    testLaws(ConcurrentLaws.laws(IO.concurrent(), EQK))
=======
    testLaws(ConcurrentLaws.laws(IO.concurrent(), IO.functor(), IO.applicative(), IO.monad(), EQ(), EQ(), EQ()))
>>>>>>> 78ef3e3b

    "should defer evaluation until run" {
      var run = false
      val ioa = IO { run = true }
      run shouldBe false
      ioa.unsafeRunSync()
      run shouldBe true
    }

    class MyException : Exception()

    "should catch exceptions within main block" {
      val exception = MyException()
      val ioa = IO { throw exception }
      val result: Either<Throwable, Nothing> = ioa.attempt().unsafeRunSync()

      val expected = Left(exception)

      result shouldBe expected
    }

    "should yield immediate successful invoke value" {
      val run = IO { 1 }.unsafeRunSync()

      val expected = 1

      run shouldBe expected
    }

    "should yield immediate successful effect value" {
      val run = IO.effect { 1 }.unsafeRunSync()

      val expected = 1

      run shouldBe expected
    }

    "should yield immediate successful pure value" {
      val run = just(1).unsafeRunSync()

      val expected = 1

      run shouldBe expected
    }

    "should throw immediate failure by raiseError" {
      try {
        IO.raiseError<Int>(MyException()).unsafeRunSync()
        fail("")
      } catch (myException: MyException) {
        // Success
      } catch (throwable: Throwable) {
        fail("Should only throw MyException")
      }
    }

    "should return immediate value by uncancelable" {
      val run = just(1).uncancelable().unsafeRunSync()

      val expected = 1

      run shouldBe expected
    }

    "should time out on unending unsafeRunTimed" {
      val never = IO.async().never<Int>().fix()
      val start = System.currentTimeMillis()
      val received = never.unsafeRunTimed(100.milliseconds)
      val elapsed = System.currentTimeMillis() - start

      received shouldBe None
      (elapsed >= 100) shouldBe true
    }

    "should return a null value from unsafeRunTimed" {
      val never = just<Int?>(null)
      val received = never.unsafeRunTimed(100.milliseconds)

      received shouldBe Some(null)
    }

    "should return a null value from unsafeRunSync" {
      val value = just<Int?>(null).unsafeRunSync()

      value shouldBe null
    }

    "should complete when running a pure value with unsafeRunAsync" {
      val expected = 0
      just(expected).unsafeRunAsync { either ->
        either.fold({ fail("") }, { it shouldBe expected })
      }
    }

    "should complete when running a return value with unsafeRunAsync" {
      val expected = 0
      IO { expected }.unsafeRunAsync { either ->
        either.fold({ fail("") }, { it shouldBe expected })
      }
    }

    "should return an error when running an exception with unsafeRunAsync" {
      IO.raiseError<Int>(MyException()).unsafeRunAsync { either ->
        either.fold({
          when (it) {
            is MyException -> {
            }
            else -> fail("Should only throw MyException")
          }
        }, { fail("") })
      }
    }

    "should return exceptions within main block with unsafeRunAsync" {
      val exception = MyException()
      val ioa = IO<Int> { throw exception }
      ioa.unsafeRunAsync { either ->
        either.fold({ it shouldBe exception }, { fail("") })
      }
    }

    "should not catch exceptions within run block with unsafeRunAsync" {
      try {
        val exception = MyException()
        val ioa = IO<Int> { throw exception }
        ioa.unsafeRunAsync { either ->
          either.fold({ throw exception }, { fail("") })
        }
        fail("Should rethrow the exception")
      } catch (myException: MyException) {
        // Success
      } catch (throwable: Throwable) {
        fail("Should only throw MyException")
      }
    }

    "should complete when running a pure value with runAsync" {
      val expected = 0
      just(expected).runAsync { either ->
        either.fold({ fail("") }, { IO { it shouldBe expected } })
      }
    }

    "should complete when running a return value with runAsync" {
      val expected = 0
      IO { expected }.runAsync { either ->
        either.fold({ fail("") }, { IO { it shouldBe expected } })
      }
    }

    "should return an error when running an exception with runAsync" {
      IO.raiseError<Int>(MyException()).runAsync { either ->
        either.fold({
          when (it) {
            is MyException -> {
              IO { }
            }
            else -> fail("Should only throw MyException")
          }
        }, { fail("") })
      }
    }

    "should return exceptions within main block with runAsync" {
      val exception = MyException()
      val ioa = IO<Int> { throw exception }
      ioa.runAsync { either ->
        either.fold({ IO { it shouldBe exception } }, { fail("") })
      }
    }

    "should catch exceptions within run block with runAsync" {
      try {
        val exception = MyException()
        val ioa = IO<Int> { throw exception }
        ioa.runAsync { either ->
          either.fold({ throw it }, { fail("") })
        }.unsafeRunSync()
        fail("Should rethrow the exception")
      } catch (throwable: AssertionError) {
        fail("${throwable.message}")
      } catch (throwable: Throwable) {
        // Success
      }
    }

    "should map values correctly on success" {
      val run = just(1).map { it + 1 }.unsafeRunSync()

      val expected = 2

      run shouldBe expected
    }

    "should flatMap values correctly on success" {
      val run = just(1).flatMap { num -> IO { num + 1 } }.unsafeRunSync()

      val expected = 2

      run shouldBe expected
    }

    "invoke is called on every run call" {
      val sideEffect = SideEffect()
      val io = IO { sideEffect.increment(); 1 }
      io.unsafeRunSync()
      io.unsafeRunSync()

      sideEffect.counter shouldBe 2
    }

    "effect is called on every run call" {
      val sideEffect = SideEffect()
      val io = IO.effect { sideEffect.increment(); 1 }
      io.unsafeRunSync()
      io.unsafeRunSync()

      sideEffect.counter shouldBe 2
    }

    "effect is called on the correct ctx" {
      val io = IO.effect(all) { Thread.currentThread().name }
      io.unsafeRunSync() shouldBe "all"
    }

    "CoroutineContext state should be correctly managed between boundaries" {
      val ctxA = TestContext()
      val ctxB = CoroutineName("ctxB")
      // We have to explicitly reference kotlin.coroutines.coroutineContext since `TestContext` overrides this property.
      IO.effect { kotlin.coroutines.coroutineContext shouldBe EmptyCoroutineContext }
        .continueOn(ctxA)
        .flatMap { IO.effect { kotlin.coroutines.coroutineContext shouldBe ctxA } }
        .continueOn(ctxB)
        .flatMap { IO.effect { kotlin.coroutines.coroutineContext shouldBe ctxB } }
        .unsafeRunSync()
    }

    "fx should defer evaluation until run" {
      var run = false
      val program = IO.fx {
        run = true
      }

      run shouldBe false
      program.unsafeRunSync()
      run shouldBe true
    }

    "fx can switch execution context state across not/bind" {
      val program = IO.fx {
        val ctx = !effect { kotlin.coroutines.coroutineContext }
        !effect { ctx shouldBe EmptyCoroutineContext }
        continueOn(all)
        val ctx2 = !effect { Thread.currentThread().name }
        !effect { ctx2 shouldBe "all" }
      }

      program.unsafeRunSync()
    }

    "fx can pass context state across not/bind" {
      val program = IO.fx {
        val ctx = !effect { kotlin.coroutines.coroutineContext }
        !effect { ctx shouldBe EmptyCoroutineContext }
        continueOn(CoroutineName("Simon"))
        val ctx2 = !effect { kotlin.coroutines.coroutineContext }
        !effect { ctx2 shouldBe CoroutineName("Simon") }
      }

      program.unsafeRunSync()
    }

    "fx will respect thread switching across not/bind" {
      val program = IO.fx {
        continueOn(all)
        val initialThread = !effect { Thread.currentThread().name }
        !(0..130).map { i -> effect { i } }.parSequence()
        val continuedThread = !effect { Thread.currentThread().name }
        continuedThread shouldBe initialThread
      }

      program.unsafeRunSync()
    }

    "unsafeRunTimed times out with None result" {
      val never = IO.async().never<Unit>().fix()
      val result = never.unsafeRunTimed(100.milliseconds)
      result shouldBe None
    }

    "parallel execution with single threaded context makes all IOs start at the same time" {
      val order = mutableListOf<Long>()

      fun makePar(num: Long) =
        IO(newSingleThreadContext("$num")) {
          // Sleep according to my number
          Thread.sleep(num * 100)
        }.map {
          // Add myself to order list
          order.add(num)
          num
        }

      val result =
        all.parMapN(
          makePar(6), makePar(3), makePar(2), makePar(4), makePar(1), makePar(5)) { six, tree, two, four, one, five -> listOf(six, tree, two, four, one, five) }
          .unsafeRunSync()

      result shouldBe listOf(6L, 3, 2, 4, 1, 5)
      order.toList() shouldBe listOf(1L, 2, 3, 4, 5, 6)
    }

    "parallel execution preserves order for synchronous IOs" {
      val order = mutableListOf<Long>()

      fun IO<Long>.order() =
        map {
          order.add(it)
          it
        }

      fun makePar(num: Long) =
        IO.concurrent()
          .sleep((num * 100).milliseconds)
          .map { num }.order()

      val result =
        all.parMapN(
          makePar(6), just(1L).order(), makePar(4), IO.defer { just(2L) }.order(), makePar(5), IO { 3L }.order()) { six, one, four, two, five, three -> listOf(six, one, four, two, five, three) }
          .unsafeRunSync()

      result shouldBe listOf(6L, 1, 4, 2, 5, 3)
      order.toList() shouldBe listOf(1L, 2, 3, 4, 5, 6)
    }

    "parallel mapping is done in the expected CoroutineContext" {
      fun makePar(num: Long) =
        IO(newSingleThreadContext("$num")) {
          // Sleep according to my number
          Thread.sleep(num * 100)
          num
        }

      val result =
        all.parMapN(
          makePar(6), just(1L), makePar(4), IO.defer { just(2L) }, makePar(5), IO { 3L }) { _, _, _, _, _, _ ->
          Thread.currentThread().name
        }.unsafeRunSync()

      // Will always result in "6" since it will always finish last (sleeps longest by makePar).
      result shouldBe "6"
    }

    "parallel IO#defer, IO#suspend and IO#async are run in the expected CoroutineContext" {
      val result =
        all.parMapN(
          IO { Thread.currentThread().name },
          IO.defer { just(Thread.currentThread().name) },
          IO.async<String> { cb -> cb(Thread.currentThread().name.right()) },
          IO(other) { Thread.currentThread().name },
          ::Tuple4)
          .unsafeRunSync()

      result shouldBe Tuple4("all", "all", "all", "other")
    }

    "unsafeRunAsyncCancellable should cancel correctly" {
      IO.async { cb: (Either<Throwable, Int>) -> Unit ->
        val cancel =
          IO(all) { }
            .flatMap { IO.async<Int> { cb -> Thread.sleep(500); cb(1.right()) } }
            .unsafeRunAsyncCancellable(OnCancel.Silent) {
              cb(it)
            }
        IO(other) { }
          .unsafeRunAsync { cancel() }
      }.unsafeRunTimed(2.seconds) shouldBe None
    }

    "unsafeRunAsyncCancellable should throw the appropriate exception" {
      IO.async<Throwable> { cb ->
        val cancel =
          IO(all) { }
            .flatMap { IO.async<Int> { cb -> Thread.sleep(500); cb(1.right()) } }
            .unsafeRunAsyncCancellable(OnCancel.ThrowCancellationException) {
              it.fold({ t -> cb(t.right()) }, { })
            }
        IO(other) { }
          .unsafeRunAsync { cancel() }
      }.unsafeRunTimed(2.seconds) shouldBe Some(OnCancel.CancellationException)
    }

    "IOFrame should always be called when using IO.Bind" {
      val ThrowableAsStringFrame = object : IOFrame<Any?, IOOf<String>> {
        override fun invoke(a: Any?) = just(a.toString())

        override fun recover(e: Throwable) = just(e.message ?: "")
      }

      forAll(Gen.string()) { message ->
        IO.Bind(IO.raiseError(RuntimeException(message)), ThrowableAsStringFrame as (Int) -> IO<String>)
          .unsafeRunSync() == message
      }
    }

    "unsafeRunAsyncCancellable can cancel even for infinite asyncs" {
      IO.async { cb: (Either<Throwable, Int>) -> Unit ->
        val cancel =
          IO(all) { }
            .flatMap { IO.async<Int> { Thread.sleep(5000); } }
            .unsafeRunAsyncCancellable(OnCancel.ThrowCancellationException) {
              cb(it)
            }
        IO(other) { Thread.sleep(500); }
          .unsafeRunAsync { cancel() }
      }.unsafeRunTimed(2.seconds) shouldBe None
    }

    "IO.binding should for comprehend over IO" {
      val result = IO.fx {
        val (x) = IO.just(1)
        val y = !IO { x + 1 }
        y
      }.fix()
      result.unsafeRunSync() shouldBe 2
    }

    "IO bracket cancellation should release resource with cancel exit status" {
      Promise.uncancelable<ForIO, ExitCase<Throwable>>(IO.async()).flatMap { p ->
        just(0L)
          .bracketCase(
            use = { IO.never },
            release = { _, exitCase -> p.complete(exitCase) }
          )
          .unsafeRunAsyncCancellable { }
          .invoke() // cancel immediately

        p.get()
      }.unsafeRunSync() shouldBe ExitCase.Canceled
    }

    "Cancelable should run CancelToken" {
      Promise.uncancelable<ForIO, Unit>(IO.async()).flatMap { p ->
        IO.concurrent().cancelable<Unit> {
          p.complete(Unit)
        }.fix()
          .unsafeRunAsyncCancellable { }
          .invoke()

        p.get()
      }.unsafeRunSync() shouldBe Unit
    }

    "CancelableF should run CancelToken" {
      Promise.uncancelable<ForIO, Unit>(IO.async()).flatMap { p ->
        IO.concurrent().cancelableF<Unit> {
          IO { p.complete(Unit) }
        }.fix()
          .unsafeRunAsyncCancellable { }
          .invoke()

        p.get()
      }.unsafeRunSync() shouldBe Unit
    }

    "IO should cancel cancelable on dispose" {
      Promise.uncancelable<ForIO, Unit>(IO.async()).flatMap { latch ->
        IO {
          IO.cancelable<Unit> {
            latch.complete(Unit)
          }.unsafeRunAsyncCancellable { }
            .invoke()
        }.flatMap { latch.get() }
      }.unsafeRunSync()
    }

    "Bracket should be stack safe" {
      val size = 5000

      fun ioBracketLoop(i: Int): IO<Int> =
        IO.unit.bracket(use = { just(i + 1) }, release = { IO.unit }).flatMap { ii ->
          if (ii < size) ioBracketLoop(ii)
          else just(ii)
        }

      just(1).flatMap { ioBracketLoop(0) }.unsafeRunSync() shouldBe size
    }

    "GuaranteeCase should be stack safe" {
      val size = 5000

      fun ioGuaranteeCase(i: Int): IO<Int> =
        IO.unit.guaranteeCase { IO.unit }.flatMap {
          val ii = i + 1
          if (ii < size) ioGuaranteeCase(ii)
          else just(ii)
        }

      just(1).flatMap { ioGuaranteeCase(0) }.unsafeRunSync() shouldBe size
    }

    "Async should be stack safe" {
      val size = 5000

      fun ioAsync(i: Int): IO<Int> = IO.async<Int> { cb ->
        cb(Right(i))
      }.flatMap { ii ->
        if (ii < size) ioAsync(ii + 1)
        else just(ii)
      }

      just(1).flatMap(::ioAsync).unsafeRunSync() shouldBe size
    }

    "IOParMap2 left handles null" {
      parMapN(NonBlocking, IO.just<Int?>(null), IO.unit) { _, unit -> unit }
        .unsafeRunSync() shouldBe Unit
    }

    "IOParMap2 right handles null" {
      parMapN(NonBlocking, IO.unit, IO.just<Int?>(null)) { unit, _ -> unit }
        .unsafeRunSync() shouldBe Unit
    }

    "IOParMap3 left handles null" {
      parMapN(NonBlocking, IO.just<Int?>(null), IO.unit, IO.unit) { _, unit, _ -> unit }
        .unsafeRunSync() shouldBe Unit
    }

    "IOParMap3 middle handles null" {
      parMapN(NonBlocking, IO.unit, IO.just<Int?>(null), IO.unit) { unit, _, _ -> unit }
        .unsafeRunSync() shouldBe Unit
    }

    "IOParMap3 right handles null" {
      parMapN(NonBlocking, IO.unit, IO.unit, IO.just<Int?>(null)) { unit, _, _ -> unit }
        .unsafeRunSync() shouldBe Unit
    }

    "ConcurrentParMap2 left handles null" {
      IO.concurrent().parMap2(NonBlocking, IO.just<Int?>(null), IO.unit) { _, unit -> unit }
        .fix().unsafeRunSync() shouldBe Unit
    }

    "ConcurrentParMap2 right handles null" {
      IO.concurrent().parMap2(NonBlocking, IO.unit, IO.just<Int?>(null)) { unit, _ -> unit }
        .fix().unsafeRunSync() shouldBe Unit
    }

    "ConcurrentParMap3 left handles null" {
      IO.concurrent().parMap3(NonBlocking, IO.just<Int?>(null), IO.unit, IO.unit) { _, unit, _ -> unit }
        .fix().unsafeRunSync() shouldBe Unit
    }

    "ConcurrentParMap3 middle handles null" {
      IO.concurrent().parMap3(NonBlocking, IO.unit, IO.just<Int?>(null), IO.unit) { unit, _, _ -> unit }
        .fix().unsafeRunSync() shouldBe Unit
    }

    "ConcurrentParMap3 right handles null" {
      IO.concurrent().parMap3(NonBlocking, IO.unit, IO.unit, IO.just<Int?>(null)) { unit, _, _ -> unit }
        .fix().unsafeRunSync() shouldBe Unit
    }

    "can go from Either to IO directly when Left type is a Throwable" {

      val exception = RuntimeException()
      val left = Either.left(exception)
      val right = Either.right("rightValue")

      left.toIO()
        .attempt().unsafeRunSync() shouldBe Left(exception)

      right.toIO()
        .unsafeRunSync() shouldBe "rightValue"
    }

    "can go from Either to IO by mapping the Left value to a Throwable" {

      val exception = RuntimeException()
      val left = Either.left("boom")
      val right = Either.right("rightValue")

      right
        .toIO { exception }
        .unsafeRunSync() shouldBe "rightValue"

      left
        .toIO { exception }
        .attempt().unsafeRunSync() shouldBe Left(exception)
    }

    "Cancelation is wired accross suspend" {
      fun infiniteLoop(): IO<Unit> {
        fun loop(iterations: Int): IO<Unit> =
          just(iterations).flatMap { i -> loop(i + 1) }

        return loop(0)
      }

      val wrappedInfiniteLoop: IO<Unit> =
        IO.effect { infiniteLoop().suspended() }

      IO.fx {
        val p = !Promise<ExitCase<Throwable>>()
        val (_, cancel) = !IO.unit.bracketCase(
          release = { _, ec -> p.complete(ec) },
          use = { wrappedInfiniteLoop }
        ).fork()
        !sleep(100.milliseconds)
        !cancel
        val result = !p.get()
        !effect { result shouldBe ExitCase.Canceled }
      }.suspended()
    }
  }
}

/** Represents a unique identifier context using object equality. */
internal class TestContext : AbstractCoroutineContextElement(TestContext) {
  companion object Key : kotlin.coroutines.CoroutineContext.Key<CoroutineName>

  override fun toString(): String = "TestContext(${Integer.toHexString(hashCode())})"
}<|MERGE_RESOLUTION|>--- conflicted
+++ resolved
@@ -54,11 +54,7 @@
   }
 
   init {
-<<<<<<< HEAD
-    testLaws(ConcurrentLaws.laws(IO.concurrent(), EQK))
-=======
-    testLaws(ConcurrentLaws.laws(IO.concurrent(), IO.functor(), IO.applicative(), IO.monad(), EQ(), EQ(), EQ()))
->>>>>>> 78ef3e3b
+    testLaws(ConcurrentLaws.laws(IO.concurrent(), IO.functor(), IO.applicative(), IO.monad(), EQK))
 
     "should defer evaluation until run" {
       var run = false
