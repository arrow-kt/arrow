package arrow.fx

import arrow.Kind
import arrow.core.Either
import arrow.core.Left
import arrow.core.None
import arrow.core.Right
import arrow.core.Some
import arrow.core.Tuple4
import arrow.core.identity
import arrow.fx.IO.Companion.just
import arrow.fx.extensions.fx
import arrow.fx.extensions.io.applicative.applicative
import arrow.fx.extensions.io.applicative.unit
import arrow.fx.extensions.io.async.async
import arrow.fx.extensions.io.concurrent.concurrent
import arrow.fx.extensions.io.concurrent.parMapN
import arrow.fx.extensions.io.dispatchers.dispatchers
import arrow.fx.extensions.io.functor.functor
import arrow.fx.extensions.io.monad.flatMap
import arrow.fx.extensions.io.monad.map
import arrow.fx.extensions.io.monad.monad
import arrow.fx.extensions.toIO
import arrow.fx.internal.parMap2
import arrow.fx.internal.parMap3
import arrow.fx.typeclasses.ExitCase
import arrow.fx.typeclasses.milliseconds
import arrow.fx.typeclasses.seconds
import arrow.test.UnitSpec
import arrow.test.concurrency.SideEffect
import arrow.test.generators.GenK
import arrow.test.generators.throwable
import arrow.test.laws.ConcurrentLaws
import arrow.typeclasses.Eq
import arrow.typeclasses.EqK
import io.kotlintest.fail
import io.kotlintest.properties.Gen
import io.kotlintest.properties.forAll
import io.kotlintest.shouldBe
import kotlinx.coroutines.CoroutineName
import kotlinx.coroutines.newSingleThreadContext
import kotlin.coroutines.AbstractCoroutineContextElement
import kotlin.coroutines.EmptyCoroutineContext

@kotlinx.coroutines.ObsoleteCoroutinesApi
class IOTest : UnitSpec() {

  private val other = newSingleThreadContext("other")
  private val all = newSingleThreadContext("all")
  private val NonBlocking = IO.dispatchers<Nothing>().default()

  init {
    testLaws(ConcurrentLaws.laws(IO.concurrent(), IO.functor(), IO.applicative(), IO.monad(), IO.genK(), IO.eqK()))

    "should defer evaluation until run" {
      var run = false
      val ioa = IO { run = true }
      run shouldBe false
      ioa.unsafeRunSync()
      run shouldBe true
    }

    class MyException : Exception()

    "should catch exceptions within main block" {
      val exception = MyException()
      val ioa = IO { throw exception }
      val result: Either<Throwable, Nothing> =
        ioa.attempt().unsafeRunSync()

      val expected = Left(exception)

      result shouldBe expected
    }

    "should yield immediate successful invoke value" {
      val run = IO { 1 }.unsafeRunSync()

      val expected = 1

      run shouldBe expected
    }

    "should yield immediate successful effect value" {
      val run = IO.effect { 1 }.unsafeRunSync()

      val expected = 1

      run shouldBe expected
    }

    "should yield immediate successful pure value" {
      val run = just(1).unsafeRunSync()

      val expected = 1

      run shouldBe expected
    }

    "should throw immediate failure by raiseError" {
      try {
        IO.raiseException<Int>(MyException()).unsafeRunSync()
        fail("")
      } catch (myException: MyException) {
        // Success
      } catch (throwable: Throwable) {
        fail("Should only throw MyException")
      }
    }

    "should return immediate value by uncancelable" {
      val run = just(1).uncancelable().unsafeRunSync()

      val expected = 1

      run shouldBe expected
    }

    "should time out on unending unsafeRunTimed" {
      val never = IO.async<Nothing>().never<Int>().fix()
      val start = System.currentTimeMillis()
      val received = never.unsafeRunTimed(100.milliseconds)
      val elapsed = System.currentTimeMillis() - start

      received shouldBe None
      (elapsed >= 100) shouldBe true
    }

    "should return a null value from unsafeRunTimed" {
      val never = just<Int?>(null)
      val received = never.unsafeRunTimed(100.milliseconds)

      received shouldBe Some(Right(null))
    }

    "should return a null value from unsafeRunSync" {
      val value = just<Int?>(null).unsafeRunSync()

      value shouldBe null
    }

    "should complete when running a pure value with unsafeRunAsync" {
      val expected = 0
      just(expected).unsafeRunAsync { either ->
        either.fold({ fail("") }, { it shouldBe expected })
      }
    }

    "should complete when running a return value with unsafeRunAsync" {
      val expected = 0
      IO { expected }.unsafeRunAsync { either ->
        either.fold({ fail("") }, { it shouldBe expected })
      }
    }

    "should return an error when running an exception with unsafeRunAsync" {
      IO.raiseException<Int>(MyException()).unsafeRunAsync { either ->
        either.fold({
          when (it) {
            is MyException -> {
            }
            else -> fail("Should only throw MyException")
          }
        }, { fail("") })
      }
    }

    "should return exceptions within main block with unsafeRunAsync" {
      val exception = MyException()
      val ioa = IO<Int> { throw exception }
      ioa.unsafeRunAsync { either ->
        either.fold({ it shouldBe exception }, { fail("") })
      }
    }

    "should not catch exceptions within run block with unsafeRunAsync" {
      try {
        val exception = MyException()
        val ioa = IO<Int> { throw exception }
        ioa.unsafeRunAsync { either ->
          either.fold({ throw exception }, { fail("") })
        }
        fail("Should rethrow the exception")
      } catch (myException: MyException) {
        // Success
      } catch (throwable: Throwable) {
        fail("Should only throw MyException")
      }
    }

    "should complete when running a pure value with runAsync" {
      val expected = 0
      just(expected).runAsync { either ->
        either.fold({ fail("") }, { fail("") }, { IO { it shouldBe expected } })
      }.unsafeRunSyncEither()
    }

    "should complete when running a return value with runAsync" {
      val expected = 0
      IO { expected }.runAsync { either ->
        either.fold({ fail("") }, { fail("") }, { IO { it shouldBe expected } })
      }.unsafeRunSyncEither()
    }

    "should complete when running a error vallue with runAsync" {
      val expected = "Error"
      IO.raiseError<String, Int>(expected).runAsync { result ->
        result.fold({ fail("") }, { IO { it shouldBe expected } }, { fail("") })
      }.unsafeRunSyncEither()
    }

    "should return an error when running an exception with runAsync" {
      IO.raiseException<Int>(MyException()).runAsync { either ->
        either.fold({
          when (it) {
            is MyException -> {
              IO { }
            }
            else -> fail("Should only throw MyException")
          }
        }, { fail("") }, { fail("") })
      }.unsafeRunSyncEither()
    }

    "should return exceptions within main block with runAsync" {
      val exception = MyException()
      val ioa = IO { throw exception }
      ioa.runAsync { either ->
        either.fold({ IO { it shouldBe exception } }, { fail("") }, { fail("") })
      }.unsafeRunSyncEither()
    }

    "should catch exceptions within run block with runAsync" {
      try {
        val exception = MyException()
        val ioa = IO { throw exception }
        ioa.runAsync { either ->
          either.fold({ throw it }, { fail("") }, { fail("") })
        }.unsafeRunSync()
        fail("Should rethrow the exception")
      } catch (throwable: AssertionError) {
        fail("${throwable.message}")
      } catch (throwable: Throwable) {
        // Success
      }
    }

    "should map values correctly on success" {
      val run = just(1).map { it + 1 }.unsafeRunSync()

      val expected = 2

      run shouldBe expected
    }

    "should flatMap values correctly on success" {
      val run = just(1).flatMap { num -> IO { num + 1 } }.unsafeRunSync()

      val expected = 2

      run shouldBe expected
    }

    "invoke is called on every run call" {
      val sideEffect = SideEffect()
      val io = IO { sideEffect.increment(); 1 }
      io.unsafeRunSync()
      io.unsafeRunSync()

      sideEffect.counter shouldBe 2
    }

    "effect is called on every run call" {
      val sideEffect = SideEffect()
      val io = IO.effect { sideEffect.increment(); 1 }
      io.unsafeRunSync()
      io.unsafeRunSync()

      sideEffect.counter shouldBe 2
    }

    "effect is called on the correct ctx" {
      val io = IO.effect(all) { Thread.currentThread().name }
      io.unsafeRunSync() shouldBe "all"
    }

    "CoroutineContext state should be correctly managed between boundaries" {
      val ctxA = TestContext()
      val ctxB = CoroutineName("ctxB")
      // We have to explicitly reference kotlin.coroutines.coroutineContext since `TestContext` overrides this property.
      IO.effect { kotlin.coroutines.coroutineContext shouldBe EmptyCoroutineContext }
        .continueOn(ctxA)
        .flatMap { IO.effect { kotlin.coroutines.coroutineContext shouldBe ctxA } }
        .continueOn(ctxB)
        .flatMap { IO.effect { kotlin.coroutines.coroutineContext shouldBe ctxB } }
        .unsafeRunSync()
    }

    "fx should defer evaluation until run" {
      var run = false
      val program = IO.fx<Nothing, Unit> {
        run = true
      }

      run shouldBe false
      program.unsafeRunSync()
      run shouldBe true
    }

    "fx can switch execution context state across not/bind" {
      val program = IO.fx<Nothing, Unit> {
        val ctx = !effect { kotlin.coroutines.coroutineContext }
        !effect { ctx shouldBe EmptyCoroutineContext }
        continueOn(all)
        val ctx2 = !effect { Thread.currentThread().name }
        !effect { ctx2 shouldBe "all" }
      }

      program.unsafeRunSync()
    }

    "fx can pass context state across not/bind" {
      val program = IO.fx<Nothing, Unit> {
        val ctx = !effect { kotlin.coroutines.coroutineContext }
        !effect { ctx shouldBe EmptyCoroutineContext }
        continueOn(CoroutineName("Simon"))
        val ctx2 = !effect { kotlin.coroutines.coroutineContext }
        !effect { ctx2 shouldBe CoroutineName("Simon") }
      }

      program.unsafeRunSync()
    }

    "fx will respect thread switching across not/bind" {
      val program = IO.fx<Nothing, Unit> {
        continueOn(all)
        val initialThread = !effect { Thread.currentThread().name }
        !(0..130).map { i -> effect { i } }.parSequence()
        val continuedThread = !effect { Thread.currentThread().name }
        continuedThread shouldBe initialThread
      }

      program.unsafeRunSync()
    }

    "unsafeRunTimed times out with None result" {
      val never = IO.async<Nothing>().never<Unit>().fix()
      val result = never.unsafeRunTimed(100.milliseconds)
      result shouldBe None
    }

    "parallel execution with single threaded context makes all IOs start at the same time" {
      val order = mutableListOf<Long>()

      fun makePar(num: Long): IO<Nothing, Long> =
        IO(newSingleThreadContext("$num")) {
          // Sleep according to my number
          Thread.sleep(num * 100)
        }.map {
          // Add myself to order list
          order.add(num)
          num
        }

      val result =
        all.parMapN(
          makePar(6), makePar(3), makePar(2), makePar(4), makePar(1), makePar(5)) { six, tree, two, four, one, five -> listOf(six, tree, two, four, one, five) }
          .unsafeRunSync()

      result shouldBe listOf(6L, 3, 2, 4, 1, 5)
      order.toList() shouldBe listOf(1L, 2, 3, 4, 5, 6)
    }

    "parallel execution preserves order for synchronous IOs" {
      val order = mutableListOf<Long>()

      fun IO<Nothing, Long>.order() =
        map {
          order.add(it)
          it
        }

      fun makePar(num: Long): IO<Nothing, Long> =
        IO.concurrent<Nothing>()
          .sleep((num * 100).milliseconds)
          .map { num }.order()

      val result =
        all.parMapN(
          makePar(6), just(1L).order(), makePar(4), IO.defer { just(2L) }.order(), makePar(5), IO { 3L }.order()) { six, one, four, two, five, three -> listOf(six, one, four, two, five, three) }
          .unsafeRunSync()

      result shouldBe listOf(6L, 1, 4, 2, 5, 3)
      order.toList() shouldBe listOf(1L, 2, 3, 4, 5, 6)
    }

    "parallel mapping is done in the expected CoroutineContext" {
      fun makePar(num: Long) =
        IO(newSingleThreadContext("$num")) {
          // Sleep according to my number
          Thread.sleep(num * 100)
          num
        }

      val result =
        all.parMapN(
          makePar(6), just(1L), makePar(4), IO.defer { just(2L) }, makePar(5), IO { 3L }) { _, _, _, _, _, _ ->
          Thread.currentThread().name
        }.unsafeRunSync()

      // Will always result in "6" since it will always finish last (sleeps longest by makePar).
      result shouldBe "6"
    }

    "parallel IO#defer, IO#suspend and IO#async are run in the expected CoroutineContext" {
      val result =
        all.parMapN(
          IO { Thread.currentThread().name },
          IO.defer { just(Thread.currentThread().name) },
          IO.async<Nothing, String> { cb -> cb(IOResult.Success(Thread.currentThread().name)) },
          IO(other) { Thread.currentThread().name },
          ::Tuple4)
          .unsafeRunSync()

      result shouldBe Tuple4("all", "all", "all", "other")
    }

    "unsafeRunAsyncCancellable should cancel correctly" {
      IO.async<Nothing, Int> { cb ->
        val cancel =
          IO(all) { }
            .flatMap { IO.async<Nothing, Int> { cb -> Thread.sleep(500); cb(IOResult.Success(1)) } }
            .unsafeRunAsyncCancellableEither(OnCancel.Silent) {
              cb(it)
            }
        IO(other) { }
          .unsafeRunAsync { cancel() }
      }.unsafeRunTimed(2.seconds) shouldBe None
    }

    "unsafeRunAsyncCancellable should throw the appropriate exception" {
      IO.async<Nothing, Throwable> { cb ->
        val cancel =
          IO(all) { }
            .flatMap { IO.async<Nothing, Int> { cb -> Thread.sleep(500); cb(IOResult.Success(1)) } }
            .unsafeRunAsyncCancellable(OnCancel.ThrowCancellationException) {
              it.fold({ t -> cb(IOResult.Success(t)) }, { })
            }
        IO(other) { }
          .unsafeRunAsync { cancel() }
      }.unsafeRunTimed(2.seconds) shouldBe Some(Right(OnCancel.CancellationException))
    }

    "IOFrame should always be called when using IO.Bind" {
      val ThrowableAsStringFrame = object : IOFrame<Any?, Any?, IOOf<Nothing, String>> {
        override fun invoke(a: Any?) = just(a.toString())

        override fun recover(e: Throwable) = just(e.message ?: "")

        override fun handleError(e: Any?) = just(e.toString())
      }

      forAll(Gen.string()) { message ->
        IO.Bind(IO.raiseException(RuntimeException(message)), ThrowableAsStringFrame as (Int) -> IO<Nothing, String>)
          .unsafeRunSync() == message
      }
    }

    "unsafeRunAsyncCancellable can cancel even for infinite asyncs" {
      IO.async<Nothing, Int> { cb ->
        val cancel =
          IO(all) { }
            .flatMap { IO.async<Nothing, Int> { Thread.sleep(5000); } }
            .unsafeRunAsyncCancellableEither(OnCancel.ThrowCancellationException) {
              cb(it)
            }
        IO(other) { Thread.sleep(500); }
          .unsafeRunAsync { cancel() }
      }.unsafeRunTimed(2.seconds) shouldBe None
    }

    "IO.binding should for comprehend over IO" {
      val result = IO.fx<Nothing, Int> {
        val (x) = IO.just(1)
        val y = !IO { x + 1 }
        y
      }.fix()
      result.unsafeRunSync() shouldBe 2
    }

    "IO bracket cancellation should release resource with cancel exit status" {
      IO.fx<Nothing, ExitCase<Throwable>> {
        val p = !Promise<ExitCase<Throwable>>()
        IO.just(0L).bracketCase(
          use = { IO.never },
          release = { _, exitCase -> p.complete(exitCase) }
        )
          .unsafeRunAsyncCancellable { }
          .invoke() // cancel immediately

        !p.get()
      }.unsafeRunSync() shouldBe ExitCase.Canceled
    }

    "Cancelable should run CancelToken" {
      IO.fx<Nothing, Unit> {
        val p = !Promise<Unit>()
        IO.cancelable<Nothing, Unit> {
          p.complete(Unit)
        }.unsafeRunAsyncCancellable { }
          .invoke()

        !p.get()
      }.unsafeRunSync() shouldBe Unit
    }

    "CancelableF should run CancelToken" {
      IO.fx<Nothing, Unit> {
        val p = !Promise<Unit>()
        IO.cancelableF<Nothing, Unit> {
          IO { p.complete(Unit) }
        }.unsafeRunAsyncCancellable { }
          .invoke()

        !p.get()
      }.unsafeRunSync() shouldBe Unit
    }

    "IO should cancel cancelable on dispose" {
      Promise.uncancelable<IOPartialOf<Nothing>, Unit>(IO.async()).flatMap { latch ->
        IO {
          IO.cancelable<Nothing, Unit> {
            latch.complete(Unit)
          }.unsafeRunAsyncCancellable { }
            .invoke()
        }.flatMap { latch.get() }
      }.unsafeRunSync()
    }

    "Bracket should be stack safe" {
      val size = 5000

      fun ioBracketLoop(i: Int): IO<Nothing, Int> =
        IO.unit.bracket(use = { just(i + 1) }, release = { IO.unit }).flatMap { ii ->
          if (ii < size) ioBracketLoop(ii)
          else just(ii)
        }

      just(1).flatMap { ioBracketLoop(0) }.unsafeRunSync() shouldBe size
    }

    "GuaranteeCase should be stack safe" {
      val size = 5000

      fun ioGuaranteeCase(i: Int): IO<Nothing, Int> =
        IO.unit.guaranteeCase { IO.unit }.flatMap {
          val ii = i + 1
          if (ii < size) ioGuaranteeCase(ii)
          else just(ii)
        }

      just(1).flatMap { ioGuaranteeCase(0) }.unsafeRunSync() shouldBe size
    }

    "Async should be stack safe" {
      val size = 5000

      fun ioAsync(i: Int): IO<Nothing, Int> = IO.async<Nothing, Int> { cb ->
        cb(IOResult.Success(i))
      }.flatMap { ii ->
        if (ii < size) ioAsync(ii + 1)
        else just(ii)
      }

      just(1).flatMap(::ioAsync).unsafeRunSync() shouldBe size
    }

    "IORacePair should be stack safe" {
      val size = 5000

      fun ioRacePair(i: Int): IO<Int> =
        IO.racePair(IO.never, if (i < size) ioRacePair(i + 1) else just(i))
          .map { it.fold({ a, _ -> a }, { _, b -> b }) }

      just(1).flatMap(::ioRacePair).unsafeRunSync() shouldBe size
    }

    "IORaceTriple should be stack safe" {
      val size = 5000

      fun ioRaceTriple(i: Int): IO<Int> =
        IO.raceTriple(IO.never, IO.never, if (i < size) ioRaceTriple(i + 1) else just(i))
          .map { it.fold({ a, _, _ -> a }, { _, b, _ -> b }, { _, _, c -> c }) }

      just(1).flatMap(::ioRaceTriple).unsafeRunSync() shouldBe size
    }

    "IOParMap2 should be stack safe" {
      val size = 5000

      fun ioParMap2(i: Int): IO<Int> =
        IO.parMapN(just(i), if (i < size) ioParMap2(i + 1) else just(i)) { _, ii -> ii }

      just(1).flatMap(::ioParMap2).unsafeRunSync() shouldBe size
    }

    "IOParMap3 should be stack safe" {
      val size = 5000

      fun ioParMap3(i: Int): IO<Int> =
        IO.parMapN(just(i), IO.unit, if (i < size) ioParMap3(i + 1) else just(i)) { _, _, ii -> ii }

      just(1).flatMap(::ioParMap3).unsafeRunSync() shouldBe size
    }

    "IOParMap2 left handles null" {
<<<<<<< HEAD
      IO.parMapN(NonBlocking, IO.just<Int?>(null), IO.unit) { _, unit -> unit }
=======
      parMapN(NonBlocking, just<Int?>(null), IO.unit) { _, unit -> unit }
>>>>>>> f9913a68
        .unsafeRunSync() shouldBe Unit
    }

    "IOParMap2 right handles null" {
      IO.parMapN(NonBlocking, IO.unit, IO.just<Int?>(null)) { unit, _ -> unit }
        .unsafeRunSync() shouldBe Unit
    }

    "IOParMap3 left handles null" {
      IO.parMapN(NonBlocking, IO.just<Int?>(null), IO.unit, IO.unit) { _, unit, _ -> unit }
        .unsafeRunSync() shouldBe Unit
    }

    "IOParMap3 middle handles null" {
      IO.parMapN(NonBlocking, IO.unit, IO.just<Int?>(null), IO.unit) { unit, _, _ -> unit }
        .unsafeRunSync() shouldBe Unit
    }

    "IOParMap3 right handles null" {
      IO.parMapN(NonBlocking, IO.unit, IO.unit, IO.just<Int?>(null)) { unit, _, _ -> unit }
        .unsafeRunSync() shouldBe Unit
    }

    "ConcurrentParMap2 left handles null" {
      IO.concurrent<Nothing>().parMap2(NonBlocking, IO.just<Int?>(null), IO.unit) { _, unit -> unit }
        .fix().unsafeRunSync() shouldBe Unit
    }

    "ConcurrentParMap2 right handles null" {
      IO.concurrent<Nothing>().parMap2(NonBlocking, IO.unit, IO.just<Int?>(null)) { unit, _ -> unit }
        .fix().unsafeRunSync() shouldBe Unit
    }

    "ConcurrentParMap3 left handles null" {
      IO.concurrent<Nothing>().parMap3(NonBlocking, IO.just<Int?>(null), IO.unit, IO.unit) { _, unit, _ -> unit }
        .fix().unsafeRunSync() shouldBe Unit
    }

    "ConcurrentParMap3 middle handles null" {
      IO.concurrent<Nothing>().parMap3(NonBlocking, IO.unit, IO.just<Int?>(null), IO.unit) { unit, _, _ -> unit }
        .fix().unsafeRunSync() shouldBe Unit
    }

    "ConcurrentParMap3 right handles null" {
      IO.concurrent<Nothing>().parMap3(NonBlocking, IO.unit, IO.unit, IO.just<Int?>(null)) { unit, _, _ -> unit }
        .fix().unsafeRunSync() shouldBe Unit
    }

    "can go from Either to IO directly when Left type is a Throwable" {

      val exception = RuntimeException()
      val left = Either.left(exception)
      val right = Either.right("rightValue")

      left.toIO()
        .attempt().unsafeRunSync() shouldBe Left(exception)

      right.toIO()
        .unsafeRunSync() shouldBe "rightValue"
    }

    "can go from Either to IO by mapping the Left value to a Throwable" {

      val exception = RuntimeException()
      val left = Either.left("boom")
      val right = Either.right("rightValue")

      right
        .toIO { exception }
        .unsafeRunSync() shouldBe "rightValue"

      left
        .toIO { exception }
        .attempt().unsafeRunSync() shouldBe Left(exception)
    }

    "Cancelation is wired accross suspend" {
      fun infiniteLoop(): IO<Nothing, Unit> {
        fun loop(iterations: Int): IO<Nothing, Unit> =
          just(iterations).flatMap { i -> loop(i + 1) }

        return loop(0)
      }

      val wrappedInfiniteLoop: IO<Nothing, Unit> =
        IO.effect { infiniteLoop().suspended().fold(::identity, ::identity) }

      IO.fx<Nothing, Unit> {
        val p = !Promise<ExitCase<Throwable>>()
        val (_, cancel) = !IO.unit.bracketCase(
          release = { _, ec -> p.complete(ec) },
          use = { wrappedInfiniteLoop }
        ).fork()
        !sleep(100.milliseconds)
        !cancel
        val result = !p.get()
        !effect { result shouldBe ExitCase.Canceled }
      }.suspended()
    }
  }
}

/** Represents a unique identifier context using object equality. */
internal class TestContext : AbstractCoroutineContextElement(TestContext) {
  companion object Key : kotlin.coroutines.CoroutineContext.Key<CoroutineName>

  override fun toString(): String = "TestContext(${Integer.toHexString(hashCode())})"
}

private fun IO.Companion.eqK() = object : EqK<IOPartialOf<Nothing>> {
  override fun <A> Kind<IOPartialOf<Nothing>, A>.eqK(other: Kind<IOPartialOf<Nothing>, A>, EQ: Eq<A>): Boolean =
    (this.fix() to other.fix()).let {
      IO_EQ(EQ).run {
        it.first.eqv(it.second)
      }
    }
}

private fun IO.Companion.genK() = object : GenK<IOPartialOf<Nothing>> {
  override fun <A> genK(gen: Gen<A>): Gen<Kind<IOPartialOf<Nothing>, A>> =
    Gen.oneOf(
      gen.map { just(it) },
      Gen.throwable().map { raiseException<A>(it) }
    )
}<|MERGE_RESOLUTION|>--- conflicted
+++ resolved
@@ -614,11 +614,7 @@
     }
 
     "IOParMap2 left handles null" {
-<<<<<<< HEAD
-      IO.parMapN(NonBlocking, IO.just<Int?>(null), IO.unit) { _, unit -> unit }
-=======
-      parMapN(NonBlocking, just<Int?>(null), IO.unit) { _, unit -> unit }
->>>>>>> f9913a68
+      IO.parMapN(NonBlocking, just<Int?>(null), IO.unit) { _, unit -> unit }
         .unsafeRunSync() shouldBe Unit
     }
 
