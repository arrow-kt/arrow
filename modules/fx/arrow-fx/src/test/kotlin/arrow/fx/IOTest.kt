package arrow.fx

import arrow.Kind
import arrow.core.Either
import arrow.core.Left
import arrow.core.None
import arrow.core.Right
import arrow.core.Some
import arrow.core.Tuple4
import arrow.core.identity
<<<<<<< HEAD
=======
import arrow.core.right
import arrow.core.some
>>>>>>> 2633095d
import arrow.fx.IO.Companion.just
import arrow.fx.extensions.fx
import arrow.fx.extensions.io.applicative.applicative
import arrow.fx.extensions.io.async.async
import arrow.fx.extensions.io.bracket.guarantee
import arrow.fx.extensions.io.concurrent.concurrent
import arrow.fx.extensions.io.concurrent.parMapN
import arrow.fx.extensions.io.dispatchers.dispatchers
import arrow.fx.extensions.io.functor.functor
import arrow.fx.extensions.io.monad.flatMap
import arrow.fx.extensions.io.monad.map
import arrow.fx.extensions.io.monad.monad
import arrow.fx.extensions.toIO
import arrow.fx.internal.parMap2
import arrow.fx.internal.parMap3
import arrow.fx.typeclasses.ExitCase2
import arrow.fx.typeclasses.milliseconds
import arrow.fx.typeclasses.seconds
import arrow.test.UnitSpec
import arrow.test.concurrency.SideEffect
import arrow.test.generators.GenK
import arrow.test.generators.throwable
import arrow.test.laws.ConcurrentLaws
import arrow.typeclasses.Eq
import arrow.typeclasses.EqK
import io.kotlintest.fail
import io.kotlintest.properties.Gen
import io.kotlintest.properties.forAll
import io.kotlintest.shouldBe
import kotlinx.coroutines.CoroutineName
import kotlinx.coroutines.newSingleThreadContext
import kotlin.coroutines.AbstractCoroutineContextElement
import kotlin.coroutines.EmptyCoroutineContext

@kotlinx.coroutines.ObsoleteCoroutinesApi
class IOTest : UnitSpec() {

  private val other = newSingleThreadContext("other")
  private val all = newSingleThreadContext("all")
  private val NonBlocking = IO.dispatchers<Nothing>().default()

  init {
    testLaws(ConcurrentLaws.laws(IO.concurrent(), IO.functor(), IO.applicative(), IO.monad(), IO.genK(), IO.eqK()))

    "should defer evaluation until run" {
      var run = false
      val ioa = IO { run = true }
      run shouldBe false
      ioa.unsafeRunSync()
      run shouldBe true
    }

    class MyException : Exception()

    "should catch exceptions within main block" {
      val exception = MyException()
      val ioa = IO { throw exception }
      val result: Either<Throwable, Nothing> =
        ioa.attempt().unsafeRunSync()

      val expected = Left(exception)

      result shouldBe expected
    }

    "should yield immediate successful invoke value" {
      val run = IO { 1 }.unsafeRunSync()

      val expected = 1

      run shouldBe expected
    }

    "should yield immediate successful effect value" {
      val run = IO.effect { 1 }.unsafeRunSync()

      val expected = 1

      run shouldBe expected
    }

    "should yield immediate successful pure value" {
      val run = just(1).unsafeRunSync()

      val expected = 1

      run shouldBe expected
    }

    "should throw immediate failure by raiseError" {
      try {
        IO.raiseException<Int>(MyException()).unsafeRunSync()
        fail("")
      } catch (myException: MyException) {
        // Success
      } catch (throwable: Throwable) {
        fail("Should only throw MyException")
      }
    }

    "should return immediate value by uncancelable" {
      val run = just(1).uncancelable().unsafeRunSync()

      val expected = 1

      run shouldBe expected
    }

    "should time out on unending unsafeRunTimed" {
      val never = IO.async<Nothing>().never<Int>().fix()
      val start = System.currentTimeMillis()
      val received = never.unsafeRunTimed(100.milliseconds)
      val elapsed = System.currentTimeMillis() - start

      received shouldBe None
      (elapsed >= 100) shouldBe true
    }

    "should return a null value from unsafeRunTimed" {
      val never = just<Int?>(null)
      val received = never.unsafeRunTimed(100.milliseconds)

      received shouldBe Some(Right(null))
    }

    "should return a null value from unsafeRunSync" {
      val value = just<Int?>(null).unsafeRunSync()

      value shouldBe null
    }

    "should complete when running a pure value with unsafeRunAsync" {
      val expected = 0
      just(expected).unsafeRunAsync { either ->
        either.fold({ fail("") }, { it shouldBe expected })
      }
    }

    "should complete when running a return value with unsafeRunAsync" {
      val expected = 0
      IO { expected }.unsafeRunAsync { either ->
        either.fold({ fail("") }, { it shouldBe expected })
      }
    }

    "should return an error when running an exception with unsafeRunAsync" {
      IO.raiseException<Int>(MyException()).unsafeRunAsync { either ->
        either.fold({
          when (it) {
            is MyException -> {
            }
            else -> fail("Should only throw MyException")
          }
        }, { fail("") })
      }
    }

    "should return exceptions within main block with unsafeRunAsync" {
      val exception = MyException()
      val ioa = IO<Int> { throw exception }
      ioa.unsafeRunAsync { either ->
        either.fold({ it shouldBe exception }, { fail("") })
      }
    }

    "should not catch exceptions within run block with unsafeRunAsync" {
      try {
        val exception = MyException()
        val ioa = IO<Int> { throw exception }
        ioa.unsafeRunAsync { either ->
          either.fold({ throw exception }, { fail("") })
        }
        fail("Should rethrow the exception")
      } catch (myException: MyException) {
        // Success
      } catch (throwable: Throwable) {
        fail("Should only throw MyException")
      }
    }

    "should complete when running a pure value with runAsync" {
      val expected = 0
      just(expected).runAsync { either ->
        either.fold({ fail("") }, { fail("") }, { IO { it shouldBe expected } })
      }.unsafeRunSyncEither()
    }

    "should complete when running a return value with runAsync" {
      val expected = 0
      IO { expected }.runAsync { either ->
        either.fold({ fail("") }, { fail("") }, { IO { it shouldBe expected } })
      }.unsafeRunSyncEither()
    }

    "should complete when running a error vallue with runAsync" {
      val expected = "Error"
      IO.raiseError<String, Int>(expected).runAsync { result ->
        result.fold({ fail("") }, { IO { it shouldBe expected } }, { fail("") })
      }.unsafeRunSyncEither()
    }

    "should return an error when running an exception with runAsync" {
      IO.raiseException<Int>(MyException()).runAsync { either ->
        either.fold({
          when (it) {
            is MyException -> {
              IO { }
            }
            else -> fail("Should only throw MyException")
          }
        }, { fail("") }, { fail("") })
      }.unsafeRunSyncEither()
    }

    "should return exceptions within main block with runAsync" {
      val exception = MyException()
      val ioa = IO { throw exception }
      ioa.runAsync { either ->
        either.fold({ IO { it shouldBe exception } }, { fail("") }, { fail("") })
      }.unsafeRunSyncEither()
    }

    "should catch exceptions within run block with runAsync" {
      try {
        val exception = MyException()
        val ioa = IO { throw exception }
        ioa.runAsync { either ->
          either.fold({ throw it }, { fail("") }, { fail("") })
        }.unsafeRunSync()
        fail("Should rethrow the exception")
      } catch (throwable: AssertionError) {
        fail("${throwable.message}")
      } catch (throwable: Throwable) {
        // Success
      }
    }

    "should map values correctly on success" {
      val run = just(1).map { it + 1 }.unsafeRunSync()

      val expected = 2

      run shouldBe expected
    }

    "should flatMap values correctly on success" {
      val run = just(1).flatMap { num -> IO { num + 1 } }.unsafeRunSync()

      val expected = 2

      run shouldBe expected
    }

    "invoke is called on every run call" {
      val sideEffect = SideEffect()
      val io = IO { sideEffect.increment(); 1 }
      io.unsafeRunSync()
      io.unsafeRunSync()

      sideEffect.counter shouldBe 2
    }

    "effect is called on every run call" {
      val sideEffect = SideEffect()
      val io = IO.effect { sideEffect.increment(); 1 }
      io.unsafeRunSync()
      io.unsafeRunSync()

      sideEffect.counter shouldBe 2
    }

    "effect is called on the correct ctx" {
      val io = IO.effect(all) { Thread.currentThread().name }
      io.unsafeRunSync() shouldBe "all"
    }

    "CoroutineContext state should be correctly managed between boundaries" {
      val ctxA = TestContext()
      val ctxB = CoroutineName("ctxB")
      // We have to explicitly reference kotlin.coroutines.coroutineContext since `TestContext` overrides this property.
      IO.effect { kotlin.coroutines.coroutineContext shouldBe EmptyCoroutineContext }
        .continueOn(ctxA)
        .flatMap { IO.effect { kotlin.coroutines.coroutineContext shouldBe ctxA } }
        .continueOn(ctxB)
        .flatMap { IO.effect { kotlin.coroutines.coroutineContext shouldBe ctxB } }
        .unsafeRunSync()
    }

<<<<<<< HEAD
    "fx should defer evaluation until run" {
      var run = false
      val program = IO.fx<Nothing, Unit> {
        run = true
      }

      run shouldBe false
      program.unsafeRunSync()
      run shouldBe true
    }

=======
>>>>>>> 2633095d
    "fx can switch execution context state across not/bind" {
      val program = IO.fx<Nothing, Unit> {
        val ctx = !IO.effect { kotlin.coroutines.coroutineContext }
        !IO.effect { ctx shouldBe EmptyCoroutineContext }
        continueOn(all)
        val ctx2 = !IO.effect { Thread.currentThread().name }
        !IO.effect { ctx2 shouldBe "all" }
      }

      program.unsafeRunSync()
    }

    "fx can pass context state across not/bind" {
      val program = IO.fx<Nothing, Unit> {
        val ctx = !IO.effect { kotlin.coroutines.coroutineContext }
        !IO.effect { ctx shouldBe EmptyCoroutineContext }
        continueOn(CoroutineName("Simon"))
        val ctx2 = !IO.effect { kotlin.coroutines.coroutineContext }
        !IO.effect { ctx2 shouldBe CoroutineName("Simon") }
      }

      program.unsafeRunSync()
    }

    "fx will respect thread switching across not/bind" {
      val program = IO.fx<Nothing, Unit> {
        continueOn(all)
        val initialThread = !IO.effect { Thread.currentThread().name }
        !(0..130).map { i -> IO.effect { i } }.parSequence()
        val continuedThread = !IO.effect { Thread.currentThread().name }
        continuedThread shouldBe initialThread
      }

      program.unsafeRunSync()
    }

    "unsafeRunTimed times out with None result" {
      val never = IO.async<Nothing>().never<Unit>().fix()
      val result = never.unsafeRunTimed(100.milliseconds)
      result shouldBe None
    }

    "parallel execution with single threaded context makes all IOs start at the same time" {
      val order = mutableListOf<Long>()

      fun makePar(num: Long): IO<Nothing, Long> =
        IO(newSingleThreadContext("$num")) {
          // Sleep according to my number
          Thread.sleep(num * 100)
        }.map {
          // Add myself to order list
          order.add(num)
          num
        }

      val result =
        all.parMapN(
          makePar(6), makePar(3), makePar(2), makePar(4), makePar(1), makePar(5)) { six, tree, two, four, one, five -> listOf(six, tree, two, four, one, five) }
          .unsafeRunSync()

      result shouldBe listOf(6L, 3, 2, 4, 1, 5)
      order.toList() shouldBe listOf(1L, 2, 3, 4, 5, 6)
    }

    "parallel execution preserves order for synchronous IOs" {
      val order = mutableListOf<Long>()

      fun IO<Nothing, Long>.order() =
        map {
          order.add(it)
          it
        }

      fun makePar(num: Long): IO<Nothing, Long> =
        IO.concurrent<Nothing>()
          .sleep((num * 100).milliseconds)
          .map { num }.order()

      val result =
        all.parMapN(
          makePar(6), just(1L).order(), makePar(4), IO.defer { just(2L) }.order(), makePar(5), IO { 3L }.order()) { six, one, four, two, five, three -> listOf(six, one, four, two, five, three) }
          .unsafeRunSync()

      result shouldBe listOf(6L, 1, 4, 2, 5, 3)
      order.toList() shouldBe listOf(1L, 2, 3, 4, 5, 6)
    }

    "parallel mapping is done in the expected CoroutineContext" {
      fun makePar(num: Long) =
        IO(newSingleThreadContext("$num")) {
          // Sleep according to my number
          Thread.sleep(num * 100)
          num
        }

      val result =
        all.parMapN(
          makePar(6), just(1L), makePar(4), IO.defer { just(2L) }, makePar(5), IO { 3L }) { _, _, _, _, _, _ ->
          Thread.currentThread().name
        }.unsafeRunSync()

      // Will always result in "6" since it will always finish last (sleeps longest by makePar).
      result shouldBe "6"
    }

    "parallel IO#defer, IO#suspend and IO#async are run in the expected CoroutineContext" {
      val result =
        all.parMapN(
          IO { Thread.currentThread().name },
          IO.defer { just(Thread.currentThread().name) },
          IO.async<Nothing, String> { cb -> cb(IOResult.Success(Thread.currentThread().name)) },
          IO(other) { Thread.currentThread().name },
          ::Tuple4)
          .unsafeRunSync()

      result shouldBe Tuple4("all", "all", "all", "other")
    }

    "unsafeRunAsyncCancellable should cancel correctly" {
      IO.async<Nothing, Int> { cb ->
        val cancel =
          IO(all) { }
            .flatMap { IO.async<Nothing, Int> { cb -> Thread.sleep(500); cb(IOResult.Success(1)) } }
            .unsafeRunAsyncCancellableEither(OnCancel.Silent) {
              cb(it)
            }
        IO(other) { }
          .unsafeRunAsync { cancel() }
      }.unsafeRunTimed(2.seconds) shouldBe None
    }

    "unsafeRunAsyncCancellable should throw the appropriate exception" {
      IO.async<Nothing, Throwable> { cb ->
        val cancel =
          IO(all) { }
            .flatMap { IO.async<Nothing, Int> { cb -> Thread.sleep(500); cb(IOResult.Success(1)) } }
            .unsafeRunAsyncCancellable(OnCancel.ThrowCancellationException) {
              it.fold({ t -> cb(IOResult.Success(t)) }, { })
            }
        IO(other) { }
          .unsafeRunAsync { cancel() }
      }.unsafeRunTimed(2.seconds) shouldBe Some(Right(OnCancel.CancellationException))
    }

    "IOFrame should always be called when using IO.Bind" {
      val ThrowableAsStringFrame = object : IOFrame<Any?, Any?, IOOf<Nothing, String>> {
        override fun invoke(a: Any?) = just(a.toString())

        override fun recover(e: Throwable) = just(e.message ?: "")

        override fun handleError(e: Any?) = just(e.toString())
      }

      forAll(Gen.string()) { message ->
        IO.Bind(IO.raiseException(RuntimeException(message)), ThrowableAsStringFrame as (Int) -> IO<Nothing, String>)
          .unsafeRunSync() == message
      }
    }

    "unsafeRunAsyncCancellable can cancel even for infinite asyncs" {
      IO.async<Nothing, Int> { cb ->
        val cancel =
          IO(all) { }
            .flatMap { IO.async<Nothing, Int> { Thread.sleep(5000); } }
            .unsafeRunAsyncCancellableEither(OnCancel.ThrowCancellationException) {
              cb(it)
            }
        IO(other) { Thread.sleep(500); }
          .unsafeRunAsync { cancel() }
      }.unsafeRunTimed(2.seconds) shouldBe None
    }

    "IO.binding should for comprehend over IO" {
      val result = IO.fx<Nothing, Int> {
        val x = !IO.just(1)
        val y = !IO { x + 1 }
        y
      }.fix()
      result.unsafeRunSync() shouldBe 2
    }

    "IO bracket cancellation should release resource with cancel exit status" {
      IO.fx<Nothing, ExitCase2<Throwable>> {
        val p = !Promise<ExitCase2<Throwable>>()
        IO.just(0L).bracketCase(
          use = { IO.never },
          release = { _, exitCase -> p.complete(exitCase) }
        )
          .unsafeRunAsyncCancellable { }
          .invoke() // cancel immediately

        !p.get()
      }.unsafeRunSync() shouldBe ExitCase2.Canceled
    }

    "Cancelable should run CancelToken" {
      IO.fx<Nothing, Unit> {
        val p = !Promise<Unit>()
        IO.cancelable<Nothing, Unit> {
          p.complete(Unit)
        }.unsafeRunAsyncCancellable { }
          .invoke()

        !p.get()
      }.unsafeRunSync() shouldBe Unit
    }

    "CancelableF should run CancelToken" {
      IO.fx<Nothing, Unit> {
        val p = !Promise<Unit>()
        IO.cancelableF<Nothing, Unit> {
          IO { p.complete(Unit) }
        }.unsafeRunAsyncCancellable { }
          .invoke()

        !p.get()
      }.unsafeRunSync() shouldBe Unit
    }

    "IO should cancel cancelable on dispose" {
      Promise.uncancelable<IOPartialOf<Nothing>, Unit>(IO.async()).flatMap { latch ->
        IO {
          IO.cancelable<Nothing, Unit> {
            latch.complete(Unit)
          }.unsafeRunAsyncCancellable { }
            .invoke()
        }.flatMap { latch.get() }
      }.unsafeRunSync()
    }

    "guarantee should be called on finish with error" {
      IO.fx {
        val p = !Promise<Unit>()
        effect { throw Exception() }.guarantee(p.complete(Unit)).attempt().bind()
        !p.get()
      }.unsafeRunTimed(1.seconds) shouldBe Unit.some()
    }

    "Bracket should be stack safe" {
      val size = 5000

      fun ioBracketLoop(i: Int): IO<Nothing, Int> =
        IO.unit.bracket(use = { just(i + 1) }, release = { IO.unit }).flatMap { ii ->
          if (ii < size) ioBracketLoop(ii)
          else just(ii)
        }

      just(1).flatMap { ioBracketLoop(0) }.unsafeRunSync() shouldBe size
    }

    "GuaranteeCase should be stack safe" {
      val size = 5000

      fun ioGuaranteeCase(i: Int): IO<Nothing, Int> =
        IO.unit.guaranteeCase { IO.unit }.flatMap {
          val ii = i + 1
          if (ii < size) ioGuaranteeCase(ii)
          else just(ii)
        }

      just(1).flatMap { ioGuaranteeCase(0) }.unsafeRunSync() shouldBe size
    }

    "Async should be stack safe" {
      val size = 5000

      fun ioAsync(i: Int): IO<Nothing, Int> = IO.async<Nothing, Int> { cb ->
        cb(IOResult.Success(i))
      }.flatMap { ii ->
        if (ii < size) ioAsync(ii + 1)
        else just(ii)
      }

      just(1).flatMap(::ioAsync).unsafeRunSync() shouldBe size
    }

    "IORacePair should be stack safe" {
      val size = 5000

<<<<<<< HEAD
      fun ioRacePair(i: Int): IO<Nothing, Int> =
        IO.racePair(IODispatchers.CommonPool, IO.never, if (i < size) ioRacePair(i + 1) else just(i))
          .map { it.fold({ a, _ -> a }, { _, b -> b }) }
=======
      fun ioRacePair(i: Int): IO<Int> =
        IO.raceN(IO.never, if (i < size) ioRacePair(i + 1) else just(i))
          .map {
            it.fold(
              ::identity,
              ::identity
            )
          }
>>>>>>> 2633095d

      just(1).flatMap(::ioRacePair).unsafeRunSync() shouldBe size
    }

    "IORaceTriple should be stack safe" {
      val size = 5000

<<<<<<< HEAD
      fun ioRaceTriple(i: Int): IO<Nothing, Int> =
        IO.raceTriple(IODispatchers.CommonPool, IO.never, IO.never, if (i < size) ioRaceTriple(i + 1) else just(i))
          .map { it.fold({ a, _, _ -> a }, { _, b, _ -> b }, { _, _, c -> c }) }
=======
      fun ioRaceTriple(i: Int): IO<Int> =
        IO.raceN(IO.never, IO.never, if (i < size) ioRaceTriple(i + 1) else just(i))
          .map {
            it.fold(
              ::identity,
              ::identity,
              ::identity
            )
          }
>>>>>>> 2633095d

      just(1).flatMap(::ioRaceTriple).unsafeRunSync() shouldBe size
    }

    "IORace4 should be stack safe" {
      val size = 5000

      fun ioRace4(i: Int): IO<Int> =
        IO.raceN(IO.never, IO.never, IO.never, if (i < size) ioRace4(i + 1) else just(i))
          .map {
            it.fold(
              ::identity,
              ::identity,
              ::identity,
              ::identity
            )
          }

      just(1).flatMap(::ioRace4).unsafeRunSync() shouldBe size
    }

    "IORace5 should be stack safe" {
      val size = 5000

      fun ioRace5(i: Int): IO<Int> =
        IO.raceN(IO.never, IO.never, IO.never, IO.never, if (i < size) ioRace5(i + 1) else just(i))
          .map {
            it.fold(
              ::identity,
              ::identity,
              ::identity,
              ::identity,
              ::identity
            )
          }

      just(1).flatMap(::ioRace5).unsafeRunSync() shouldBe size
    }

    "IORace6 should be stack safe" {
      val size = 5000

      fun ioRace6(i: Int): IO<Int> =
        IO.raceN(IO.never, IO.never, IO.never, IO.never, IO.never, if (i < size) ioRace6(i + 1) else just(i))
          .map {
            it.fold(
              ::identity,
              ::identity,
              ::identity,
              ::identity,
              ::identity,
              ::identity
            )
          }

      just(1).flatMap(::ioRace6).unsafeRunSync() shouldBe size
    }

    "forked pair race should run" {
      IO.fx {
        dispatchers().io().raceN(
          timer().sleep(10.seconds).followedBy(effect { 1 }),
          effect { 3 }
        ).fork().bind().join().bind()
      }.unsafeRunSync() shouldBe 3.right()
    }

    "forked triple race should run" {
      IO.fx {
        dispatchers().io().raceN(
          timer().sleep(10.seconds).followedBy(effect { 1 }),
          timer().sleep(10.seconds).followedBy(effect { 3 }),
          effect { 2 }
        ).fork().bind().join().bind()
      }.unsafeRunSync() shouldBe Race3.Third(2)
    }

    "IOParMap2 should be stack safe" {
      val size = 5000

      fun ioParMap2(i: Int): IO<Nothing, Int> =
        IO.parMapN(just(i), if (i < size) ioParMap2(i + 1) else just(i)) { _, ii -> ii }

      just(1).flatMap(::ioParMap2).unsafeRunSync() shouldBe size
    }

    "IOParMap3 should be stack safe" {
      val size = 5000

      fun ioParMap3(i: Int): IO<Nothing, Int> =
        IO.parMapN(just(i), IO.unit, if (i < size) ioParMap3(i + 1) else just(i)) { _, _, ii -> ii }

      just(1).flatMap(::ioParMap3).unsafeRunSync() shouldBe size
    }

    "IOParMap2 left handles null" {
      IO.parMapN(just<Int?>(null), IO.unit) { _, unit -> unit }
        .unsafeRunSync() shouldBe Unit
    }

    "IOParMap2 right handles null" {
      IO.parMapN(IO.unit, IO.just<Int?>(null)) { unit, _ -> unit }
        .unsafeRunSync() shouldBe Unit
    }

    "IOParMap3 left handles null" {
      IO.parMapN(just<Int?>(null), IO.unit, IO.unit) { _, unit, _ -> unit }
        .unsafeRunSync() shouldBe Unit
    }

    "IOParMap3 middle handles null" {
      IO.parMapN(IO.unit, IO.just<Int?>(null), IO.unit) { unit, _, _ -> unit }
        .unsafeRunSync() shouldBe Unit
    }

    "IOParMap3 right handles null" {
      IO.parMapN(IO.unit, IO.unit, IO.just<Int?>(null)) { unit, _, _ -> unit }
        .unsafeRunSync() shouldBe Unit
    }

    "ConcurrentParMap2 left handles null" {
      IO.concurrent<Nothing>().parMap2(NonBlocking, IO.just<Int?>(null), IO.unit) { _, unit -> unit }
        .fix().unsafeRunSync() shouldBe Unit
    }

    "ConcurrentParMap2 right handles null" {
      IO.concurrent<Nothing>().parMap2(NonBlocking, IO.unit, IO.just<Int?>(null)) { unit, _ -> unit }
        .fix().unsafeRunSync() shouldBe Unit
    }

    "ConcurrentParMap3 left handles null" {
      IO.concurrent<Nothing>().parMap3(NonBlocking, IO.just<Int?>(null), IO.unit, IO.unit) { _, unit, _ -> unit }
        .fix().unsafeRunSync() shouldBe Unit
    }

    "ConcurrentParMap3 middle handles null" {
      IO.concurrent<Nothing>().parMap3(NonBlocking, IO.unit, IO.just<Int?>(null), IO.unit) { unit, _, _ -> unit }
        .fix().unsafeRunSync() shouldBe Unit
    }

    "ConcurrentParMap3 right handles null" {
      IO.concurrent<Nothing>().parMap3(NonBlocking, IO.unit, IO.unit, IO.just<Int?>(null)) { unit, _, _ -> unit }
        .fix().unsafeRunSync() shouldBe Unit
    }

    "can go from Either to IO directly when Left type is a Throwable" {

      val exception = RuntimeException()
      val left = Either.left(exception)
      val right = Either.right("rightValue")

      left.toIO()
        .attempt().unsafeRunSync() shouldBe Left(exception)

      right.toIO()
        .unsafeRunSync() shouldBe "rightValue"
    }

    "can go from Either to IO by mapping the Left value to a Throwable" {

      val exception = RuntimeException()
      val left = Either.left("boom")
      val right = Either.right("rightValue")

      right
        .toIO { exception }
        .unsafeRunSync() shouldBe "rightValue"

      left
        .toIO { exception }
        .attempt().unsafeRunSync() shouldBe Left(exception)
    }

    "Cancelation is wired accross suspend" {
      fun infiniteLoop(): IO<Nothing, Unit> {
        fun loop(iterations: Int): IO<Nothing, Unit> =
          just(iterations).flatMap { i -> loop(i + 1) }

        return loop(0)
      }

      val wrappedInfiniteLoop: IO<Nothing, Unit> =
        IO.effect { infiniteLoop().suspended().fold(::identity, ::identity) }

      IO.fx<Nothing, Unit> {
        val p = !Promise<ExitCase2<Nothing>>()
        val (_, cancel) = !IO.unit.bracketCase(
          release = { _, ec -> p.complete(ec) },
          use = { wrappedInfiniteLoop }
        ).fork()
        !IO.sleep(100.milliseconds)
        !cancel
        val result = !p.get()
        !IO.effect { result shouldBe ExitCase2.Canceled }
      }.suspended()
    }
  }
}

/** Represents a unique identifier context using object equality. */
internal class TestContext : AbstractCoroutineContextElement(TestContext) {
  companion object Key : kotlin.coroutines.CoroutineContext.Key<CoroutineName>

  override fun toString(): String = "TestContext(${Integer.toHexString(hashCode())})"
}

private fun IO.Companion.eqK() = object : EqK<IOPartialOf<Nothing>> {
  override fun <A> Kind<IOPartialOf<Nothing>, A>.eqK(other: Kind<IOPartialOf<Nothing>, A>, EQ: Eq<A>): Boolean =
    (this.fix() to other.fix()).let {
      IO_EQ(EQ).run {
        it.first.eqv(it.second)
      }
    }
}

private fun IO.Companion.genK() = object : GenK<IOPartialOf<Nothing>> {
  override fun <A> genK(gen: Gen<A>): Gen<Kind<IOPartialOf<Nothing>, A>> =
    Gen.oneOf(
      gen.map { just(it) },
      Gen.throwable().map { raiseException<A>(it) }
    )
}<|MERGE_RESOLUTION|>--- conflicted
+++ resolved
@@ -8,11 +8,7 @@
 import arrow.core.Some
 import arrow.core.Tuple4
 import arrow.core.identity
-<<<<<<< HEAD
-=======
 import arrow.core.right
-import arrow.core.some
->>>>>>> 2633095d
 import arrow.fx.IO.Companion.just
 import arrow.fx.extensions.fx
 import arrow.fx.extensions.io.applicative.applicative
@@ -301,7 +297,6 @@
         .unsafeRunSync()
     }
 
-<<<<<<< HEAD
     "fx should defer evaluation until run" {
       var run = false
       val program = IO.fx<Nothing, Unit> {
@@ -313,8 +308,6 @@
       run shouldBe true
     }
 
-=======
->>>>>>> 2633095d
     "fx can switch execution context state across not/bind" {
       val program = IO.fx<Nothing, Unit> {
         val ctx = !IO.effect { kotlin.coroutines.coroutineContext }
@@ -546,11 +539,11 @@
     }
 
     "guarantee should be called on finish with error" {
-      IO.fx {
+      IO.fx<Nothing, Unit> {
         val p = !Promise<Unit>()
-        effect { throw Exception() }.guarantee(p.complete(Unit)).attempt().bind()
+        IO.effect { throw Exception() }.guarantee(p.complete(Unit)).attempt().bind()
         !p.get()
-      }.unsafeRunTimed(1.seconds) shouldBe Unit.some()
+      }.unsafeRunTimed(1.seconds) shouldBe Some(Right(Unit))
     }
 
     "Bracket should be stack safe" {
@@ -594,12 +587,7 @@
     "IORacePair should be stack safe" {
       val size = 5000
 
-<<<<<<< HEAD
       fun ioRacePair(i: Int): IO<Nothing, Int> =
-        IO.racePair(IODispatchers.CommonPool, IO.never, if (i < size) ioRacePair(i + 1) else just(i))
-          .map { it.fold({ a, _ -> a }, { _, b -> b }) }
-=======
-      fun ioRacePair(i: Int): IO<Int> =
         IO.raceN(IO.never, if (i < size) ioRacePair(i + 1) else just(i))
           .map {
             it.fold(
@@ -607,7 +595,6 @@
               ::identity
             )
           }
->>>>>>> 2633095d
 
       just(1).flatMap(::ioRacePair).unsafeRunSync() shouldBe size
     }
@@ -615,12 +602,7 @@
     "IORaceTriple should be stack safe" {
       val size = 5000
 
-<<<<<<< HEAD
       fun ioRaceTriple(i: Int): IO<Nothing, Int> =
-        IO.raceTriple(IODispatchers.CommonPool, IO.never, IO.never, if (i < size) ioRaceTriple(i + 1) else just(i))
-          .map { it.fold({ a, _, _ -> a }, { _, b, _ -> b }, { _, _, c -> c }) }
-=======
-      fun ioRaceTriple(i: Int): IO<Int> =
         IO.raceN(IO.never, IO.never, if (i < size) ioRaceTriple(i + 1) else just(i))
           .map {
             it.fold(
@@ -629,7 +611,6 @@
               ::identity
             )
           }
->>>>>>> 2633095d
 
       just(1).flatMap(::ioRaceTriple).unsafeRunSync() shouldBe size
     }
@@ -637,7 +618,7 @@
     "IORace4 should be stack safe" {
       val size = 5000
 
-      fun ioRace4(i: Int): IO<Int> =
+      fun ioRace4(i: Int): IO<Nothing, Int> =
         IO.raceN(IO.never, IO.never, IO.never, if (i < size) ioRace4(i + 1) else just(i))
           .map {
             it.fold(
@@ -654,10 +635,28 @@
     "IORace5 should be stack safe" {
       val size = 5000
 
-      fun ioRace5(i: Int): IO<Int> =
-        IO.raceN(IO.never, IO.never, IO.never, IO.never, if (i < size) ioRace5(i + 1) else just(i))
+      fun ioRace5(i: Int): IO<Nothing, Int> =
+        IO.raceN(IO.never, IO.never, IO.never, IO.never, if (i < size) ioRace5(i + 1) else just(i)).map {
+          it.fold(
+            ::identity,
+            ::identity,
+            ::identity,
+            ::identity,
+            ::identity
+          )
+        }
+
+      just(1).flatMap(::ioRace5).unsafeRunSync() shouldBe size
+    }
+
+    "IORace6 should be stack safe" {
+      val size = 5000
+
+      fun ioRace6(i: Int): IO<Nothing, Int> =
+        IO.raceN(IO.never, IO.never, IO.never, IO.never, IO.never, if (i < size) ioRace6(i + 1) else just(i))
           .map {
             it.fold(
+              ::identity,
               ::identity,
               ::identity,
               ::identity,
@@ -666,43 +665,24 @@
             )
           }
 
-      just(1).flatMap(::ioRace5).unsafeRunSync() shouldBe size
-    }
-
-    "IORace6 should be stack safe" {
-      val size = 5000
-
-      fun ioRace6(i: Int): IO<Int> =
-        IO.raceN(IO.never, IO.never, IO.never, IO.never, IO.never, if (i < size) ioRace6(i + 1) else just(i))
-          .map {
-            it.fold(
-              ::identity,
-              ::identity,
-              ::identity,
-              ::identity,
-              ::identity,
-              ::identity
-            )
-          }
-
       just(1).flatMap(::ioRace6).unsafeRunSync() shouldBe size
     }
 
     "forked pair race should run" {
-      IO.fx {
-        dispatchers().io().raceN(
-          timer().sleep(10.seconds).followedBy(effect { 1 }),
-          effect { 3 }
+      IO.fx<Nothing, Either<Int, Int>> {
+        IO.raceN(
+          IO.sleep(10.seconds).followedBy(IO.effect { 1 }),
+          IO.effect { 3 }
         ).fork().bind().join().bind()
       }.unsafeRunSync() shouldBe 3.right()
     }
 
     "forked triple race should run" {
-      IO.fx {
-        dispatchers().io().raceN(
-          timer().sleep(10.seconds).followedBy(effect { 1 }),
-          timer().sleep(10.seconds).followedBy(effect { 3 }),
-          effect { 2 }
+      IO.fx<Nothing, Race3<out Int, out Int, out Int>> {
+        IO.raceN(
+          IO.sleep(10.seconds).followedBy(IO.effect { 1 }),
+          IO.sleep(10.seconds).followedBy(IO.effect { 3 }),
+          IO.effect { 2 }
         ).fork().bind().join().bind()
       }.unsafeRunSync() shouldBe Race3.Third(2)
     }
