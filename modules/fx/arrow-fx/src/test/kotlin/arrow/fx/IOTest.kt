--- conflicted
+++ resolved
@@ -479,13 +479,8 @@
     }
 
     "IO.binding should for comprehend over IO" {
-<<<<<<< HEAD
       val result = IO.fx<Nothing, Int> {
-        val (x) = IO.just(1)
-=======
-      val result = IO.fx {
         val x = !IO.just(1)
->>>>>>> 4b5b3b51
         val y = !IO { x + 1 }
         y
       }.fix()
@@ -618,47 +613,27 @@
     }
 
     "IOParMap2 left handles null" {
-<<<<<<< HEAD
-      IO.parMapN(NonBlocking, just<Int?>(null), IO.unit) { _, unit -> unit }
-=======
       IO.parMapN(just<Int?>(null), IO.unit) { _, unit -> unit }
->>>>>>> 4b5b3b51
         .unsafeRunSync() shouldBe Unit
     }
 
     "IOParMap2 right handles null" {
-<<<<<<< HEAD
-      IO.parMapN(NonBlocking, IO.unit, IO.just<Int?>(null)) { unit, _ -> unit }
-=======
       IO.parMapN(IO.unit, IO.just<Int?>(null)) { unit, _ -> unit }
->>>>>>> 4b5b3b51
         .unsafeRunSync() shouldBe Unit
     }
 
     "IOParMap3 left handles null" {
-<<<<<<< HEAD
-      IO.parMapN(NonBlocking, IO.just<Int?>(null), IO.unit, IO.unit) { _, unit, _ -> unit }
-=======
       IO.parMapN(just<Int?>(null), IO.unit, IO.unit) { _, unit, _ -> unit }
->>>>>>> 4b5b3b51
         .unsafeRunSync() shouldBe Unit
     }
 
     "IOParMap3 middle handles null" {
-<<<<<<< HEAD
-      IO.parMapN(NonBlocking, IO.unit, IO.just<Int?>(null), IO.unit) { unit, _, _ -> unit }
-=======
       IO.parMapN(IO.unit, IO.just<Int?>(null), IO.unit) { unit, _, _ -> unit }
->>>>>>> 4b5b3b51
         .unsafeRunSync() shouldBe Unit
     }
 
     "IOParMap3 right handles null" {
-<<<<<<< HEAD
-      IO.parMapN(NonBlocking, IO.unit, IO.unit, IO.just<Int?>(null)) { unit, _, _ -> unit }
-=======
       IO.parMapN(IO.unit, IO.unit, IO.just<Int?>(null)) { unit, _, _ -> unit }
->>>>>>> 4b5b3b51
         .unsafeRunSync() shouldBe Unit
     }
 
