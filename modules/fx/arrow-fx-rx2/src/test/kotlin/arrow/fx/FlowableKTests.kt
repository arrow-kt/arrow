package arrow.fx

import arrow.Kind
import arrow.core.Try
import arrow.fx.rx2.FlowableK
import arrow.fx.rx2.FlowableKOf
import arrow.fx.rx2.ForFlowableK
import arrow.fx.rx2.extensions.asyncDrop
import arrow.fx.rx2.extensions.asyncError
import arrow.fx.rx2.extensions.asyncLatest
import arrow.fx.rx2.extensions.asyncMissing
import arrow.fx.rx2.extensions.concurrent
import arrow.fx.rx2.extensions.flowablek.applicative.applicative
import arrow.fx.rx2.extensions.flowablek.async.async
import arrow.fx.rx2.extensions.flowablek.monad.flatMap
import arrow.fx.rx2.extensions.flowablek.monad.monad
import arrow.fx.rx2.extensions.flowablek.monadFilter.monadFilter
import arrow.fx.rx2.extensions.flowablek.timer.timer
import arrow.fx.rx2.extensions.flowablek.traverse.traverse
import arrow.fx.rx2.extensions.fx
import arrow.fx.rx2.fix
import arrow.fx.rx2.k
import arrow.fx.rx2.value
import arrow.fx.typeclasses.ExitCase
import arrow.test.generators.GenK
import arrow.test.laws.AsyncLaws
import arrow.test.laws.ConcurrentLaws
import arrow.test.laws.MonadFilterLaws
import arrow.test.laws.TimerLaws
import arrow.test.laws.TraverseLaws
import arrow.typeclasses.Eq
import arrow.typeclasses.EqK
import io.kotlintest.properties.Gen
import io.kotlintest.shouldBe
import io.reactivex.Flowable
import io.reactivex.subscribers.TestSubscriber
import java.util.concurrent.CountDownLatch
import java.util.concurrent.TimeUnit

class FlowableKTests : RxJavaSpec() {

  fun <T> EQ(): Eq<FlowableKOf<T>> = object : Eq<FlowableKOf<T>> {
    override fun FlowableKOf<T>.eqv(b: FlowableKOf<T>): Boolean {
      val res1 = Try { value().timeout(5, TimeUnit.SECONDS).blockingFirst() }
      val res2 = Try { b.value().timeout(5, TimeUnit.SECONDS).blockingFirst() }
      return res1.fold({ t1 ->
        res2.fold({ t2 ->
          (t1::class.java == t2::class.java)
        }, { false })
      }, { v1 ->
        res2.fold({ false }, {
          v1 == it
        })
      })
    }
  }

  fun EQK() = object : EqK<ForFlowableK> {
    override fun <A> Kind<ForFlowableK, A>.eqK(other: Kind<ForFlowableK, A>, EQ: Eq<A>): Boolean =
      EQ<A>().run {
        this@eqK.fix().eqv(other.fix())
      }
  }

  fun <A> GEN(gen: Gen<A>): Gen<FlowableK<A>> =
    Gen.list(gen).map {
      Flowable.fromIterable(it).k()
    }

  fun GENK() = object : GenK<ForFlowableK> {
    override fun <A> genK(gen: Gen<A>): Gen<Kind<ForFlowableK, A>> =
      GEN(gen) as Gen<Kind<ForFlowableK, A>>
  }

  init {
    testLaws(TimerLaws.laws(FlowableK.async(), FlowableK.timer(), EQ()))
<<<<<<< HEAD
    testLaws(ConcurrentLaws.laws(FlowableK.concurrent(), EQK(), testStackSafety = false))
=======
    testLaws(ConcurrentLaws.laws(FlowableK.concurrent(), FlowableK.functor(), FlowableK.applicative(), FlowableK.monad(), EQ(), EQ(), EQ(), testStackSafety = false))
>>>>>>> 78ef3e3b
    // FIXME(paco) #691
    // testLaws(AsyncLaws.laws(FlowableK.async(), EQ(), EQ()))
    // testLaws(AsyncLaws.laws(FlowableK.async(), EQ(), EQ()))

<<<<<<< HEAD
    testLaws(AsyncLaws.laws(FlowableK.asyncDrop(), EQK(), testStackSafety = false))
=======
    testLaws(AsyncLaws.laws(FlowableK.asyncDrop(), FlowableK.functor(), FlowableK.applicative(), FlowableK.monad(), EQ(), EQ(), testStackSafety = false))
>>>>>>> 78ef3e3b
    // FIXME(paco) #691
    // testLaws(AsyncLaws.laws(FlowableK.asyncDrop(), EQ(), EQ()))
    // testLaws(AsyncLaws.laws(FlowableK.asyncDrop(), EQ(), EQ()))

<<<<<<< HEAD
    testLaws(AsyncLaws.laws(FlowableK.asyncError(), EQK(), testStackSafety = false))
=======
    testLaws(AsyncLaws.laws(FlowableK.asyncError(), FlowableK.functor(), FlowableK.applicative(), FlowableK.monad(), EQ(), EQ(), testStackSafety = false))
>>>>>>> 78ef3e3b
    // FIXME(paco) #691
    // testLaws(AsyncLaws.laws(FlowableK.asyncError(), EQ(), EQ()))
    // testLaws(AsyncLaws.laws(FlowableK.asyncError(), EQ(), EQ()))

<<<<<<< HEAD
    testLaws(AsyncLaws.laws(FlowableK.asyncLatest(), EQK(), testStackSafety = false))
=======
    testLaws(AsyncLaws.laws(FlowableK.asyncLatest(), FlowableK.functor(), FlowableK.applicative(), FlowableK.monad(), EQ(), EQ(), testStackSafety = false))
>>>>>>> 78ef3e3b
    // FIXME(paco) #691
    // testLaws(AsyncLaws.laws(FlowableK.asyncLatest(), EQ(), EQ()))
    // testLaws(AsyncLaws.laws(FlowableK.asyncLatest(), EQ(), EQ()))

<<<<<<< HEAD
    testLaws(AsyncLaws.laws(FlowableK.asyncMissing(), EQK(), testStackSafety = false))
=======
    testLaws(AsyncLaws.laws(FlowableK.asyncMissing(), FlowableK.functor(), FlowableK.applicative(), FlowableK.monad(), EQ(), EQ(), testStackSafety = false))
>>>>>>> 78ef3e3b
    // FIXME(paco) #691
    // testLaws(AsyncLaws.laws(FlowableK.asyncMissing(), EQ(), EQ()))
    // testLaws(AsyncLaws.laws(FlowableK.asyncMissing(), EQ(), EQ()))

    testLaws(TraverseLaws.laws(FlowableK.traverse(), GENK(), EQK()))

<<<<<<< HEAD
    testLaws(MonadFilterLaws.laws(FlowableK.monadFilter(), { Flowable.just(it).k() }, EQK()))
=======
    testLaws(MonadFilterLaws.laws(FlowableK.monadFilter(), FlowableK.functor(), FlowableK.applicative(), FlowableK.monad(), { Flowable.just(it).k() }, EQ()))
>>>>>>> 78ef3e3b

    "fx should defer evaluation until subscribed" {
      var run = false
      val value = FlowableK.fx {
        run = true
      }.value()

      run shouldBe false
      value.subscribe()
      run shouldBe true
    }

    "Multi-thread Flowables finish correctly" {
      val value: Flowable<Long> = FlowableK.fx {
        val a = Flowable.timer(2, TimeUnit.SECONDS).k().bind()
        a
      }.value()
      val test: TestSubscriber<Long> = value.test()
      test.awaitDone(5, TimeUnit.SECONDS)
      test.assertTerminated().assertComplete().assertNoErrors().assertValue(0)
    }

    "Flowable cancellation forces binding to cancel without completing too" {
      val value: Flowable<Long> = FlowableK.fx {
        val a = Flowable.timer(3, TimeUnit.SECONDS).k().bind()
        a
      }.value()
      val test: TestSubscriber<Long> = value.doOnSubscribe { subscription ->
        Flowable.timer(1, TimeUnit.SECONDS).subscribe {
          subscription.cancel()
        }
      }.test()
      test.awaitTerminalEvent(5, TimeUnit.SECONDS)
      test.assertNotTerminated().assertNotComplete().assertNoErrors().assertNoValues()
    }

    "FlowableK bracket cancellation should release resource with cancel exit status" {
      lateinit var ec: ExitCase<Throwable>
      val countDownLatch = CountDownLatch(1)

      FlowableK.just(Unit)
        .bracketCase(
          use = { FlowableK.async<Nothing>({ }) },
          release = { _, exitCase ->
            FlowableK {
              ec = exitCase
              countDownLatch.countDown()
            }
          }
        )
        .value()
        .subscribe()
        .dispose()

      countDownLatch.await(100, TimeUnit.MILLISECONDS)
      ec shouldBe ExitCase.Canceled
    }

    "FlowableK should cancel KindConnection on dispose" {
      Promise.uncancelable<ForFlowableK, Unit>(FlowableK.async()).flatMap { latch ->
        FlowableK {
          FlowableK.cancelable<Unit>(fa = {
            latch.complete(Unit)
          }).flowable.subscribe().dispose()
        }.flatMap { latch.get() }
      }.value()
        .test()
        .assertValue(Unit)
        .awaitTerminalEvent(100, TimeUnit.MILLISECONDS)
    }

    "FlowableK async should be cancellable" {
      Promise.uncancelable<ForFlowableK, Unit>(FlowableK.async())
        .flatMap { latch ->
          FlowableK {
            FlowableK.async<Unit>(fa = { })
              .value()
              .doOnCancel { latch.complete(Unit).value().subscribe() }
              .subscribe()
              .dispose()
          }.flatMap { latch.get() }
        }.value()
    }
  }
}<|MERGE_RESOLUTION|>--- conflicted
+++ resolved
@@ -12,6 +12,7 @@
 import arrow.fx.rx2.extensions.concurrent
 import arrow.fx.rx2.extensions.flowablek.applicative.applicative
 import arrow.fx.rx2.extensions.flowablek.async.async
+import arrow.fx.rx2.extensions.flowablek.functor.functor
 import arrow.fx.rx2.extensions.flowablek.monad.flatMap
 import arrow.fx.rx2.extensions.flowablek.monad.monad
 import arrow.fx.rx2.extensions.flowablek.monadFilter.monadFilter
@@ -74,58 +75,34 @@
 
   init {
     testLaws(TimerLaws.laws(FlowableK.async(), FlowableK.timer(), EQ()))
-<<<<<<< HEAD
-    testLaws(ConcurrentLaws.laws(FlowableK.concurrent(), EQK(), testStackSafety = false))
-=======
-    testLaws(ConcurrentLaws.laws(FlowableK.concurrent(), FlowableK.functor(), FlowableK.applicative(), FlowableK.monad(), EQ(), EQ(), EQ(), testStackSafety = false))
->>>>>>> 78ef3e3b
+    testLaws(ConcurrentLaws.laws(FlowableK.concurrent(), FlowableK.functor(), FlowableK.applicative(), FlowableK.monad(), EQK(), testStackSafety = false))
     // FIXME(paco) #691
     // testLaws(AsyncLaws.laws(FlowableK.async(), EQ(), EQ()))
     // testLaws(AsyncLaws.laws(FlowableK.async(), EQ(), EQ()))
 
-<<<<<<< HEAD
-    testLaws(AsyncLaws.laws(FlowableK.asyncDrop(), EQK(), testStackSafety = false))
-=======
-    testLaws(AsyncLaws.laws(FlowableK.asyncDrop(), FlowableK.functor(), FlowableK.applicative(), FlowableK.monad(), EQ(), EQ(), testStackSafety = false))
->>>>>>> 78ef3e3b
+    testLaws(AsyncLaws.laws(FlowableK.asyncDrop(), FlowableK.functor(), FlowableK.applicative(), FlowableK.monad(), EQK(), testStackSafety = false))
     // FIXME(paco) #691
     // testLaws(AsyncLaws.laws(FlowableK.asyncDrop(), EQ(), EQ()))
     // testLaws(AsyncLaws.laws(FlowableK.asyncDrop(), EQ(), EQ()))
 
-<<<<<<< HEAD
-    testLaws(AsyncLaws.laws(FlowableK.asyncError(), EQK(), testStackSafety = false))
-=======
-    testLaws(AsyncLaws.laws(FlowableK.asyncError(), FlowableK.functor(), FlowableK.applicative(), FlowableK.monad(), EQ(), EQ(), testStackSafety = false))
->>>>>>> 78ef3e3b
+    testLaws(AsyncLaws.laws(FlowableK.asyncError(), FlowableK.functor(), FlowableK.applicative(), FlowableK.monad(), EQK(), testStackSafety = false))
     // FIXME(paco) #691
     // testLaws(AsyncLaws.laws(FlowableK.asyncError(), EQ(), EQ()))
     // testLaws(AsyncLaws.laws(FlowableK.asyncError(), EQ(), EQ()))
 
-<<<<<<< HEAD
-    testLaws(AsyncLaws.laws(FlowableK.asyncLatest(), EQK(), testStackSafety = false))
-=======
-    testLaws(AsyncLaws.laws(FlowableK.asyncLatest(), FlowableK.functor(), FlowableK.applicative(), FlowableK.monad(), EQ(), EQ(), testStackSafety = false))
->>>>>>> 78ef3e3b
+    testLaws(AsyncLaws.laws(FlowableK.asyncLatest(), FlowableK.functor(), FlowableK.applicative(), FlowableK.monad(), EQK(), testStackSafety = false))
     // FIXME(paco) #691
     // testLaws(AsyncLaws.laws(FlowableK.asyncLatest(), EQ(), EQ()))
     // testLaws(AsyncLaws.laws(FlowableK.asyncLatest(), EQ(), EQ()))
 
-<<<<<<< HEAD
-    testLaws(AsyncLaws.laws(FlowableK.asyncMissing(), EQK(), testStackSafety = false))
-=======
-    testLaws(AsyncLaws.laws(FlowableK.asyncMissing(), FlowableK.functor(), FlowableK.applicative(), FlowableK.monad(), EQ(), EQ(), testStackSafety = false))
->>>>>>> 78ef3e3b
+    testLaws(AsyncLaws.laws(FlowableK.asyncMissing(), FlowableK.functor(), FlowableK.applicative(), FlowableK.monad(), EQK(), testStackSafety = false))
     // FIXME(paco) #691
     // testLaws(AsyncLaws.laws(FlowableK.asyncMissing(), EQ(), EQ()))
     // testLaws(AsyncLaws.laws(FlowableK.asyncMissing(), EQ(), EQ()))
 
     testLaws(TraverseLaws.laws(FlowableK.traverse(), GENK(), EQK()))
 
-<<<<<<< HEAD
-    testLaws(MonadFilterLaws.laws(FlowableK.monadFilter(), { Flowable.just(it).k() }, EQK()))
-=======
-    testLaws(MonadFilterLaws.laws(FlowableK.monadFilter(), FlowableK.functor(), FlowableK.applicative(), FlowableK.monad(), { Flowable.just(it).k() }, EQ()))
->>>>>>> 78ef3e3b
+    testLaws(MonadFilterLaws.laws(FlowableK.monadFilter(), FlowableK.functor(), FlowableK.applicative(), FlowableK.monad(), { Flowable.just(it).k() }, EQK()))
 
     "fx should defer evaluation until subscribed" {
       var run = false
