package arrow.fx

import arrow.Kind
import arrow.fx.reactor.FluxK
import arrow.fx.reactor.FluxKOf
import arrow.fx.reactor.ForFluxK
import arrow.fx.reactor.extensions.fluxk.applicative.applicative
import arrow.fx.reactor.extensions.fluxk.async.async
import arrow.fx.reactor.extensions.fluxk.foldable.foldable
import arrow.fx.reactor.extensions.fluxk.monad.flatMap
import arrow.fx.reactor.extensions.fluxk.monad.monad
import arrow.fx.reactor.extensions.fluxk.monadFilter.monadFilter
import arrow.fx.reactor.extensions.fluxk.timer.timer
import arrow.fx.reactor.extensions.fluxk.traverse.traverse
import arrow.fx.reactor.extensions.fx
import arrow.fx.reactor.fix
import arrow.fx.reactor.k
import arrow.fx.reactor.value
import arrow.fx.typeclasses.ExitCase
import arrow.test.UnitSpec
import arrow.test.generators.GenK
import arrow.test.laws.AsyncLaws
import arrow.test.laws.FoldableLaws
import arrow.test.laws.MonadFilterLaws
import arrow.test.laws.TimerLaws
import arrow.test.laws.TraverseLaws
import arrow.typeclasses.Eq
import arrow.typeclasses.EqK
import io.kotlintest.matchers.startWith
import io.kotlintest.properties.Gen
import io.kotlintest.shouldBe
import io.kotlintest.shouldNot
import io.kotlintest.shouldNotBe
import reactor.core.publisher.Flux
import reactor.core.scheduler.Schedulers
import reactor.test.expectError
import reactor.test.test
import java.time.Duration
import java.util.concurrent.CountDownLatch
import java.util.concurrent.TimeUnit

class FluxKTest : UnitSpec() {

  fun <T> assertThreadNot(flux: Flux<T>, name: String): Flux<T> =
    flux.doOnNext { Thread.currentThread().name shouldNot startWith(name) }

  fun <T> EQ(): Eq<FluxKOf<T>> = object : Eq<FluxKOf<T>> {
    override fun FluxKOf<T>.eqv(b: FluxKOf<T>): Boolean =
      try {
        this.value().blockFirst() == b.value().blockFirst()
      } catch (throwable: Throwable) {
        val errA = try {
          this.value().blockFirst()
          throw IllegalArgumentException()
        } catch (err: Throwable) {
          err
        }

        val errB = try {
          b.value().blockFirst()
          throw IllegalStateException()
        } catch (err: Throwable) {
          err
        }

        errA == errB
      }
  }

  fun GENK() = object : GenK<ForFluxK> {
    override fun <A> genK(gen: Gen<A>): Gen<Kind<ForFluxK, A>> =
      Gen.list(gen).map { Flux.fromIterable(it).k() }
  }

  fun EQK(): EqK<ForFluxK> = object : EqK<ForFluxK> {
    override fun <A> Kind<ForFluxK, A>.eqK(other: Kind<ForFluxK, A>, EQ: Eq<A>): Boolean =
      EQ<A>().run {
        this@eqK.fix<A>().eqv(other.fix())
      }
  }

  init {

    testLaws(
      TimerLaws.laws(FluxK.async(), FluxK.timer(), EQ()),
<<<<<<< HEAD
      AsyncLaws.laws(FluxK.async(), EQK(), testStackSafety = false),
      FoldableLaws.laws(FluxK.foldable(), GENK()),
      TraverseLaws.laws(FluxK.traverse(), GENK(), EQK()),
      MonadFilterLaws.laws(FluxK.monadFilter(), { Flux.just(it).k() }, EQK())
=======
      AsyncLaws.laws(FluxK.async(), FluxK.functor(), FluxK.applicative(), FluxK.monad(), EQ(), EQ(), testStackSafety = false),
      FoldableLaws.laws(FluxK.foldable(), { FluxK.just(it) }, Eq.any()),
      TraverseLaws.laws(FluxK.traverse(), FluxK.functor(), { FluxK.just(it) }, EQ()),
      MonadFilterLaws.laws(FluxK.monadFilter(), FluxK.functor(), FluxK.applicative(), FluxK.monad(), { Flux.just(it).k() }, EQ())
>>>>>>> 78ef3e3b
    )

    "fx should defer evaluation until subscribed" {
      var run = false
      val value = FluxK.fx {
        run = true
      }.value()

      run shouldBe false
      value.subscribe()
      run shouldBe true
    }

    "Multi-thread Fluxes finish correctly" {
      val value: Flux<Int> = FluxK.fx {
        val a = Flux.just(0).delayElements(Duration.ofSeconds(2)).k().bind()
        a
      }.value()

      value.test()
        .expectNext(0)
        .verifyComplete()
    }

    "Multi-thread Fluxes should run on their required threads" {
      val originalThread: Thread = Thread.currentThread()
      var threadRef: Thread? = null
      val value: Flux<Long> = FluxK.fx {
        val a = Flux.just(0L)
          .delayElements(Duration.ofSeconds(2), Schedulers.newSingle("newThread"))
          .k()
          .bind()
        threadRef = Thread.currentThread()
        val b = Flux.just(a)
          .subscribeOn(Schedulers.newSingle("anotherThread"))
          .k()
          .bind()
        b
      }.value()

      val nextThread = (threadRef?.name ?: "")

      value.test()
        .expectNextCount(1)
        .verifyComplete()
      nextThread shouldNotBe originalThread.name
      assertThreadNot(value, originalThread.name)
      assertThreadNot(value, nextThread)
    }

    "Flux cancellation forces binding to cancel without completing too" {
      val value: Flux<Long> = FluxK.fx {
        val a = Flux.just(0L).delayElements(Duration.ofSeconds(3)).k().bind()
        a
      }.value()

      val test = value.doOnSubscribe { subscription ->
        Flux.just(0L).delayElements(Duration.ofSeconds(1))
          .subscribe { subscription.cancel() }
      }.test()

      test
        .thenAwait(Duration.ofSeconds(5))
        .expectNextCount(0)
        .thenCancel()
        .verifyThenAssertThat()
        .hasNotDroppedElements()
        .hasNotDroppedErrors()
    }

    "FluxK bracket cancellation should release resource with cancel exit status" {
      lateinit var ec: ExitCase<Throwable>
      val countDownLatch = CountDownLatch(1)

      FluxK.just(Unit)
        .bracketCase(
          use = { FluxK.async<Nothing> { _, _ -> } },
          release = { _, exitCase ->
            FluxK {
              ec = exitCase
              countDownLatch.countDown()
            }
          }
        )
        .value()
        .subscribe()
        .dispose()

      countDownLatch.await(100, TimeUnit.MILLISECONDS)
      ec shouldBe ExitCase.Canceled
    }

    "FluxK should cancel KindConnection on dispose" {
      Promise.uncancelable<ForFluxK, Unit>(FluxK.async()).flatMap { latch ->
        FluxK {
          FluxK.async<Unit> { conn, _ ->
            conn.push(latch.complete(Unit))
          }.flux.subscribe().dispose()
        }.flatMap { latch.get() }
      }.value()
        .test()
        .expectNext(Unit)
        .expectComplete()
    }

    "FluxK async should be cancellable" {
      Promise.uncancelable<ForFluxK, Unit>(FluxK.async())
        .flatMap { latch ->
          FluxK {
            FluxK.async<Unit> { _, _ -> }
              .value()
              .doOnCancel { latch.complete(Unit).value().subscribe() }
              .subscribe()
              .dispose()
          }.flatMap { latch.get() }
        }.value()
        .test()
        .expectNext(Unit)
        .expectComplete()
    }

    "KindConnection can cancel upstream" {
      FluxK.async<Unit> { connection, _ ->
        connection.cancel().value().subscribe()
      }.value()
        .test()
        .expectError(ConnectionCancellationException::class)
    }
  }
}<|MERGE_RESOLUTION|>--- conflicted
+++ resolved
@@ -7,6 +7,7 @@
 import arrow.fx.reactor.extensions.fluxk.applicative.applicative
 import arrow.fx.reactor.extensions.fluxk.async.async
 import arrow.fx.reactor.extensions.fluxk.foldable.foldable
+import arrow.fx.reactor.extensions.fluxk.functor.functor
 import arrow.fx.reactor.extensions.fluxk.monad.flatMap
 import arrow.fx.reactor.extensions.fluxk.monad.monad
 import arrow.fx.reactor.extensions.fluxk.monadFilter.monadFilter
@@ -83,17 +84,10 @@
 
     testLaws(
       TimerLaws.laws(FluxK.async(), FluxK.timer(), EQ()),
-<<<<<<< HEAD
-      AsyncLaws.laws(FluxK.async(), EQK(), testStackSafety = false),
+      AsyncLaws.laws(FluxK.async(), FluxK.functor(), FluxK.applicative(), FluxK.monad(), EQK(), testStackSafety = false),
       FoldableLaws.laws(FluxK.foldable(), GENK()),
       TraverseLaws.laws(FluxK.traverse(), GENK(), EQK()),
-      MonadFilterLaws.laws(FluxK.monadFilter(), { Flux.just(it).k() }, EQK())
-=======
-      AsyncLaws.laws(FluxK.async(), FluxK.functor(), FluxK.applicative(), FluxK.monad(), EQ(), EQ(), testStackSafety = false),
-      FoldableLaws.laws(FluxK.foldable(), { FluxK.just(it) }, Eq.any()),
-      TraverseLaws.laws(FluxK.traverse(), FluxK.functor(), { FluxK.just(it) }, EQ()),
-      MonadFilterLaws.laws(FluxK.monadFilter(), FluxK.functor(), FluxK.applicative(), FluxK.monad(), { Flux.just(it).k() }, EQ())
->>>>>>> 78ef3e3b
+      MonadFilterLaws.laws(FluxK.monadFilter(), FluxK.functor(), FluxK.applicative(), FluxK.monad(), { Flux.just(it).k() }, EQK())
     )
 
     "fx should defer evaluation until subscribed" {
