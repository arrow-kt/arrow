--- conflicted
+++ resolved
@@ -178,8 +178,6 @@
         .expectComplete()
     }
   }
-<<<<<<< HEAD
-=======
 }
 
 private fun <T> FluxK.Companion.eq(): Eq<FluxKOf<T>> = object : Eq<FluxKOf<T>> {
@@ -223,5 +221,4 @@
         it.first.eqv(it.second)
       }
     }
->>>>>>> efebd98e
 }