package arrow.fx.mtl

import arrow.Kind
import arrow.core.Either
import arrow.core.Tuple2
import arrow.core.internal.AtomicRefW
import arrow.extension
import arrow.fx.IO
import arrow.fx.RacePair
import arrow.fx.RaceTriple
import arrow.fx.Timer
import arrow.fx.typeclasses.Async
import arrow.fx.typeclasses.Bracket
import arrow.fx.typeclasses.CancelToken
import arrow.fx.typeclasses.Concurrent
import arrow.fx.typeclasses.Dispatchers
import arrow.fx.typeclasses.ExitCase
import arrow.fx.typeclasses.Fiber
import arrow.fx.typeclasses.MonadDefer
import arrow.fx.typeclasses.MonadIO
import arrow.fx.typeclasses.Proc
import arrow.fx.typeclasses.ProcF
import arrow.mtl.WriterT
import arrow.mtl.WriterTOf
import arrow.mtl.WriterTPartialOf
import arrow.mtl.extensions.WriterTMonad
import arrow.mtl.extensions.WriterTMonadThrow
import arrow.mtl.value
import arrow.typeclasses.Monad
import arrow.typeclasses.MonadError
import arrow.typeclasses.Monoid
import arrow.undocumented
import kotlin.coroutines.CoroutineContext

@extension
@undocumented
interface WriterTBracket<W, F> : Bracket<WriterTPartialOf<W, F>, Throwable>, WriterTMonadThrow<W, F> {

  fun MD(): MonadDefer<F>

  override fun MM(): Monoid<W>

  override fun ME(): MonadError<F, Throwable> = MD()

  override fun <A, B> WriterTOf<W, F, A>.bracketCase(
    release: (A, ExitCase<Throwable>) -> WriterTOf<W, F, Unit>,
    use: (A) -> WriterTOf<W, F, B>
  ): WriterT<W, F, B> = MM().run {
    MD().run {
      val atomic: AtomicRefW<W> = AtomicRefW(empty())
      WriterT(value().bracketCase(use = { wa ->
        WriterT(wa.just()).flatMap(use).value()
      }, release = { wa, exitCase ->
        val r = release(wa.b, exitCase).value()
        when (exitCase) {
          is ExitCase.Completed -> r.flatMap { (l, _) -> later { atomic.value = l } }
          else -> r.unit()
        }
      }).map { (w, b) ->
        Tuple2(w.combine(atomic.value), b)
      })
    }
  }
}

@extension
@undocumented
interface WriterTMonadDefer<W, F> : MonadDefer<WriterTPartialOf<W, F>>, WriterTBracket<W, F> {

  override fun MD(): MonadDefer<F>

  override fun MM(): Monoid<W>

  override fun <A> defer(fa: () -> WriterTOf<W, F, A>): WriterTOf<W, F, A> =
    WriterT(MD().defer { fa().value() })
}

@extension
@undocumented
interface WriterTAsync<W, F> : Async<WriterTPartialOf<W, F>>, WriterTMonadDefer<W, F> {

  fun AS(): Async<F>

  override fun MM(): Monoid<W>

  override fun MD(): MonadDefer<F> = AS()

  override fun <A> async(fa: Proc<A>): WriterT<W, F, A> = AS().run {
    WriterT.liftF(async(fa), MM(), this)
  }

  override fun <A> asyncF(k: ProcF<WriterTPartialOf<W, F>, A>): WriterTOf<W, F, A> = AS().run {
    WriterT.liftF(asyncF { cb -> k(cb).value().unit() }, MM(), this)
  }

  override fun <A> WriterTOf<W, F, A>.continueOn(ctx: CoroutineContext): WriterT<W, F, A> = AS().run {
    WriterT(value().continueOn(ctx))
  }
}

interface WriterTConcurrent<W, F> : Concurrent<WriterTPartialOf<W, F>>, WriterTAsync<W, F> {

  fun CF(): Concurrent<F>

  override fun MM(): Monoid<W>

  override fun AS(): Async<F> = CF()

  override fun dispatchers(): Dispatchers<WriterTPartialOf<W, F>> =
    CF().dispatchers() as Dispatchers<WriterTPartialOf<W, F>>

  override fun <A> cancelable(k: ((Either<Throwable, A>) -> Unit) -> CancelToken<WriterTPartialOf<W, F>>): WriterT<W, F, A> = CF().run {
    WriterT.liftF(cancelable { cb -> k(cb).value().unit() }, MM(), this)
  }

  override fun <A> WriterTOf<W, F, A>.fork(ctx: CoroutineContext): WriterT<W, F, Fiber<WriterTPartialOf<W, F>, A>> = CF().run {
    val fork: Kind<F, Tuple2<W, Fiber<WriterTPartialOf<W, F>, A>>> = value().fork(ctx).map { fiber: Fiber<F, Tuple2<W, A>> ->
      Tuple2(MM().empty(), fiberT(fiber))
    }
    WriterT(fork)
  }

<<<<<<< HEAD
  override fun <A, B> CoroutineContext.racePair(fa: WriterTOf<W, F, A>, fb: WriterTOf<W, F, B>): WriterT<W, F, RacePair<WriterTPartialOf<W, F>, A, B>> = CF().run {
    val racePair: Kind<F, Tuple2<W, RacePair<WriterTPartialOf<W, F>, A, B>>> = racePair(fa.value(), fb.value()).map { res: RacePair<F, Tuple2<W, A>, Tuple2<W, B>> ->
=======
  override fun <A, B, C> CoroutineContext.parMapN(fa: WriterTOf<F, W, A>, fb: WriterTOf<F, W, B>, f: (A, B) -> C): WriterT<F, W, C> = CF().run {
    WriterT(parMapN(fa.value(), fb.value()) { (w, a), (ww, b) ->
      Tuple2(MM().run { w.combine(ww) }, f(a, b))
    })
  }

  override fun <A, B, C, D> CoroutineContext.parMapN(fa: WriterTOf<F, W, A>, fb: WriterTOf<F, W, B>, fc: WriterTOf<F, W, C>, f: (A, B, C) -> D): WriterT<F, W, D> = CF().run {
    WriterT(parMapN(fa.value(), fb.value(), fc.value()) { (w, a), (ww, b), (www, c) ->
      Tuple2(MM().run { w.combine(ww).combine(www) }, f(a, b, c))
    })
  }

  override fun <A, B> CoroutineContext.racePair(fa: WriterTOf<F, W, A>, fb: WriterTOf<F, W, B>): WriterT<F, W, RacePair<WriterTPartialOf<F, W>, A, B>> = CF().run {
    val racePair: Kind<F, Tuple2<W, RacePair<WriterTPartialOf<F, W>, A, B>>> = racePair(fa.value(), fb.value()).map { res: RacePair<F, Tuple2<W, A>, Tuple2<W, B>> ->
>>>>>>> d7536793
      when (res) {
        is RacePair.First -> Tuple2(res.winner.a, RacePair.First(res.winner.b, fiberT(res.fiberB)))
        is RacePair.Second -> Tuple2(res.winner.a, RacePair.Second(fiberT(res.fiberA), res.winner.b))
      }
    }
    WriterT(racePair)
  }

  override fun <A, B, C> CoroutineContext.raceTriple(fa: WriterTOf<W, F, A>, fb: WriterTOf<W, F, B>, fc: WriterTOf<W, F, C>): WriterT<W, F, RaceTriple<WriterTPartialOf<W, F>, A, B, C>> = CF().run {
    val raceTriple: Kind<F, Tuple2<W, RaceTriple<WriterTPartialOf<W, F>, A, B, C>>> = raceTriple(fa.value(), fb.value(), fc.value()).map { res: RaceTriple<F, Tuple2<W, A>, Tuple2<W, B>, Tuple2<W, C>> ->
      when (res) {
        is RaceTriple.First -> Tuple2(res.winner.a, RaceTriple.First(res.winner.b, fiberT(res.fiberB), fiberT(res.fiberC)))
        is RaceTriple.Second -> Tuple2(res.winner.a, RaceTriple.Second(fiberT(res.fiberA), res.winner.b, fiberT(res.fiberC)))
        is RaceTriple.Third -> Tuple2(res.winner.a, RaceTriple.Third(fiberT(res.fiberA), fiberT(res.fiberB), res.winner.b))
      }
    }
    WriterT(raceTriple)
  }

  fun <A> fiberT(fiber: Fiber<F, Tuple2<W, A>>): Fiber<WriterTPartialOf<W, F>, A> =
    Fiber(WriterT(fiber.join()), WriterT.liftF(fiber.cancel(), MM(), CF()))
}

fun <W, F> WriterT.Companion.concurrent(CF: Concurrent<F>, MM: Monoid<W>): Concurrent<WriterTPartialOf<W, F>> =
  object : WriterTConcurrent<W, F> {
    override fun CF(): Concurrent<F> = CF
    override fun MM(): Monoid<W> = MM
  }

fun <F, W> WriterT.Companion.timer(CF: Concurrent<F>, MM: Monoid<W>): Timer<WriterTPartialOf<F, W>> =
  Timer(concurrent(CF, MM))

@extension
interface WriterTMonadIO<W, F> : MonadIO<WriterTPartialOf<W, F>>, WriterTMonad<W, F> {
  fun FIO(): MonadIO<F>
  override fun MF(): Monad<F> = FIO()
  override fun MM(): Monoid<W>
  override fun <A> IO<A>.liftIO(): Kind<WriterTPartialOf<W, F>, A> = FIO().run {
    WriterT.liftF(liftIO(), MM(), this)
  }
}<|MERGE_RESOLUTION|>--- conflicted
+++ resolved
@@ -120,25 +120,20 @@
     WriterT(fork)
   }
 
-<<<<<<< HEAD
-  override fun <A, B> CoroutineContext.racePair(fa: WriterTOf<W, F, A>, fb: WriterTOf<W, F, B>): WriterT<W, F, RacePair<WriterTPartialOf<W, F>, A, B>> = CF().run {
-    val racePair: Kind<F, Tuple2<W, RacePair<WriterTPartialOf<W, F>, A, B>>> = racePair(fa.value(), fb.value()).map { res: RacePair<F, Tuple2<W, A>, Tuple2<W, B>> ->
-=======
-  override fun <A, B, C> CoroutineContext.parMapN(fa: WriterTOf<F, W, A>, fb: WriterTOf<F, W, B>, f: (A, B) -> C): WriterT<F, W, C> = CF().run {
+  override fun <A, B, C> CoroutineContext.parMapN(fa: WriterTOf<W, F, A>, fb: WriterTOf<W, F, B>, f: (A, B) -> C): WriterT<W, F, C> = CF().run {
     WriterT(parMapN(fa.value(), fb.value()) { (w, a), (ww, b) ->
       Tuple2(MM().run { w.combine(ww) }, f(a, b))
     })
   }
 
-  override fun <A, B, C, D> CoroutineContext.parMapN(fa: WriterTOf<F, W, A>, fb: WriterTOf<F, W, B>, fc: WriterTOf<F, W, C>, f: (A, B, C) -> D): WriterT<F, W, D> = CF().run {
+  override fun <A, B, C, D> CoroutineContext.parMapN(fa: WriterTOf<W, F, A>, fb: WriterTOf<W, F, B>, fc: WriterTOf<W, F, C>, f: (A, B, C) -> D): WriterT<W, F, D> = CF().run {
     WriterT(parMapN(fa.value(), fb.value(), fc.value()) { (w, a), (ww, b), (www, c) ->
       Tuple2(MM().run { w.combine(ww).combine(www) }, f(a, b, c))
     })
   }
 
-  override fun <A, B> CoroutineContext.racePair(fa: WriterTOf<F, W, A>, fb: WriterTOf<F, W, B>): WriterT<F, W, RacePair<WriterTPartialOf<F, W>, A, B>> = CF().run {
-    val racePair: Kind<F, Tuple2<W, RacePair<WriterTPartialOf<F, W>, A, B>>> = racePair(fa.value(), fb.value()).map { res: RacePair<F, Tuple2<W, A>, Tuple2<W, B>> ->
->>>>>>> d7536793
+  override fun <A, B> CoroutineContext.racePair(fa: WriterTOf<W, F, A>, fb: WriterTOf<W, F, B>): WriterT<W, F, RacePair<WriterTPartialOf<W, F>, A, B>> = CF().run {
+    val racePair: Kind<F, Tuple2<W, RacePair<WriterTPartialOf<W, F>, A, B>>> = racePair(fa.value(), fb.value()).map { res: RacePair<F, Tuple2<W, A>, Tuple2<W, B>> ->
       when (res) {
         is RacePair.First -> Tuple2(res.winner.a, RacePair.First(res.winner.b, fiberT(res.fiberB)))
         is RacePair.Second -> Tuple2(res.winner.a, RacePair.Second(fiberT(res.fiberA), res.winner.b))
