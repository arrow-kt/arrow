--- conflicted
+++ resolved
@@ -209,23 +209,13 @@
                   Some("")
                 }
                 // simply append result
-                else -> Some("// $it")
+                else -> Some("// ${it.toString().replace("\n", "\n// ")}")
               }
-<<<<<<< HEAD
-              // simply append result
-              else -> Some("// ${it.toString().replace("\n", "\n// ")}")
-            }
-          })
-          snip.copy(result = resultString)
-        }
-      })
-=======
             })
             snip.copy(result = resultString)
           }
         })
       }
->>>>>>> 7b72c583
     }
 
   override fun replaceAnkToLang(content: Sequence<String>, compiledSnippets: Sequence<Snippet>): Sequence<String> =
