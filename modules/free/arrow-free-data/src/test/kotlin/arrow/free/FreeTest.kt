--- conflicted
+++ resolved
@@ -18,6 +18,7 @@
 import arrow.free.extensions.free.applicative.applicative
 import arrow.free.extensions.free.eq.eq
 import arrow.free.extensions.free.foldable.foldable
+import arrow.free.extensions.free.functor.functor
 import arrow.free.extensions.free.monad.monad
 import arrow.free.extensions.free.traverse.traverse
 import arrow.higherkind
@@ -92,17 +93,10 @@
 
     testLaws(
       EqLaws.laws(EQ, Gen.ops(Gen.int())),
-<<<<<<< HEAD
       MonadLaws.laws(Ops, opsEQK),
-      MonadLaws.laws(Free.monad(), opsEQK),
+      MonadLaws.laws(Free.monad(), Free.functor(), Free.applicative(), Free.monad(), opsEQK),
       FoldableLaws.laws(Free.foldable(Id.foldable()), GK()),
       TraverseLaws.laws(Free.traverse(Id.traverse()), GK(), idEQK)
-=======
-      MonadLaws.laws(Ops, EQ),
-      MonadLaws.laws(Free.monad(), Free.functor(), Free.applicative(), Free.monad(), EQ),
-      FoldableLaws.laws(Free.foldable(Id.foldable()), { it.free() }, Eq.any()),
-      TraverseLaws.laws(Free.traverse(Id.traverse()), Free.functor(), { it.free() }, Free.eq(Id.monad(), FunctionK.id()))
->>>>>>> 78ef3e3b
     )
 
     "Can interpret an ADT as Free operations to Option" {
