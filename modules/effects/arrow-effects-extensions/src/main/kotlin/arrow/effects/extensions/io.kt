--- conflicted
+++ resolved
@@ -165,16 +165,11 @@
   override fun <A> IOOf<A>.continueOn(ctx: CoroutineContext): IO<A> =
     fix().continueOn(ctx)
 
-<<<<<<< HEAD
-  override fun <A> effect(ctx: CoroutineContext, f: suspend () -> A): Kind<ForIO, A> =
-    IO.effect(ctx, f)
-=======
   override fun <A> effect(ctx: CoroutineContext, f: suspend () -> A): IO<A> =
     IO.effect(ctx, f)
 
   override fun <A> effect(f: suspend () -> A): IO<A> =
     IO.effect(f)
->>>>>>> 8cf0ca90
 }
 
 // FIXME default @extension are temporarily declared in arrow-effects-io-extensions due to multiplatform needs
