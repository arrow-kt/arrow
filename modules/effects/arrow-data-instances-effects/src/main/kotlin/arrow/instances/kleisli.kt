--- conflicted
+++ resolved
@@ -33,13 +33,8 @@
     Kleisli { r -> BF().run { this@uncancelable.run(r).uncancelable() } }
 }
 
-<<<<<<< HEAD
-@extension
-interface KleisliMonadDeferInstance<F, R> : MonadDefer<KleisliPartialOf<F, R>>, KleisliBracketInstance<F, R, Throwable> {
-=======
 //TODO fix stack safety issue. AsyncLaws#stack safety over repeated attempts fails.
 internal interface KleisliMonadDeferInstance<F, R> : MonadDefer<KleisliPartialOf<F, R>>, KleisliBracketInstance<F, R, Throwable> {
->>>>>>> 02354778
 
   fun MDF(): MonadDefer<F>
 
@@ -51,12 +46,7 @@
 
 }
 
-<<<<<<< HEAD
-@extension
-interface KleisliAsyncInstance<F, R> : Async<KleisliPartialOf<F, R>>, KleisliMonadDeferInstance<F, R> {
-=======
 internal interface KleisliAsyncInstance<F, R> : Async<KleisliPartialOf<F, R>>, KleisliMonadDeferInstance<F, R> {
->>>>>>> 02354778
 
   fun ASF(): Async<F>
 
@@ -65,12 +55,6 @@
   override fun <A> async(fa: Proc<A>): Kleisli<F, R, A> =
     Kleisli.liftF(ASF().async(fa))
 
-<<<<<<< HEAD
-  override fun <A> asyncF(k: ProcF<KleisliPartialOf<F, R>, A>): Kleisli<F, R, A> =
-    Kleisli { r -> ASF().asyncF { cb -> k(cb).run(r) } }
-
-=======
->>>>>>> 02354778
   override fun <A> KleisliOf<F, R, A>.continueOn(ctx: CoroutineContext): Kleisli<F, R, A> = ASF().run {
     Kleisli { r -> run(r).continueOn(ctx) }
   }
