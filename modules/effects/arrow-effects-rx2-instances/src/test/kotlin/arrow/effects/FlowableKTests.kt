--- conflicted
+++ resolved
@@ -133,11 +133,7 @@
 
       FlowableK.just(Unit)
         .bracketCase(
-<<<<<<< HEAD
-          use = { FlowableK.async<Nothing>({ _,_ -> }) },
-=======
           use = { FlowableK.async<Nothing>({ _, _ -> }) },
->>>>>>> bfe4174e
           release = { _, exitCase ->
             FlowableK {
               ec = exitCase
