package arrow.effects

import arrow.effects.maybek.applicative.applicative
import arrow.effects.maybek.applicativeError.applicativeError
import arrow.effects.maybek.async.async
import arrow.effects.maybek.effect.effect
import arrow.effects.maybek.foldable.foldable
import arrow.effects.maybek.functor.functor
import arrow.effects.maybek.monad.monad
import arrow.effects.maybek.monadDefer.monadDefer
import arrow.effects.maybek.monadError.monadError
import arrow.effects.maybek.monadThrow.bindingCatch
<<<<<<< HEAD
import arrow.effects.typeclasses.ExitCase
=======
import arrow.effects.maybek.monad.flatMap
>>>>>>> 1375c97f
import arrow.test.UnitSpec
import arrow.test.laws.*
import arrow.typeclasses.Eq
import io.kotlintest.KTestJUnitRunner
import io.kotlintest.Spec
import io.kotlintest.matchers.shouldBe
import io.kotlintest.matchers.shouldNotBe
import io.reactivex.Maybe
import io.reactivex.observers.TestObserver
import io.reactivex.schedulers.Schedulers
import org.junit.runner.RunWith
import java.util.concurrent.CountDownLatch
import java.util.concurrent.TimeUnit

@RunWith(KTestJUnitRunner::class)
class MaybeKTests : UnitSpec() {

  fun <T> EQ(): Eq<MaybeKOf<T>> = object : Eq<MaybeKOf<T>> {
    override fun MaybeKOf<T>.eqv(b: MaybeKOf<T>): Boolean =
      try {
        this.value().blockingGet() == b.value().blockingGet()
      } catch (throwable: Throwable) {
        val errA = try {
          this.value().blockingGet()
          throw IllegalArgumentException()
        } catch (err: Throwable) {
          err
        }
        val errB = try {
          b.value().blockingGet()
          throw IllegalStateException()
        } catch (err: Throwable) {
          err
        }
        errA == errB
      }

  }

  override fun interceptSpec(context: Spec, spec: () -> Unit) {
    println("MaybeK: Skipping sync laws for stack safety because they are not supported. See https://github.com/ReactiveX/RxJava/issues/6322")
    super.interceptSpec(context, spec)
  }

  init {
    testLaws(
      FunctorLaws.laws(MaybeK.functor(), { MaybeK.just(it) }, EQ()),
      ApplicativeLaws.laws(MaybeK.applicative(), EQ()),
      MonadLaws.laws(MaybeK.monad(), EQ()),
      FoldableLaws.laws(MaybeK.foldable(), { MaybeK.just(it) }, Eq.any()),
      MonadErrorLaws.laws(MaybeK.monadError(), EQ(), EQ(), EQ()),
      ApplicativeErrorLaws.laws(MaybeK.applicativeError(), EQ(), EQ(), EQ()),
      MonadDeferLaws.laws(MaybeK.monadDefer(), EQ(), EQ(), EQ(), testStackSafety = false),
      AsyncLaws.laws(MaybeK.async(), EQ(), EQ(), EQ(), testStackSafety = false),
      AsyncLaws.laws(MaybeK.effect(), EQ(), EQ(), EQ(), testStackSafety = false)
    )

    "Multi-thread Maybes finish correctly" {
      val value: Maybe<Long> = bindingCatch {
        val a = Maybe.timer(2, TimeUnit.SECONDS).k().bind()
        a
      }.value()

      val test: TestObserver<Long> = value.test()
      test.awaitDone(5, TimeUnit.SECONDS)
      test.assertTerminated().assertComplete().assertNoErrors().assertValue(0)
    }

    "Multi-thread Maybes should run on their required threads" {
      val originalThread: Thread = Thread.currentThread()
      var threadRef: Thread? = null

      val value: Maybe<Long> = bindingCatch {
        val a = Maybe.timer(2, TimeUnit.SECONDS, Schedulers.newThread()).k().bind()
        threadRef = Thread.currentThread()
        val b = Maybe.just(a).observeOn(Schedulers.newThread()).k().bind()
        b
      }.value()

      val test: TestObserver<Long> = value.test()
      val lastThread: Thread = test.awaitDone(5, TimeUnit.SECONDS).lastThread()
      val nextThread = (threadRef?.name ?: "")

      nextThread shouldNotBe originalThread.name
      lastThread.name shouldNotBe originalThread.name
      lastThread.name shouldNotBe nextThread
    }

    "Maybe dispose forces binding to cancel without completing too" {
      val value: Maybe<Long> = bindingCatch {
        val a = Maybe.timer(3, TimeUnit.SECONDS).k().bind()
        a
      }.value()

      val test: TestObserver<Long> = value.doOnSubscribe { subscription ->
        Maybe.timer(1, TimeUnit.SECONDS).subscribe { _ ->
          subscription.dispose()
        }
      }.test()

      test.awaitTerminalEvent(5, TimeUnit.SECONDS)
      test.assertNotTerminated().assertNotComplete().assertNoErrors().assertNoValues()
    }

    "Folding over empty Maybe runs ifEmpty lambda" {
      val emptyMaybe = Maybe.empty<String>().k()
      val foldedToEmpty = emptyMaybe.fold({ true }, { false })
      foldedToEmpty shouldBe true
    }

    "Folding over non-empty Maybe runs ifSome lambda" {
      val maybe = Maybe.just(1).k()
      val foldedToSome = maybe.fold({ false }, { true })
      foldedToSome shouldBe true
    }

<<<<<<< HEAD
    "MaybeK bracket cancellation should release resource with cancel exit status" {
      lateinit var ec: ExitCase<Throwable>
      val countDownLatch = CountDownLatch(1)
      MaybeK.just(Unit)
        .bracketCase(
          use = { MaybeK.async<Nothing> {  } },
          release = { _, exitCase ->
            MaybeK {
              ec = exitCase
              countDownLatch.countDown()
            }
          }
        )
        .value()
        .subscribe()
        .dispose()

      countDownLatch.await(100, TimeUnit.MILLISECONDS)
      ec shouldBe ExitCase.Cancelled
=======
    "MaybeK should cancel KindConnection on dispose" {
      Promise.uncancelable<ForMaybeK, Unit>(MaybeK.async()).flatMap { latch ->
        MaybeK {
          MaybeK.async<Unit> { conn, _ ->
            conn.push(latch.complete(Unit))
          }.maybe.subscribe().dispose()
        }.flatMap { latch.get }
      }.value()
        .test()
        .assertValue(Unit)
        .awaitTerminalEvent(100, TimeUnit.MILLISECONDS)
    }

    "MaybeK async should be cancellable" {
      Promise.uncancelable<ForMaybeK, Unit>(MaybeK.async())
        .flatMap { latch ->
          MaybeK {
            MaybeK.async<Unit> { _, _ -> }
              .value()
              .doOnDispose { latch.complete(Unit).value().subscribe() }
              .subscribe()
              .dispose()
          }.flatMap { latch.get }
        }.value()
        .test()
        .assertValue(Unit)
        .awaitTerminalEvent(100, TimeUnit.MILLISECONDS)
    }

    "KindConnection can cancel upstream" {
      MaybeK.async<Unit> { connection, _ ->
        connection.cancel().value().subscribe()
      }.value()
        .test()
        .assertError(ConnectionCancellationException)
>>>>>>> 1375c97f
    }

  }

}<|MERGE_RESOLUTION|>--- conflicted
+++ resolved
@@ -10,11 +10,8 @@
 import arrow.effects.maybek.monadDefer.monadDefer
 import arrow.effects.maybek.monadError.monadError
 import arrow.effects.maybek.monadThrow.bindingCatch
-<<<<<<< HEAD
 import arrow.effects.typeclasses.ExitCase
-=======
 import arrow.effects.maybek.monad.flatMap
->>>>>>> 1375c97f
 import arrow.test.UnitSpec
 import arrow.test.laws.*
 import arrow.typeclasses.Eq
@@ -131,13 +128,12 @@
       foldedToSome shouldBe true
     }
 
-<<<<<<< HEAD
     "MaybeK bracket cancellation should release resource with cancel exit status" {
       lateinit var ec: ExitCase<Throwable>
       val countDownLatch = CountDownLatch(1)
       MaybeK.just(Unit)
         .bracketCase(
-          use = { MaybeK.async<Nothing> {  } },
+          use = { MaybeK.async<Nothing> { _, _ -> } },
           release = { _, exitCase ->
             MaybeK {
               ec = exitCase
@@ -151,7 +147,8 @@
 
       countDownLatch.await(100, TimeUnit.MILLISECONDS)
       ec shouldBe ExitCase.Cancelled
-=======
+    }
+
     "MaybeK should cancel KindConnection on dispose" {
       Promise.uncancelable<ForMaybeK, Unit>(MaybeK.async()).flatMap { latch ->
         MaybeK {
@@ -187,7 +184,6 @@
       }.value()
         .test()
         .assertError(ConnectionCancellationException)
->>>>>>> 1375c97f
     }
 
   }
