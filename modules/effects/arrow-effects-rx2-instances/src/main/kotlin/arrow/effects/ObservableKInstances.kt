--- conflicted
+++ resolved
@@ -6,14 +6,7 @@
 import arrow.deprecation.ExtensionsDSLDeprecated
 import arrow.effects.observablek.monad.monad
 import arrow.effects.observablek.monadError.monadError
-import arrow.effects.typeclasses.Async
-import arrow.effects.typeclasses.Bracket
-import arrow.effects.typeclasses.ConcurrentEffect
-import arrow.effects.typeclasses.Disposable
-import arrow.effects.typeclasses.Effect
-import arrow.effects.typeclasses.ExitCase
-import arrow.effects.typeclasses.MonadDefer
-import arrow.effects.typeclasses.Proc
+import arrow.effects.typeclasses.*
 import arrow.extension
 import arrow.typeclasses.*
 import kotlin.coroutines.CoroutineContext
@@ -118,14 +111,10 @@
 @extension
 interface ObservableKAsyncInstance : Async<ForObservableK>, ObservableKMonadDeferInstance {
   override fun <A> async(fa: Proc<A>): ObservableK<A> =
-<<<<<<< HEAD
-    ObservableK.async(fa)
+    ObservableK.async { _, cb -> fa(cb) }
 
   override fun <A> asyncF(k: ProcF<ForObservableK, A>): ObservableK<A> =
-    ObservableK.asyncF(k)
-=======
-    ObservableK.async { _, cb -> fa(cb) }
->>>>>>> 89163d07
+    ObservableK.asyncF { _, cb -> k(cb) }
 
   override fun <A> ObservableKOf<A>.continueOn(ctx: CoroutineContext): ObservableK<A> =
     fix().continueOn(ctx)
