package arrow.effects

import arrow.Kind
import arrow.core.Either
import arrow.core.Eval
import arrow.deprecation.ExtensionsDSLDeprecated
import arrow.effects.observablek.monad.monad
import arrow.effects.observablek.monadError.monadError
import arrow.effects.typeclasses.Async
import arrow.effects.typeclasses.Bracket
import arrow.effects.typeclasses.ConcurrentEffect
import arrow.effects.typeclasses.Disposable
import arrow.effects.typeclasses.Effect
import arrow.effects.typeclasses.ExitCase
import arrow.effects.typeclasses.MonadDefer
import arrow.effects.typeclasses.Proc
import arrow.extension
import arrow.typeclasses.*
import kotlin.coroutines.CoroutineContext

@extension
interface ObservableKFunctorInstance : Functor<ForObservableK> {
  override fun <A, B> ObservableKOf<A>.map(f: (A) -> B): ObservableK<B> =
    fix().map(f)
}

@extension
interface ObservableKApplicativeInstance : Applicative<ForObservableK> {
  override fun <A, B> ObservableKOf<A>.ap(ff: ObservableKOf<(A) -> B>): ObservableK<B> =
    fix().ap(ff)

  override fun <A, B> ObservableKOf<A>.map(f: (A) -> B): ObservableK<B> =
    fix().map(f)

  override fun <A> just(a: A): ObservableK<A> =
    ObservableK.just(a)
}

@extension
interface ObservableKMonadInstance : Monad<ForObservableK> {
  override fun <A, B> ObservableKOf<A>.ap(ff: ObservableKOf<(A) -> B>): ObservableK<B> =
    fix().ap(ff)

  override fun <A, B> ObservableKOf<A>.flatMap(f: (A) -> ObservableKOf<B>): ObservableK<B> =
    fix().flatMap(f)

  override fun <A, B> ObservableKOf<A>.map(f: (A) -> B): ObservableK<B> =
    fix().map(f)

  override fun <A, B> tailRecM(a: A, f: kotlin.Function1<A, ObservableKOf<arrow.core.Either<A, B>>>): ObservableK<B> =
    ObservableK.tailRecM(a, f)

  override fun <A> just(a: A): ObservableK<A> =
    ObservableK.just(a)
}

@extension
interface ObservableKFoldableInstance : Foldable<ForObservableK> {
  override fun <A, B> ObservableKOf<A>.foldLeft(b: B, f: (B, A) -> B): B =
    fix().foldLeft(b, f)

  override fun <A, B> ObservableKOf<A>.foldRight(lb: Eval<B>, f: (A, Eval<B>) -> Eval<B>): arrow.core.Eval<B> =
    fix().foldRight(lb, f)
}

@extension
interface ObservableKTraverseInstance : Traverse<ForObservableK> {
  override fun <A, B> ObservableKOf<A>.map(f: (A) -> B): ObservableK<B> =
    fix().map(f)

  override fun <G, A, B> ObservableKOf<A>.traverse(AP: Applicative<G>, f: (A) -> Kind<G, B>): Kind<G, ObservableK<B>> =
    fix().traverse(AP, f)

  override fun <A, B> ObservableKOf<A>.foldLeft(b: B, f: (B, A) -> B): B =
    fix().foldLeft(b, f)

  override fun <A, B> ObservableKOf<A>.foldRight(lb: Eval<B>, f: (A, Eval<B>) -> Eval<B>): arrow.core.Eval<B> =
    fix().foldRight(lb, f)
}

@extension
interface ObservableKApplicativeErrorInstance :
  ApplicativeError<ForObservableK, Throwable>,
  ObservableKApplicativeInstance {
  override fun <A> raiseError(e: Throwable): ObservableK<A> =
    ObservableK.raiseError(e)

  override fun <A> ObservableKOf<A>.handleErrorWith(f: (Throwable) -> ObservableKOf<A>): ObservableK<A> =
    fix().handleErrorWith { f(it).fix() }
}

@extension
interface ObservableKMonadErrorInstance :
  MonadError<ForObservableK, Throwable>,
  ObservableKMonadInstance {
  override fun <A> raiseError(e: Throwable): ObservableK<A> =
    ObservableK.raiseError(e)

  override fun <A> ObservableKOf<A>.handleErrorWith(f: (Throwable) -> ObservableKOf<A>): ObservableK<A> =
    fix().handleErrorWith { f(it).fix() }
}

@extension
interface ObservableKMonadThrowInstance : MonadThrow<ForObservableK>, ObservableKMonadErrorInstance

@extension
interface ObservableKBracketInstance : Bracket<ForObservableK, Throwable>, ObservableKMonadThrowInstance {
  override fun <A, B> ObservableKOf<A>.bracketCase(release: (A, ExitCase<Throwable>) -> ObservableKOf<Unit>, use: (A) -> ObservableKOf<B>): ObservableK<B> =
    fix().bracketCase({ use(it) }, { a, e -> release(a, e) })
}

@extension
interface ObservableKMonadDeferInstance : MonadDefer<ForObservableK>, ObservableKBracketInstance {
  override fun <A> defer(fa: () -> ObservableKOf<A>): ObservableK<A> =
    ObservableK.defer(fa)
}

@extension
interface ObservableKAsyncInstance : Async<ForObservableK>, ObservableKMonadDeferInstance {
  override fun <A> async(fa: Proc<A>): ObservableK<A> =
<<<<<<< HEAD
    ObservableK.async(fa)
=======
    ObservableK.async { _, cb -> fa(cb) }
>>>>>>> 1375c97f

  override fun <A> ObservableKOf<A>.continueOn(ctx: CoroutineContext): ObservableK<A> =
    fix().continueOn(ctx)
}

@extension
interface ObservableKEffectInstance : Effect<ForObservableK>, ObservableKAsyncInstance {
  override fun <A> ObservableKOf<A>.runAsync(cb: (Either<Throwable, A>) -> ObservableKOf<Unit>): ObservableK<Unit> =
    fix().runAsync(cb)
}

@extension
interface ObservableKConcurrentEffectInstance : ConcurrentEffect<ForObservableK>, ObservableKEffectInstance {
  override fun <A> ObservableKOf<A>.runAsyncCancellable(cb: (Either<Throwable, A>) -> ObservableKOf<Unit>): ObservableK<Disposable> =
    fix().runAsyncCancellable(cb)
}

fun ObservableK.Companion.monadFlat(): ObservableKMonadInstance = monad()

fun ObservableK.Companion.monadConcat(): ObservableKMonadInstance = object : ObservableKMonadInstance {
  override fun <A, B> ObservableKOf<A>.flatMap(f: (A) -> ObservableKOf<B>): ObservableK<B> =
    fix().concatMap { f(it).fix() }
}

fun ObservableK.Companion.monadSwitch(): ObservableKMonadInstance = object : ObservableKMonadErrorInstance {
  override fun <A, B> ObservableKOf<A>.flatMap(f: (A) -> ObservableKOf<B>): ObservableK<B> =
    fix().switchMap { f(it).fix() }
}

fun ObservableK.Companion.monadErrorFlat(): ObservableKMonadErrorInstance = monadError()

fun ObservableK.Companion.monadErrorConcat(): ObservableKMonadErrorInstance = object : ObservableKMonadErrorInstance {
  override fun <A, B> ObservableKOf<A>.flatMap(f: (A) -> ObservableKOf<B>): ObservableK<B> =
    fix().concatMap { f(it).fix() }
}

fun ObservableK.Companion.monadErrorSwitch(): ObservableKMonadErrorInstance = object : ObservableKMonadErrorInstance {
  override fun <A, B> ObservableKOf<A>.flatMap(f: (A) -> ObservableKOf<B>): ObservableK<B> =
    fix().switchMap { f(it).fix() }
}

object ObservableKContext : ObservableKConcurrentEffectInstance, ObservableKTraverseInstance {
  override fun <A, B> ObservableKOf<A>.map(f: (A) -> B): ObservableK<B> =
    fix().map(f)
}

@Deprecated(ExtensionsDSLDeprecated)
infix fun <A> ForObservableK.Companion.extensions(f: ObservableKContext.() -> A): A =
  f(ObservableKContext)<|MERGE_RESOLUTION|>--- conflicted
+++ resolved
@@ -118,11 +118,7 @@
 @extension
 interface ObservableKAsyncInstance : Async<ForObservableK>, ObservableKMonadDeferInstance {
   override fun <A> async(fa: Proc<A>): ObservableK<A> =
-<<<<<<< HEAD
-    ObservableK.async(fa)
-=======
     ObservableK.async { _, cb -> fa(cb) }
->>>>>>> 1375c97f
 
   override fun <A> ObservableKOf<A>.continueOn(ctx: CoroutineContext): ObservableK<A> =
     fix().continueOn(ctx)
