package arrow.effects

import arrow.Kind
import arrow.core.None
import arrow.core.Some
import arrow.core.Tuple2
import arrow.core.Tuple3
import arrow.core.Tuple4
import arrow.core.Tuple7
<<<<<<< HEAD
import arrow.effects.extensions.fx.async.async
import arrow.effects.extensions.fx.concurrent.concurrent
import arrow.effects.extensions.fx.fx.fx
=======
import arrow.core.toT
import arrow.effects.extensions.io.async.async
>>>>>>> c2de52c6
import arrow.effects.extensions.io.concurrent.concurrent
import arrow.effects.extensions.io.async.async
import arrow.effects.extensions.io.fx.fx
import arrow.effects.suspended.fx.Fx
import arrow.test.UnitSpec
import arrow.test.laws.equalUnderTheLaw
import arrow.typeclasses.Eq
import io.kotlintest.properties.Gen
import io.kotlintest.properties.forAll
import io.kotlintest.runner.junit4.KotlinTestRunner
import io.kotlintest.shouldBe
import org.junit.runner.RunWith

@RunWith(KotlinTestRunner::class)
class MVarTest : UnitSpec() {

  init {

<<<<<<< HEAD
    fun <F> arrow.effects.typeclasses.suspended.concurrent.Fx<F>.tests(label: String, EQ: Eq<Kind<F, Boolean>>, mvar: MVarPartialOf<F>) = concurrent().run {

=======
    fun tests(label: String, mvar: MVarFactory<ForIO>) {
>>>>>>> c2de52c6
      "$label - empty; put; isNotEmpty; take; put; take" {
        forAll(Gen.int(), Gen.int()) { a, b ->
          fx {
            val av = !mvar.empty<Int>()
            val isEmpty = !av.isEmpty()
            !av.put(a)
            val isNotEmpty = !av.isNotEmpty()
            val r1 = !av.take()
            !av.put(b)
            val r2 = !av.take()
            Tuple4(isEmpty, isNotEmpty, r1, r2) == Tuple4(true, true, a, b)
          }.equalUnderTheLaw(just(true), EQ)
        }
      }

      "$label - empty; tryPut; tryPut; isNotEmpty; tryTake; tryTake; put; take" {
        forAll(Gen.int(), Gen.int(), Gen.int()) { a, b, c ->
          fx {
            val av = !mvar.empty<Int>()
            val isEmpty = !av.isEmpty()
            val p1 = !av.tryPut(a)
            val p2 = !av.tryPut(b)
            val isNotEmpty = !av.isNotEmpty()
            val r1 = !av.tryTake()
            val r2 = !av.tryTake()
            !av.put(c)
            val r3 = !av.take()
            Tuple7(isEmpty, p1, p2, isNotEmpty, r1, r2, r3) == Tuple7(true, true, false, true, Some(a), None, c)
          }.equalUnderTheLaw(just(true), EQ)
        }
      }

      // "$label - empty; take; put; take; put" {
      //   fx {
      //     val av = !mvar.empty<Int>()
      //
      //     val f1 = !av.take().fork()
      //     !av.put(10)
      //
      //     val f2 = !av.take().fork()
      //     !av.put(20)
      //
      //     val aa = !f1.join()
      //     val bb = !f2.join()
      //
      //     setOf(aa, bb) == setOf(10, 20)
      //   }.equalUnderTheLaw(just(true), EQ)
      // }

      // TODO issue #
      // "$label - empty; put; put; put; take; take; take" {
      //   fx {
      //     val av = !mvar.empty<Int>()
      //
      //     val f1 = !av.put(10).fork()
      //     val f2 = !av.put(20).fork()
      //     val f3 = !av.put(30).fork()
      //
      //     val aa = !av.take()
      //     val bb = !av.take()
      //     val cc = !av.take()
      //
      //     !f1.join()
      //     !f2.join()
      //     !f3.join()
      //
      //     setOf(aa, bb, cc) == setOf(10, 20, 30)
      //   }.equalUnderTheLaw(just(true), EQ)
      // }

      // "$label - empty; take; take; take; put; put; put" {
      //   fx {
      //     val av = !mvar.empty<Int>()
      //
      //     val f1 = !av.take().fork()
      //     val f2 = !av.take().fork()
      //     val f3 = !av.take().fork()
      //
      //     !av.put(10)
      //     !av.put(20)
      //     !av.put(30)
      //
      //     val aa = !f1.join()
      //     val bb = !f2.join()
      //     val cc = !f3.join()
      //
      //     setOf(aa, bb, cc) == setOf(10, 20, 30)
      //   }.equalUnderTheLaw(just(true), EQ)
      // }

      "$label - initial; isNotEmpty; take; put; take" {
        forAll(Gen.int(), Gen.int()) { a, b ->
<<<<<<< HEAD
          fx {
            val av = !mvar.of(a)
            val isNotEmpty = !av.isNotEmpty()
            val r1 = !av.take()
            !av.put(b)
            val r2 = !av.take()

            Tuple3(isNotEmpty, r1, r2) == Tuple3(true, a, b)
          }.equalUnderTheLaw(just(true), EQ)
=======
          binding {
            val av = mvar.just(a).bind()
            val isNotEmpty = av.isNotEmpty().bind()
            val r1 = av.take().bind()
            av.put(b).bind()
            val r2 = av.take().bind()

            Tuple3(isNotEmpty, r1, r2)
          }.equalUnderTheLaw(IO.just(Tuple3(true, a, b)), EQ())
>>>>>>> c2de52c6
        }
      }

      "$label - initial; read; take" {
        forAll(Gen.int()) { i ->
<<<<<<< HEAD
          fx {
            val av = !mvar.of(i)
            val read = !av.read()
            val take = !av.take()
            Tuple2(read, take) == Tuple2(i, i)
          }.equalUnderTheLaw(just(true), EQ)
=======
          binding {
            val av = mvar.just(i).bind()
            val read = av.read().bind()
            val take = av.take().bind()
            read toT take
          }.equalUnderTheLaw(IO.just(i toT i), EQ())
>>>>>>> c2de52c6
        }
      }

      "$label - put(null) works" {
        mvar.empty<String?>().flatMap { mvar ->
          mvar.put(null).flatMap {
            mvar.read().flatMap { r ->
              delay { r == null }
            }
          }
        }.equalUnderTheLaw(just(true), EQ) shouldBe true
      }

      "$label - take/put test is stack safe" {
        fun loop(n: Int, acc: Int, ch: MVar<F, Int>): Kind<F, Int> =
          if (n <= 0) just(acc) else
            ch.take().flatMap { x ->
              ch.put(1).flatMap { loop(n - 1, acc + x, ch) }
            }

        val count = 10000
<<<<<<< HEAD
        mvar.of(1).flatMap { ch -> loop(count, 0, ch) }.flatMap { r ->
          delay { r == count }
        }.equalUnderTheLaw(just(true), EQ) shouldBe true
      }
    }

    IO.fx().tests("IO - UncancelableMVar", IO_EQ(), MVar(IO.async()))
    IO.fx().tests("IO - CancelableMVar", IO_EQ(), MVar(IO.concurrent()))
    Fx.fx().tests("Fx - UncancelableMVar", EQ(), MVar(Fx.async()))
    Fx.fx().tests("Fx - CancelableMVar", EQ(), MVar(Fx.concurrent()))
=======
        val task = mvar.just(1).flatMap { ch -> loop(count, 0, ch) }
        task.equalUnderTheLaw(IO.just(count), EQ())
      }
    }

    tests("UncancelableMVar", MVar.factoryUncancelable(IO.async()))
    tests("CancelableMVar", MVar.factoryUncancelable(IO.concurrent()))
>>>>>>> c2de52c6
  }
}<|MERGE_RESOLUTION|>--- conflicted
+++ resolved
@@ -7,14 +7,9 @@
 import arrow.core.Tuple3
 import arrow.core.Tuple4
 import arrow.core.Tuple7
-<<<<<<< HEAD
 import arrow.effects.extensions.fx.async.async
 import arrow.effects.extensions.fx.concurrent.concurrent
 import arrow.effects.extensions.fx.fx.fx
-=======
-import arrow.core.toT
-import arrow.effects.extensions.io.async.async
->>>>>>> c2de52c6
 import arrow.effects.extensions.io.concurrent.concurrent
 import arrow.effects.extensions.io.async.async
 import arrow.effects.extensions.io.fx.fx
@@ -33,12 +28,8 @@
 
   init {
 
-<<<<<<< HEAD
-    fun <F> arrow.effects.typeclasses.suspended.concurrent.Fx<F>.tests(label: String, EQ: Eq<Kind<F, Boolean>>, mvar: MVarPartialOf<F>) = concurrent().run {
+    fun <F> arrow.effects.typeclasses.suspended.concurrent.Fx<F>.tests(label: String, EQ: Eq<Kind<F, Boolean>>, mvar: MVarFactory<F>) = concurrent().run {
 
-=======
-    fun tests(label: String, mvar: MVarFactory<ForIO>) {
->>>>>>> c2de52c6
       "$label - empty; put; isNotEmpty; take; put; take" {
         forAll(Gen.int(), Gen.int()) { a, b ->
           fx {
@@ -131,9 +122,8 @@
 
       "$label - initial; isNotEmpty; take; put; take" {
         forAll(Gen.int(), Gen.int()) { a, b ->
-<<<<<<< HEAD
           fx {
-            val av = !mvar.of(a)
+            val av = !mvar.just(a)
             val isNotEmpty = !av.isNotEmpty()
             val r1 = !av.take()
             !av.put(b)
@@ -141,37 +131,17 @@
 
             Tuple3(isNotEmpty, r1, r2) == Tuple3(true, a, b)
           }.equalUnderTheLaw(just(true), EQ)
-=======
-          binding {
-            val av = mvar.just(a).bind()
-            val isNotEmpty = av.isNotEmpty().bind()
-            val r1 = av.take().bind()
-            av.put(b).bind()
-            val r2 = av.take().bind()
-
-            Tuple3(isNotEmpty, r1, r2)
-          }.equalUnderTheLaw(IO.just(Tuple3(true, a, b)), EQ())
->>>>>>> c2de52c6
         }
       }
 
       "$label - initial; read; take" {
         forAll(Gen.int()) { i ->
-<<<<<<< HEAD
           fx {
-            val av = !mvar.of(i)
+            val av = !mvar.just(i)
             val read = !av.read()
             val take = !av.take()
             Tuple2(read, take) == Tuple2(i, i)
           }.equalUnderTheLaw(just(true), EQ)
-=======
-          binding {
-            val av = mvar.just(i).bind()
-            val read = av.read().bind()
-            val take = av.take().bind()
-            read toT take
-          }.equalUnderTheLaw(IO.just(i toT i), EQ())
->>>>>>> c2de52c6
         }
       }
 
@@ -193,25 +163,15 @@
             }
 
         val count = 10000
-<<<<<<< HEAD
-        mvar.of(1).flatMap { ch -> loop(count, 0, ch) }.flatMap { r ->
-          delay { r == count }
-        }.equalUnderTheLaw(just(true), EQ) shouldBe true
+        val task = mvar.just(1).flatMap { ch -> loop(count, 0, ch) }
+          .map { it == count }
+        task.equalUnderTheLaw(just(true), EQ)
       }
     }
 
-    IO.fx().tests("IO - UncancelableMVar", IO_EQ(), MVar(IO.async()))
-    IO.fx().tests("IO - CancelableMVar", IO_EQ(), MVar(IO.concurrent()))
-    Fx.fx().tests("Fx - UncancelableMVar", EQ(), MVar(Fx.async()))
-    Fx.fx().tests("Fx - CancelableMVar", EQ(), MVar(Fx.concurrent()))
-=======
-        val task = mvar.just(1).flatMap { ch -> loop(count, 0, ch) }
-        task.equalUnderTheLaw(IO.just(count), EQ())
-      }
-    }
-
-    tests("UncancelableMVar", MVar.factoryUncancelable(IO.async()))
-    tests("CancelableMVar", MVar.factoryUncancelable(IO.concurrent()))
->>>>>>> c2de52c6
+    IO.fx().tests("IO - UncancelableMVar", IO_EQ(), MVar.factoryUncancelable(IO.async()))
+    IO.fx().tests("IO - CancelableMVar", IO_EQ(), MVar.factoryCancelable(IO.concurrent()))
+    Fx.fx().tests("Fx - UncancelableMVar", EQ(), MVar.factoryUncancelable(Fx.async()))
+    Fx.fx().tests("Fx - CancelableMVar", EQ(), MVar.factoryCancelable(Fx.concurrent()))
   }
 }