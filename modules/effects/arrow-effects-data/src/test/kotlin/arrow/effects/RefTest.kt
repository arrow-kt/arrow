package arrow.effects

import arrow.Kind
import arrow.data.extensions.list.traverse.sequence
import arrow.effects.extensions.fx.concurrent.concurrent
import arrow.effects.extensions.fx.fx.fx
import arrow.effects.extensions.fx.monad.flatMap
import arrow.effects.extensions.fx.monad.flatten
import arrow.effects.extensions.fx.monad.map
import arrow.effects.extensions.io.concurrent.concurrent
import arrow.effects.extensions.io.fx.fx
import arrow.effects.suspended.fx.Fx
import arrow.effects.suspended.fx.fix
import arrow.test.UnitSpec
import arrow.test.generators.functionAToB
import arrow.test.laws.equalUnderTheLaw
import arrow.typeclasses.Eq
import io.kotlintest.properties.Gen
import io.kotlintest.properties.forAll
import io.kotlintest.runner.junit4.KotlinTestRunner
import org.junit.runner.RunWith

@RunWith(KotlinTestRunner::class)
class RefTest : UnitSpec() {

  init {

    fun <F> arrow.effects.typeclasses.suspended.concurrent.Fx<F>.tests(
      label: String,
      EQ: Eq<Kind<F, Boolean>>,
      updateRefUnsafely: (Ref<F, Int>) -> Unit
    ) = concurrent().run {
      val ctx = dispatchers().default()

      "$label - concurrent modifications" {
        val finalValue = 100
        val r = Ref.unsafe(0, this@run)
        (0 until finalValue)
          .map { _ -> unit().continueOn(ctx).flatMap { _ -> r.update { it + 1 } } }
          .sequence(this@run)
          .flatMap { r.get() }
          .flatMap { res -> delay { res == finalValue } }
          .equalUnderTheLaw(just(true), EQ)
      }

<<<<<<< HEAD
      "$label - set get - successful" {
        forAll(Gen.int(), Gen.int()) { a, b ->
          Ref.of(a, this@run).flatMap { ref ->
            ref.set(b).flatMap {
              ref.get().map { it == b }
            }
          }.equalUnderTheLaw(just(true), EQ)
        }
=======
    "set get - successful" {
      forAll(Gen.int(), Gen.int()) { a, b ->
        Ref(IO.monadDefer()) { a }.flatMap { ref ->
          ref.set(b).flatMap {
            ref.get()
          }
        }.equalUnderTheLaw(IO.just(b), EQ())
>>>>>>> c2de52c6
      }

<<<<<<< HEAD
      "$label - getAndSet - successful" {
        forAll(Gen.int(), Gen.int()) { a, b ->
          Ref.of(a, this@run).flatMap { ref ->
            ref.getAndSet(b).flatMap { old ->
              ref.get().map { new ->
                old == a && new == b
              }
=======
    "getAndSet - successful" {
      forAll(Gen.int(), Gen.int()) { a, b ->
        Ref(IO.monadDefer()) { a }.flatMap { ref ->
          ref.getAndSet(b).flatMap { old ->
            ref.get().map { new ->
              old == a && new == b
>>>>>>> c2de52c6
            }
          }.equalUnderTheLaw(just(true), EQ)
        }
      }

<<<<<<< HEAD
      "$label - access - successful" {
        forAll(Gen.int(), Gen.int()) { a, b ->
          fx {
            val ref = !Ref.of(a, this@run)
            val (_, setter) = !ref.access()
            val success = !setter(b)
            val result = !ref.get()
            success && result == b
          }.equalUnderTheLaw(just(true), EQ)
        }
=======
    "access - successful" {
      forAll(Gen.int(), Gen.int()) { a, b ->
        binding {
          val ref = Ref(IO.monadDefer()) { a }.bind()
          val (_, setter) = ref.access().bind()
          val success = setter(b).bind()
          val result = ref.get().bind()
          success && result == b
        }.equalUnderTheLaw(IO.just(true), EQ())
>>>>>>> c2de52c6
      }

<<<<<<< HEAD
      "$label - access - setter should fail if value is modified before setter is called" {
        forAll(Gen.int(), Gen.int(), Gen.int()) { a, b, c ->
          fx {
            val ref = !Ref.of(a, this@run)
            val (_, setter) = !ref.access()
            !ref.set(b)
            val success = !setter(c)
            val result = !ref.get()
            !success && result == b
          }.equalUnderTheLaw(just(true), EQ)
        }
=======
    "access - setter should fail if value is modified before setter is called" {
      forAll(Gen.int(), Gen.int(), Gen.int()) { a, b, c ->
        binding {
          val ref = Ref(IO.monadDefer()) { a }.bind()
          val (_, setter) = ref.access().bind()
          ref.set(b).bind()
          val success = setter(c).bind()
          val result = ref.get().bind()
          !success && result == b
        }.equalUnderTheLaw(IO.just(true), EQ())
>>>>>>> c2de52c6
      }

<<<<<<< HEAD
      "$label - access - setter should fail if called twice" {
        forAll(Gen.int(), Gen.int(), Gen.int(), Gen.int()) { a, b, c, d ->
          fx {
            val ref = !Ref.of(a, this@run)
            val (_, setter) = !ref.access()
            val cond1 = !setter(b)
            !ref.set(c)
            val cond2 = !setter(d)
            val result = !ref.get()
            cond1 && !cond2 && result == c
          }.equalUnderTheLaw(just(true), EQ)
        }
=======
    "access - setter should fail if called twice" {
      forAll(Gen.int(), Gen.int(), Gen.int(), Gen.int()) { a, b, c, d ->
        binding {
          val ref = Ref(IO.monadDefer()) { a }.bind()
          val (_, setter) = ref.access().bind()
          val cond1 = setter(b).bind()
          ref.set(c).bind()
          val cond2 = setter(d).bind()
          val result = ref.get().bind()
          cond1 && !cond2 && result == c
        }.equalUnderTheLaw(IO.just(true), EQ())
>>>>>>> c2de52c6
      }

<<<<<<< HEAD
      "$label - tryUpdate - modification occurs successfully" {
        forAll(Gen.int(), Gen.functionAToB<Int, Int>(Gen.int())) { a, f ->
          Ref.of(a, this@run).flatMap { ref ->
            ref.tryUpdate(f).flatMap {
              ref.get().map { res ->
                res == f(a)
              }
            }
          }.equalUnderTheLaw(just(true), EQ)
        }
=======
    "tryUpdate - modification occurs successfully" {
      forAll(Gen.int(), Gen.functionAToB<Int, Int>(Gen.int())) { a, f ->
        Ref(IO.monadDefer()) { a }.flatMap { ref ->
          ref.tryUpdate(f).flatMap {
            ref.get()
          }
        }.equalUnderTheLaw(IO.just(f(a)), EQ())
>>>>>>> c2de52c6
      }

<<<<<<< HEAD
      "$label - tryUpdate - should fail to update if modification has occurred" {
        forAll(Gen.int(), Gen.functionAToB<Int, Int>(Gen.int())) { a, f ->
          Ref.of(a, this@run).flatMap { ref ->
            ref.tryUpdate {
              updateRefUnsafely(ref)
              f(it)
            }
          }.equalUnderTheLaw(just(false), EQ)
        }
=======
    "tryUpdate - should fail to update if modification has occurred" {
      forAll(Gen.int(), Gen.functionAToB<Int, Int>(Gen.int())) { a, f ->
        Ref(IO.monadDefer()) { a }.flatMap { ref ->
          ref.tryUpdate {
            ref.update(Int::inc).fix().unsafeRunSync()
            f(it)
          }
        }.equalUnderTheLaw(IO.just(false), EQ())
>>>>>>> c2de52c6
      }

<<<<<<< HEAD
      "$label - consistent set update" {
        forAll(Gen.int(), Gen.int()) { a, b ->
          val set = Ref.of(a, this@run).flatMap { ref -> ref.set(b).flatMap { ref.get() } }
          val update = Ref.of(a, this@run).flatMap { ref -> ref.update { b }.flatMap { ref.get() } }
=======
    "consistent set update" {
      forAll(Gen.int(), Gen.int()) { a, b ->
        val set = Ref(IO.monadDefer()) { a }.flatMap { ref -> ref.set(b).flatMap { ref.get() } }
        val update = Ref(IO.monadDefer()) { a }.flatMap { ref -> ref.update { b }.flatMap { ref.get() } }
>>>>>>> c2de52c6

          set.flatMap { setA ->
            update.map { updateA ->
              setA == updateA
            }
          }.equalUnderTheLaw(just(true), EQ)
        }
      }

<<<<<<< HEAD
      "$label - access id" {
        forAll(Gen.int()) { a ->
          Ref.of(a, this@run).flatMap { ref ->
            ref.access().map { (a, _) -> a }.flatMap {
              ref.get().map { res ->
                res == a
              }
            }
          }.equalUnderTheLaw(just(true), EQ)
        }
      }
=======
    "access id" {
      forAll(Gen.int()) { a ->
        Ref(IO.monadDefer()) { a }.flatMap { ref ->
          ref.access().map { (a, _) -> a }.flatMap {
            ref.get()
          }
        }.equalUnderTheLaw(IO.just(a), EQ())
      }
    }

    "consistent access tryModify" {
      forAll(Gen.int(), Gen.functionAToB<Int, Int>(Gen.int())) { a, f ->
        val accessMap = Ref(IO.monadDefer()) { a }.flatMap { ref -> ref.access().map { (a, setter) -> setter(f(a)) } }.flatten()
        val tryUpdate = Ref(IO.monadDefer()) { a }.flatMap { ref -> ref.tryUpdate(f) }
>>>>>>> c2de52c6

      "$label - consistent access tryModify" {
        forAll(Gen.int(), Gen.functionAToB<Int, Int>(Gen.int())) { a, f ->
          val accessMap = Ref.of(a, this@run).flatMap { ref -> ref.access().map { (a, setter) -> setter(f(a)) } }.flatten()
          val tryUpdate = Ref.of(a, this@run).flatMap { ref -> ref.tryUpdate(f) }
          accessMap.flatMap { res ->
            tryUpdate.map {
              res == it
            }
          }.equalUnderTheLaw(just(true), EQ)
        }
      }
    }

    IO.fx().tests("IO", IO_EQ()) { it.update(Int::inc).fix().unsafeRunSync() }
    Fx.fx().tests("Fx", EQ()) { Fx.unsafeRunBlocking(it.update(Int::inc)) }
  }
}<|MERGE_RESOLUTION|>--- conflicted
+++ resolved
@@ -2,15 +2,9 @@
 
 import arrow.Kind
 import arrow.data.extensions.list.traverse.sequence
-import arrow.effects.extensions.fx.concurrent.concurrent
 import arrow.effects.extensions.fx.fx.fx
-import arrow.effects.extensions.fx.monad.flatMap
-import arrow.effects.extensions.fx.monad.flatten
-import arrow.effects.extensions.fx.monad.map
-import arrow.effects.extensions.io.concurrent.concurrent
 import arrow.effects.extensions.io.fx.fx
 import arrow.effects.suspended.fx.Fx
-import arrow.effects.suspended.fx.fix
 import arrow.test.UnitSpec
 import arrow.test.generators.functionAToB
 import arrow.test.laws.equalUnderTheLaw
@@ -43,76 +37,44 @@
           .equalUnderTheLaw(just(true), EQ)
       }
 
-<<<<<<< HEAD
       "$label - set get - successful" {
         forAll(Gen.int(), Gen.int()) { a, b ->
-          Ref.of(a, this@run).flatMap { ref ->
+          Ref(this@run) { a }.flatMap { ref ->
             ref.set(b).flatMap {
               ref.get().map { it == b }
             }
           }.equalUnderTheLaw(just(true), EQ)
         }
-=======
-    "set get - successful" {
-      forAll(Gen.int(), Gen.int()) { a, b ->
-        Ref(IO.monadDefer()) { a }.flatMap { ref ->
-          ref.set(b).flatMap {
-            ref.get()
-          }
-        }.equalUnderTheLaw(IO.just(b), EQ())
->>>>>>> c2de52c6
       }
 
-<<<<<<< HEAD
       "$label - getAndSet - successful" {
         forAll(Gen.int(), Gen.int()) { a, b ->
-          Ref.of(a, this@run).flatMap { ref ->
+          Ref(this@run) { a }.flatMap { ref ->
             ref.getAndSet(b).flatMap { old ->
               ref.get().map { new ->
                 old == a && new == b
               }
-=======
-    "getAndSet - successful" {
-      forAll(Gen.int(), Gen.int()) { a, b ->
-        Ref(IO.monadDefer()) { a }.flatMap { ref ->
-          ref.getAndSet(b).flatMap { old ->
-            ref.get().map { new ->
-              old == a && new == b
->>>>>>> c2de52c6
             }
           }.equalUnderTheLaw(just(true), EQ)
         }
       }
 
-<<<<<<< HEAD
       "$label - access - successful" {
         forAll(Gen.int(), Gen.int()) { a, b ->
           fx {
-            val ref = !Ref.of(a, this@run)
+            val ref = !Ref(this@run) { a }
             val (_, setter) = !ref.access()
             val success = !setter(b)
             val result = !ref.get()
             success && result == b
           }.equalUnderTheLaw(just(true), EQ)
         }
-=======
-    "access - successful" {
-      forAll(Gen.int(), Gen.int()) { a, b ->
-        binding {
-          val ref = Ref(IO.monadDefer()) { a }.bind()
-          val (_, setter) = ref.access().bind()
-          val success = setter(b).bind()
-          val result = ref.get().bind()
-          success && result == b
-        }.equalUnderTheLaw(IO.just(true), EQ())
->>>>>>> c2de52c6
       }
 
-<<<<<<< HEAD
       "$label - access - setter should fail if value is modified before setter is called" {
         forAll(Gen.int(), Gen.int(), Gen.int()) { a, b, c ->
           fx {
-            val ref = !Ref.of(a, this@run)
+            val ref = !Ref(this@run) { a }
             val (_, setter) = !ref.access()
             !ref.set(b)
             val success = !setter(c)
@@ -120,25 +82,12 @@
             !success && result == b
           }.equalUnderTheLaw(just(true), EQ)
         }
-=======
-    "access - setter should fail if value is modified before setter is called" {
-      forAll(Gen.int(), Gen.int(), Gen.int()) { a, b, c ->
-        binding {
-          val ref = Ref(IO.monadDefer()) { a }.bind()
-          val (_, setter) = ref.access().bind()
-          ref.set(b).bind()
-          val success = setter(c).bind()
-          val result = ref.get().bind()
-          !success && result == b
-        }.equalUnderTheLaw(IO.just(true), EQ())
->>>>>>> c2de52c6
       }
 
-<<<<<<< HEAD
       "$label - access - setter should fail if called twice" {
         forAll(Gen.int(), Gen.int(), Gen.int(), Gen.int()) { a, b, c, d ->
           fx {
-            val ref = !Ref.of(a, this@run)
+            val ref = !Ref(this@run) { a }
             val (_, setter) = !ref.access()
             val cond1 = !setter(b)
             !ref.set(c)
@@ -147,25 +96,11 @@
             cond1 && !cond2 && result == c
           }.equalUnderTheLaw(just(true), EQ)
         }
-=======
-    "access - setter should fail if called twice" {
-      forAll(Gen.int(), Gen.int(), Gen.int(), Gen.int()) { a, b, c, d ->
-        binding {
-          val ref = Ref(IO.monadDefer()) { a }.bind()
-          val (_, setter) = ref.access().bind()
-          val cond1 = setter(b).bind()
-          ref.set(c).bind()
-          val cond2 = setter(d).bind()
-          val result = ref.get().bind()
-          cond1 && !cond2 && result == c
-        }.equalUnderTheLaw(IO.just(true), EQ())
->>>>>>> c2de52c6
       }
 
-<<<<<<< HEAD
       "$label - tryUpdate - modification occurs successfully" {
         forAll(Gen.int(), Gen.functionAToB<Int, Int>(Gen.int())) { a, f ->
-          Ref.of(a, this@run).flatMap { ref ->
+          Ref(this@run) { a }.flatMap { ref ->
             ref.tryUpdate(f).flatMap {
               ref.get().map { res ->
                 res == f(a)
@@ -173,50 +108,23 @@
             }
           }.equalUnderTheLaw(just(true), EQ)
         }
-=======
-    "tryUpdate - modification occurs successfully" {
-      forAll(Gen.int(), Gen.functionAToB<Int, Int>(Gen.int())) { a, f ->
-        Ref(IO.monadDefer()) { a }.flatMap { ref ->
-          ref.tryUpdate(f).flatMap {
-            ref.get()
-          }
-        }.equalUnderTheLaw(IO.just(f(a)), EQ())
->>>>>>> c2de52c6
       }
 
-<<<<<<< HEAD
       "$label - tryUpdate - should fail to update if modification has occurred" {
         forAll(Gen.int(), Gen.functionAToB<Int, Int>(Gen.int())) { a, f ->
-          Ref.of(a, this@run).flatMap { ref ->
+          Ref(this@run) { a }.flatMap { ref ->
             ref.tryUpdate {
               updateRefUnsafely(ref)
               f(it)
             }
           }.equalUnderTheLaw(just(false), EQ)
         }
-=======
-    "tryUpdate - should fail to update if modification has occurred" {
-      forAll(Gen.int(), Gen.functionAToB<Int, Int>(Gen.int())) { a, f ->
-        Ref(IO.monadDefer()) { a }.flatMap { ref ->
-          ref.tryUpdate {
-            ref.update(Int::inc).fix().unsafeRunSync()
-            f(it)
-          }
-        }.equalUnderTheLaw(IO.just(false), EQ())
->>>>>>> c2de52c6
       }
 
-<<<<<<< HEAD
       "$label - consistent set update" {
         forAll(Gen.int(), Gen.int()) { a, b ->
-          val set = Ref.of(a, this@run).flatMap { ref -> ref.set(b).flatMap { ref.get() } }
-          val update = Ref.of(a, this@run).flatMap { ref -> ref.update { b }.flatMap { ref.get() } }
-=======
-    "consistent set update" {
-      forAll(Gen.int(), Gen.int()) { a, b ->
-        val set = Ref(IO.monadDefer()) { a }.flatMap { ref -> ref.set(b).flatMap { ref.get() } }
-        val update = Ref(IO.monadDefer()) { a }.flatMap { ref -> ref.update { b }.flatMap { ref.get() } }
->>>>>>> c2de52c6
+          val set = Ref(this@run) { a }.flatMap { ref -> ref.set(b).flatMap { ref.get() } }
+          val update = Ref(this@run) { a }.flatMap { ref -> ref.update { b }.flatMap { ref.get() } }
 
           set.flatMap { setA ->
             update.map { updateA ->
@@ -226,10 +134,9 @@
         }
       }
 
-<<<<<<< HEAD
       "$label - access id" {
         forAll(Gen.int()) { a ->
-          Ref.of(a, this@run).flatMap { ref ->
+          Ref(this@run) { a }.flatMap { ref ->
             ref.access().map { (a, _) -> a }.flatMap {
               ref.get().map { res ->
                 res == a
@@ -238,27 +145,11 @@
           }.equalUnderTheLaw(just(true), EQ)
         }
       }
-=======
-    "access id" {
-      forAll(Gen.int()) { a ->
-        Ref(IO.monadDefer()) { a }.flatMap { ref ->
-          ref.access().map { (a, _) -> a }.flatMap {
-            ref.get()
-          }
-        }.equalUnderTheLaw(IO.just(a), EQ())
-      }
-    }
-
-    "consistent access tryModify" {
-      forAll(Gen.int(), Gen.functionAToB<Int, Int>(Gen.int())) { a, f ->
-        val accessMap = Ref(IO.monadDefer()) { a }.flatMap { ref -> ref.access().map { (a, setter) -> setter(f(a)) } }.flatten()
-        val tryUpdate = Ref(IO.monadDefer()) { a }.flatMap { ref -> ref.tryUpdate(f) }
->>>>>>> c2de52c6
 
       "$label - consistent access tryModify" {
         forAll(Gen.int(), Gen.functionAToB<Int, Int>(Gen.int())) { a, f ->
-          val accessMap = Ref.of(a, this@run).flatMap { ref -> ref.access().map { (a, setter) -> setter(f(a)) } }.flatten()
-          val tryUpdate = Ref.of(a, this@run).flatMap { ref -> ref.tryUpdate(f) }
+          val accessMap = Ref(this@run) { a }.flatMap { ref -> ref.access().map { (a, setter) -> setter(f(a)) } }.flatten()
+          val tryUpdate = Ref(this@run) { a }.flatMap { ref -> ref.tryUpdate(f) }
           accessMap.flatMap { res ->
             tryUpdate.map {
               res == it
