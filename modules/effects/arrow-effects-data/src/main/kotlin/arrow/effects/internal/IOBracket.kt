--- conflicted
+++ resolved
@@ -60,13 +60,8 @@
             val onNext = {
               val fb = try {
                 use(a)
-<<<<<<< HEAD
-              } catch (nonFatal: Throwable) {
-                IO.raiseError<B>(nonFatal)
-=======
               } catch (e: Throwable) {
                 IO.raiseError<B>(e)
->>>>>>> cfdd043a
               }
 
               IO.Bind(fb.fix(), frame)
