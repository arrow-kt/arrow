--- conflicted
+++ resolved
@@ -6,12 +6,9 @@
 import arrow.core.Right
 import arrow.core.Tuple2
 import arrow.core.Tuple3
-<<<<<<< HEAD
 import arrow.core.left
 import arrow.core.right
-=======
 import arrow.core.toT
->>>>>>> acb67486
 import arrow.effects.CancelToken
 import arrow.effects.KindConnection
 import arrow.effects.MVar
@@ -26,12 +23,9 @@
 import arrow.effects.RacePair
 import arrow.effects.RaceTriple
 import arrow.effects.data.internal.BindingCancellationException
-<<<<<<< HEAD
-=======
 import arrow.effects.internal.ConcurrentSleep
 import arrow.effects.internal.TimeoutException
 import arrow.typeclasses.MonadContinuation
->>>>>>> acb67486
 import java.util.concurrent.atomic.AtomicReference
 import kotlin.coroutines.CoroutineContext
 import kotlin.coroutines.startCoroutine
@@ -788,158 +782,6 @@
   override fun <A> async(fa: Proc<A>): Kind<F, A> =
     async { _, cb -> fa(cb) }
 
-<<<<<<< HEAD
-}
-
-/** Alias for `Either` structure to provide consistent signature for race methods. */
-typealias RacePair<F, A, B> = Either<Tuple2<A, Fiber<F, B>>, Tuple2<Fiber<F, A>, B>>
-
-/** Alias for nested `Either` structures to provide nicer signatures and overload with a convenience [fold] method. */
-typealias RaceTriple<F, A, B, C> = Either<Tuple3<A, Fiber<F, B>, Fiber<F, C>>, Either<Tuple3<Fiber<F, A>, B, Fiber<F, C>>, Tuple3<Fiber<F, A>, Fiber<F, B>, C>>>
-
-/** A convenience [fold] method to provide a nicer API to work with race results. */
-@Suppress("UNUSED_PARAMETER")
-inline fun <F, A, B, C, D> RaceTriple<F, A, B, C>.fold(
-  ifA: (Tuple3<A, Fiber<F, B>, Fiber<F, C>>) -> D,
-  ifB: (Tuple3<Fiber<F, A>, B, Fiber<F, C>>) -> D,
-  ifC: (Tuple3<Fiber<F, A>, Fiber<F, B>, C>) -> D,
-  dummy: Unit = Unit
-): D = when (this) {
-  is Either.Left -> ifA(this.a)
-  is Either.Right -> when (val b = this.b) {
-    is Either.Left -> ifB(b.a)
-    is Either.Right -> ifC(b.b)
-  }
-}
-
-/** Alias for `Either` structure to provide consistent signature for race methods. */
-typealias Race2<A, B> = Either<A, B>
-
-/** Alias for nested `Either` structures to provide nicer signatures and overload with a convenience [fold] method. */
-typealias Race3<A, B, C> = Either<Either<A, B>, C>
-
-/** Alias for nested `Either` structures to provide nicer signatures and overload with a convenience [fold] method. */
-typealias Race4<A, B, C, D> = Either<Either<A, B>, Either<C, D>>
-
-/** Alias for nested `Either` structures to provide nicer signatures and overload with a convenience [fold] method. */
-typealias Race5<A, B, C, D, E> = Either<Race3<A, B, C>, Race2<D, E>>
-
-/** Alias for nested `Either` structures to provide nicer signatures and overload with a convenience [fold] method. */
-typealias Race6<A, B, C, D, E, G> = Either<Race3<A, B, C>, Race3<D, E, G>>
-
-/** Alias for nested `Either` structures to provide nicer signatures and overload with a convenience [fold] method. */
-typealias Race7<A, B, C, D, E, G, H> = Race3<Race3<A, B, C>, Race2<D, E>, Race2<G, H>>
-
-/** Alias for nested `Either` structures to provide nicer signatures and overload with a convenience [fold] method. */
-typealias Race8<A, B, C, D, E, G, H, I> = Race4<Race2<A, B>, Race2<C, D>, Race2<E, G>, Race2<H, I>>
-
-/** Alias for nested `Either` structures to provide nicer signatures and overload with a convenience [fold] method. */
-typealias Race9<A, B, C, D, E, G, H, I, J> = Race4<Race3<A, B, C>, Race2<D, E>, Race2<G, H>, Race2<I, J>>
-
-/** A convenience [fold] method to provide a nicer API to work with race results. */
-inline fun <A, B, C, D> Race3<A, B, C>.fold(
-  ifA: (A) -> D,
-  ifB: (B) -> D,
-  ifC: (C) -> D
-): D = when (this) {
-  is Either.Left -> this.a.fold(ifA, ifB)
-  is Either.Right -> ifC(this.b)
-}
-
-/** A convenience [fold] method to provide a nicer API to work with race results. */
-inline fun <A, B, C, D, E> Race4<A, B, C, D>.fold(
-  ifA: (A) -> E,
-  ifB: (B) -> E,
-  ifC: (C) -> E,
-  ifD: (D) -> E
-): E = when (this) {
-  is Either.Left -> this.a.fold(ifA, ifB)
-  is Either.Right -> this.b.fold(ifC, ifD)
-}
-
-/** A convenience [fold] method to provide a nicer API to work with race results. */
-inline fun <A, B, C, D, E, G> Race5<A, B, C, D, E>.fold(
-  ifA: (A) -> G,
-  ifB: (B) -> G,
-  ifC: (C) -> G,
-  ifD: (D) -> G,
-  ifE: (E) -> G
-): G = when (this) {
-  is Either.Left -> this.a.fold(ifA, ifB, ifC)
-  is Either.Right -> this.b.fold(ifD, ifE)
-}
-
-/** A convenience [fold] method to provide a nicer API to work with race results. */
-inline fun <A, B, C, D, E, G, H> Race6<A, B, C, D, E, G>.fold(
-  ifA: (A) -> H,
-  ifB: (B) -> H,
-  ifC: (C) -> H,
-  ifD: (D) -> H,
-  ifE: (E) -> H,
-  ifG: (G) -> H
-): H = when (this) {
-  is Either.Left -> this.a.fold(ifA, ifB, ifC)
-  is Either.Right -> this.b.fold(ifD, ifE, ifG)
-}
-
-/** A convenience [fold] method to provide a nicer API to work with race results. */
-inline fun <A, B, C, D, E, G, H, I> Race7<A, B, C, D, E, G, H>.fold(
-  ifA: (A) -> I,
-  ifB: (B) -> I,
-  ifC: (C) -> I,
-  ifD: (D) -> I,
-  ifE: (E) -> I,
-  ifG: (G) -> I,
-  ifH: (H) -> I
-): I = when (this) {
-  is Either.Left -> this.a.fold(ifA, ifB, ifC, ifD, ifE)
-  is Either.Right -> this.b.fold(ifG, ifH)
-}
-
-/** A convenience [fold] method to provide a nicer API to work with race results. */
-inline fun <A, B, C, D, E, G, H, I, J> Race8<A, B, C, D, E, G, H, I>.fold(
-  ifA: (A) -> J,
-  ifB: (B) -> J,
-  ifC: (C) -> J,
-  ifD: (D) -> J,
-  ifE: (E) -> J,
-  ifG: (G) -> J,
-  ifH: (H) -> J,
-  ifI: (I) -> J
-): J = when (this) {
-  is Either.Left -> this.a.fold(ifA, ifB, ifC, ifD)
-  is Either.Right -> this.b.fold(ifE, ifG, ifH, ifI)
-}
-
-/** A convenience [fold] method to provide a nicer API to work with race results. */
-inline fun <A, B, C, D, E, G, H, I, J, K> Race9<A, B, C, D, E, G, H, I, J>.fold(
-  ifA: (A) -> K,
-  ifB: (B) -> K,
-  ifC: (C) -> K,
-  ifD: (D) -> K,
-  ifE: (E) -> K,
-  ifG: (G) -> K,
-  ifH: (H) -> K,
-  ifI: (I) -> K,
-  ifJ: (J) -> K
-): K = when (this) {
-  is Either.Left -> this.a.fold(ifA, ifB, ifC, ifD, ifE)
-  is Either.Right -> this.b.fold(ifG, ifH, ifI, ifJ)
-}
-
-interface PartiallyAppliedConcurrentFx<F> : PartiallyAppliedAsyncFx<F> {
-  val concurrent: Concurrent<F>
-
-  override val async: Async<F>
-    get() = concurrent
-
-  fun <A> concurrent(c: suspend ConcurrentContinuation<F, *>.() -> A): Kind<F, A> {
-    val continuation = ConcurrentContinuation<F, A>(concurrent)
-    val wrapReturn: suspend ConcurrentContinuation<F, *>.() -> Kind<F, A> = { just(c()) }
-    wrapReturn.startCoroutine(continuation, continuation)
-    return continuation.returnedMonad()
-  }
-=======
   /**
    * Entry point for monad bindings which enables for comprehensions. The underlying impl is based on coroutines.
    * A coroutines is initiated and inside [ConcurrentCancellableContinuation] suspended yielding to [Monad.flatMap]. Once all the flatMap binds are completed
@@ -1043,5 +885,18 @@
         { raiseError(TimeoutException(duration.toString())) }
       )
     }
->>>>>>> acb67486
+}
+
+interface PartiallyAppliedConcurrentFx<F> : PartiallyAppliedAsyncFx<F> {
+  val concurrent: Concurrent<F>
+
+  override val async: Async<F>
+    get() = concurrent
+
+  fun <A> concurrent(c: suspend ConcurrentContinuation<F, *>.() -> A): Kind<F, A> {
+    val continuation = ConcurrentContinuation<F, A>(concurrent)
+    val wrapReturn: suspend ConcurrentContinuation<F, *>.() -> Kind<F, A> = { just(c()) }
+    wrapReturn.startCoroutine(continuation, continuation)
+    return continuation.returnedMonad()
+  }
 }