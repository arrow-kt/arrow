package arrow.effects.typeclasses

import arrow.Kind
import arrow.core.*
import arrow.effects.CancelToken
import arrow.effects.KindConnection
<<<<<<< HEAD
import arrow.effects.data.internal.BindingCancellationException
import arrow.effects.fx
import arrow.typeclasses.MonadContinuation
=======
import java.util.concurrent.atomic.AtomicReference
>>>>>>> cfdd043a
import kotlin.coroutines.CoroutineContext
import kotlin.coroutines.startCoroutine

/** A connected asynchronous computation that might fail. **/
typealias ConnectedProcF<F, A> = (KindConnection<F>, ((Either<Throwable, A>) -> Unit)) -> Kind<F, Unit>

/** A connected asynchronous computation that might fail. **/
typealias ConnectedProc<F, A> = (KindConnection<F>, ((Either<Throwable, A>) -> Unit)) -> Unit

/**
 * ank_macro_hierarchy(arrow.effects.typeclasses.Concurrent)
 *
 * Type class for async data types that are cancelable and can be started concurrently.
 */
interface Concurrent<F> : Async<F> {

  /**
   * Creates a cancelable instance of [F] that executes an asynchronous process on evaluation.
   * This combinator can be used to wrap callbacks or other similar impure code that requires cancellation code.
   *
   * ```kotlin:ank:playground:extension
   * _imports_
   * import java.lang.RuntimeException
   *
   * typealias Callback = (List<String>?, Throwable?) -> Unit
   *
   * class Id
   * object GithubService {
   *   private val listeners: MutableMap<Id, Callback> = mutableMapOf()
   *   fun getUsernames(callback: (List<String>?, Throwable?) -> Unit): Id {
   *     val id = Id()
   *     listeners[id] = callback
   *     //execute operation and call callback at some point in future
   *     return id
   *   }
   *
   *   fun unregisterCallback(id: Id): Unit {
   *     listeners.remove(id)
   *   }
   * }
   *
   * fun main(args: Array<String>) {
   *   //sampleStart
   *   fun <F> Concurrent<F>.getUsernames(): Kind<F, List<String>> =
   *     async { conn: KindConnection<F>, cb: (Either<Throwable, List<String>>) -> Unit ->
   *       val id = GithubService.getUsernames { names, throwable ->
   *         when {
   *           names != null -> cb(Right(names))
   *           throwable != null -> cb(Left(throwable))
   *           else -> cb(Left(RuntimeException("Null result and no exception")))
   *         }
   *       }
   *
   *       conn.push(_delay_({ GithubService.unregisterCallback(id) }))
   *       conn.push(_delay_({ println("Everything we push to the cancellation stack will execute on cancellation") }))
   *     }
   *
   *   val result = _extensionFactory_.getUsernames()
   *   //sampleEnd
   *   println(result)
   * }
   * ```
   *
   * @param fa an asynchronous computation that might fail typed as [ConnectedProc].
   * @see asyncF for a version that can suspend side effects in the registration function.
   */
  fun <A> async(fa: ConnectedProc<F, A>): Kind<F, A> =
    asyncF { conn, cb -> delay { fa(conn, cb) } }

  /**
   * Creates a cancelable instance of [F] that executes an asynchronous process on evaluation.
   * This combinator can be used to wrap callbacks or other similar impure code that requires cancellation code.
   *
   * ```kotlin:ank:playground:extension
   * _imports_
   * import java.lang.RuntimeException
   *
   * typealias Callback = (List<String>?, Throwable?) -> Unit
   *
   * class Id
   * object GithubService {
   *   private val listeners: MutableMap<Id, Callback> = mutableMapOf()
   *   fun getUsernames(callback: (List<String>?, Throwable?) -> Unit): Id {
   *     val id = Id()
   *     listeners[id] = callback
   *     //execute operation and call callback at some point in future
   *     return id
   *   }
   *
   *   fun unregisterCallback(id: Id): Unit {
   *     listeners.remove(id)
   *   }
   * }
   *
   * fun main(args: Array<String>) {
   *   //sampleStart
   *   fun <F> Concurrent<F>.getUsernames(): Kind<F, List<String>> =
   *     asyncF { conn: KindConnection<F>, cb: (Either<Throwable, List<String>>) -> Unit ->
   *       delay {
   *         val id = GithubService.getUsernames { names, throwable ->
   *           when {
   *             names != null -> cb(Right(names))
   *             throwable != null -> cb(Left(throwable))
   *             else -> cb(Left(RuntimeException("Null result and no exception")))
   *           }
   *         }
   *
   *         conn.push(_delay_({ GithubService.unregisterCallback(id) }))
   *         conn.push(_delay_({ println("Everything we push to the cancellation stack will execute on cancellation") }))
   *       }
   *     }
   *
   *   val result = _extensionFactory_.getUsernames()
   *   //sampleEnd
   *   println(result)
   * }
   * ```
   *
   * @param fa a deferred asynchronous computation that might fail typed as [ConnectedProcF].
   * @see async for a version that can suspend side effects in the registration function.
   */
  fun <A> asyncF(fa: ConnectedProcF<F, A>): Kind<F, A>

  /**
   * Create a new [F] that upon execution starts the receiver [F] within a [Fiber] on [ctx].
   *
   * ```kotlin:ank:playground
   * import arrow.effects.*
   * import arrow.effects.extensions.io.async.async
   * import arrow.effects.extensions.io.monad.binding
   * import kotlinx.coroutines.Dispatchers
   *
   * fun main(args: Array<String>) {
   *   //sampleStart
   *   binding {
   *     val promise = Promise.uncancelable<ForIO, Int>(IO.async()).bind()
   *     val fiber = promise.get().startF(Dispatchers.Default).bind()
   *     promise.complete(1).bind()
   *     fiber.join().bind()
   *   }.unsafeRunSync() == 1
   *   //sampleEnd
   * }
   * ```
   *
   * @receiver [F] to execute on [ctx] within a new suspended [F].
   * @param ctx [CoroutineContext] to execute the source [F] on.
   * @return [F] with suspended execution of source [F] on context [ctx].
   */
  fun <A> Kind<F, A>.startF(ctx: CoroutineContext): Kind<F, Fiber<F, A>>

  /**
   * Race two tasks concurrently within a new [F].
   * Race results in a winner and the other, yet to finish task running in a [Fiber].
   *
   * ```kotlin:ank:playground
   * import arrow.effects.*
   * import arrow.effects.extensions.io.async.async
   * import arrow.effects.extensions.io.monad.binding
   * import arrow.effects.typeclasses.*
   * import kotlinx.coroutines.Dispatchers
   * import java.lang.RuntimeException
   *
   * fun main(args: Array<String>) {
   *   //sampleStart
   *   binding {
   *     val promise = Promise.uncancelable<ForIO, Int>(IO.async()).bind()
   *     val racePair = IO.racePair(Dispatchers.Default, promise.get(), IO.unit).bind()
   *     racePair.fold(
   *       { IO.raiseError<Int>(RuntimeException("Promise.get cannot win before complete")) },
   *       { (a: Fiber<ForIO, Int>, _) -> promise.complete(1).flatMap { a.join() } }
   *     ).bind()
   *   }.unsafeRunSync() == 1
   *   //sampleEnd
   * }
   * ```
   *
   * @param ctx [CoroutineContext] to execute the source [F] on.
   * @param fa task to participate in the race
   * @param fb task to participate in the race
   * @return [F] either [Left] with product of the winner's result [fa] and still running task [fb],
   *   or [Right] with product of running task [fa] and the winner's result [fb].
   *
   * @see raceN for a simpler version that cancels loser.
   */
  fun <A, B> racePair(ctx: CoroutineContext, fa: Kind<F, A>, fb: Kind<F, B>): Kind<F, RacePair<F, A, B>>


  /**
   * Race three tasks concurrently within a new [F].
   * Race results in a winner and the others, yet to finish task running in a [Fiber].
   *
   * ```kotlin:ank:playground
   * import arrow.effects.*
   * import arrow.effects.extensions.io.async.async
   * import arrow.effects.extensions.io.monad.binding
   * import arrow.effects.typeclasses.*
   * import kotlinx.coroutines.Dispatchers
   * import java.lang.RuntimeException
   *
   * fun main(args: Array<String>) {
   *   //sampleStart
   *   binding {
   *     val promise = Promise.uncancelable<ForIO, Int>(IO.async()).bind()
   *     val raceTriple = IO.raceTriple(Dispatchers.Default, promise.get(), IO.unit, IO.never).bind()
   *     raceTriple.fold(
   *       { IO.raiseError<Int>(RuntimeException("Promise.get cannot win before complete")) },
   *       { (a: Fiber<ForIO, Int>, _, _) -> promise.complete(1).flatMap { a.join() } },
   *       { IO.raiseError<Int>(RuntimeException("never cannot win before complete")) }
   *     ).bind()
   *   }.unsafeRunSync() == 1
   *   //sampleEnd
   * }
   * ```
   *
   * @param ctx [CoroutineContext] to execute the source [F] on.
   * @param fa task to participate in the race
   * @param fb task to participate in the race
   * @param fc task to participate in the race
   * @return [RaceTriple]
   *
   * @see [arrow.effects.typeclasses.Concurrent.raceN] for a simpler version that cancels losers.
   */
  fun <A, B, C> raceTriple(ctx: CoroutineContext, fa: Kind<F, A>, fb: Kind<F, B>, fc: Kind<F, C>): Kind<F, RaceTriple<F, A, B, C>>

  /**
   * Creates a cancelable [F] instance that executes an asynchronous process on evaluation.
   * Derived from [async] and [bracketCase].
   *
   * ```kotlin:ank:playground:extension
   * _imports_
   * _imports_monaddefer_
   *
   * import kotlinx.coroutines.Dispatchers.Default
   * import kotlinx.coroutines.async
   * import kotlinx.coroutines.GlobalScope
   *
   * object Account
   *
   * //Some impure API or code
   * class NetworkService {
   *   fun getAccounts(
   *     successCallback: (List<Account>) -> Unit,
   *     failureCallback: (Throwable) -> Unit) {
   *
   *       GlobalScope.async(Default) {
   *         println("Making API call")
   *         kotlinx.coroutines.delay(500)
   *         successCallback(listOf(Account))
   *       }
   *   }
   *
   *   fun cancel(): Unit = kotlinx.coroutines.runBlocking {
   *     println("Canceled, closing NetworkApi")
   *     kotlinx.coroutines.delay(500)
   *     println("Closed NetworkApi")
   *   }
   * }
   *
   * fun main(args: Array<String>) {
   *   //sampleStart
   *   val getAccounts = Default._shift_().flatMap {
   *     _extensionFactory_.cancelable<List<Account>> { cb ->
   *       val service = NetworkService()
   *       service.getAccounts(
   *         successCallback = { accs -> cb(Right(accs)) },
   *         failureCallback = { e -> cb(Left(e)) })
   *
   *       _delay_({ service.cancel() })
   *     }
   *   }
   *
   *   //sampleEnd
   * }
   * ```
   * @see cancelableF for a version that can safely suspend impure callback registration code.
   */
  fun <A> cancelable(k: ((Either<Throwable, A>) -> Unit) -> CancelToken<F>): Kind<F, A> =
    cancelableF { cb -> delay { k(cb) } }

  /**
   * Builder to create a cancelable [F] instance that executes an asynchronous process on evaluation.
   * Function derived from [async] and [bracketCase].
   *
   * ```kotlin:ank:playground:extension
   * _imports_
   * _imports_monaddefer_
   * import kotlinx.coroutines.async
   *
   * fun main(args: Array<String>) {
   *   //sampleStart
   *   val result = _extensionFactory_.cancelableF<String> { cb ->
   *     delay {
   *       val deferred = kotlinx.coroutines.GlobalScope.async {
   *         kotlinx.coroutines.delay(1000)
   *         cb(Right("Hello from ${Thread.currentThread().name}"))
   *       }
   *
   *       delay({ deferred.cancel().let { Unit } })
   *     }
   *   }
   *
   *   println(result) //Run with `fix().unsafeRunSync()`
   *
   *   val result2 = _extensionFactory_.cancelableF<Unit> { cb ->
   *     delay {
   *       println("Doing something that can be cancelled.")
   *       delay({ println("Cancelling the task") })
   *     }
   *   }
   *
   *   println(result2) //Run with `fix().unsafeRunAsyncCancellable { }.invoke()`
   *   //sampleEnd
   * }
   * ```
   *
   * @see cancelable for a simpler non-suspending version.
   */
  fun <A> cancelableF(k: ((Either<Throwable, A>) -> Unit) -> Kind<F, CancelToken<F>>): Kind<F, A> =
    asyncF { cb ->
      val state = AtomicReference<(Either<Throwable, Unit>) -> Unit>(null)
      val cb1 = { r: Either<Throwable, A> ->
        try {
          cb(r)
        } finally {
          if (!state.compareAndSet(null, mapUnit)) {
            val cb2 = state.get()
            state.lazySet(null)
            cb2(rightUnit)
          }
        }
      }

      k(cb1).bracketCase(use = {
        async<Unit> { cb ->
          if (!state.compareAndSet(null, cb)) cb(rightUnit)
        }
      }, release = { token, exitCase ->
        when (exitCase) {
          is ExitCase.Canceled -> token
          else -> just(Unit)
        }
      })
    }

  /**
   * Map two tasks in parallel within a new [F] on [ctx].
   *
   * ```kotlin:ank:playground
   * import arrow.effects.extensions.io.concurrent.parMapN
   * import arrow.effects.extensions.io.monadDefer.delay
   * import kotlinx.coroutines.Dispatchers
   *
   * fun main(args: Array<String>) {
   *   //sampleStart
   *   val result = parMapN(Dispatchers.Default,
   *     delay { "First one is on ${Thread.currentThread().name}" },
   *     delay { "Second one is on ${Thread.currentThread().name}" }
   *   ) { a, b ->
   *     "$a\n$b"
   *   }
   *   //sampleEnd
   *   println(result.unsafeRunSync())
   * }
   * ```
   *
   * @param ctx [CoroutineContext] to execute the source [F] on.
   * @param fa value to parallel map
   * @param fb value to parallel map
   * @param f function to map/combine value [A] and [B]
   * @return [F] with the result of function [f].
   *
   * @see racePair for a version that does not await all results to be finished.
   */
  fun <A, B, C> parMapN(ctx: CoroutineContext, fa: Kind<F, A>, fb: Kind<F, B>, f: (A, B) -> C): Kind<F, C> =
    racePair(ctx, fa, fb).flatMap {
      it.fold(
        { (a, fiberB) -> fiberB.join().map { b -> f(a, b) } },
        { (fiberA, b) -> fiberA.join().map { a -> f(a, b) } }
      )
    }

  /**
   * @see parMapN
   */
  fun <A, B, C, D> parMapN(ctx: CoroutineContext, fa: Kind<F, A>, fb: Kind<F, B>, fc: Kind<F, C>, f: (A, B, C) -> D): Kind<F, D> =
    raceTriple(ctx, fa, fb, fc).flatMap {
      it.fold(
        { (a, fiberB, fiberC) -> fiberB.join().flatMap { b -> fiberC.join().map { c -> f(a, b, c) } } },
        { (fiberA, b, fiberC) -> fiberA.join().flatMap { a -> fiberC.join().map { c -> f(a, b, c) } } },
        { (fiberA, fiberB, c) -> fiberA.join().flatMap { a -> fiberB.join().map { b -> f(a, b, c) } } }
      )
    }

  /**
   * @see parMapN
   */
  fun <A, B, C, D, E> parMapN(
    ctx: CoroutineContext,
    fa: Kind<F, A>,
    fb: Kind<F, B>,
    fc: Kind<F, C>,
    fd: Kind<F, D>,
    f: (A, B, C, D) -> E): Kind<F, E> =
    parMapN(ctx,
      parMapN(ctx, fa, fb, ::Tuple2),
      parMapN(ctx, fc, fd, ::Tuple2)) { (a, b), (c, d) ->
      f(a, b, c, d)
    }

  /**
   * @see parMapN
   */
  fun <A, B, C, D, E, G> parMapN(
    ctx: CoroutineContext,
    fa: Kind<F, A>,
    fb: Kind<F, B>,
    fc: Kind<F, C>,
    fd: Kind<F, D>,
    fe: Kind<F, E>,
    f: (A, B, C, D, E) -> G): Kind<F, G> =
    parMapN(ctx,
      parMapN(ctx, fa, fb, fc, ::Tuple3),
      parMapN(ctx, fd, fe, ::Tuple2)) { (a, b, c), (d, e) ->
      f(a, b, c, d, e)
    }

  /**
   * @see parMapN
   */
  fun <A, B, C, D, E, G, H> parMapN(
    ctx: CoroutineContext,
    fa: Kind<F, A>,
    fb: Kind<F, B>,
    fc: Kind<F, C>,
    fd: Kind<F, D>,
    fe: Kind<F, E>,
    fg: Kind<F, G>,
    f: (A, B, C, D, E, G) -> H): Kind<F, H> =
    parMapN(ctx,
      parMapN(ctx, fa, fb, fc, ::Tuple3),
      parMapN(ctx, fd, fe, fg, ::Tuple3)) { (a, b, c), (d, e, g) ->
      f(a, b, c, d, e, g)
    }

  /**
   * @see parMapN
   */
  fun <A, B, C, D, E, G, H, I> parMapN(
    ctx: CoroutineContext,
    fa: Kind<F, A>,
    fb: Kind<F, B>,
    fc: Kind<F, C>,
    fd: Kind<F, D>,
    fe: Kind<F, E>,
    fg: Kind<F, G>,
    fh: Kind<F, H>,
    f: (A, B, C, D, E, G, H) -> I): Kind<F, I> =
    parMapN(ctx,
      parMapN(ctx, fa, fb, fc, ::Tuple3),
      parMapN(ctx, fd, fe, ::Tuple2),
      parMapN(ctx, fg, fh, ::Tuple2)) { (a, b, c), (d, e), (g, h) ->
      f(a, b, c, d, e, g, h)
    }

  /**
   * @see parMapN
   */
  fun <A, B, C, D, E, G, H, I, J> parMapN(
    ctx: CoroutineContext,
    fa: Kind<F, A>,
    fb: Kind<F, B>,
    fc: Kind<F, C>,
    fd: Kind<F, D>,
    fe: Kind<F, E>,
    fg: Kind<F, G>,
    fh: Kind<F, H>,
    fi: Kind<F, I>, f: (A, B, C, D, E, G, H, I) -> J): Kind<F, J> =
    parMapN(ctx,
      parMapN(ctx, fa, fb, fc, ::Tuple3),
      parMapN(ctx, fd, fe, fg, ::Tuple3),
      parMapN(ctx, fh, fi, ::Tuple2)) { (a, b, c), (d, e, g), (h, i) ->
      f(a, b, c, d, e, g, h, i)
    }

  /**
   * @see parMapN
   */
  fun <A, B, C, D, E, G, H, I, J, K> parMapN(
    ctx: CoroutineContext,
    fa: Kind<F, A>,
    fb: Kind<F, B>,
    fc: Kind<F, C>,
    fd: Kind<F, D>,
    fe: Kind<F, E>,
    fg: Kind<F, G>,
    fh: Kind<F, H>,
    fi: Kind<F, I>,
    fj: Kind<F, J>,
    f: (A, B, C, D, E, G, H, I, J) -> K): Kind<F, K> =
    parMapN(ctx,
      parMapN(ctx, fa, fb, fc, ::Tuple3),
      parMapN(ctx, fd, fe, fg, ::Tuple3),
      parMapN(ctx, fh, fi, fj, ::Tuple3)) { (a, b, c), (d, e, g), (h, i, j) ->
      f(a, b, c, d, e, g, h, i, j)
    }

  /**
   * Race two tasks concurrently within a new [F] on [ctx].
   * At the end of the race it automatically cancels the loser.
   *
   * ```kotlin:ank:playground
   * import arrow.effects.*
   * import arrow.effects.extensions.io.concurrent.raceN
   * import arrow.effects.extensions.io.monad.binding
   * import kotlinx.coroutines.Dispatchers
   * import java.lang.RuntimeException
   *
   * fun main(args: Array<String>) {
   *   //sampleStart
   *   binding {
   *     val eitherGetOrUnit = raceN(Dispatchers.Default, IO.never, IO.just(5)).bind()
   *     eitherGetOrUnit.fold(
   *       { IO.raiseError<Int>(RuntimeException("Never always loses race")) },
   *       IO.Companion::just
   *     ).bind()
   *   }.unsafeRunSync()
   *   //sampleEnd
   * }
   * ```
   *
   * @param ctx [CoroutineContext] to execute the source [F] on.
   * @param fa task to participate in the race
   * @param fb task to participate in the race
   * @return [F] either [Left] if [fa] won the race,
   *   or [Right] if [fb] won the race.
   *
   * @see racePair for a version that does not automatically cancel the loser.
   */
  fun <A, B> raceN(
    ctx: CoroutineContext,
    fa: Kind<F, A>,
    fb: Kind<F, B>): Kind<F, Race2<A, B>> =
    racePair(ctx, fa, fb).flatMap {
      it.fold({ (a, b) ->
        b.cancel().map { a.left() }
      }, { (a, b) ->
        a.cancel().map { b.right() }
      })
    }

  /**
   * @see raceN
   */
  fun <A, B, C> raceN(
    ctx: CoroutineContext,
    fa: Kind<F, A>,
    fb: Kind<F, B>,
    fc: Kind<F, C>): Kind<F, Race3<A, B, C>> =
    raceTriple(ctx, fa, fb, fc).flatMap {
      it.fold(
        { (a, fiberB, fiberC) -> fiberB.cancel().flatMap { fiberC.cancel().map { Left(Left(a)) } } },
        { (fiberA, b, fiberC) -> fiberA.cancel().flatMap { fiberC.cancel().map { Left(Right(b)) } } },
        { (fiberA, fiberB, c) -> fiberA.cancel().flatMap { fiberB.cancel().map { Right(c) } } }
      )
    }

  /**
   * @see raceN
   */
  fun <A, B, C, D> raceN(
    ctx: CoroutineContext,
    a: Kind<F, A>,
    b: Kind<F, B>,
    c: Kind<F, C>,
    d: Kind<F, D>): Kind<F, Race4<A, B, C, D>> =
    raceN(ctx,
      raceN(ctx, a, b),
      raceN(ctx, c, d)
    )

  /**
   * @see raceN
   */
  fun <A, B, C, D, E> raceN(
    ctx: CoroutineContext,
    a: Kind<F, A>,
    b: Kind<F, B>,
    c: Kind<F, C>,
    d: Kind<F, D>,
    e: Kind<F, E>): Kind<F, Race5<A, B, C, D, E>> =
    raceN(ctx,
      raceN(ctx, a, b, c),
      raceN(ctx, d, e)
    )

  /**
   * @see raceN
   */
  fun <A, B, C, D, E, G> raceN(
    ctx: CoroutineContext,
    a: Kind<F, A>,
    b: Kind<F, B>,
    c: Kind<F, C>,
    d: Kind<F, D>,
    e: Kind<F, E>,
    g: Kind<F, G>): Kind<F, Race6<A, B, C, D, E, G>> =
    raceN(ctx,
      raceN(ctx, a, b, c),
      raceN(ctx, d, e, g)
    )

  /**
   * @see raceN
   */
  fun <A, B, C, D, E, G, H> raceN(
    ctx: CoroutineContext,
    a: Kind<F, A>,
    b: Kind<F, B>,
    c: Kind<F, C>,
    d: Kind<F, D>,
    e: Kind<F, E>,
    g: Kind<F, G>,
    h: Kind<F, H>): Kind<F, Race7<A, B, C, D, E, G, H>> =
    raceN(ctx,
      raceN(ctx, a, b, c),
      raceN(ctx, d, e),
      raceN(ctx, g, h)
    )

  /**
   * @see raceN
   */
  fun <A, B, C, D, E, G, H, I> raceN(
    ctx: CoroutineContext,
    a: Kind<F, A>,
    b: Kind<F, B>,
    c: Kind<F, C>,
    d: Kind<F, D>,
    e: Kind<F, E>,
    g: Kind<F, G>,
    h: Kind<F, H>,
    i: Kind<F, I>): Kind<F, Race8<A, B, C, D, E, G, H, I>> =
    raceN(ctx,
      raceN(ctx, a, b),
      raceN(ctx, c, d),
      raceN(ctx, e, g),
      raceN(ctx, h, i)
    )

  /**
   * @see raceN
   */
  fun <A, B, C, D, E, G, H, I, J> raceN(
    ctx: CoroutineContext,
    a: Kind<F, A>,
    b: Kind<F, B>,
    c: Kind<F, C>,
    d: Kind<F, D>,
    e: Kind<F, E>,
    g: Kind<F, G>,
    h: Kind<F, H>,
    i: Kind<F, I>,
    j: Kind<F, J>): Kind<F, Race9<A, B, C, D, E, G, H, I, J>> =
    raceN(ctx,
      raceN(ctx, a, b, c),
      raceN(ctx, d, e),
      raceN(ctx, g, h),
      raceN(ctx, i, j)
    )

  /**
<<<<<<< HEAD
   * Entry point for monad bindings which enables for comprehensions. The underlying impl is based on coroutines.
   * A coroutines is initiated and inside [ConcurrentCancellableContinuation] suspended yielding to [Monad.flatMap]. Once all the flatMap binds are completed
   * the underlying monad is returned from the act of executing the coroutine
   *
   * This one operates over [Concurrent] instances
   *
   * This operation is cancellable by calling invoke on the [Disposable] return.
   * If [Disposable.invoke] is called the binding result will become a lifted [BindingCancellationException].
   */
  fun <B> bindingConcurrent(c: suspend ConcurrentCancellableContinuation<F, *>.() -> B): Tuple2<Kind<F, B>, Disposable> {
    val continuation = ConcurrentCancellableContinuation<F, B>(this)
    val wrapReturn: suspend ConcurrentCancellableContinuation<F, *>.() -> Kind<F, B> = { just(c()) }
    wrapReturn.startCoroutine(continuation, continuation)
    return continuation.returnedMonad() toT continuation.disposable()
  }

  override fun <B> binding(c: suspend MonadContinuation<F, *>.() -> B): Kind<F, B> =
    bindingCancellable { c() }.a

  operator fun <B> fx.invoke(c: suspend ConcurrentCancellableContinuation<F, *>.() -> B): Kind<F, B> {
    val continuation = ConcurrentCancellableContinuation<F, B>(this@Concurrent)
    val wrapReturn: suspend ConcurrentCancellableContinuation<F, *>.() -> Kind<F, B> = { just(c()) }
    wrapReturn.startCoroutine(continuation, continuation)
    return continuation.returnedMonad()
  }
=======
   * Overload for [Async.asyncF]
   *
   * @see [Async.asyncF]
   */
  override fun <A> asyncF(k: ProcF<F, A>): Kind<F, A> =
    asyncF { _, cb -> k(cb) }

  /**
   * Overload for [Async.async]
   *
   * @see [Async.async]
   */
  override fun <A> async(fa: Proc<A>): Kind<F, A> =
    async { _, cb -> fa(cb) }
>>>>>>> cfdd043a

}

/** Alias for `Either` structure to provide consistent signature for race methods. */
typealias RacePair<F, A, B> = Either<Tuple2<A, Fiber<F, B>>, Tuple2<Fiber<F, A>, B>>

/** Alias for nested `Either` structures to provide nicer signatures and overload with a convenience [fold] method. */
typealias RaceTriple<F, A, B, C> = Either<Tuple3<A, Fiber<F, B>, Fiber<F, C>>, Either<Tuple3<Fiber<F, A>, B, Fiber<F, C>>, Tuple3<Fiber<F, A>, Fiber<F, B>, C>>>

/** A convenience [fold] method to provide a nicer API to work with race results. */
@Suppress("UNUSED_PARAMETER")
inline fun <F, A, B, C, D> RaceTriple<F, A, B, C>.fold(
  ifA: (Tuple3<A, Fiber<F, B>, Fiber<F, C>>) -> D,
  ifB: (Tuple3<Fiber<F, A>, B, Fiber<F, C>>) -> D,
  ifC: (Tuple3<Fiber<F, A>, Fiber<F, B>, C>) -> D,
  dummy: Unit = Unit
): D = when (this) {
  is Either.Left -> ifA(this.a)
  is Either.Right -> when (val b = this.b) {
    is Either.Left -> ifB(b.a)
    is Either.Right -> ifC(b.b)
  }
}

/** Alias for `Either` structure to provide consistent signature for race methods. */
typealias Race2<A, B> = Either<A, B>

/** Alias for nested `Either` structures to provide nicer signatures and overload with a convenience [fold] method. */
typealias Race3<A, B, C> = Either<Either<A, B>, C>

/** Alias for nested `Either` structures to provide nicer signatures and overload with a convenience [fold] method. */
typealias Race4<A, B, C, D> = Either<Either<A, B>, Either<C, D>>

/** Alias for nested `Either` structures to provide nicer signatures and overload with a convenience [fold] method. */
typealias Race5<A, B, C, D, E> = Either<Race3<A, B, C>, Race2<D, E>>

/** Alias for nested `Either` structures to provide nicer signatures and overload with a convenience [fold] method. */
typealias Race6<A, B, C, D, E, G> = Either<Race3<A, B, C>, Race3<D, E, G>>

/** Alias for nested `Either` structures to provide nicer signatures and overload with a convenience [fold] method. */
typealias Race7<A, B, C, D, E, G, H> = Race3<Race3<A, B, C>, Race2<D, E>, Race2<G, H>>

/** Alias for nested `Either` structures to provide nicer signatures and overload with a convenience [fold] method. */
typealias Race8<A, B, C, D, E, G, H, I> = Race4<Race2<A, B>, Race2<C, D>, Race2<E, G>, Race2<H, I>>

/** Alias for nested `Either` structures to provide nicer signatures and overload with a convenience [fold] method. */
typealias Race9<A, B, C, D, E, G, H, I, J> = Race4<Race3<A, B, C>, Race2<D, E>, Race2<G, H>, Race2<I, J>>

/** A convenience [fold] method to provide a nicer API to work with race results. */
inline fun <A, B, C, D> Race3<A, B, C>.fold(
  ifA: (A) -> D,
  ifB: (B) -> D,
  ifC: (C) -> D
): D = when (this) {
  is Either.Left -> this.a.fold(ifA, ifB)
  is Either.Right -> ifC(this.b)
}

/** A convenience [fold] method to provide a nicer API to work with race results. */
inline fun <A, B, C, D, E> Race4<A, B, C, D>.fold(
  ifA: (A) -> E,
  ifB: (B) -> E,
  ifC: (C) -> E,
  ifD: (D) -> E
): E = when (this) {
  is Either.Left -> this.a.fold(ifA, ifB)
  is Either.Right -> this.b.fold(ifC, ifD)
}

/** A convenience [fold] method to provide a nicer API to work with race results. */
inline fun <A, B, C, D, E, G> Race5<A, B, C, D, E>.fold(
  ifA: (A) -> G,
  ifB: (B) -> G,
  ifC: (C) -> G,
  ifD: (D) -> G,
  ifE: (E) -> G
): G = when (this) {
  is Either.Left -> this.a.fold(ifA, ifB, ifC)
  is Either.Right -> this.b.fold(ifD, ifE)
}

/** A convenience [fold] method to provide a nicer API to work with race results. */
inline fun <A, B, C, D, E, G, H> Race6<A, B, C, D, E, G>.fold(
  ifA: (A) -> H,
  ifB: (B) -> H,
  ifC: (C) -> H,
  ifD: (D) -> H,
  ifE: (E) -> H,
  ifG: (G) -> H
): H = when (this) {
  is Either.Left -> this.a.fold(ifA, ifB, ifC)
  is Either.Right -> this.b.fold(ifD, ifE, ifG)
}

/** A convenience [fold] method to provide a nicer API to work with race results. */
inline fun <A, B, C, D, E, G, H, I> Race7<A, B, C, D, E, G, H>.fold(
  ifA: (A) -> I,
  ifB: (B) -> I,
  ifC: (C) -> I,
  ifD: (D) -> I,
  ifE: (E) -> I,
  ifG: (G) -> I,
  ifH: (H) -> I
): I = when (this) {
  is Either.Left -> this.a.fold(ifA, ifB, ifC, ifD, ifE)
  is Either.Right -> this.b.fold(ifG, ifH)
}

/** A convenience [fold] method to provide a nicer API to work with race results. */
inline fun <A, B, C, D, E, G, H, I, J> Race8<A, B, C, D, E, G, H, I>.fold(
  ifA: (A) -> J,
  ifB: (B) -> J,
  ifC: (C) -> J,
  ifD: (D) -> J,
  ifE: (E) -> J,
  ifG: (G) -> J,
  ifH: (H) -> J,
  ifI: (I) -> J
): J = when (this) {
  is Either.Left -> this.a.fold(ifA, ifB, ifC, ifD)
  is Either.Right -> this.b.fold(ifE, ifG, ifH, ifI)
}

/** A convenience [fold] method to provide a nicer API to work with race results. */
inline fun <A, B, C, D, E, G, H, I, J, K> Race9<A, B, C, D, E, G, H, I, J>.fold(
  ifA: (A) -> K,
  ifB: (B) -> K,
  ifC: (C) -> K,
  ifD: (D) -> K,
  ifE: (E) -> K,
  ifG: (G) -> K,
  ifH: (H) -> K,
  ifI: (I) -> K,
  ifJ: (J) -> K
): K = when (this) {
  is Either.Left -> this.a.fold(ifA, ifB, ifC, ifD, ifE)
  is Either.Right -> this.b.fold(ifG, ifH, ifI, ifJ)
}<|MERGE_RESOLUTION|>--- conflicted
+++ resolved
@@ -4,13 +4,10 @@
 import arrow.core.*
 import arrow.effects.CancelToken
 import arrow.effects.KindConnection
-<<<<<<< HEAD
+import java.util.concurrent.atomic.AtomicReference
 import arrow.effects.data.internal.BindingCancellationException
 import arrow.effects.fx
 import arrow.typeclasses.MonadContinuation
-=======
-import java.util.concurrent.atomic.AtomicReference
->>>>>>> cfdd043a
 import kotlin.coroutines.CoroutineContext
 import kotlin.coroutines.startCoroutine
 
@@ -682,7 +679,22 @@
     )
 
   /**
-<<<<<<< HEAD
+   * Overload for [Async.asyncF]
+   *
+   * @see [Async.asyncF]
+   */
+  override fun <A> asyncF(k: ProcF<F, A>): Kind<F, A> =
+    asyncF { _, cb -> k(cb) }
+
+  /**
+   * Overload for [Async.async]
+   *
+   * @see [Async.async]
+   */
+  override fun <A> async(fa: Proc<A>): Kind<F, A> =
+    async { _, cb -> fa(cb) }
+
+  /**
    * Entry point for monad bindings which enables for comprehensions. The underlying impl is based on coroutines.
    * A coroutines is initiated and inside [ConcurrentCancellableContinuation] suspended yielding to [Monad.flatMap]. Once all the flatMap binds are completed
    * the underlying monad is returned from the act of executing the coroutine
@@ -708,22 +720,6 @@
     wrapReturn.startCoroutine(continuation, continuation)
     return continuation.returnedMonad()
   }
-=======
-   * Overload for [Async.asyncF]
-   *
-   * @see [Async.asyncF]
-   */
-  override fun <A> asyncF(k: ProcF<F, A>): Kind<F, A> =
-    asyncF { _, cb -> k(cb) }
-
-  /**
-   * Overload for [Async.async]
-   *
-   * @see [Async.async]
-   */
-  override fun <A> async(fa: Proc<A>): Kind<F, A> =
-    async { _, cb -> fa(cb) }
->>>>>>> cfdd043a
 
 }
 
