--- conflicted
+++ resolved
@@ -134,12 +134,6 @@
         }
       }
 
-<<<<<<< HEAD
-    operator fun <A> invoke(ctx: CoroutineContext, f: () -> A): IO<A> =
-      unit.continueOn(ctx).flatMap { invoke(f) }
-
-=======
->>>>>>> eca418c0
     val unit: IO<Unit> =
       just(Unit)
 
@@ -266,11 +260,7 @@
     IORunLoop.start(this, cb)
 
   fun runAsyncCancellable(onCancel: OnCancel = Silent, cb: (Either<Throwable, A>) -> IOOf<Unit>): IO<Disposable> =
-<<<<<<< HEAD
     async { ccb ->
-=======
-    async { _ /* The start of this execution is immediate and uncancellable */, ccb ->
->>>>>>> eca418c0
       val conn = IOConnection()
       val onCancelCb =
         when (onCancel) {
