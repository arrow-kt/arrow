--- conflicted
+++ resolved
@@ -5,14 +5,9 @@
 import arrow.core.Right
 import arrow.documented
 import arrow.effects.internal.asyncContinuation
-<<<<<<< HEAD
-import arrow.typeclasses.MonadContinuation
-=======
-import arrow.effects.data.internal.BindingCancellationException
 import arrow.typeclasses.MonadError
 import arrow.typeclasses.MonadThrow
 import arrow.typeclasses.MonadThrowFx
->>>>>>> 8cf0ca90
 import kotlin.coroutines.CoroutineContext
 import kotlin.coroutines.EmptyCoroutineContext
 import kotlin.coroutines.startCoroutine
@@ -173,8 +168,6 @@
     }
 
   /**
-<<<<<<< HEAD
-=======
    * Delay a suspended effect.
    *
    * ```kotlin:ank:playground:extension
@@ -200,7 +193,6 @@
     }
 
   /**
->>>>>>> 8cf0ca90
    * Delay a suspended effect on provided [CoroutineContext].
    *
    * @param ctx [CoroutineContext] to run evaluation on.
@@ -222,11 +214,7 @@
    * }
    * ```
    */
-<<<<<<< HEAD
-  fun <A> effect(ctx: CoroutineContext = EmptyCoroutineContext, f: suspend () -> A): Kind<F, A> =
-=======
   fun <A> effect(ctx: CoroutineContext, f: suspend () -> A): Kind<F, A> =
->>>>>>> 8cf0ca90
     async {
       f.startCoroutine(asyncContinuation(ctx, it))
     }
