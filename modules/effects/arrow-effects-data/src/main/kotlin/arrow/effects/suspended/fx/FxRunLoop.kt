package arrow.effects.suspended.fx

import arrow.core.Either
import arrow.core.Left
import arrow.core.NonFatal
import arrow.core.Right
import arrow.effects.*
import arrow.effects.internal.Platform
import kotlin.coroutines.*

@Suppress("UNCHECKED_CAST")
object FxRunLoop {

<<<<<<< HEAD
  @JvmStatic operator fun <A> invoke(fa: Fx<A>): suspend () -> A = {
    runLoop(fa as Fx<Any?>) as A
  }

  @JvmStatic private suspend inline fun runLoop(fa: Fx<Any?>): Any? {
    var source: Fx<Any?>? = fa
=======
  suspend operator fun <A> invoke(source: FxOf<A>): A =
    loop(source, coroutineContext[CancelToken] ?: NonCancelable)() as A

  fun <A> start(source: FxOf<A>,
                ctx: CoroutineContext = EmptyCoroutineContext,
                cb: (Either<Throwable, A>) -> Unit): Unit =
    loop(source, NonCancelable)
      .startCoroutine(Continuation(ctx) { r ->
        r.fold({ cb(Right(it as A)) }, { cb(Left(it)) })
      })

  fun <A> startCancelable(fa: FxOf<A>,
                          token: CancelToken,
                          ctx: CoroutineContext = EmptyCoroutineContext,
                          cb: (Either<Throwable, A>) -> Unit): Unit {
    loop(fa, token)
      .startCoroutine(Continuation(ctx + token) { r ->
        r.fold({ cb(Right(it as A)) }, { cb(Left(it)) })
      })
  }

  private fun <A> loop(fa: FxOf<A>, token: CancelToken): suspend () -> Any? = suspend {
    val conn = token.connection
    var source: Fx<Any?>? = fa as Fx<Any?>
>>>>>>> 72897deb
    var bFirst: ((Any?) -> Fx<Any?>)? = null
    var bRest: Platform.ArrayStack<(Any?) -> Fx<Any?>>? = null
    var hasResult = false
    var result: Any? = null

    while (true) {
      val isCancelled = conn.isCanceled()
      if (isCancelled) throw OnCancel.CancellationException
      val tag = source?.tag ?: UnknownTag
      when (tag) {
        RaiseErrorTag -> {
          val errorHandler: FxFrame<Any?, Fx<Any?>>? = findErrorHandlerInCallStack(bFirst, bRest)
          when (errorHandler) {
            null -> throw (source as Fx.RaiseError<Any?>).error //An alternative to throwing would be nice..
            else -> {
              val error = (source as Fx.RaiseError<Any?>).error
              source = executeSafe { errorHandler.recover(error) }
              bFirst = null
            }
          }
        }
        PureTag -> {
          result = (source as Fx.Pure<Any?>).value
          hasResult = true
        }
        SingleTag -> {
          result = (source as Fx.Single<Any?>).source.invoke() //Stack safe since wraps single stack-safe suspend function.
          hasResult = true
        }
        MapTag -> {
          if (bFirst != null) {
            if (bRest == null) {
              bRest = Platform.ArrayStack()
            }
            bRest.push(bFirst)
          }
          bFirst = source as ((Any?) -> Fx<Any?>)?
          source = (source as Fx.Map<Any?, Any?>).source.fix()
        }
        FlatMapTag -> {
          if (bFirst != null) {
            if (bRest == null) bRest = Platform.ArrayStack()
            bRest.push(bFirst)
          }
          source as Fx.FlatMap<Any?, Any?>
          bFirst = source.fb as ((Any?) -> Fx<Any?>)?
          source = source.source.fix()
        }
        UnknownTag -> source = Fx.RaiseError(NullPointerException("Looping on null Fx")) //Improve message
      }

      if (hasResult) {
        val nextBind = popNextBind(bFirst, bRest)

        if (nextBind == null) {
          break
        } else {
          source = executeSafe { nextBind(result) }
          hasResult = false
          result = null
          bFirst = null
        }
      }
    }

    result
  }

<<<<<<< HEAD
  @JvmStatic private inline fun executeSafe(crossinline f: () -> FxOf<Any?>): Fx<Any?> =
=======
  private fun findErrorHandlerInCallStack(bFirst: ((Any?) -> Fx<Any?>)?, bRest: Platform.ArrayStack<(Any?) -> Fx<Any?>>?): FxFrame<Any?, Fx<Any?>>? =
    if (bFirst != null && bFirst is FxFrame) {
      bFirst
    } else if (bRest == null) {
      null
    } else {
      var result: FxFrame<Any?, Fx<Any?>>? = null
      var cursor: ((Any?) -> Fx<Any?>)? = bFirst

      while (true) {
        if (cursor != null && cursor is FxFrame) {
          result = cursor
          break
        } else {
          cursor = if (bRest.isNotEmpty()) {
            bRest.pop()
          } else {
            break
          }
        }
      }

      result
    }

  private inline fun executeSafe(crossinline f: () -> FxOf<Any?>): Fx<Any?> =
>>>>>>> 72897deb
    try {
      f().fix()
    } catch (e: Throwable) {
      if (NonFatal(e)) {
        Fx.RaiseError(e)
      } else {
        throw e
      }
    }

  /**
   * Pops the next bind function from the stack,
   * but filters out `IOFrame.ErrorHandler` references, because we know they won't do anything — an optimization for `handleError`.
   */
  @JvmStatic private fun popNextBind(bFirst: ((Any?) -> Fx<Any?>)?, bRest: Platform.ArrayStack<(Any?) -> Fx<Any?>>?): ((Any?) -> Fx<Any?>)? =
    when {
      bFirst != null && bFirst !is FxFrame.Companion.ErrorHandler -> bFirst
      bRest != null -> {
        var cursor: ((Any?) -> Fx<Any?>)? = null
        while (cursor == null && bRest.isNotEmpty()) {
          val ref = bRest.pop()
          if (ref !is FxFrame.Companion.ErrorHandler) cursor = ref
        }
        cursor
      }
      else -> null
    }

}<|MERGE_RESOLUTION|>--- conflicted
+++ resolved
@@ -11,18 +11,10 @@
 @Suppress("UNCHECKED_CAST")
 object FxRunLoop {
 
-<<<<<<< HEAD
-  @JvmStatic operator fun <A> invoke(fa: Fx<A>): suspend () -> A = {
-    runLoop(fa as Fx<Any?>) as A
-  }
-
-  @JvmStatic private suspend inline fun runLoop(fa: Fx<Any?>): Any? {
-    var source: Fx<Any?>? = fa
-=======
-  suspend operator fun <A> invoke(source: FxOf<A>): A =
+  @JvmStatic suspend operator fun <A> invoke(source: FxOf<A>): A =
     loop(source, coroutineContext[CancelToken] ?: NonCancelable)() as A
 
-  fun <A> start(source: FxOf<A>,
+  @JvmStatic fun <A> start(source: FxOf<A>,
                 ctx: CoroutineContext = EmptyCoroutineContext,
                 cb: (Either<Throwable, A>) -> Unit): Unit =
     loop(source, NonCancelable)
@@ -43,7 +35,6 @@
   private fun <A> loop(fa: FxOf<A>, token: CancelToken): suspend () -> Any? = suspend {
     val conn = token.connection
     var source: Fx<Any?>? = fa as Fx<Any?>
->>>>>>> 72897deb
     var bFirst: ((Any?) -> Fx<Any?>)? = null
     var bRest: Platform.ArrayStack<(Any?) -> Fx<Any?>>? = null
     var hasResult = false
@@ -112,9 +103,6 @@
     result
   }
 
-<<<<<<< HEAD
-  @JvmStatic private inline fun executeSafe(crossinline f: () -> FxOf<Any?>): Fx<Any?> =
-=======
   private fun findErrorHandlerInCallStack(bFirst: ((Any?) -> Fx<Any?>)?, bRest: Platform.ArrayStack<(Any?) -> Fx<Any?>>?): FxFrame<Any?, Fx<Any?>>? =
     if (bFirst != null && bFirst is FxFrame) {
       bFirst
@@ -140,8 +128,7 @@
       result
     }
 
-  private inline fun executeSafe(crossinline f: () -> FxOf<Any?>): Fx<Any?> =
->>>>>>> 72897deb
+  @JvmStatic private inline fun executeSafe(crossinline f: () -> FxOf<Any?>): Fx<Any?> =
     try {
       f().fix()
     } catch (e: Throwable) {
