--- conflicted
+++ resolved
@@ -4,6 +4,7 @@
 import arrow.core.Left
 import arrow.core.NonFatal
 import arrow.core.Right
+import arrow.core.nonFatalOrThrow
 import arrow.effects.internal.ArrowInternalException
 import arrow.effects.internal.Platform.ArrayStack
 import kotlin.coroutines.CoroutineContext
@@ -55,7 +56,7 @@
         }
         is IO.Suspend -> {
           val thunk: () -> IOOf<Any?> = currentIO.thunk
-          currentIO = executeSafe { thunk() }
+          currentIO = executeSafe(thunk)
         }
         is IO.Delay -> {
           try {
@@ -63,42 +64,29 @@
             hasResult = true
             currentIO = null
           } catch (t: Throwable) {
-            if (NonFatal(t)) {
-              currentIO = IO.RaiseError(t)
-            } else {
-              throw t
-            }
+              currentIO = IO.RaiseError(t.nonFatalOrThrow())
           }
         }
         is IO.Async -> {
           // Return case for Async operations
-<<<<<<< HEAD
           return suspendAsync(currentIO, bFirst, bRest) as IO<A>
-=======
-          return suspendInAsync(currentIO as IO<A>, bFirst, bRest)
         }
         is IO.Effect -> {
-          return suspendInAsync(currentIO as IO<A>, bFirst, bRest)
->>>>>>> 46db0abf
+          return suspendAsync(currentIO, bFirst, bRest) as IO<A>
         }
         is IO.Bind<*, *> -> {
           if (bFirst != null) {
-            if (bRest == null) bRest = ArrayStack()
+            if (bRest == null) {
+              bRest = ArrayStack()
+            }
             bRest.push(bFirst)
           }
           bFirst = currentIO.g as BindF
           currentIO = currentIO.cont
         }
-        is IO.ContinueOn<*> -> {
-          if (bFirst != null) {
-            if (bRest == null) bRest = ArrayStack()
-            bRest.push(bFirst)
-          }
-          val localCurrent = currentIO
-          val currentCC = localCurrent.cc
+        is IO.ContinueOn -> {
+          val currentCC = currentIO.cc
           val localCont = currentIO.cont
-
-          bFirst = { c: Any? -> IO.just(c) }
 
           currentIO = IO.Bind(localCont) { a ->
             IO.Effect(currentCC) { a }
@@ -115,7 +103,10 @@
           currentIO = currentIO.source
         }
         is IO.ContextSwitch -> {
-          return wrapInAsync(currentIO, bFirst, bRest) as IO<A>
+          val localCurrent = currentIO
+          return IO.Async { conn, cb ->
+            loop(localCurrent, conn, cb as Callback, null, bFirst, bRest)
+          }
         }
         null -> {
           currentIO = IO.RaiseError(IORunLoopStepOnNull)
@@ -146,32 +137,15 @@
   private fun <A> sanitizedCurrentIO(currentIO: Current?, unboxed: Any?): IO<A> =
     (currentIO ?: IO.Pure(unboxed)) as IO<A>
 
-<<<<<<< HEAD
-  private fun suspendAsync(currentIO: IO.Async<Any?>, bFirst: BindF?, bRest: CallStack?): IO<Any?> =
-    // Hitting an async boundary means we have to stop, however if we had previous `flatMap` operations then we need to resume the loop with the collected stack
-    if (bFirst != null || (bRest != null && bRest.isNotEmpty())) IO.Async { conn, cb ->
-      loop(currentIO, conn, cb, null, bFirst, bRest)
-    } else currentIO
-
-  // Only IO.Async can skip wrapping when there is no collected stack
-  private fun wrapInAsync(currentIO: IO<Any?>, bFirst: BindF?, bRest: CallStack?): IO<Any?> = IO.Async { conn, cb ->
-    loop(currentIO, conn, cb, null, bFirst, bRest)
-  }
-=======
-  private fun <A> suspendInAsync(
-    currentIO: IO<A>,
-    bFirst: BindF?,
-    bRest: CallStack?
-  ): IO<A> =
+  private fun suspendAsync(currentIO: IO<Any?>, bFirst: BindF?, bRest: CallStack?): IO<Any?> =
     // Hitting an async boundary means we have to stop, however if we had previous `flatMap` operations then we need to resume the loop with the collected stack
     if (bFirst != null || (bRest != null && bRest.isNotEmpty())) {
       IO.Async { conn, cb ->
-        loop(currentIO, conn, cb as Callback, null, bFirst, bRest)
+        loop(currentIO, conn, cb, null, bFirst, bRest)
       }
     } else {
       currentIO
     }
->>>>>>> 46db0abf
 
   private fun loop(
     source: Current,
