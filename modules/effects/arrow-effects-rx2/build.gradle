
dependencies {
<<<<<<< HEAD
    compile project(':arrow-effects')
    compile "org.jetbrains.kotlin:kotlin-stdlib-jdk7:$kotlinVersion"
    compile project(':arrow-annotations')
    kapt project(':arrow-annotations-processor')
    kaptTest project(':arrow-annotations-processor')
    compileOnly project(':arrow-annotations-processor')
    testCompileOnly project(':arrow-annotations-processor')
    testCompile("junit:junit:$jUnitVersion")
    testRuntime("org.junit.vintage:junit-vintage-engine:$jUnitVintageVersion")
    testCompile "io.kotlintest:kotlintest-runner-junit4:$kotlinTestVersion"
    testCompile project(':arrow-test')

    compile "io.reactivex.rxjava2:rxjava:$rxJavaVersion"
=======
    compile project(':arrow-effects-rx2-data')
    compile project(':arrow-effects-rx2-extensions')
>>>>>>> 1cab8563
}

apply from: rootProject.file('gradle/gradle-mvn-push.gradle')
apply plugin: 'kotlin-kapt'<|MERGE_RESOLUTION|>--- conflicted
+++ resolved
@@ -1,23 +1,6 @@
-
 dependencies {
-<<<<<<< HEAD
-    compile project(':arrow-effects')
-    compile "org.jetbrains.kotlin:kotlin-stdlib-jdk7:$kotlinVersion"
-    compile project(':arrow-annotations')
-    kapt project(':arrow-annotations-processor')
-    kaptTest project(':arrow-annotations-processor')
-    compileOnly project(':arrow-annotations-processor')
-    testCompileOnly project(':arrow-annotations-processor')
-    testCompile("junit:junit:$jUnitVersion")
-    testRuntime("org.junit.vintage:junit-vintage-engine:$jUnitVintageVersion")
-    testCompile "io.kotlintest:kotlintest-runner-junit4:$kotlinTestVersion"
-    testCompile project(':arrow-test')
-
-    compile "io.reactivex.rxjava2:rxjava:$rxJavaVersion"
-=======
     compile project(':arrow-effects-rx2-data')
     compile project(':arrow-effects-rx2-extensions')
->>>>>>> 1cab8563
 }
 
 apply from: rootProject.file('gradle/gradle-mvn-push.gradle')
