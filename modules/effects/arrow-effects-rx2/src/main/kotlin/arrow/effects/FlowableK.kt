--- conflicted
+++ resolved
@@ -5,15 +5,11 @@
 import arrow.effects.CoroutineContextRx2Scheduler.asScheduler
 import arrow.effects.typeclasses.Disposable
 import arrow.effects.typeclasses.ExitCase
-<<<<<<< HEAD
-import arrow.effects.typeclasses.Proc
-import arrow.effects.typeclasses.ProcF
-=======
->>>>>>> 89163d07
 import arrow.higherkind
 import arrow.typeclasses.Applicative
 import io.reactivex.BackpressureStrategy
 import io.reactivex.Flowable
+import io.reactivex.FlowableEmitter
 import kotlin.coroutines.CoroutineContext
 
 fun <A> Flowable<A>.k(): FlowableK<A> = FlowableK(this)
@@ -78,7 +74,6 @@
    */
   fun <B> bracketCase(use: (A) -> FlowableKOf<B>, release: (A, ExitCase<Throwable>) -> FlowableKOf<Unit>): FlowableK<B> =
     flatMap { a ->
-<<<<<<< HEAD
       Flowable.unsafeCreate<B> { subscriber ->
         use(a).fix()
           .flatMap { b ->
@@ -91,13 +86,6 @@
           subscriber.onSubscribe(d.onCancel { release(a, ExitCase.Cancelled).fix().flowable.subscribe({}, subscriber::onError) })
         }
       }.k()
-=======
-      use(a).value()
-        .doOnError { release(a, ExitCase.Error(it)) }
-        .doOnCancel { release(a, ExitCase.Cancelled) }
-        .doOnComplete { release(a, ExitCase.Completed) }
-        .k()
->>>>>>> 89163d07
     }
 
   fun <B> concatMap(f: (A) -> FlowableKOf<B>): FlowableK<B> =
@@ -207,9 +195,15 @@
         }
       }, mode).k()
 
-    fun <A> asyncF(fa: ProcF<ForFlowableK, A>, mode: BackpressureStrategy = BackpressureStrategy.BUFFER): FlowableK<A> =
+    fun <A> asyncF(fa: FlowableKProcF<A>, mode: BackpressureStrategy = BackpressureStrategy.BUFFER): FlowableK<A> =
       Flowable.create({ emitter: FlowableEmitter<A> ->
-        fa { either: Either<Throwable, A> ->
+        val conn = FlowableKConnection()
+        //On disposing of the upstream stream this will be called by `setCancellable` so check if upstream is already disposed or not because
+        //on disposing the stream will already be in a terminated state at this point so calling onError, in a terminated state, will blow everything up.
+        conn.push(FlowableK { if (!emitter.isCancelled) emitter.onError(ConnectionCancellationException) })
+        emitter.setCancellable { conn.cancel().value().subscribe() }
+
+        fa(conn) { either: Either<Throwable, A> ->
           either.fold({
             emitter.onError(it)
           }, {
