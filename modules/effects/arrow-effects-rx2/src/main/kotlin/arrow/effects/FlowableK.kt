--- conflicted
+++ resolved
@@ -73,7 +73,6 @@
    */
   fun <B> bracketCase(use: (A) -> FlowableKOf<B>, release: (A, ExitCase<Throwable>) -> FlowableKOf<Unit>): FlowableK<B> =
     flatMap { a ->
-<<<<<<< HEAD
       Flowable.unsafeCreate<B> { subscriber ->
         use(a).fix()
           .flatMap { b ->
@@ -86,13 +85,6 @@
           subscriber.onSubscribe(d.onCancel { release(a, ExitCase.Cancelled).fix().flowable.subscribe({}, subscriber::onError) })
         }
       }.k()
-=======
-      use(a).value()
-        .doOnError { release(a, ExitCase.Error(it)) }
-        .doOnCancel { release(a, ExitCase.Cancelled) }
-        .doOnComplete { release(a, ExitCase.Completed) }
-        .k()
->>>>>>> 1375c97f
     }
 
   fun <B> concatMap(f: (A) -> FlowableKOf<B>): FlowableK<B> =
