--- conflicted
+++ resolved
@@ -3,13 +3,9 @@
 import arrow.core.*
 import arrow.effects.CoroutineContextRx2Scheduler.asScheduler
 import arrow.effects.typeclasses.ExitCase
-<<<<<<< HEAD
-import arrow.effects.typeclasses.Proc
-import arrow.effects.typeclasses.ProcF
-=======
->>>>>>> 89163d07
 import arrow.higherkind
 import io.reactivex.Maybe
+import io.reactivex.MaybeEmitter
 import kotlin.coroutines.CoroutineContext
 
 fun <A> Maybe<A>.k(): MaybeK<A> = MaybeK(this)
@@ -73,7 +69,6 @@
    */
   fun <B> bracketCase(use: (A) -> MaybeKOf<B>, release: (A, ExitCase<Throwable>) -> MaybeKOf<Unit>): MaybeK<B> =
     flatMap { a ->
-<<<<<<< HEAD
       Maybe.create<B> { emitter ->
         val d = use(a).fix()
           .flatMap { b ->
@@ -85,12 +80,6 @@
           }.maybe.subscribe(emitter::onSuccess, emitter::onError, emitter::onComplete)
         emitter.setDisposable(d.onDispose { release(a, ExitCase.Cancelled).fix().maybe.subscribe({}, emitter::onError) })
       }.k()
-=======
-      use(a).value()
-        .doOnSuccess { release(a, ExitCase.Completed) }
-        .doOnError { release(a, ExitCase.Error(it)) }
-        .k()
->>>>>>> 89163d07
     }
 
   fun <B> fold(ifEmpty: () -> B, ifSome: (A) -> B): B = maybe.blockingGet().let {
@@ -189,9 +178,15 @@
         }
       }.k()
 
-    fun <A> asyncF(fa: ProcF<ForMaybeK, A>): MaybeK<A> =
+    fun <A> asyncF(fa: MaybeKProcF<A>): MaybeK<A> =
       Maybe.create { emitter: MaybeEmitter<A> ->
-        fa { either: Either<Throwable, A> ->
+        val conn = MaybeKConnection()
+        //On disposing of the upstream stream this will be called by `setCancellable` so check if upstream is already disposed or not because
+        //on disposing the stream will already be in a terminated state at this point so calling onError, in a terminated state, will blow everything up.
+        conn.push(MaybeK { if (!emitter.isDisposed) emitter.onError(ConnectionCancellationException) })
+        emitter.setCancellable { conn.cancel().value().subscribe() }
+
+        fa(conn) { either: Either<Throwable, A> ->
           either.fold({
             emitter.onError(it)
           }, {
