--- conflicted
+++ resolved
@@ -68,7 +68,6 @@
    */
   fun <B> bracketCase(use: (A) -> MaybeKOf<B>, release: (A, ExitCase<Throwable>) -> MaybeKOf<Unit>): MaybeK<B> =
     flatMap { a ->
-<<<<<<< HEAD
       Maybe.create<B> { emitter ->
         val d = use(a).fix()
           .flatMap { b ->
@@ -80,12 +79,6 @@
           }.maybe.subscribe(emitter::onSuccess, emitter::onError, emitter::onComplete)
         emitter.setDisposable(d.onDispose { release(a, ExitCase.Cancelled).fix().maybe.subscribe({}, emitter::onError) })
       }.k()
-=======
-      use(a).value()
-        .doOnSuccess { release(a, ExitCase.Completed) }
-        .doOnError { release(a, ExitCase.Error(it)) }
-        .k()
->>>>>>> 1375c97f
     }
 
   fun <B> fold(ifEmpty: () -> B, ifSome: (A) -> B): B = maybe.blockingGet().let {
