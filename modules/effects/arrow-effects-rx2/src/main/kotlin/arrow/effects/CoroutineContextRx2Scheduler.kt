package arrow.effects

import arrow.core.Continuation
import io.reactivex.Scheduler
import io.reactivex.disposables.Disposable
import io.reactivex.internal.disposables.EmptyDisposable
import java.util.concurrent.TimeUnit
<<<<<<< HEAD
import kotlin.coroutines.Continuation
=======
>>>>>>> 5c3be8e3
import kotlin.coroutines.CoroutineContext
import kotlin.coroutines.startCoroutine

object CoroutineContextRx2Scheduler {
  private interface NonCancellableContinuation : Continuation<Unit>, Disposable

  fun CoroutineContext.asScheduler(): Scheduler =
    object : Scheduler() {
      override fun createWorker(): Worker =
        object : Worker() {
          @Volatile
          var once = false

          override fun isDisposed(): Boolean = once

          override fun schedule(run: Runnable, delay: Long, unit: TimeUnit): Disposable {
            if (once) {
              return EmptyDisposable.INSTANCE
            }

            val a: suspend () -> Unit = { run.run() }
            val completion: NonCancellableContinuation = simpleContinuation(this@asScheduler)
            a.startCoroutine(completion)
            return completion
          }

          override fun dispose() {
            once = false
          }

          private fun simpleContinuation(context: CoroutineContext): NonCancellableContinuation =
            object : NonCancellableContinuation {
              override fun isDisposed(): Boolean = false

              override fun dispose() {
              }

              override val context: CoroutineContext = context

              override fun resumeWith(result: Result<Unit>) {
                result.fold({ Unit }, { throw it })
              }

            }
        }
    }
}<|MERGE_RESOLUTION|>--- conflicted
+++ resolved
@@ -5,10 +5,6 @@
 import io.reactivex.disposables.Disposable
 import io.reactivex.internal.disposables.EmptyDisposable
 import java.util.concurrent.TimeUnit
-<<<<<<< HEAD
-import kotlin.coroutines.Continuation
-=======
->>>>>>> 5c3be8e3
 import kotlin.coroutines.CoroutineContext
 import kotlin.coroutines.startCoroutine
 
@@ -48,10 +44,12 @@
 
               override val context: CoroutineContext = context
 
-              override fun resumeWith(result: Result<Unit>) {
-                result.fold({ Unit }, { throw it })
+              override fun resume(value: Unit) {
               }
 
+              override fun resumeWithException(exception: Throwable) {
+                throw exception
+              }
             }
         }
     }
