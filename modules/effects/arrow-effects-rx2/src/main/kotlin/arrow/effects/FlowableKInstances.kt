package arrow.effects

import arrow.Kind
import arrow.core.Either
import arrow.core.Eval
<<<<<<< HEAD
import arrow.effects.typeclasses.Async
import arrow.effects.typeclasses.Effect
import arrow.effects.typeclasses.MonadDefer
import arrow.effects.typeclasses.Proc
import arrow.extension
=======
import arrow.effects.typeclasses.*
import arrow.instance
>>>>>>> bc3f363c
import arrow.typeclasses.*
import io.reactivex.BackpressureStrategy
import kotlin.coroutines.experimental.CoroutineContext

@extension
interface FlowableKFunctorInstance : Functor<ForFlowableK> {
  override fun <A, B> Kind<ForFlowableK, A>.map(f: (A) -> B): FlowableK<B> =
    fix().map(f)
}

@extension
interface FlowableKApplicativeInstance : Applicative<ForFlowableK> {
  override fun <A, B> FlowableKOf<A>.ap(ff: FlowableKOf<(A) -> B>): FlowableK<B> =
    fix().ap(ff)

  override fun <A, B> Kind<ForFlowableK, A>.map(f: (A) -> B): FlowableK<B> =
    fix().map(f)

  override fun <A> just(a: A): FlowableK<A> =
    FlowableK.just(a)
}

@extension
interface FlowableKMonadInstance : Monad<ForFlowableK> {
  override fun <A, B> FlowableKOf<A>.ap(ff: FlowableKOf<(A) -> B>): FlowableK<B> =
    fix().ap(ff)

  override fun <A, B> FlowableKOf<A>.flatMap(f: (A) -> Kind<ForFlowableK, B>): FlowableK<B> =
    fix().flatMap(f)

  override fun <A, B> FlowableKOf<A>.map(f: (A) -> B): FlowableK<B> =
    fix().map(f)

  override fun <A, B> tailRecM(a: A, f: kotlin.Function1<A, FlowableKOf<arrow.core.Either<A, B>>>): FlowableK<B> =
    FlowableK.tailRecM(a, f)

  override fun <A> just(a: A): FlowableK<A> =
    FlowableK.just(a)
}

@extension
interface FlowableKFoldableInstance : Foldable<ForFlowableK> {
  override fun <A, B> Kind<ForFlowableK, A>.foldLeft(b: B, f: (B, A) -> B): B =
    fix().foldLeft(b, f)

  override fun <A, B> Kind<ForFlowableK, A>.foldRight(lb: Eval<B>, f: (A, Eval<B>) -> Eval<B>): arrow.core.Eval<B> =
    fix().foldRight(lb, f)
}

@extension
interface FlowableKTraverseInstance : Traverse<ForFlowableK> {
  override fun <A, B> Kind<ForFlowableK, A>.map(f: (A) -> B): FlowableK<B> =
    fix().map(f)

  override fun <G, A, B> FlowableKOf<A>.traverse(AP: Applicative<G>, f: (A) -> Kind<G, B>): Kind<G, FlowableK<B>> =
    fix().traverse(AP, f)

  override fun <A, B> Kind<ForFlowableK, A>.foldLeft(b: B, f: (B, A) -> B): B =
    fix().foldLeft(b, f)

  override fun <A, B> Kind<ForFlowableK, A>.foldRight(lb: Eval<B>, f: (A, Eval<B>) -> Eval<B>): arrow.core.Eval<B> =
    fix().foldRight(lb, f)
}

@extension
interface FlowableKApplicativeErrorInstance :
  FlowableKApplicativeInstance,
  ApplicativeError<ForFlowableK, Throwable> {
  override fun <A> raiseError(e: Throwable): FlowableK<A> =
    FlowableK.raiseError(e)

  override fun <A> FlowableKOf<A>.handleErrorWith(f: (Throwable) -> FlowableKOf<A>): FlowableK<A> =
    fix().handleErrorWith { f(it).fix() }
}

@extension
interface FlowableKMonadErrorInstance :
  FlowableKMonadInstance,
  MonadError<ForFlowableK, Throwable> {
  override fun <A> raiseError(e: Throwable): FlowableK<A> =
    FlowableK.raiseError(e)

  override fun <A> FlowableKOf<A>.handleErrorWith(f: (Throwable) -> FlowableKOf<A>): FlowableK<A> =
    fix().handleErrorWith { f(it).fix() }
}

@extension
interface FlowableKMonadDeferInstance :
  FlowableKMonadErrorInstance,
  MonadDefer<ForFlowableK> {
  override fun <A> defer(fa: () -> FlowableKOf<A>): FlowableK<A> =
    FlowableK.defer(fa)

  fun BS(): BackpressureStrategy = BackpressureStrategy.BUFFER
}

@extension
interface FlowableKAsyncInstance :
  FlowableKMonadDeferInstance,
  Async<ForFlowableK> {
  override fun <A> async(fa: Proc<A>): FlowableK<A> =
    FlowableK.async(fa, BS())

  override fun <A> FlowableKOf<A>.continueOn(ctx: CoroutineContext): FlowableK<A> =
    fix().continueOn(ctx)
}

@extension
interface FlowableKEffectInstance :
  FlowableKAsyncInstance,
  Effect<ForFlowableK> {
  override fun <A> FlowableKOf<A>.runAsync(cb: (Either<Throwable, A>) -> FlowableKOf<Unit>): FlowableK<Unit> =
    fix().runAsync(cb)
}

@instance(FlowableK::class)
interface FlowableKConcurrentEffectInstance : FlowableKEffectInstance, ConcurrentEffect<ForFlowableK> {
  override fun <A> Kind<ForFlowableK, A>.runAsyncCancellable(cb: (Either<Throwable, A>) -> FlowableKOf<Unit>): FlowableK<Disposable> =
    fix().runAsyncCancellable(cb)
}

object FlowableKContext : FlowableKConcurrentEffectInstance, FlowableKTraverseInstance {
  override fun <A, B> FlowableKOf<A>.map(f: (A) -> B): FlowableK<B> =
    fix().map(f)
}

infix fun <A> ForFlowableK.Companion.extensions(f: FlowableKContext.() -> A): A =
  f(FlowableKContext)<|MERGE_RESOLUTION|>--- conflicted
+++ resolved
@@ -3,16 +3,8 @@
 import arrow.Kind
 import arrow.core.Either
 import arrow.core.Eval
-<<<<<<< HEAD
-import arrow.effects.typeclasses.Async
-import arrow.effects.typeclasses.Effect
-import arrow.effects.typeclasses.MonadDefer
-import arrow.effects.typeclasses.Proc
+import arrow.effects.typeclasses.*
 import arrow.extension
-=======
-import arrow.effects.typeclasses.*
-import arrow.instance
->>>>>>> bc3f363c
 import arrow.typeclasses.*
 import io.reactivex.BackpressureStrategy
 import kotlin.coroutines.experimental.CoroutineContext
@@ -79,8 +71,8 @@
 
 @extension
 interface FlowableKApplicativeErrorInstance :
-  FlowableKApplicativeInstance,
-  ApplicativeError<ForFlowableK, Throwable> {
+  ApplicativeError<ForFlowableK, Throwable>,
+  FlowableKApplicativeInstance {
   override fun <A> raiseError(e: Throwable): FlowableK<A> =
     FlowableK.raiseError(e)
 
@@ -90,8 +82,8 @@
 
 @extension
 interface FlowableKMonadErrorInstance :
-  FlowableKMonadInstance,
-  MonadError<ForFlowableK, Throwable> {
+  MonadError<ForFlowableK, Throwable>,
+  FlowableKMonadInstance {
   override fun <A> raiseError(e: Throwable): FlowableK<A> =
     FlowableK.raiseError(e)
 
@@ -101,8 +93,8 @@
 
 @extension
 interface FlowableKMonadDeferInstance :
-  FlowableKMonadErrorInstance,
-  MonadDefer<ForFlowableK> {
+  MonadDefer<ForFlowableK>,
+  FlowableKMonadErrorInstance {
   override fun <A> defer(fa: () -> FlowableKOf<A>): FlowableK<A> =
     FlowableK.defer(fa)
 
@@ -111,8 +103,8 @@
 
 @extension
 interface FlowableKAsyncInstance :
-  FlowableKMonadDeferInstance,
-  Async<ForFlowableK> {
+  Async<ForFlowableK>,
+  FlowableKMonadDeferInstance {
   override fun <A> async(fa: Proc<A>): FlowableK<A> =
     FlowableK.async(fa, BS())
 
@@ -122,13 +114,13 @@
 
 @extension
 interface FlowableKEffectInstance :
-  FlowableKAsyncInstance,
-  Effect<ForFlowableK> {
+  Effect<ForFlowableK>,
+  FlowableKAsyncInstance {
   override fun <A> FlowableKOf<A>.runAsync(cb: (Either<Throwable, A>) -> FlowableKOf<Unit>): FlowableK<Unit> =
     fix().runAsync(cb)
 }
 
-@instance(FlowableK::class)
+@extension
 interface FlowableKConcurrentEffectInstance : FlowableKEffectInstance, ConcurrentEffect<ForFlowableK> {
   override fun <A> Kind<ForFlowableK, A>.runAsyncCancellable(cb: (Either<Throwable, A>) -> FlowableKOf<Unit>): FlowableK<Disposable> =
     fix().runAsyncCancellable(cb)
