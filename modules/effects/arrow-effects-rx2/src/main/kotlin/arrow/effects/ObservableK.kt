package arrow.effects

import arrow.Kind
import arrow.core.*
import arrow.effects.CoroutineContextRx2Scheduler.asScheduler
<<<<<<< HEAD
import arrow.effects.typeclasses.Disposable
import arrow.effects.typeclasses.ExitCase
import arrow.effects.typeclasses.Proc
import arrow.effects.typeclasses.ProcF
=======
import arrow.effects.typeclasses.*
>>>>>>> 89163d07
import arrow.higherkind
import arrow.typeclasses.Applicative
import io.reactivex.Observable
import io.reactivex.schedulers.Schedulers
import kotlin.coroutines.CoroutineContext

fun <A> Observable<A>.k(): ObservableK<A> = ObservableK(this)

fun <A> ObservableKOf<A>.value(): Observable<A> =
  fix().observable

@higherkind
data class ObservableK<A>(val observable: Observable<A>) : ObservableKOf<A>, ObservableKKindedJ<A> {
  fun <B> map(f: (A) -> B): ObservableK<B> =
    observable.map(f).k()

  fun <B> ap(fa: ObservableKOf<(A) -> B>): ObservableK<B> =
    flatMap { a -> fa.fix().map { ff -> ff(a) } }

  fun <B> flatMap(f: (A) -> ObservableKOf<B>): ObservableK<B> =
    observable.flatMap { f(it).value() }.k()

  /**
   * A way to safely acquire a resource and release in the face of errors and cancellation.
   * It uses [ExitCase] to distinguish between different exit cases when releasing the acquired resource.
   *
   * @param use is the action to consume the resource and produce an [ObservableK] with the result.
   * Once the resulting [ObservableK] terminates, either successfully, error or disposed,
   * the [release] function will run to clean up the resources.
   *
   * @param release the allocated resource after the resulting [ObservableK] of [use] is terminates.
   *
   * {: data-executable='true'}
   * ```kotlin:ank
   * import io.reactivex.Observable
   * import arrow.effects.*
   * import arrow.effects.typeclasses.ExitCase
   *
   * class File(url: String) {
   *   fun open(): File = this
   *   fun close(): Unit {}
   *   fun content(): ObservableK<String> =
   *     Observable.just("This", "file", "contains", "some", "interesting", "content!").k()
   * }
   *
   * fun openFile(uri: String): ObservableK<File> = ObservableK { File(uri).open() }
   * fun closeFile(file: File): ObservableK<Unit> = ObservableK { file.close() }
   *
   * fun main(args: Array<String>) {
   *   //sampleStart
   *   val safeComputation = openFile("data.json").bracketCase(
   *     release = { file, exitCase ->
   *       when (exitCase) {
   *         is ExitCase.Completed -> { /* do something */ }
   *         is ExitCase.Cancelled -> { /* do something */ }
   *         is ExitCase.Error -> { /* do something */ }
   *       }
   *       closeFile(file)
   *     },
   *     use = { file -> file.content() }
   *   )
   *   //sampleEnd
   *   println(safeComputation)
   * }
   *  ```
   */
  fun <B> bracketCase(use: (A) -> ObservableKOf<B>, release: (A, ExitCase<Throwable>) -> ObservableKOf<Unit>): ObservableK<B> =
    flatMap { a ->
<<<<<<< HEAD
      Observable.create<B> { emitter ->
        val d = use(a).fix()
          .flatMap { b ->
            release(a, ExitCase.Completed)
              .fix().map { b }
          }.handleErrorWith { e ->
            release(a, ExitCase.Error(e))
              .fix().flatMap { ObservableK.raiseError<B>(e) }
          }.observable.subscribe({ b -> emitter.onNext(b) }, emitter::onError, emitter::onComplete)
        emitter.setDisposable(d.onDispose { release(a, ExitCase.Cancelled).fix().observable.subscribe({}, emitter::onError, {}) })
      }.k()
=======
      use(a).value()
        .doOnError { release(a, ExitCase.Error(it)) }
        .doOnDispose { release(a, ExitCase.Cancelled) }
        .doOnComplete { release(a, ExitCase.Completed) }
        .k()
>>>>>>> 89163d07
    }

  fun <B> concatMap(f: (A) -> ObservableKOf<B>): ObservableK<B> =
    observable.concatMap { f(it).value() }.k()

  fun <B> switchMap(f: (A) -> ObservableKOf<B>): ObservableK<B> =
    observable.switchMap { f(it).value() }.k()

  fun <B> foldLeft(b: B, f: (B, A) -> B): B = observable.reduce(b, f).blockingGet()

  fun <B> foldRight(lb: Eval<B>, f: (A, Eval<B>) -> Eval<B>): Eval<B> {
    fun loop(fa_p: ObservableK<A>): Eval<B> = when {
      fa_p.observable.isEmpty.blockingGet() -> lb
      else -> f(fa_p.observable.blockingFirst(), Eval.defer { loop(fa_p.observable.skip(1).k()) })
    }

    return Eval.defer { loop(this) }
  }

  fun <G, B> traverse(GA: Applicative<G>, f: (A) -> Kind<G, B>): Kind<G, ObservableK<B>> =
    foldRight(Eval.always { GA.just(Observable.empty<B>().k()) }) { a, eval ->
      GA.run { f(a).map2Eval(eval) { Observable.concat(Observable.just<B>(it.a), it.b.observable).k() } }
    }.value()

  fun handleErrorWith(function: (Throwable) -> ObservableKOf<A>): ObservableK<A> =
    value().onErrorResumeNext { t: Throwable -> function(t).value() }.k()

  fun continueOn(ctx: CoroutineContext): ObservableK<A> =
    observable.observeOn(ctx.asScheduler()).k()

  fun runAsync(cb: (Either<Throwable, A>) -> ObservableKOf<Unit>): ObservableK<Unit> =
    observable.flatMap { cb(Right(it)).value() }.onErrorResumeNext { t: Throwable -> cb(Left(t)).value() }.k()

  fun runAsyncCancellable(cb: (Either<Throwable, A>) -> ObservableKOf<Unit>): ObservableK<Disposable> =
    Observable.fromCallable {
      val disposable: io.reactivex.disposables.Disposable = runAsync(cb).value().subscribe()
      val dispose: () -> Unit = { disposable.dispose() }
      dispose
    }.k()

  override fun equals(other: Any?): Boolean =
    when (other) {
      is ObservableK<*> -> this.observable == other.observable
      is Observable<*> -> this.observable == other
      else -> false
    }

  override fun hashCode(): Int = observable.hashCode()

  companion object {
    fun <A> just(a: A): ObservableK<A> =
      Observable.just(a).k()

    fun <A> raiseError(t: Throwable): ObservableK<A> =
      Observable.error<A>(t).k()

    operator fun <A> invoke(fa: () -> A): ObservableK<A> =
      defer { just(fa()) }

    fun <A> defer(fa: () -> ObservableKOf<A>): ObservableK<A> =
      Observable.defer { fa().value() }.k()

<<<<<<< HEAD
    fun <A> async(fa: Proc<A>): ObservableK<A> =
      Observable.create { emitter: ObservableEmitter<A> ->
        fa { either: Either<Throwable, A> ->
=======
    /**
     * Creates a [ObservableK] that'll run [ObservableKProc].
     *
     * {: data-executable='true'}
     *
     * ```kotlin:ank
     * import arrow.core.Either
     * import arrow.core.right
     * import arrow.effects.ObservableK
     * import arrow.effects.ObservableKConnection
     * import arrow.effects.value
     *
     * class Resource {
     *   fun asyncRead(f: (String) -> Unit): Unit = f("Some value of a resource")
     *   fun close(): Unit = Unit
     * }
     *
     * fun main(args: Array<String>) {
     *   //sampleStart
     *   val result = ObservableK.async { conn: ObservableKConnection, cb: (Either<Throwable, String>) -> Unit ->
     *     val resource = Resource()
     *     conn.push(ObservableK { resource.close() })
     *     resource.asyncRead { value -> cb(value.right()) }
     *   }
     *   //sampleEnd
     *   result.value().subscribe(::println)
     * }
     * ```
     */
    fun <A> async(fa: ObservableKProc<A>): ObservableK<A> =
      Observable.create<A> { emitter ->
        val connection = ObservableKConnection()
        //On disposing of the upstream stream this will be called by `setCancellable` so check if upstream is already disposed or not because
        //on disposing the stream will already be in a terminated state at this point so calling onError, in a terminated state, will blow everything up.
        connection.push(ObservableK { if (!emitter.isDisposed) emitter.onError(ConnectionCancellationException) })
        emitter.setCancellable {
          connection.cancel().value().observeOn(Schedulers.computation()).subscribe({}, {})
        }

        fa(connection) { either: Either<Throwable, A> ->
>>>>>>> 89163d07
          either.fold({
            emitter.onError(it)
          }, {
            emitter.onNext(it)
            emitter.onComplete()
          })
        }
      }.k()

    fun <A> asyncF(fa: ProcF<ForObservableK, A>): ObservableK<A> =
      Observable.create { emitter: ObservableEmitter<A> ->
        fa { either: Either<Throwable, A> ->
          either.fold({
            emitter.onError(it)
          }, {
            emitter.onNext(it)
            emitter.onComplete()
          })
        }.fix().observable.subscribe({}, emitter::onError)
      }.k()

    tailrec fun <A, B> tailRecM(a: A, f: (A) -> ObservableKOf<Either<A, B>>): ObservableK<B> {
      val either = f(a).value().blockingFirst()
      return when (either) {
        is Either.Left -> tailRecM(either.a, f)
        is Either.Right -> Observable.just(either.b).k()
      }
    }
  }
}

fun <A, G> ObservableKOf<Kind<G, A>>.sequence(GA: Applicative<G>): Kind<G, ObservableK<A>> =
  fix().traverse(GA, ::identity)<|MERGE_RESOLUTION|>--- conflicted
+++ resolved
@@ -3,18 +3,13 @@
 import arrow.Kind
 import arrow.core.*
 import arrow.effects.CoroutineContextRx2Scheduler.asScheduler
-<<<<<<< HEAD
 import arrow.effects.typeclasses.Disposable
 import arrow.effects.typeclasses.ExitCase
-import arrow.effects.typeclasses.Proc
-import arrow.effects.typeclasses.ProcF
-=======
 import arrow.effects.typeclasses.*
->>>>>>> 89163d07
 import arrow.higherkind
 import arrow.typeclasses.Applicative
 import io.reactivex.Observable
-import io.reactivex.schedulers.Schedulers
+import io.reactivex.ObservableEmitter
 import kotlin.coroutines.CoroutineContext
 
 fun <A> Observable<A>.k(): ObservableK<A> = ObservableK(this)
@@ -79,7 +74,6 @@
    */
   fun <B> bracketCase(use: (A) -> ObservableKOf<B>, release: (A, ExitCase<Throwable>) -> ObservableKOf<Unit>): ObservableK<B> =
     flatMap { a ->
-<<<<<<< HEAD
       Observable.create<B> { emitter ->
         val d = use(a).fix()
           .flatMap { b ->
@@ -91,13 +85,6 @@
           }.observable.subscribe({ b -> emitter.onNext(b) }, emitter::onError, emitter::onComplete)
         emitter.setDisposable(d.onDispose { release(a, ExitCase.Cancelled).fix().observable.subscribe({}, emitter::onError, {}) })
       }.k()
-=======
-      use(a).value()
-        .doOnError { release(a, ExitCase.Error(it)) }
-        .doOnDispose { release(a, ExitCase.Cancelled) }
-        .doOnComplete { release(a, ExitCase.Completed) }
-        .k()
->>>>>>> 89163d07
     }
 
   fun <B> concatMap(f: (A) -> ObservableKOf<B>): ObservableK<B> =
@@ -160,11 +147,6 @@
     fun <A> defer(fa: () -> ObservableKOf<A>): ObservableK<A> =
       Observable.defer { fa().value() }.k()
 
-<<<<<<< HEAD
-    fun <A> async(fa: Proc<A>): ObservableK<A> =
-      Observable.create { emitter: ObservableEmitter<A> ->
-        fa { either: Either<Throwable, A> ->
-=======
     /**
      * Creates a [ObservableK] that'll run [ObservableKProc].
      *
@@ -200,12 +182,9 @@
         //On disposing of the upstream stream this will be called by `setCancellable` so check if upstream is already disposed or not because
         //on disposing the stream will already be in a terminated state at this point so calling onError, in a terminated state, will blow everything up.
         connection.push(ObservableK { if (!emitter.isDisposed) emitter.onError(ConnectionCancellationException) })
-        emitter.setCancellable {
-          connection.cancel().value().observeOn(Schedulers.computation()).subscribe({}, {})
-        }
+        emitter.setCancellable { connection.cancel().value().subscribe({}, {}) }
 
         fa(connection) { either: Either<Throwable, A> ->
->>>>>>> 89163d07
           either.fold({
             emitter.onError(it)
           }, {
@@ -215,9 +194,15 @@
         }
       }.k()
 
-    fun <A> asyncF(fa: ProcF<ForObservableK, A>): ObservableK<A> =
+    fun <A> asyncF(fa: ObservableKProcF<A>): ObservableK<A> =
       Observable.create { emitter: ObservableEmitter<A> ->
-        fa { either: Either<Throwable, A> ->
+        val connection = ObservableKConnection()
+        //On disposing of the upstream stream this will be called by `setCancellable` so check if upstream is already disposed or not because
+        //on disposing the stream will already be in a terminated state at this point so calling onError, in a terminated state, will blow everything up.
+        connection.push(ObservableK { if (!emitter.isDisposed) emitter.onError(ConnectionCancellationException) })
+        emitter.setCancellable { connection.cancel().value().subscribe({}, {}) }
+
+        fa(connection) { either: Either<Throwable, A> ->
           either.fold({
             emitter.onError(it)
           }, {
