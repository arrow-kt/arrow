package arrow.effects

import arrow.Kind
import arrow.core.*
import arrow.effects.CoroutineContextRx2Scheduler.asScheduler
import arrow.effects.typeclasses.*
import arrow.higherkind
import arrow.typeclasses.Applicative
import io.reactivex.Observable
import io.reactivex.schedulers.Schedulers
import kotlin.coroutines.CoroutineContext

fun <A> Observable<A>.k(): ObservableK<A> = ObservableK(this)

fun <A> ObservableKOf<A>.value(): Observable<A> =
  fix().observable

@higherkind
data class ObservableK<A>(val observable: Observable<A>) : ObservableKOf<A>, ObservableKKindedJ<A> {
  fun <B> map(f: (A) -> B): ObservableK<B> =
    observable.map(f).k()

  fun <B> ap(fa: ObservableKOf<(A) -> B>): ObservableK<B> =
    flatMap { a -> fa.fix().map { ff -> ff(a) } }

  fun <B> flatMap(f: (A) -> ObservableKOf<B>): ObservableK<B> =
    observable.flatMap { f(it).value() }.k()

  /**
   * A way to safely acquire a resource and release in the face of errors and cancellation.
   * It uses [ExitCase] to distinguish between different exit cases when releasing the acquired resource.
   *
   * @param use is the action to consume the resource and produce an [ObservableK] with the result.
   * Once the resulting [ObservableK] terminates, either successfully, error or disposed,
   * the [release] function will run to clean up the resources.
   *
   * @param release the allocated resource after the resulting [ObservableK] of [use] is terminates.
   *
   * {: data-executable='true'}
   * ```kotlin:ank
   * import io.reactivex.Observable
   * import arrow.effects.*
   * import arrow.effects.typeclasses.ExitCase
   *
   * class File(url: String) {
   *   fun open(): File = this
   *   fun close(): Unit {}
   *   fun content(): ObservableK<String> =
   *     Observable.just("This", "file", "contains", "some", "interesting", "content!").k()
   * }
   *
   * fun openFile(uri: String): ObservableK<File> = ObservableK { File(uri).open() }
   * fun closeFile(file: File): ObservableK<Unit> = ObservableK { file.close() }
   *
   * fun main(args: Array<String>) {
   *   //sampleStart
   *   val safeComputation = openFile("data.json").bracketCase(
   *     release = { file, exitCase ->
   *       when (exitCase) {
   *         is ExitCase.Completed -> { /* do something */ }
   *         is ExitCase.Cancelled -> { /* do something */ }
   *         is ExitCase.Error -> { /* do something */ }
   *       }
   *       closeFile(file)
   *     },
   *     use = { file -> file.content() }
   *   )
   *   //sampleEnd
   *   println(safeComputation)
   * }
   *  ```
   */
  fun <B> bracketCase(use: (A) -> ObservableKOf<B>, release: (A, ExitCase<Throwable>) -> ObservableKOf<Unit>): ObservableK<B> =
    flatMap { a ->
<<<<<<< HEAD
      Observable.create<B> { emitter ->
        val d = use(a).fix()
          .flatMap { b ->
            release(a, ExitCase.Completed)
              .fix().map { b }
          }.handleErrorWith { e ->
            release(a, ExitCase.Error(e))
              .fix().flatMap { ObservableK.raiseError<B>(e) }
          }.observable.subscribe({ b -> emitter.onNext(b) }, emitter::onError, emitter::onComplete)
        emitter.setDisposable(d.onDispose { release(a, ExitCase.Cancelled).fix().observable.subscribe({}, emitter::onError, {}) })
      }.k()
=======
      use(a).value()
        .doOnError { release(a, ExitCase.Error(it)) }
        .doOnDispose { release(a, ExitCase.Cancelled) }
        .doOnComplete { release(a, ExitCase.Completed) }
        .k()
>>>>>>> 1375c97f
    }

  fun <B> concatMap(f: (A) -> ObservableKOf<B>): ObservableK<B> =
    observable.concatMap { f(it).value() }.k()

  fun <B> switchMap(f: (A) -> ObservableKOf<B>): ObservableK<B> =
    observable.switchMap { f(it).value() }.k()

  fun <B> foldLeft(b: B, f: (B, A) -> B): B = observable.reduce(b, f).blockingGet()

  fun <B> foldRight(lb: Eval<B>, f: (A, Eval<B>) -> Eval<B>): Eval<B> {
    fun loop(fa_p: ObservableK<A>): Eval<B> = when {
      fa_p.observable.isEmpty.blockingGet() -> lb
      else -> f(fa_p.observable.blockingFirst(), Eval.defer { loop(fa_p.observable.skip(1).k()) })
    }

    return Eval.defer { loop(this) }
  }

  fun <G, B> traverse(GA: Applicative<G>, f: (A) -> Kind<G, B>): Kind<G, ObservableK<B>> =
    foldRight(Eval.always { GA.just(Observable.empty<B>().k()) }) { a, eval ->
      GA.run { f(a).map2Eval(eval) { Observable.concat(Observable.just<B>(it.a), it.b.observable).k() } }
    }.value()

  fun handleErrorWith(function: (Throwable) -> ObservableKOf<A>): ObservableK<A> =
    value().onErrorResumeNext { t: Throwable -> function(t).value() }.k()

  fun continueOn(ctx: CoroutineContext): ObservableK<A> =
    observable.observeOn(ctx.asScheduler()).k()

  fun runAsync(cb: (Either<Throwable, A>) -> ObservableKOf<Unit>): ObservableK<Unit> =
    observable.flatMap { cb(Right(it)).value() }.onErrorResumeNext { t: Throwable -> cb(Left(t)).value() }.k()

  fun runAsyncCancellable(cb: (Either<Throwable, A>) -> ObservableKOf<Unit>): ObservableK<Disposable> =
    Observable.fromCallable {
      val disposable: io.reactivex.disposables.Disposable = runAsync(cb).value().subscribe()
      val dispose: () -> Unit = { disposable.dispose() }
      dispose
    }.k()

  override fun equals(other: Any?): Boolean =
    when (other) {
      is ObservableK<*> -> this.observable == other.observable
      is Observable<*> -> this.observable == other
      else -> false
    }

  override fun hashCode(): Int = observable.hashCode()

  companion object {
    fun <A> just(a: A): ObservableK<A> =
      Observable.just(a).k()

    fun <A> raiseError(t: Throwable): ObservableK<A> =
      Observable.error<A>(t).k()

    operator fun <A> invoke(fa: () -> A): ObservableK<A> =
      defer { just(fa()) }

    fun <A> defer(fa: () -> ObservableKOf<A>): ObservableK<A> =
      Observable.defer { fa().value() }.k()

<<<<<<< HEAD
    fun <A> async(fa: Proc<A>): ObservableK<A> =
      Observable.create { emitter: ObservableEmitter<A> ->
        fa { either: Either<Throwable, A> ->
=======
    /**
     * Creates a [ObservableK] that'll run [ObservableKProc].
     *
     * {: data-executable='true'}
     *
     * ```kotlin:ank
     * import arrow.core.Either
     * import arrow.core.right
     * import arrow.effects.ObservableK
     * import arrow.effects.ObservableKConnection
     * import arrow.effects.value
     *
     * class Resource {
     *   fun asyncRead(f: (String) -> Unit): Unit = f("Some value of a resource")
     *   fun close(): Unit = Unit
     * }
     *
     * fun main(args: Array<String>) {
     *   //sampleStart
     *   val result = ObservableK.async { conn: ObservableKConnection, cb: (Either<Throwable, String>) -> Unit ->
     *     val resource = Resource()
     *     conn.push(ObservableK { resource.close() })
     *     resource.asyncRead { value -> cb(value.right()) }
     *   }
     *   //sampleEnd
     *   result.value().subscribe(::println)
     * }
     * ```
     */
    fun <A> async(fa: ObservableKProc<A>): ObservableK<A> =
      Observable.create<A> { emitter ->
        val connection = ObservableKConnection()
        //On disposing of the upstream stream this will be called by `setCancellable` so check if upstream is already disposed or not because
        //on disposing the stream will already be in a terminated state at this point so calling onError, in a terminated state, will blow everything up.
        connection.push(ObservableK { if (!emitter.isDisposed) emitter.onError(ConnectionCancellationException) })
        emitter.setCancellable {
          connection.cancel().value().observeOn(Schedulers.computation()).subscribe({}, {})
        }

        fa(connection) { either: Either<Throwable, A> ->
>>>>>>> 1375c97f
          either.fold({
            emitter.onError(it)
          }, {
            emitter.onNext(it)
            emitter.onComplete()
          })
        }
      }.k()

    tailrec fun <A, B> tailRecM(a: A, f: (A) -> ObservableKOf<Either<A, B>>): ObservableK<B> {
      val either = f(a).value().blockingFirst()
      return when (either) {
        is Either.Left -> tailRecM(either.a, f)
        is Either.Right -> Observable.just(either.b).k()
      }
    }
  }
}

fun <A, G> ObservableKOf<Kind<G, A>>.sequence(GA: Applicative<G>): Kind<G, ObservableK<A>> =
  fix().traverse(GA, ::identity)<|MERGE_RESOLUTION|>--- conflicted
+++ resolved
@@ -72,7 +72,6 @@
    */
   fun <B> bracketCase(use: (A) -> ObservableKOf<B>, release: (A, ExitCase<Throwable>) -> ObservableKOf<Unit>): ObservableK<B> =
     flatMap { a ->
-<<<<<<< HEAD
       Observable.create<B> { emitter ->
         val d = use(a).fix()
           .flatMap { b ->
@@ -84,13 +83,6 @@
           }.observable.subscribe({ b -> emitter.onNext(b) }, emitter::onError, emitter::onComplete)
         emitter.setDisposable(d.onDispose { release(a, ExitCase.Cancelled).fix().observable.subscribe({}, emitter::onError, {}) })
       }.k()
-=======
-      use(a).value()
-        .doOnError { release(a, ExitCase.Error(it)) }
-        .doOnDispose { release(a, ExitCase.Cancelled) }
-        .doOnComplete { release(a, ExitCase.Completed) }
-        .k()
->>>>>>> 1375c97f
     }
 
   fun <B> concatMap(f: (A) -> ObservableKOf<B>): ObservableK<B> =
@@ -153,11 +145,6 @@
     fun <A> defer(fa: () -> ObservableKOf<A>): ObservableK<A> =
       Observable.defer { fa().value() }.k()
 
-<<<<<<< HEAD
-    fun <A> async(fa: Proc<A>): ObservableK<A> =
-      Observable.create { emitter: ObservableEmitter<A> ->
-        fa { either: Either<Throwable, A> ->
-=======
     /**
      * Creates a [ObservableK] that'll run [ObservableKProc].
      *
@@ -198,7 +185,6 @@
         }
 
         fa(connection) { either: Either<Throwable, A> ->
->>>>>>> 1375c97f
           either.fold({
             emitter.onError(it)
           }, {
