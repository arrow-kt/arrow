--- conflicted
+++ resolved
@@ -5,11 +5,7 @@
 import arrow.effects.CoroutineContextReactorScheduler.asScheduler
 import arrow.effects.typeclasses.Disposable
 import arrow.effects.typeclasses.ExitCase
-<<<<<<< HEAD
-import arrow.effects.typeclasses.Proc
-import arrow.effects.typeclasses.ProcF
-=======
->>>>>>> 89163d07
+import reactor.core.publisher.FluxSink
 import arrow.higherkind
 import arrow.typeclasses.Applicative
 import reactor.core.publisher.Flux
@@ -154,11 +150,6 @@
     fun <A> defer(fa: () -> FluxKOf<A>): FluxK<A> =
       Flux.defer { fa().value() }.k()
 
-<<<<<<< HEAD
-    fun <A> async(fa: Proc<A>): FluxK<A> =
-      Flux.create { emitter: FluxSink<A> ->
-        fa { callback: Either<Throwable, A> ->
-=======
     /**
      * Creates a [FluxK] that'll run [FluxKProc].
      *
@@ -197,7 +188,6 @@
         sink.onCancel { conn.cancel().value().subscribe() }
 
         fa(conn) { callback: Either<Throwable, A> ->
->>>>>>> 89163d07
           callback.fold({
             sink.error(it)
           }, {
@@ -207,16 +197,22 @@
         }
       }.k()
 
-    fun <A> asyncF(fa: ProcF<ForFluxK, A>): FluxK<A> =
-      Flux.create { emitter: FluxSink<A> ->
-        fa { callback: Either<Throwable, A> ->
+    fun <A> asyncF(fa: FluxKProcF<A>): FluxK<A> =
+      Flux.create { sink: FluxSink<A> ->
+        val conn = FluxKConnection()
+        //On disposing of the upstream stream this will be called by `setCancellable` so check if upstream is already disposed or not because
+        //on disposing the stream will already be in a terminated state at this point so calling onError, in a terminated state, will blow everything up.
+        conn.push(FluxK { if (!sink.isCancelled) sink.error(ConnectionCancellationException) })
+        sink.onCancel { conn.cancel().value().subscribe() }
+
+        fa(conn) { callback: Either<Throwable, A> ->
           callback.fold({
-            emitter.error(it)
+            sink.error(it)
           }, {
-            emitter.next(it)
-            emitter.complete()
+            sink.next(it)
+            sink.complete()
           })
-        }.fix().flux.subscribe({}, emitter::error)
+        }.fix().flux.subscribe({}, sink::error)
       }.k()
 
     tailrec fun <A, B> tailRecM(a: A, f: (A) -> FluxKOf<Either<A, B>>): FluxK<B> {
