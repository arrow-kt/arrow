--- conflicted
+++ resolved
@@ -6,13 +6,8 @@
 import arrow.data.ListK
 import arrow.data.NonEmptyList
 import arrow.data.k
-import arrow.effects.deferredk.applicativeError.attempt
 import arrow.effects.deferredk.async.async
-<<<<<<< HEAD
-import arrow.effects.typeclasses.ExitCase
-=======
 import arrow.effects.deferredk.monad.flatMap
->>>>>>> 89163d07
 import arrow.instances.`try`.functor.functor
 import arrow.instances.`try`.traverse.traverse
 import arrow.instances.listk.functor.functor
@@ -31,18 +26,12 @@
 import io.kotlintest.matchers.fail
 import io.kotlintest.matchers.should
 import io.kotlintest.matchers.shouldBe
-import io.kotlintest.matchers.shouldThrow
 import io.kotlintest.properties.Gen
 import io.kotlintest.properties.forAll
 import kotlinx.coroutines.*
 import kotlinx.coroutines.Dispatchers.Unconfined
 import org.junit.runner.RunWith
-<<<<<<< HEAD
-import java.util.concurrent.CountDownLatch
-=======
 import java.lang.AssertionError
->>>>>>> 89163d07
-import java.util.concurrent.TimeUnit
 
 @RunWith(KTestJUnitRunner::class)
 class DeferredKTest : UnitSpec() {
@@ -189,8 +178,6 @@
       }
     }
 
-<<<<<<< HEAD
-=======
     "DeferredK should cancel KindConnection on dispose" {
       runBlocking {
         Promise.uncancelable<ForDeferredK, Unit>(DeferredK.async()).flatMap { latch ->
@@ -226,6 +213,5 @@
         }.unsafeRunSync() shouldBe Unit
     }
 
->>>>>>> 89163d07
   }
 }