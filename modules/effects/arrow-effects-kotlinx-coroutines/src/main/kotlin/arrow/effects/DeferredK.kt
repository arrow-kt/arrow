--- conflicted
+++ resolved
@@ -4,12 +4,9 @@
 import arrow.effects.typeclasses.Disposable
 import arrow.effects.typeclasses.Proc
 import arrow.higherkind
-<<<<<<< HEAD
-=======
 import arrow.typeclasses.Traverse
->>>>>>> 5c3be8e3
-import kotlinx.coroutines.*
-import kotlin.coroutines.CoroutineContext
+import kotlinx.coroutines.experimental.*
+import kotlin.coroutines.experimental.CoroutineContext
 
 fun <A> Deferred<A>.k(): DeferredK<A> =
   DeferredK(this)
@@ -26,20 +23,12 @@
     flatMap { a -> fa.fix().map { ff -> ff(a) } }
 
   fun <B> flatMap(f: (A) -> DeferredKOf<B>): DeferredK<B> =
-<<<<<<< HEAD
-    GlobalScope.async(Dispatchers.Unconfined, CoroutineStart.LAZY) {
-=======
     kotlinx.coroutines.async(Unconfined, CoroutineStart.LAZY) {
->>>>>>> 5c3be8e3
       f(await()).await()
     }.k()
 
   fun continueOn(ctx: CoroutineContext): DeferredK<A> =
-<<<<<<< HEAD
-    GlobalScope.async(ctx, CoroutineStart.LAZY) {
-=======
     kotlinx.coroutines.async(ctx, CoroutineStart.LAZY) {
->>>>>>> 5c3be8e3
       deferred.await()
     }.k()
 
@@ -50,16 +39,6 @@
     fun <A> just(a: A): DeferredK<A> =
       CompletableDeferred(a).k()
 
-<<<<<<< HEAD
-    fun <A> defer(ctx: CoroutineContext = Dispatchers.Default, start: CoroutineStart = CoroutineStart.LAZY, f: suspend () -> A): DeferredK<A> =
-      GlobalScope.async(ctx, start) { f() }.k()
-
-    fun <A> defer(ctx: CoroutineContext = Dispatchers.Default, start: CoroutineStart = CoroutineStart.LAZY, fa: () -> DeferredKOf<A>): DeferredK<A> =
-      GlobalScope.async(ctx, start) { fa().await() }.k()
-
-    operator fun <A> invoke(ctx: CoroutineContext = Dispatchers.Default, start: CoroutineStart = CoroutineStart.DEFAULT, f: () -> A): DeferredK<A> =
-      GlobalScope.async(ctx, start) { f() }.k()
-=======
     fun <A> defer(ctx: CoroutineContext = DefaultDispatcher, start: CoroutineStart = CoroutineStart.LAZY, f: suspend () -> A): DeferredK<A> =
       kotlinx.coroutines.async(ctx, start) { f() }.k()
 
@@ -68,10 +47,9 @@
 
     operator fun <A> invoke(ctx: CoroutineContext = DefaultDispatcher, start: CoroutineStart = CoroutineStart.DEFAULT, f: () -> A): DeferredK<A> =
       kotlinx.coroutines.async(ctx, start) { f() }.k()
->>>>>>> 5c3be8e3
 
     fun <A> failed(t: Throwable): DeferredK<A> =
-      CompletableDeferred<A>().apply { cancel(t) }.k()
+      CompletableDeferred<A>().apply { completeExceptionally(t) }.k()
 
     fun <A> raiseError(t: Throwable): DeferredK<A> =
       failed(t)
@@ -83,16 +61,11 @@
      * its [CoroutineContext] is set to [DefaultDispatcher]
      * and its [CoroutineStart] is [CoroutineStart.DEFAULT].
      */
-<<<<<<< HEAD
-    fun <A> async(ctx: CoroutineContext = Dispatchers.Default, start: CoroutineStart = CoroutineStart.DEFAULT, fa: Proc<A>): DeferredK<A> =
-      GlobalScope.async(ctx, start) {
-=======
     fun <A> async(ctx: CoroutineContext = DefaultDispatcher, start: CoroutineStart = CoroutineStart.DEFAULT, fa: Proc<A>): DeferredK<A> =
       kotlinx.coroutines.async(ctx, start) {
->>>>>>> 5c3be8e3
         CompletableDeferred<A>().apply {
           fa {
-            it.fold(this::cancel, this::complete)
+            it.fold(this::completeExceptionally, this::complete)
           }
         }.await()
       }.k()
@@ -100,11 +73,7 @@
     fun <A, B> tailRecM(a: A, f: (A) -> DeferredKOf<Either<A, B>>): DeferredK<B> =
       f(a).value().let { initial: Deferred<Either<A, B>> ->
         var current: Deferred<Either<A, B>> = initial
-<<<<<<< HEAD
-        GlobalScope.async(Dispatchers.Unconfined, CoroutineStart.LAZY) {
-=======
         kotlinx.coroutines.async(Unconfined, CoroutineStart.LAZY) {
->>>>>>> 5c3be8e3
           val result: B
           while (true) {
             val actual: Either<A, B> = current.await()
@@ -122,7 +91,7 @@
 }
 
 fun <A> DeferredKOf<A>.handleErrorWith(f: (Throwable) -> DeferredK<A>): DeferredK<A> =
-  GlobalScope.async(Dispatchers.Unconfined, CoroutineStart.LAZY) {
+  async(Unconfined, CoroutineStart.LAZY) {
     Try { await() }.fold({ f(it).await() }, ::identity)
   }.k()
 
@@ -138,7 +107,7 @@
   }
 
 fun <A> DeferredKOf<A>.runAsyncCancellable(onCancel: OnCancel = OnCancel.Silent, cb: (Either<Throwable, A>) -> DeferredKOf<Unit>): DeferredK<Disposable> =
-  GlobalScope.async(Dispatchers.Default, CoroutineStart.DEFAULT) {
+  async(Unconfined, CoroutineStart.DEFAULT) {
     val call = runAsync(cb)
     val disposable: Disposable = {
       when (onCancel) {
@@ -150,7 +119,7 @@
   }.k()
 
 fun <A> DeferredKOf<A>.unsafeRunAsync(cb: (Either<Throwable, A>) -> Unit): Unit =
-  GlobalScope.async(Dispatchers.Unconfined, CoroutineStart.DEFAULT) {
+  async(Unconfined, CoroutineStart.DEFAULT) {
     Try { await() }.fold({ cb(Left(it)) }, { cb(Right(it)) })
   }.let {
     // Deferred swallows all exceptions. How about no.
@@ -160,3 +129,7 @@
   }
 
 suspend fun <A> DeferredKOf<A>.await(): A = this.fix().await()
+
+suspend fun <F, A> Kind<F, DeferredKOf<A>>.awaitAll(T: Traverse<F>): Kind<F, A> = T.run {
+    this@awaitAll.sequence(DeferredK.applicative()).await()
+}