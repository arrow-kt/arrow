package arrow.effects

import arrow.core.*
import arrow.effects.DeferredK.Generated.ConnectedGenerated
import arrow.effects.DeferredK.Generated.DefaultGenerated
import arrow.effects.internal.Platform
import arrow.effects.typeclasses.Disposable
import arrow.effects.typeclasses.ExitCase
import arrow.effects.typeclasses.ProcF
import arrow.effects.typeclasses.MonadDefer
import arrow.higherkind
import kotlinx.coroutines.*
import kotlinx.coroutines.selects.SelectClause0
import kotlinx.coroutines.selects.SelectClause1
import kotlin.coroutines.CoroutineContext

/**
 * Wraps a [Deferred] with [DeferredK]
 *
 * Note: Using this extension means that the resulting [DeferredK] will use a memoized version of [Deferred].
 *  For more Information visit the general [DeferredK] documentation.
 *
 * {: data-executable='true'}
 *
 * ```kotlin:ank
 * import arrow.effects.DeferredK
 * import arrow.effects.k
 * import arrow.effects.unsafeRunSync
 * import kotlinx.coroutines.GlobalScope
 * import kotlinx.coroutines.async
 *
 * fun main(args: Array<String>) {
 *   //sampleStart
 *   val result: DeferredK<String> = GlobalScope.async {
 *     // some computation ...
 *     "Done"
 *   }.k()
 *   //sampleEnd
 *   println(result.unsafeRunSync())
 * }
 *  ```
 */
fun <A> Deferred<A>.k(): DeferredK<A> =
  DeferredK.Wrapped(memoized = this)

/**
 * Wrap a suspend function in a [DeferredK] given a context and a start method
 *
 * Note: Using this extension means that the resulting [DeferredK] will rerun f on every await, hence
 *  awaiting a new coroutine every time. This means it won't be memoized and as such can be used for repeated/retried actions and
 *  it will properly re-execute side-effects.
 *  For more Information visit the general [DeferredK] documentation.
 *
 * {: data-executable='true'}
 *
 * ```kotlin:ank
 * import arrow.effects.DeferredK
 * import arrow.effects.asyncK
 * import arrow.effects.unsafeRunSync
 * import kotlinx.coroutines.GlobalScope
 *
 * fun main(args: Array<String>) {
 *   //sampleStart
 *   val result: DeferredK<String> = GlobalScope.asyncK {
 *     // some computation ...
 *     "Done"
 *   }
 *   //sampleEnd
 *   println(result.unsafeRunSync())
 * }
 * ```
 */
fun <A> CoroutineScope.asyncK(ctx: CoroutineContext = Dispatchers.Default, start: CoroutineStart = CoroutineStart.LAZY, f: suspend CoroutineScope.() -> A): DeferredK<A> =
  DefaultGenerated(ctx, start, this, f)

/**
 * Return the wrapped [Deferred] from a [DeferredK]
 *
 * Note: `aDeferredK.value().await()` does not necessarily equal `aDeferredK.await()`. That is because [DeferredK] will attempt to rerun
 *  all computation and if the code executed is not pure it may change on every await. This is important because otherwise impure code would not
 *  rerun, and its side effects never happen. This only applies to [DeferredK]'s created without `Deferred.k()`
 *  To be extra safe, one should always use the wrapper directly.
 *  For more Information visit the general [DeferredK] documentation.
 *
 * {: data-executable='true'}
 *
 * ```kotlin:ank
 * import arrow.effects.DeferredK
 * import arrow.effects.value
 * import kotlinx.coroutines.Deferred
 * import kotlinx.coroutines.runBlocking
 *
 * fun main(args: Array<String>) {
 *   //sampleStart
 *   val result: Deferred<String> = DeferredK {
 *     // some computation ...
 *     "Done"
 *   }.value()
 *   //sampleEnd
 *   runBlocking {
 *     println(result.await())
 *   }
 * }
 * ```
 */
fun <A> DeferredKOf<A>.value(): Deferred<A> = this.fix().value()

/**
 * Returns the [CoroutineScope] the [DeferredK] operates on
 *
 * {: data-executable='true'}
 *
 * ```kotlin:ank
 * import arrow.effects.DeferredK
 * import arrow.effects.scope
 * import kotlinx.coroutines.CoroutineScope
 *
 * fun main(args: Array<String>) {
 *   //sampleStart
 *   val scope: CoroutineScope = DeferredK.just(1).scope()
 *   println(scope)
 *   //sampleEnd
 * }
 * ```
 */
fun <A> DeferredKOf<A>.scope(): CoroutineScope = this.fix().scope

// FIXME (0.8.1)
// The calls to `Unconfined` ask for @ExperimentalCoroutinesApi, which makes using DeferredK light up
// with warnings like a Xmas tree. Unconfined or an alternative will always exist.
//
// Please avoid adding the annotation for now.
/**
 * A wrapper class for [Deferred] that either memoizes its result or re-runs the computation each time, based on how it is constructed.
 */
@higherkind
sealed class DeferredK<A>(
  internal open val scope: CoroutineScope = GlobalScope,
  protected open var memoized: Deferred<A>
) : DeferredKOf<A>, Deferred<A> by memoized {

  abstract fun value(): Deferred<A>

  /**
   * Pure wrapper for already constructed [Deferred] instances. Created solely by `Deferred.k()` extension method
   */
  internal class Wrapped<A>(scope: CoroutineScope = GlobalScope, memoized: Deferred<A>) : DeferredK<A>(scope, memoized) {
    override fun value(): Deferred<A> = memoized
  }

  /**
   * Represents a [DeferredK] that can generate an instance of [Deferred] on every await
   *
   * It does not memoize results and thus can be rerun just as expected from a [MonadDefer]
   * However one can still break this system by ie returning or using a deferred in one of the functions
   *  only when creating all deferred instances inside DeferredK or using DeferredK's methods
   *  one can guarantee not having memoization
   */
  internal sealed class Generated<A>(
    override val scope: CoroutineScope = GlobalScope,
    override var memoized: Deferred<A>
  ) : DeferredK<A>(scope, memoized) {

    internal class DefaultGenerated<A>(val ctx: CoroutineContext = Dispatchers.Default,
                                       val coroutineStart: CoroutineStart = CoroutineStart.LAZY,
                                       scope: CoroutineScope = GlobalScope,
                                       val generator: suspend CoroutineScope.() -> A) : Generated<A>(scope, scope.async(ctx, coroutineStart) { generator() }) {
      /**
       * Returns either the memoized [Deferred] if it has not been run yet. Or creates a new one.
       */
      override suspend fun await(): A = value().await()

      override fun start(): Boolean = value().start()

      override fun value(): Deferred<A> {
        if (isCompleted || isActive || isCancelled) {
          memoized = scope.async(ctx, coroutineStart) {
            generator()
          }
        }

        return memoized
      }

      override fun cancel() = scope.coroutineContext.cancel()
    }

    internal class ConnectedGenerated<A>(
      val ctx: CoroutineContext = Dispatchers.Default,
      val coroutineStart: CoroutineStart = CoroutineStart.LAZY,
      scope: CoroutineScope = GlobalScope,
      val generator: suspend CoroutineScope.(DeferredKConnection) -> A
    ) : Generated<A>(scope, wireConnection(ctx, coroutineStart, scope, generator)) {

      companion object {
        private fun <A> wireConnection(
          ctx: CoroutineContext = Dispatchers.Default,
          coroutineStart: CoroutineStart = CoroutineStart.LAZY,
          scope: CoroutineScope = GlobalScope,
          generator: suspend CoroutineScope.(DeferredKConnection) -> A
        ): Deferred<A> {
          val conn = DeferredKConnection()
          val newScope = if (scope.coroutineContext[Job] == null) scope + Job() else scope
          val job = newScope.coroutineContext[Job]!!
          val d = newScope.async(ctx, coroutineStart) {
            generator(conn)
          }
          conn.push(DeferredK { newScope.coroutineContext.cancel() })
          job.invokeOnCompletion { e -> if (e is CancellationException) conn.cancel().unsafeRunSync() }
          return d
        }
      }

      /**
       * Returns either the memoized [Deferred] if it has not been run yet. Or creates a new one.
       */
      override suspend fun await(): A = value().await()

      override fun start(): Boolean = value().start()

      override fun value(): Deferred<A> {
        if (isCompleted || isActive || isCancelled) {
          memoized = wireConnection(ctx, coroutineStart, scope, generator)
        }
        return memoized
      }

      override fun cancel() = scope.coroutineContext.cancel()

    }
  }

  /**
   * Map over the result of the [DeferredK]
   *
   * Note: This function will always rerun when await is called. For more Information visit the general [DeferredK] documentation.
   *
   * {: data-executable='true'}
   *
   * ```kotlin:ank
   * import arrow.effects.DeferredK
   * import arrow.effects.unsafeRunSync
   *
   * fun main(args: Array<String>) {
   *    //sampleStart
   *   val result: DeferredK<String> = DeferredK.just(1).map {
   *     it.toString()
   *   }
   *   //sampleEnd
   *   println(result.unsafeRunSync())
   * }
   * ```
   */
  fun <B> map(f: (A) -> B): DeferredK<B> =
    flatMap { a: A -> just(f(a)) }

  /**
   * Apply a function inside a [DeferredK] to the result of this [DeferredK]
   *
   * Note: This function inside will always be rerun when await is called, but the [DeferredK] the function comes from
   *  might not be depending on how it was created.
   *  For more Information visit the general [DeferredK] documentation.
   *
   * {: data-executable='true'}
   *
   * ```kotlin:ank
   * import arrow.effects.DeferredK
   * import arrow.effects.unsafeRunSync
   *
   * fun main(args: Array<String>) {
   *   //sampleStart
   *   val other: DeferredK<(Int) -> String> = DeferredK {
   *     { i: Int -> "The number is $i" }
   *   }
   *
   *   val result: DeferredK<String> = DeferredK.just(1).ap(other)
   *   //sampleEnd
   *   println(result.unsafeRunSync())
   * }
   * ```
   */
  fun <B> ap(fa: DeferredKOf<(A) -> B>): DeferredK<B> =
    flatMap { a -> fa.fix().map { ff -> ff(a) } }

  /**
   * Maps over the value of the [DeferredK] and flattens the returned [DeferredK]
   *
   * Note: This function will always rerun when await is called. However the [DeferredK] returned from it might not, depending on how it was created.
   *  For more Information visit the general [DeferredK] documentation.
   *
   * {: data-executable='true'}
   *
   * ```kotlin:ank
   * import arrow.effects.DeferredK
   * import arrow.effects.unsafeRunSync
   *
   * fun main(args: Array<String>) {
   *   //sampleStart
   *   val result: DeferredK<Int> = DeferredK.just(1).flatMap {
   *     DeferredK {
   *       // some time consuming task
   *       it * 31
   *     }
   *   }
   *   //sampleEnd
   *   println(result.unsafeRunSync())
   * }
   * ```
   */
  fun <B> flatMap(f: (A) -> DeferredKOf<B>): DeferredK<B> = when (this) {
    is DefaultGenerated -> DefaultGenerated(ctx, coroutineStart, scope) {
      f(value().await()).await()
    }
    is ConnectedGenerated -> ConnectedGenerated(ctx, coroutineStart, scope) {
      f(value().await()).await()
    }
    is Wrapped -> DefaultGenerated(Dispatchers.Unconfined, CoroutineStart.LAZY, scope) {
      f(memoized.await()).await()
    }
  }

  /**
   * Try-catch-finally in a function way
   *
   * Note: This function will always re-run when await is called. But the [DeferredK] returned by use or release may not be depending on how they were created.
   *  For more Information visit the general [DeferredK] documentation.
   *
   * {: data-executable='true'}
   *
   * ```kotlin:ank
   * import arrow.effects.DeferredK
   * import arrow.effects.deferredk.bracket.bracket
   * import arrow.Kind
   * import arrow.effects.typeclasses.Bracket
   * import arrow.effects.unsafeRunSync
   *
   * class File(url: String) {
   *   fun open(): File = this
   *   fun close(): Unit {}
   *   override fun toString(): String = "This file contains some interesting content!"
   * }
   *
   * class Program<F>(BF: Bracket<F, Throwable>) : Bracket<F, Throwable> by BF {
   *
   *   fun openFile(uri: String): Kind<F, File> = just(File(uri).open())
   *
   *   fun closeFile(file: File): Kind<F, Unit> = just(file.close())
   *
   *   fun fileToString(file: File): Kind<F, String> = just(file.toString())
   * }
   *
   * fun main(args: Array<String>) {
   *   //sampleStart
   *   val deferredProgram = Program(DeferredK.bracket())
   *
   *   val safeComputation = with (deferredProgram) {
   *   openFile("data.json").bracket(
   *     release = { file -> closeFile(file) },
   *     use = { file -> fileToString(file) })
   *   }
   *   //sampleEnd
   *   println(safeComputation.unsafeRunSync())
   * }
   */
<<<<<<< HEAD
  fun <B> bracketCase(use: (A) -> DeferredK<B>, release: (A, ExitCase<Throwable>) -> DeferredK<Unit>): DeferredK<B> {
    val f: suspend Deferred<A>.() -> B = {
      val a = await()
      Try { use(a).await() }.fold({ e ->
        Try {
          if (e is CancellationException) release(a, ExitCase.Cancelled).await()
          else release(a, ExitCase.Error(e)).await()
        }.fold({ e2 ->
          throw e2.apply { addSuppressed(e) }
        }, {
          throw e
        })
      }, { b ->
        release(a, ExitCase.Completed).await()
        b
      })
    }

    return when (this) {
      is Generated -> DeferredK.Generated(ctx, coroutineStart, scope) {
        f(scope.async(ctx, coroutineStart) { generator() })
      }
      is Wrapped -> Generated(Dispatchers.Unconfined, CoroutineStart.LAZY, scope) {
        f(memoized)
=======
  fun <B> bracketCase(use: (A) -> DeferredKOf<B>, release: (A, ExitCase<Throwable>) -> DeferredKOf<Unit>): DeferredK<B> =
    when (this) {
      is DefaultGenerated -> DefaultGenerated(ctx, coroutineStart, scope) {
        value().bracketCase(use, release)
      }
      is Wrapped -> DefaultGenerated(Dispatchers.Unconfined, CoroutineStart.LAZY, scope) {
        value().bracketCase(use, release)
      }
      is ConnectedGenerated -> ConnectedGenerated(ctx, coroutineStart, scope) {
        value().bracketCase(use, release)
      }
    }

  private suspend inline fun <B> Deferred<A>.bracketCase(use: (A) -> DeferredKOf<B>, release: (A, ExitCase<Throwable>) -> DeferredKOf<Unit>): B {
    val a = await()
    return try {
      use(a).await()
    } catch (e: Throwable) {
      try {
        if (e is CancellationException) release(a, ExitCase.Cancelled).await()
        else release(a, ExitCase.Error(e)).await()
      } catch (e2: Throwable) {
        Platform.composeErrors(e, e2)
>>>>>>> bfe4174e
      }
      throw e
    }
  }

  /**
   * Continue the next computation on a different [CoroutineContext].
   *
   * {: data-executable='true'}
   *
   * ```kotlin:ank
   * import arrow.effects.DeferredK
   * import arrow.effects.unsafeRunSync
   * import kotlinx.coroutines.Dispatchers
   *
   * fun main(args: Array<String>) {
   *   //sampleStart
   *   val result = DeferredK.just(1)
   *     .continueOn(Dispatchers.IO)
   *     .map { println("This is now on IO") }
   *   //sampleEnd
   *   println(result.unsafeRunSync())
   * }
   * ```
   */
  fun continueOn(ctx: CoroutineContext): DeferredK<A> = when (this) {
    is DefaultGenerated -> DefaultGenerated(ctx, coroutineStart, scope) {
      scope.async(this@DeferredK.ctx, coroutineStart) {
        generator()
      }.await()
    }
    is Wrapped -> scope.asyncK(ctx, CoroutineStart.LAZY) { memoized.await() }
    is ConnectedGenerated -> ConnectedGenerated(ctx, coroutineStart, scope) {
      scope.async(this@DeferredK.ctx, coroutineStart) {
        generator(it)
      }.await()
    }
  }

  override fun equals(other: Any?): Boolean =
    when (other) {
      is DeferredK<*> -> this.memoized == other.memoized
      is Deferred<*> -> this.memoized == other
      else -> false
    }

  override fun hashCode(): Int = memoized.hashCode()

  companion object {

    /**
     * Lifts a value a into a [DeferredK] of A
     *
     * {: data-executable='true'}
     *
     * ```kotlin:ank
     * import arrow.effects.DeferredK
     * import arrow.effects.unsafeRunSync
     *
     * fun main(args: Array<String>) {
     *   //sampleStart
     *   val result = DeferredK.just(1)
     *   //sampleEnd
     *   println(result.unsafeRunSync())
     * }
     * ```
     */
    fun <A> just(a: A): DeferredK<A> = CompletableDeferred(a).k()

    /**
     * Wraps a function that returns a [DeferredK] in a [DeferredK].
     *
     * Note: Using this method means the resulting [DeferredK] will rerun fa on await, not memoizing its result.
     *  As long as the result of fa is also re-runnable, this [DeferredK] this [DeferredK] will correctly re-run.
     *  For more Information visit the general [DeferredK] documentation.
     *
     * {: data-executable='true'}
     *
     * ```kotlin:ank
     * import arrow.effects.DeferredK
     * import arrow.effects.unsafeRunSync
     *
     * fun main(args: Array<String>) {
     *   //sampleStart
     *   val result = DeferredK.defer {
     *     println("Calculating solution:")
     *     DeferredK.just(42)
     *   }
     *   //sampleEnd
     *   println(result.unsafeRunSync())
     * }
     * ```
     */
    fun <A> defer(scope: CoroutineScope = GlobalScope, ctx: CoroutineContext = Dispatchers.Unconfined, start: CoroutineStart = CoroutineStart.LAZY, fa: CoroutineScope.() -> DeferredKOf<A>): DeferredK<A> =
      DefaultGenerated(ctx, start, scope) { fa().await() }

    /**
     * Wraps a suspend function in a [DeferredK]
     *
     * Note: Using this method means the resulting [DeferredK] will rerun f on await. Making this [DeferredK] re-runnable as long as f itself does not use a non re-runnable
     *  [Deferred] or [DeferredK].
     *  For more Information visit the general [DeferredK] documentation.
     *
     * {: data-executable='true'}
     *
     * ```kotlin:ank
     * import arrow.effects.DeferredK
     * import arrow.effects.unsafeRunSync
     *
     * fun main(args: Array<String>) {
     *   //sampleStart
     *   val result = DeferredK {
     *     println("Calculating solution:")
     *     42
     *   }
     *   //sampleEnd
     *   println(result.unsafeRunSync())
     * }
     * ```
     */
    operator fun <A> invoke(scope: CoroutineScope = GlobalScope, ctx: CoroutineContext = Dispatchers.Default, start: CoroutineStart = CoroutineStart.LAZY, f: suspend CoroutineScope.() -> A): DeferredK<A> =
      DefaultGenerated(ctx, start, scope, f)

    /**
     * Wraps an existing [Deferred] in [DeferredK]
     *
     * Note: Using this method the resulting [DeferredK] will always return a memoized version on await. Side-effects will not be re-run.
     *  For more Information visit the general [DeferredK] documentation.
     *
     * {: data-executable='true'}
     *
     * ```kotlin:ank
     * import arrow.effects.DeferredK
     * import arrow.effects.unsafeRunSync
     * import kotlinx.coroutines.GlobalScope
     * import kotlinx.coroutines.async
     *
     * fun main(args: Array<String>) {
     *   //sampleStart
     *   val result = DeferredK(
     *     GlobalScope.async { 42 }
     *   )
     *   //sampleEnd
     *   println(result.unsafeRunSync())
     * }
     * ```
     */
    operator fun <A> invoke(fa: Deferred<A>, scope: CoroutineScope = GlobalScope): DeferredK<A> =
      Wrapped(CoroutineScope(scope.coroutineContext), fa)

    /**
     * Creates a failed [DeferredK] with the throwable
     *
     * {: data-executable='true'}
     *
     * ```kotlin:ank
     * import arrow.effects.DeferredK
     * import arrow.effects.unsafeAttemptSync
     *
     * fun main(args: Array<String>) {
     *   //sampleStart
     *   val result: DeferredK<String> = DeferredK.raiseError<String>(Exception("BOOM"))
     *   //sampleEnd
     *   println(result.unsafeAttemptSync())
     * }
     * ```
     */
    fun <A> raiseError(t: Throwable): DeferredK<A> =
      CompletableDeferred<A>().apply { completeExceptionally(t) }.k()

    /**
     * Starts a coroutine that'll run [DeferredKProc].
     *
     * Matching the behavior of [asyncK],
     * its [CoroutineContext] is set to [DefaultDispatcher]
     * and its [CoroutineStart] is [CoroutineStart.LAZY].
     *
     * {: data-executable='true'}
     *
     * ```kotlin:ank
     * import arrow.core.Either
     * import arrow.core.right
     * import arrow.effects.DeferredK
     * import arrow.effects.DeferredKConnection
     * import arrow.effects.unsafeAttemptSync
     *
     * class Resource {
     *   fun asyncRead(f: (String) -> Unit): Unit = f("Some value of a resource")
     *   fun close(): Unit = Unit
     * }
     *
     * fun main(args: Array<String>) {
     *   //sampleStart
     *   val result = DeferredK.async { conn: DeferredKConnection, cb: (Either<Throwable, String>) -> Unit ->
     *     val resource = Resource()
     *     conn.push(DeferredK { resource.close() })
     *     resource.asyncRead { value -> cb(value.right()) }
     *   }
     *   //sampleEnd
     *   println(result.unsafeAttemptSync())
     * }
     * ```
     */
    fun <A> async(scope: CoroutineScope = GlobalScope, ctx: CoroutineContext = Dispatchers.Default, start: CoroutineStart = CoroutineStart.LAZY, fa: DeferredKProc<A>): DeferredK<A> {
      val newScope = if (scope.coroutineContext[Job] == null) scope + Job() else scope
      val parent = newScope.coroutineContext[Job]!!
      return ConnectedGenerated(ctx, start, newScope) { conn ->
        CompletableDeferred<A>(parent).apply {
          fa(conn) { it.fold(this::completeExceptionally, this::complete) }
        }.await()
      }
    }

    fun <A> asyncF(scope: CoroutineScope = GlobalScope, ctx: CoroutineContext = Dispatchers.Default, start: CoroutineStart = CoroutineStart.LAZY, fa: ProcF<ForDeferredK, A>): DeferredK<A> =
      Generated(ctx, start, scope) {
        CompletableDeferred<A>().apply {
          fa {
            it.fold(this::completeExceptionally, this::complete)
          }.await()
        }.await()
      }

    fun <A, B> tailRecM(a: A, f: (A) -> DeferredKOf<Either<A, B>>): DeferredK<B> =
      f(a).value().let { initial: Deferred<Either<A, B>> ->
        var current: Deferred<Either<A, B>> = initial
        val scope = CoroutineScope(Dispatchers.Unconfined)
        DefaultGenerated(scope.coroutineContext, CoroutineStart.LAZY, scope) {
          val result: B
          while (true) {
            val actual: Either<A, B> = current.await()
            if (actual is Either.Right) {
              result = actual.b
              break
            } else if (actual is Either.Left) {
              current = f(actual.a).fix()
            }
          }
          result
        }
      }
  }

  override val children: Sequence<Job>
    get() = memoized.children
  override val isActive: Boolean
    get() = memoized.isActive
  override val isCancelled: Boolean
    get() = memoized.isCancelled
  override val isCompleted: Boolean
    get() = memoized.isCompleted
  override val key: CoroutineContext.Key<*>
    get() = memoized.key
  override val onAwait: SelectClause1<A>
    get() = memoized.onAwait
  override val onJoin: SelectClause0
    get() = memoized.onJoin

  override suspend fun await(): A =
    memoized.await()

  override fun cancel() =
    memoized.cancel()

  @ObsoleteCoroutinesApi override fun cancel(cause: Throwable?): Boolean =
    memoized.cancel(cause)

  @InternalCoroutinesApi override fun getCancellationException(): CancellationException =
    memoized.getCancellationException()

  @ExperimentalCoroutinesApi override fun getCompleted(): A =
    memoized.getCompleted()

  @ExperimentalCoroutinesApi override fun getCompletionExceptionOrNull(): Throwable? =
    memoized.getCompletionExceptionOrNull()

  @InternalCoroutinesApi
  override fun invokeOnCompletion(onCancelling: Boolean, invokeImmediately: Boolean, handler: CompletionHandler): DisposableHandle =
    memoized.invokeOnCompletion(onCancelling, invokeImmediately) { e ->
      try {
        handler(e)
      } catch (t: Throwable) {
        println("I caught $t in DeferredK#invokeOnCompletion")
      }
    }

  override fun invokeOnCompletion(handler: CompletionHandler): DisposableHandle =
    memoized.invokeOnCompletion(handler)

  override suspend fun join() =
    memoized.join()

  override fun start(): Boolean =
    memoized.start()

}

/**
 * Handle errors from [MonadThrow]
 *
 * Note: This function will be rerun when awaited multiple times, but the [DeferredK] returned by f might not be depending on how it was created.
 *  For more Information visit the general [DeferredK] documentation.
 *
 * {: data-executable='true'}
 *
 * ```kotlin:ank
 * import arrow.effects.DeferredK
 * import arrow.effects.unsafeAttemptSync
 * import arrow.effects.handleErrorWith
 *
 * fun main(args: Array<String>) {
 *   //sampleStart
 *   val result: DeferredK<String> = DeferredK.raiseError<String>(Exception("BOOM"))
 *     .handleErrorWith { t: Throwable ->
 *       DeferredK.just(t.toString())
 *     }
 *   //sampleEnd
 *   println(result.unsafeAttemptSync())
 * }
 * ```
 */
fun <A> DeferredKOf<A>.handleErrorWith(f: (Throwable) -> DeferredKOf<A>): DeferredK<A> =
  DeferredK(scope(), Dispatchers.Unconfined, CoroutineStart.LAZY) {
    try {
      await()
    } catch (e: Throwable) {
      f(e).await()
    }
  }

/**
 * Wrap [unsafeRunSync] in [Try] to catch any thrown errors
 *
 * {: data-executable='true'}
 *
 * ```kotlin:ank
 * import arrow.effects.DeferredK
 * import arrow.effects.unsafeAttemptSync
 *
 * fun main(args: Array<String>) {
 *   //sampleStart
 *   val result: DeferredK<String> = DeferredK.raiseError<String>(Exception("BOOM"))
 *   //sampleEnd
 *   println(result.unsafeAttemptSync())
 * }
 * ```
 */
fun <A> DeferredKOf<A>.unsafeAttemptSync(): Try<A> =
  Try { unsafeRunSync() }

/**
 * Runs this [DeferredK] with [runBlocking]. Does not handle errors at all, rethrowing them if they happen.
 * Use [unsafeAttemptSync] if they should be caught automatically.
 *
 * {: data-executable='true'}
 *
 * ```kotlin:ank
 * import arrow.effects.DeferredK
 * import arrow.effects.unsafeRunSync
 *
 * fun main(args: Array<String>) {
 *   //sampleStart
 *   val result: DeferredK<String> = DeferredK.raiseError<String>(Exception("BOOM"))
 *   //sampleEnd
 *   println(result.unsafeRunSync())
 * }
 * ```
 */
fun <A> DeferredKOf<A>.unsafeRunSync(): A =
  runBlocking { await() }

/**
 * Runs the [DeferredK] asynchronously and continues with the [DeferredK] returned by cb.
 *
 * Note: This and/or the [DeferredK] will only rerun properly on multiple await calls if both are created properly.
 *  For more Information visit the general [DeferredK] documentation.
 *
 * {: data-executable='true'}
 *
 * ```kotlin:ank
 * import arrow.core.Either
 * import arrow.effects.DeferredK
 * import arrow.effects.unsafeRunSync
 * import arrow.effects.runAsync
 *
 * fun main(args: Array<String>) {
 *   //sampleStart
 *   DeferredK.just(1).runAsync { either: Either<Throwable, Int> ->
 *     either.fold({ t: Throwable ->
 *       DeferredK.raiseError<Unit>(t)
 *     }, { i: Int ->
 *       DeferredK { println("DONE WITH $i") }
 *     })
 *   }
 *   //sampleEnd
 * }
 * ```
 */
fun <A> DeferredKOf<A>.runAsync(cb: (Either<Throwable, A>) -> DeferredKOf<Unit>): DeferredK<Unit> =
  DeferredK(scope(), Dispatchers.Unconfined, CoroutineStart.LAZY) {
    val result: A? = try {
      await()
    } catch (t: Throwable) {
      cb(Left(t)).await()
      null
    }

    result?.let { cb(Right(it)) }?.await()

    Unit
  }

/**
 * Runs the [DeferredK] asynchronously and continues with the [DeferredK] returned by cb.
 * Also provides means to cancel the execution.
 *
 * Note: This and/or the [DeferredK] will only rerun properly on multiple await calls if both are created properly.
 *  For more Information visit the general [DeferredK] documentation.
 *
 * {: data-executable='true'}
 *
 * ```kotlin:ank
 * import arrow.core.Either
 * import arrow.effects.DeferredK
 * import arrow.effects.unsafeAttemptSync
 * import arrow.effects.typeclasses.Disposable
 * import arrow.effects.runAsyncCancellable
 * import kotlinx.coroutines.delay
 *
 * fun main(args: Array<String>) {
 *   //sampleStart
 *   val result = DeferredK.just(1).runAsyncCancellable { either: Either<Throwable, Int> ->
 *     DeferredK { delay(100) }.map { println("DONE") }
 *   }.map { dispose: Disposable -> dispose() }
 *   //sampleEnd
 *   println(result.unsafeAttemptSync())
 * }
 * ```
 */
fun <A> DeferredKOf<A>.runAsyncCancellable(onCancel: OnCancel = OnCancel.Silent, cb: (Either<Throwable, A>) -> DeferredKOf<Unit>): DeferredK<Disposable> =
  DeferredK(scope(), Dispatchers.Unconfined, CoroutineStart.LAZY) {
    fix().forceExceptionPropagation()
    val self = this@runAsyncCancellable.fix()
    self.start()
    self.invokeOnCompletion {
      if (self.isCompleted && !self.isCancelled) {
        val exception = self.getCompletionExceptionOrNull()
        if (exception == null) cb(Right(self.getCompleted())).unsafeRunAsync { }
        else cb(Left(exception)).unsafeRunAsync { }
      }
    }

    val job = scope().coroutineContext[Job] ?: self
    val disposable: Disposable = {
      when (onCancel) {
        OnCancel.ThrowCancellationException -> job.cancel()
        OnCancel.Silent -> job.cancel()
      }
    }
    disposable
  }

fun <A> DeferredKOf<A>.unsafeRunAsyncCancellable(onCancel: OnCancel = OnCancel.Silent, cb: (Either<Throwable, A>) -> Unit): Disposable =
  runAsyncCancellable(onCancel) { r -> DeferredK { cb(r) } }.unsafeRunSync()

/**
 * Runs the [DeferredK] asynchronously and then runs the cb.
 * Catches all errors that may be thrown in await. Errors from cb will still throw as expected.
 *
 * Note: This [DeferredK] will only rerun properly on multiple await calls if created supporting that.
 *  For more Information visit the general [DeferredK] documentation.
 *
 * {: data-executable='true'}
 *
 * ```kotlin:ank
 * import arrow.core.Either
 * import arrow.effects.DeferredK
 * import arrow.effects.unsafeRunAsync
 * import kotlinx.coroutines.delay
 *
 * fun main(args: Array<String>) {
 *   //sampleStart
 *   DeferredK.just(1).unsafeRunAsync { either: Either<Throwable, Int> ->
 *     either.fold({ t: Throwable ->
 *       println(t)
 *     }, { i: Int ->
 *       println("DONE WITH $i")
 *     })
 *   }
 *   //sampleEnd
 * }
 * ```
 */
fun <A> DeferredKOf<A>.unsafeRunAsync(cb: (Either<Throwable, A>) -> Unit): Unit =
  scope().async(Dispatchers.Unconfined, CoroutineStart.DEFAULT) {
    Try { await() }.fold({ cb(Left(it)) }, { cb(Right(it)) })
  }.forceExceptionPropagation()

fun Deferred<*>.forceExceptionPropagation(): Unit =
// Deferred swallows all exceptions. How about no.
  invokeOnCompletion { a: Throwable? ->
    if (a != null && a !is CancellationException) throw a
  }.let { }

suspend fun <A> DeferredKOf<A>.await(): A = value().await()<|MERGE_RESOLUTION|>--- conflicted
+++ resolved
@@ -6,7 +6,6 @@
 import arrow.effects.internal.Platform
 import arrow.effects.typeclasses.Disposable
 import arrow.effects.typeclasses.ExitCase
-import arrow.effects.typeclasses.ProcF
 import arrow.effects.typeclasses.MonadDefer
 import arrow.higherkind
 import kotlinx.coroutines.*
@@ -362,32 +361,6 @@
    *   println(safeComputation.unsafeRunSync())
    * }
    */
-<<<<<<< HEAD
-  fun <B> bracketCase(use: (A) -> DeferredK<B>, release: (A, ExitCase<Throwable>) -> DeferredK<Unit>): DeferredK<B> {
-    val f: suspend Deferred<A>.() -> B = {
-      val a = await()
-      Try { use(a).await() }.fold({ e ->
-        Try {
-          if (e is CancellationException) release(a, ExitCase.Cancelled).await()
-          else release(a, ExitCase.Error(e)).await()
-        }.fold({ e2 ->
-          throw e2.apply { addSuppressed(e) }
-        }, {
-          throw e
-        })
-      }, { b ->
-        release(a, ExitCase.Completed).await()
-        b
-      })
-    }
-
-    return when (this) {
-      is Generated -> DeferredK.Generated(ctx, coroutineStart, scope) {
-        f(scope.async(ctx, coroutineStart) { generator() })
-      }
-      is Wrapped -> Generated(Dispatchers.Unconfined, CoroutineStart.LAZY, scope) {
-        f(memoized)
-=======
   fun <B> bracketCase(use: (A) -> DeferredKOf<B>, release: (A, ExitCase<Throwable>) -> DeferredKOf<Unit>): DeferredK<B> =
     when (this) {
       is DefaultGenerated -> DefaultGenerated(ctx, coroutineStart, scope) {
@@ -403,18 +376,20 @@
 
   private suspend inline fun <B> Deferred<A>.bracketCase(use: (A) -> DeferredKOf<B>, release: (A, ExitCase<Throwable>) -> DeferredKOf<Unit>): B {
     val a = await()
-    return try {
+    val b = try {
       use(a).await()
     } catch (e: Throwable) {
       try {
-        if (e is CancellationException) release(a, ExitCase.Cancelled).await()
-        else release(a, ExitCase.Error(e)).await()
+        if (e is CancellationException) release(a, ExitCase.Cancelled).also { println("release#await") }.await()
+        else release(a, ExitCase.Error(e)).also { println("release#await") }.await()
       } catch (e2: Throwable) {
-        Platform.composeErrors(e, e2)
->>>>>>> bfe4174e
+        throw Platform.composeErrors(e, e2)
       }
       throw e
     }
+
+    release(a, ExitCase.Completed).await()
+    return b
   }
 
   /**
@@ -625,14 +600,15 @@
       }
     }
 
-    fun <A> asyncF(scope: CoroutineScope = GlobalScope, ctx: CoroutineContext = Dispatchers.Default, start: CoroutineStart = CoroutineStart.LAZY, fa: ProcF<ForDeferredK, A>): DeferredK<A> =
-      Generated(ctx, start, scope) {
-        CompletableDeferred<A>().apply {
-          fa {
-            it.fold(this::completeExceptionally, this::complete)
-          }.await()
+    fun <A> asyncF(scope: CoroutineScope = GlobalScope, ctx: CoroutineContext = Dispatchers.Default, start: CoroutineStart = CoroutineStart.LAZY, fa: DeferredKProcF<A>): DeferredK<A> {
+      val newScope = if (scope.coroutineContext[Job] == null) scope + Job() else scope
+      val parent = newScope.coroutineContext[Job]!!
+      return ConnectedGenerated(ctx, start, scope) { conn ->
+        CompletableDeferred<A>(parent).apply {
+          fa(conn) { it.fold(this::completeExceptionally, this::complete) }.await()
         }.await()
       }
+    }
 
     fun <A, B> tailRecM(a: A, f: (A) -> DeferredKOf<Either<A, B>>): DeferredK<B> =
       f(a).value().let { initial: Deferred<Either<A, B>> ->
