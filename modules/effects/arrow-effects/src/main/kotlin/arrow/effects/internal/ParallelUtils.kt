--- conflicted
+++ resolved
@@ -6,15 +6,11 @@
 import arrow.effects.typeclasses.Disposable
 import arrow.effects.typeclasses.Effect
 import arrow.effects.typeclasses.Proc
-<<<<<<< HEAD
-import kotlin.coroutines.*
-=======
 import arrow.core.Continuation as AContinuation
 import kotlin.coroutines.CoroutineContext
 import kotlin.coroutines.Continuation
 import kotlin.coroutines.startCoroutine
 import kotlin.coroutines.suspendCoroutine
->>>>>>> 5c3be8e3
 
 /* See parMap3 */
 internal fun <F, A, B, C> Effect<F>.parMap2(ctx: CoroutineContext, ioA: Kind<F, A>, ioB: Kind<F, B>, f: (A, B) -> C,
@@ -73,7 +69,6 @@
   c.startCoroutine(triCont)
 }
 
-<<<<<<< HEAD
 /* See parMap3 */
 fun <F, A, B, C> ConcurrentEffect<F>.parMapCancellable2(
   ctx: CoroutineContext, ioA: Kind<F, A>, ioB: Kind<F, B>, f: (A, B) -> C,
@@ -129,12 +124,8 @@
   c.startCoroutine(triCont)
 }
 
-private fun <A, B, C> parContinuation(ctx: CoroutineContext, f: (A, B) -> C, cc: Continuation<C>): Continuation<Either<A, B>> =
-  object : Continuation<Either<A, B>> {
-=======
 private fun <A, B, C> parContinuation(ctx: CoroutineContext, f: (A, B) -> C, cc: AContinuation<C>): AContinuation<Either<A, B>> =
   object : AContinuation<Either<A, B>> {
->>>>>>> 5c3be8e3
     override val context: CoroutineContext = ctx
 
     var intermediate: Tuple2<A?, B?> = null toT null
