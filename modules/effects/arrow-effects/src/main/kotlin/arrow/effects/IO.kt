--- conflicted
+++ resolved
@@ -11,23 +11,15 @@
 import arrow.effects.internal.Platform.maxStackDepthSize
 import arrow.effects.internal.Platform.onceOnly
 import arrow.effects.internal.Platform.unsafeResync
-<<<<<<< HEAD
-import arrow.effects.internal.toDisposable
-=======
->>>>>>> 89163d07
 import arrow.effects.typeclasses.*
 import arrow.higherkind
 import kotlin.coroutines.CoroutineContext
 
 typealias IOProc<A> = (IOConnection, (Either<Throwable, A>) -> Unit) -> Unit
-<<<<<<< HEAD
 typealias IOProcF<A> = (IOConnection, (Either<Throwable, A>) -> Unit) -> Kind<ForIO, Unit>
 
 fun <A> Proc<A>.toIOProc(): IOProc<A> = { _: IOConnection, proc -> this(proc) }
 fun <A> ProcF<ForIO, A>.toIOProcF(): IOProcF<A> = { _: IOConnection, proc -> this(proc) }
-=======
-fun <T> Proc<T>.toIOProc(): IOProc<T> = { _: IOConnection, proc -> this(proc) }
->>>>>>> 89163d07
 
 @higherkind
 sealed class IO<out A> : IOOf<A> {
