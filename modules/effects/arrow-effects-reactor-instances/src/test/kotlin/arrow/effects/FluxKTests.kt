package arrow.effects

import arrow.effects.fluxk.async.async
import arrow.effects.fluxk.foldable.foldable
import arrow.effects.fluxk.functor.functor
import arrow.effects.fluxk.monad.binding
import arrow.effects.fluxk.monad.flatMap
import arrow.effects.fluxk.monadThrow.bindingCatch
import arrow.effects.fluxk.traverse.traverse
import arrow.effects.typeclasses.ExitCase
import arrow.test.UnitSpec
import arrow.test.laws.AsyncLaws
import arrow.test.laws.FoldableLaws
import arrow.test.laws.TraverseLaws
import arrow.typeclasses.Eq
import io.kotlintest.KTestJUnitRunner
import io.kotlintest.Spec
<<<<<<< HEAD
import io.kotlintest.matchers.shouldBe
=======
>>>>>>> 89163d07
import io.kotlintest.matchers.shouldNotBe
import org.hamcrest.CoreMatchers.`is`
import org.hamcrest.CoreMatchers.not
import org.hamcrest.CoreMatchers.startsWith
import org.hamcrest.MatcherAssert.assertThat
import org.junit.runner.RunWith
import reactor.core.publisher.Flux
import reactor.core.scheduler.Schedulers
import reactor.test.expectError
import reactor.test.test
import java.time.Duration
import java.util.concurrent.CountDownLatch
import java.util.concurrent.TimeUnit

@RunWith(KTestJUnitRunner::class)
class FluxKTest : UnitSpec() {

  fun <T> assertThreadNot(flux: Flux<T>, name: String): Flux<T> =
    flux.doOnNext { assertThat(Thread.currentThread().name, not(startsWith(name))) }

  fun <T> EQ(): Eq<FluxKOf<T>> = object : Eq<FluxKOf<T>> {
    override fun FluxKOf<T>.eqv(b: FluxKOf<T>): Boolean =
      try {
        this.value().blockFirst() == b.value().blockFirst()
      } catch (throwable: Throwable) {
        val errA = try {
          this.value().blockFirst()
          throw IllegalArgumentException()
        } catch (err: Throwable) {
          err
        }

        val errB = try {
          b.value().blockFirst()
          throw IllegalStateException()
        } catch (err: Throwable) {
          err
        }

        errA == errB
      }
  }

  override fun interceptSpec(context: Spec, spec: () -> Unit) {
    println("FluxK: Skipping sync laws for stack safety because they are not supported. See https://github.com/reactor/reactor-core/issues/1441")
    super.interceptSpec(context, spec)
  }

  init {

    testLaws(
      AsyncLaws.laws(FluxK.async(), EQ(), EQ(), testStackSafety = false),
      FoldableLaws.laws(FluxK.foldable(), { FluxK.just(it) }, Eq.any()),
      TraverseLaws.laws(FluxK.traverse(), FluxK.functor(), { FluxK.just(it) }, EQ())
    )

    "Multi-thread Fluxes finish correctly" {
      val value: Flux<Int> = bindingCatch {
        val a = Flux.just(0).delayElements(Duration.ofSeconds(2)).k().bind()
        a
      }.value()

      value.test()
        .expectNext(0)
        .verifyComplete()
    }

    "Multi-thread Fluxes should run on their required threads" {
      val originalThread: Thread = Thread.currentThread()
      var threadRef: Thread? = null
      val value: Flux<Long> = bindingCatch {
        val a = Flux.just(0L)
          .delayElements(Duration.ofSeconds(2), Schedulers.newSingle("newThread"))
          .k()
          .bind()
        threadRef = Thread.currentThread()
        val b = Flux.just(a)
          .subscribeOn(Schedulers.newSingle("anotherThread"))
          .k()
          .bind()
        b
      }.value()

      val nextThread = (threadRef?.name ?: "")

      value.test()
        .expectNextCount(1)
        .verifyComplete()
      nextThread shouldNotBe originalThread.name
      assertThreadNot(value, originalThread.name)
      assertThreadNot(value, nextThread)
    }

    "Flux cancellation forces binding to cancel without completing too" {
      val value: Flux<Long> = binding {
        val a = Flux.just(0L).delayElements(Duration.ofSeconds(3)).k().bind()
        a
      }.value()

      val test = value.doOnSubscribe { subscription ->
        Flux.just(0L).delayElements(Duration.ofSeconds(1))
          .subscribe { subscription.cancel() }
      }.test()

      test
        .thenAwait(Duration.ofSeconds(5))
        .expectNextCount(0)
        .thenCancel()
        .verifyThenAssertThat()
        .hasNotDroppedElements()
        .hasNotDroppedErrors()
    }

    "FluxK bracket cancellation should release resource with cancel exit status" {
      lateinit var ec: ExitCase<Throwable>
      val countDownLatch = CountDownLatch(1)

      FluxK.just(Unit)
        .bracketCase(
          use = { FluxK.async<Nothing> { } },
          release = { _, exitCase ->
            FluxK {
              ec = exitCase
              countDownLatch.countDown()
            }
          }
        )
        .value()
        .subscribe()
        .dispose()

      countDownLatch.await(100, TimeUnit.MILLISECONDS)
      ec shouldBe ExitCase.Cancelled
    }

<<<<<<< HEAD
=======
    "FluxK should cancel KindConnection on dispose" {
      Promise.uncancelable<ForFluxK, Unit>(FluxK.async()).flatMap { latch ->
        FluxK {
          FluxK.async<Unit> { conn, _ ->
            conn.push(latch.complete(Unit))
          }.flux.subscribe().dispose()
        }.flatMap { latch.get }
      }.value()
        .test()
        .expectNext(Unit)
        .expectComplete()
    }

    "FluxK async should be cancellable" {
      Promise.uncancelable<ForFluxK, Unit>(FluxK.async())
        .flatMap { latch ->
          FluxK {
            FluxK.async<Unit> { _, _ -> }
              .value()
              .doOnCancel { latch.complete(Unit).value().subscribe() }
              .subscribe()
              .dispose()
          }.flatMap { latch.get }
        }.value()
        .test()
        .expectNext(Unit)
        .expectComplete()
    }

    "KindConnection can cancel upstream" {
      FluxK.async<Unit> { connection, _ ->
        connection.cancel().value().subscribe()
      }.value()
        .test()
        .expectError(ConnectionCancellationException::class)
    }

>>>>>>> 89163d07
  }
}<|MERGE_RESOLUTION|>--- conflicted
+++ resolved
@@ -15,10 +15,7 @@
 import arrow.typeclasses.Eq
 import io.kotlintest.KTestJUnitRunner
 import io.kotlintest.Spec
-<<<<<<< HEAD
 import io.kotlintest.matchers.shouldBe
-=======
->>>>>>> 89163d07
 import io.kotlintest.matchers.shouldNotBe
 import org.hamcrest.CoreMatchers.`is`
 import org.hamcrest.CoreMatchers.not
@@ -138,7 +135,7 @@
 
       FluxK.just(Unit)
         .bracketCase(
-          use = { FluxK.async<Nothing> { } },
+          use = { FluxK.async<Nothing> { _, _ -> } },
           release = { _, exitCase ->
             FluxK {
               ec = exitCase
@@ -154,8 +151,6 @@
       ec shouldBe ExitCase.Cancelled
     }
 
-<<<<<<< HEAD
-=======
     "FluxK should cancel KindConnection on dispose" {
       Promise.uncancelable<ForFluxK, Unit>(FluxK.async()).flatMap { latch ->
         FluxK {
@@ -193,6 +188,5 @@
         .expectError(ConnectionCancellationException::class)
     }
 
->>>>>>> 89163d07
   }
 }