--- conflicted
+++ resolved
@@ -20,10 +20,7 @@
 import reactor.test.expectError
 import reactor.test.test
 import java.time.Duration
-<<<<<<< HEAD
 import java.util.concurrent.CountDownLatch
-=======
->>>>>>> 89163d07
 import java.util.concurrent.TimeUnit
 
 @RunWith(KTestJUnitRunner::class)
@@ -102,12 +99,7 @@
       assertThreadNot(value, nextThread)
     }
 
-<<<<<<< HEAD
-
-    "mono dispose forces binding to cancel without completing too" {
-=======
     "Mono dispose forces binding to cancel without completing too" {
->>>>>>> 89163d07
       val value: Mono<Long> = bindingCatch {
         val a = Mono.just(0L).delayElement(Duration.ofSeconds(3)).k().bind()
         a
@@ -133,7 +125,7 @@
 
       MonoK.just(Unit)
         .bracketCase(
-          use = { MonoK.async<Nothing> { } },
+          use = { MonoK.async<Nothing> { _,_ -> } },
           release = { _, exitCase ->
             MonoK {
               ec = exitCase
