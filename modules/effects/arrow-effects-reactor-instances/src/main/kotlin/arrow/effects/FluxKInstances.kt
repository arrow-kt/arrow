package arrow.effects

import arrow.Kind
import arrow.core.Either
import arrow.core.Eval
import arrow.deprecation.ExtensionsDSLDeprecated
import arrow.effects.fluxk.monad.monad
import arrow.effects.fluxk.monadError.monadError
import arrow.effects.typeclasses.*
import arrow.extension
import arrow.typeclasses.*
import kotlin.coroutines.CoroutineContext

@extension
interface FluxKFunctorInstance : Functor<ForFluxK> {
  override fun <A, B> Kind<ForFluxK, A>.map(f: (A) -> B): FluxK<B> =
    fix().map(f)
}

@extension
interface FluxKApplicativeInstance : Applicative<ForFluxK> {
  override fun <A> just(a: A): FluxK<A> =
    FluxK.just(a)

  override fun <A, B> FluxKOf<A>.ap(ff: FluxKOf<(A) -> B>): FluxK<B> =
    fix().ap(ff)

  override fun <A, B> Kind<ForFluxK, A>.map(f: (A) -> B): FluxK<B> =
    fix().map(f)
}

@extension
interface FluxKMonadInstance : Monad<ForFluxK> {
  override fun <A, B> FluxKOf<A>.ap(ff: FluxKOf<(A) -> B>): FluxK<B> =
    fix().ap(ff)

  override fun <A, B> Kind<ForFluxK, A>.flatMap(f: (A) -> Kind<ForFluxK, B>): FluxK<B> =
    fix().flatMap(f)

  override fun <A, B> Kind<ForFluxK, A>.map(f: (A) -> B): FluxK<B> =
    fix().map(f)

  override fun <A, B> tailRecM(a: A, f: kotlin.Function1<A, FluxKOf<arrow.core.Either<A, B>>>): FluxK<B> =
    FluxK.tailRecM(a, f)

  override fun <A> just(a: A): FluxK<A> =
    FluxK.just(a)
}

@extension
interface FluxKFoldableInstance : Foldable<ForFluxK> {
  override fun <A, B> Kind<ForFluxK, A>.foldLeft(b: B, f: (B, A) -> B): B =
    fix().foldLeft(b, f)

  override fun <A, B> Kind<ForFluxK, A>.foldRight(lb: Eval<B>, f: (A, Eval<B>) -> Eval<B>): arrow.core.Eval<B> =
    fix().foldRight(lb, f)
}

@extension
interface FluxKTraverseInstance : Traverse<ForFluxK> {
  override fun <A, B> Kind<ForFluxK, A>.map(f: (A) -> B): FluxK<B> =
    fix().map(f)

  override fun <G, A, B> FluxKOf<A>.traverse(AP: Applicative<G>, f: (A) -> Kind<G, B>): Kind<G, FluxK<B>> =
    fix().traverse(AP, f)

  override fun <A, B> Kind<ForFluxK, A>.foldLeft(b: B, f: (B, A) -> B): B =
    fix().foldLeft(b, f)

  override fun <A, B> Kind<ForFluxK, A>.foldRight(lb: Eval<B>, f: (A, Eval<B>) -> Eval<B>): arrow.core.Eval<B> =
    fix().foldRight(lb, f)
}

@extension
interface FluxKApplicativeErrorInstance :
  ApplicativeError<ForFluxK, Throwable>,
  FluxKApplicativeInstance {
  override fun <A> raiseError(e: Throwable): FluxK<A> =
    FluxK.raiseError(e)

  override fun <A> FluxKOf<A>.handleErrorWith(f: (Throwable) -> FluxKOf<A>): FluxK<A> =
    fix().handleErrorWith { f(it).fix() }
}

@extension
interface FluxKMonadErrorInstance :
  MonadError<ForFluxK, Throwable>,
  FluxKMonadInstance {
  override fun <A> raiseError(e: Throwable): FluxK<A> =
    FluxK.raiseError(e)

  override fun <A> FluxKOf<A>.handleErrorWith(f: (Throwable) -> FluxKOf<A>): FluxK<A> =
    fix().handleErrorWith { f(it).fix() }
}

@extension
interface FluxKMonadThrowInstance : MonadThrow<ForFluxK>, FluxKMonadErrorInstance

@extension
interface FluxKBracketInstance : Bracket<ForFluxK, Throwable>, FluxKMonadThrowInstance {
  override fun <A, B> Kind<ForFluxK, A>.bracketCase(release: (A, ExitCase<Throwable>) -> Kind<ForFluxK, Unit>, use: (A) -> Kind<ForFluxK, B>): FluxK<B> =
    fix().bracketCase({ use(it) }, { a, e -> release(a, e) })
}

@extension
interface FluxKMonadDeferInstance :
  MonadDefer<ForFluxK>,
  FluxKBracketInstance {
  override fun <A> defer(fa: () -> FluxKOf<A>): FluxK<A> =
    FluxK.defer(fa)
}

@extension
interface FluxKAsyncInstance :
  Async<ForFluxK>,
  FluxKMonadDeferInstance {
  override fun <A> async(fa: Proc<A>): FluxK<A> =
<<<<<<< HEAD
    FluxK.async(fa)
=======
    FluxK.async { _, cb -> fa(cb) }
>>>>>>> 1375c97f

  override fun <A> FluxKOf<A>.continueOn(ctx: CoroutineContext): FluxK<A> =
    fix().continueOn(ctx)
}

@extension
interface FluxKEffectInstance :
  Effect<ForFluxK>,
  FluxKAsyncInstance {
  override fun <A> FluxKOf<A>.runAsync(cb: (Either<Throwable, A>) -> FluxKOf<Unit>): FluxK<Unit> =
    fix().runAsync(cb)
}

@extension
interface FluxKConcurrentEffectInstance :
  ConcurrentEffect<ForFluxK>,
  FluxKEffectInstance {
  override fun <A> Kind<ForFluxK, A>.runAsyncCancellable(cb: (Either<Throwable, A>) -> FluxKOf<Unit>): FluxK<Disposable> =
    fix().runAsyncCancellable(cb)
}

fun FluxK.Companion.monadFlat(): FluxKMonadInstance = monad()

fun FluxK.Companion.monadConcat(): FluxKMonadInstance = object : FluxKMonadInstance {
  override fun <A, B> Kind<ForFluxK, A>.flatMap(f: (A) -> Kind<ForFluxK, B>): FluxK<B> =
    fix().concatMap { f(it).fix() }
}

fun FluxK.Companion.monadSwitch(): FluxKMonadInstance = object : FluxKMonadErrorInstance {
  override fun <A, B> Kind<ForFluxK, A>.flatMap(f: (A) -> Kind<ForFluxK, B>): FluxK<B> =
    fix().switchMap { f(it).fix() }
}

fun FluxK.Companion.monadErrorFlat(): FluxKMonadErrorInstance = monadError()

fun FluxK.Companion.monadErrorConcat(): FluxKMonadErrorInstance = object : FluxKMonadErrorInstance {
  override fun <A, B> Kind<ForFluxK, A>.flatMap(f: (A) -> Kind<ForFluxK, B>): FluxK<B> =
    fix().concatMap { f(it).fix() }
}

fun FluxK.Companion.monadErrorSwitch(): FluxKMonadErrorInstance = object : FluxKMonadErrorInstance {
  override fun <A, B> Kind<ForFluxK, A>.flatMap(f: (A) -> Kind<ForFluxK, B>): FluxK<B> =
    fix().switchMap { f(it).fix() }
}

object FluxKContext : FluxKConcurrentEffectInstance, FluxKTraverseInstance {
  override fun <A, B> FluxKOf<A>.map(f: (A) -> B): FluxK<B> =
    fix().map(f)
}

@Deprecated(ExtensionsDSLDeprecated)
infix fun <A> ForFluxK.Companion.extensions(f: FluxKContext.() -> A): A =
  f(FluxKContext)<|MERGE_RESOLUTION|>--- conflicted
+++ resolved
@@ -115,11 +115,7 @@
   Async<ForFluxK>,
   FluxKMonadDeferInstance {
   override fun <A> async(fa: Proc<A>): FluxK<A> =
-<<<<<<< HEAD
-    FluxK.async(fa)
-=======
     FluxK.async { _, cb -> fa(cb) }
->>>>>>> 1375c97f
 
   override fun <A> FluxKOf<A>.continueOn(ctx: CoroutineContext): FluxK<A> =
     fix().continueOn(ctx)
