--- conflicted
+++ resolved
@@ -1,11 +1,8 @@
 apply plugin: 'kotlin-kapt'
 
 dependencies {
-<<<<<<< HEAD
-    compile project(':arrow-free-extensions')
-    compile project(':arrow-extras-extensions')
-=======
->>>>>>> 93ebf420
+    compile project(':arrow-free')
+    compile project(':arrow-mtl') // For Composed and composing functors
     compile "org.jetbrains.kotlin:kotlin-stdlib-jdk7:$kotlinVersion"
     compile project(':arrow-annotations')
     compile project(':arrow-core')
@@ -16,11 +13,7 @@
     testRuntime("org.junit.vintage:junit-vintage-engine:$jUnitVintageVersion")
     testCompile "io.kotlintest:kotlintest-runner-junit5:$kotlinTestVersion"
     testCompile project(':arrow-test')
-<<<<<<< HEAD
-    testCompile project(':arrow-recursion-extensions')
-=======
     testCompile project(':arrow-recursion')
->>>>>>> 93ebf420
 }
 
 apply from: rootProject.file('gradle/gradle-mvn-push.gradle')