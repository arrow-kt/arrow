--- conflicted
+++ resolved
@@ -2,21 +2,18 @@
 
 import arrow.Kind
 import arrow.core.*
-<<<<<<< HEAD
 import arrow.data.fix
+import arrow.core.*
 import arrow.data.k
 import arrow.instances.list.traverse.traverse
 import arrow.instances.option.applicative.applicative
 import arrow.optics.*
 import arrow.optics.typeclasses.*
-=======
-import arrow.data.k
 import arrow.optics.*
 import arrow.optics.typeclasses.Cons
 import arrow.optics.typeclasses.Each
 import arrow.optics.typeclasses.FilterIndex
 import arrow.optics.typeclasses.Index
->>>>>>> 86dd8ccf
 import arrow.typeclasses.Applicative
 
 fun <A> ListInstances.traversal(): Traversal<List<A>, A> = ListTraversal()
@@ -98,7 +95,23 @@
   }
 }
 
-<<<<<<< HEAD
+fun <A> ListInstances.cons(): Cons<List<A>, A> = ListConsInstance()
+
+/**
+ * [Cons] instance definition for [List].
+ */
+interface ListConsInstance<A> : Cons<List<A>, A> {
+  override fun cons(): Prism<List<A>, Tuple2<A, List<A>>> = PPrism(
+    getOrModify = { list -> list.firstOrNull()?.let { Tuple2(it, list.drop(1)) }?.right() ?: list.left() },
+    reverseGet = { (a, aas) -> listOf(a) + aas }
+  )
+
+  companion object {
+
+    operator fun <A> invoke() = object : ListConsInstance<A> {}
+  }
+}
+
 fun <A> ListInstances.snoc(): Snoc<List<A>, A> = ListSnocInstance()
 
 /**
@@ -121,21 +134,4 @@
     operator fun <A> invoke() = object : ListSnocInstance<A> {}
   }
 
-=======
-fun <A> ListInstances.cons(): Cons<List<A>, A> = ListConsInstance()
-
-/**
- * [Cons] instance definition for [List].
- */
-interface ListConsInstance<A> : Cons<List<A>, A> {
-  override fun cons(): Prism<List<A>, Tuple2<A, List<A>>> = PPrism(
-    getOrModify = { list -> list.firstOrNull()?.let { Tuple2(it, list.drop(1)) }?.right() ?: list.left() },
-    reverseGet = { (a, aas) -> listOf(a) + aas }
-  )
-
-  companion object {
-
-    operator fun <A> invoke() = object : ListConsInstance<A> {}
-  }
->>>>>>> 86dd8ccf
 }