--- conflicted
+++ resolved
@@ -4,16 +4,8 @@
 import arrow.core.*
 import arrow.data.*
 import arrow.extension
-<<<<<<< HEAD
-import arrow.instances.option.applicative.applicative
-import arrow.optics.Optional
-import arrow.optics.POptional
-import arrow.optics.Prism
-import arrow.optics.Traversal
-=======
 import arrow.optics.*
 import arrow.optics.typeclasses.Cons
->>>>>>> 86dd8ccf
 import arrow.optics.typeclasses.Each
 import arrow.optics.typeclasses.FilterIndex
 import arrow.optics.typeclasses.Index
@@ -66,7 +58,17 @@
 }
 
 /**
-<<<<<<< HEAD
+ * [Cons] instance definition for [ListK].
+ */
+@extension
+interface ListKConsInstance<A> : Cons<ListK<A>, A> {
+  override fun cons(): Prism<ListK<A>, Tuple2<A, ListK<A>>> = PPrism(
+    getOrModify = { list -> list.firstOrNull()?.let { Tuple2(it, list.drop(1).k()) }?.right() ?: list.left() },
+    reverseGet = { (a, aas) -> ListK(listOf(a) + aas) }
+  )
+}
+
+/**
  * [Snoc] instance definition for [ListK].
  */
 @extension
@@ -82,14 +84,4 @@
       ListK(b.a + b.b)
   }
 
-=======
- * [Cons] instance definition for [ListK].
- */
-@extension
-interface ListKConsInstance<A> : Cons<ListK<A>, A> {
-  override fun cons(): Prism<ListK<A>, Tuple2<A, ListK<A>>> = PPrism(
-    getOrModify = { list -> list.firstOrNull()?.let { Tuple2(it, list.drop(1).k()) }?.right() ?: list.left() },
-    reverseGet = { (a, aas) -> ListK(listOf(a) + aas) }
-  )
->>>>>>> 86dd8ccf
 }