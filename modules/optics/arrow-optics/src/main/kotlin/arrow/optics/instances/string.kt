--- conflicted
+++ resolved
@@ -107,7 +107,29 @@
 }
 
 /**
-<<<<<<< HEAD
+ * [String]'s [Cons] instance
+ */
+fun String.Companion.cons(): Cons<String, Char> = StringConsInstance()
+
+interface StringConsInstance : Cons<String, Char> {
+
+  override fun cons(): Prism<String, Tuple2<Char, String>> = Prism(
+    getOrModify = { if (it.isNotEmpty()) Tuple2(it.first(), it.drop(1)).right() else it.left() },
+    reverseGet = { (h, t) -> h + t }
+  )
+
+  companion object {
+    /**
+     * Operator overload to instantiate typeclass instance.
+     *
+     * @return [Cons] instance for [String]
+     */
+    operator fun invoke(): Cons<String, Char> = object : StringConsInstance {}
+  }
+
+}
+
+/**
  * [String]'s [Snoc] instance
  */
 fun String.Companion.snoc(): Snoc<String, Char> = StringSnocInstance()
@@ -117,17 +139,6 @@
   override fun snoc(): Prism<String, Tuple2<String, Char>> = Prism(
     getOrModify = { if (it.isNotEmpty()) Tuple2(it.dropLast(1), it.last()).right() else it.left() },
     reverseGet = { (i, l) -> i + l }
-=======
- * [String]'s [Cons] instance
- */
-fun String.Companion.cons(): Cons<String, Char> = StringConsInstance()
-
-interface StringConsInstance : Cons<String, Char> {
-
-  override fun cons(): Prism<String, Tuple2<Char, String>> = Prism(
-    getOrModify = { if (it.isNotEmpty()) Tuple2(it.first(), it.drop(1)).right() else it.left() },
-    reverseGet = { (h, t) -> h + t }
->>>>>>> 86dd8ccf
   )
 
   companion object {
@@ -136,11 +147,7 @@
      *
      * @return [Cons] instance for [String]
      */
-<<<<<<< HEAD
     operator fun invoke(): Snoc<String, Char> = object : StringSnocInstance {}
-=======
-    operator fun invoke(): Cons<String, Char> = object : StringConsInstance {}
->>>>>>> 86dd8ccf
   }
 
-}+}
