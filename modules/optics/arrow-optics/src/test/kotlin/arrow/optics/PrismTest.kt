--- conflicted
+++ resolved
@@ -56,11 +56,7 @@
       ),
 
       OptionalLaws.laws(
-<<<<<<< HEAD
-        optional = sumPrism.asOptional(),
-=======
         optionalGen = Gen.constant(sumPrism.asOptional()),
->>>>>>> 4eec8696
         aGen = genSum,
         bGen = Gen.string(),
         funcGen = genFunctionAToB(Gen.string()),
@@ -69,52 +65,6 @@
       )
     )
 
-<<<<<<< HEAD
-    testLaws(PrismLaws.laws(
-      prism = sumPrism.first(),
-      aGen = genTuple(genSum, Gen.int()),
-      bGen = genTuple(Gen.string(), Gen.int()),
-      funcGen = genFunctionAToB(genTuple(Gen.string(), Gen.int())),
-      EQA = Eq.any(),
-      EQOptionB = Eq.any()
-    ))
-
-    testLaws(PrismLaws.laws(
-      prism = sumPrism.second(),
-      aGen = genTuple(Gen.int(), genSum),
-      bGen = genTuple(Gen.int(), Gen.string()),
-      funcGen = genFunctionAToB(genTuple(Gen.int(), Gen.string())),
-      EQA = Eq.any(),
-      EQOptionB = Eq.any()
-    ))
-
-    testLaws(PrismLaws.laws(
-      prism = sumPrism.right<SumType, SumType, String, String, Int>(),
-      aGen = genEither(Gen.int(), genSum),
-      bGen = genEither(Gen.int(), Gen.string()),
-      funcGen = genFunctionAToB(genEither(Gen.int(), Gen.string())),
-      EQA = Eq.any(),
-      EQOptionB = Eq.any()
-    ))
-
-    testLaws(PrismLaws.laws(
-      prism = sumPrism.left<SumType, SumType, String, String, Int>(),
-      aGen = genEither(genSum, Gen.int()),
-      bGen = genEither(Gen.string(), Gen.int()),
-      funcGen = genFunctionAToB(genEither(Gen.string(), Gen.int())),
-      EQA = Eq.any(),
-      EQOptionB = Eq.any()
-    ))
-
-    testLaws(PrismLaws.laws(
-      prism = Prism.id(),
-      aGen = genEither(Gen.int(), Gen.int()),
-      bGen = genEither(Gen.int(), Gen.int()),
-      funcGen = genFunctionAToB(genEither(Gen.int(), Gen.int())),
-      EQA = Eq.any(),
-      EQOptionB = Eq.any()
-    ))
-=======
     testLaws(
       PrismLaws.laws(
         prism = sumPrism.first(),
@@ -169,7 +119,6 @@
         EQOptionB = Eq.any()
       )
     )
->>>>>>> 4eec8696
 
     with(sumPrism.asFold()) {
 
