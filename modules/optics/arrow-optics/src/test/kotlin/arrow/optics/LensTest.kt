package arrow.optics

import arrow.core.*
import arrow.data.*
import arrow.instances.monoid
import arrow.instances.listk.eq.eq
import arrow.instances.option.eq.eq
import arrow.instances.option.functor.functor
import arrow.test.UnitSpec
import arrow.test.generators.genFunctionAToB
import arrow.test.laws.*
import arrow.typeclasses.Eq
import io.kotlintest.runner.junit4.KotlinTestRunner
import io.kotlintest.properties.Gen
import io.kotlintest.properties.forAll
import org.junit.runner.RunWith

@RunWith(KotlinTestRunner::class)
class LensTest : UnitSpec() {

  init {
    testLaws(
      LensLaws.laws(
        lens = tokenLens,
        aGen = genToken,
        bGen = Gen.string(),
        funcGen = genFunctionAToB(Gen.string()),
        EQA = Eq.any(),
        EQB = Eq.any(),
        MB = String.monoid()
      ),

      TraversalLaws.laws(
        traversal = tokenLens.asTraversal(),
        aGen = genToken,
        bGen = Gen.string(),
        funcGen = genFunctionAToB(Gen.string()),
        EQA = Eq.any(),
        EQOptionB = Option.eq(Eq.any()),
        EQListB = ListK.eq(Eq.any())
      ),

      OptionalLaws.laws(
        optional = tokenLens.asOptional(),
        aGen = genToken,
        bGen = Gen.string(),
        funcGen = genFunctionAToB(Gen.string()),
        EQA = Eq.any(),
        EQOptionB = Option.eq(Eq.any())
      ),

      SetterLaws.laws(
        setter = tokenLens.asSetter(),
        aGen = genToken,
        bGen = Gen.string(),
        funcGen = genFunctionAToB(Gen.string()),
        EQA = Token.eq()
      )
    )

    testLaws(LensLaws.laws(
      lens = Lens.id(),
      aGen = Gen.int(),
      bGen = Gen.int(),
      funcGen = genFunctionAToB(Gen.int()),
      EQA = Eq.any(),
      EQB = Eq.any(),
      MB = Int.monoid()
    ))

    "asFold should behave as valid Fold: size" {
      forAll(genToken) { token ->
        tokenLens.asFold().size(token) == 1
      }
    }

    "asFold should behave as valid Fold: nonEmpty" {
      forAll(genToken) { token ->
        tokenLens.asFold().nonEmpty(token)
      }
    }

    "asFold should behave as valid Fold: isEmpty" {
      forAll(genToken) { token ->
        !tokenLens.asFold().isEmpty(token)
      }
    }

    "asFold should behave as valid Fold: getAll" {
      forAll(genToken) { token ->
        tokenLens.asFold().getAll(token) == listOf(token.value).k()
      }
    }

    "asFold should behave as valid Fold: combineAll" {
      forAll(genToken) { token ->
        tokenLens.asFold().combineAll(String.monoid(), token) == token.value
      }
    }

    "asFold should behave as valid Fold: fold" {
      forAll(genToken) { token ->
        tokenLens.asFold().fold(String.monoid(), token) == token.value
      }
    }

    "asFold should behave as valid Fold: headOption" {
      forAll(genToken) { token ->
        tokenLens.asFold().headOption(token) == Some(token.value)
      }
    }

    "asFold should behave as valid Fold: lastOption" {
      forAll(genToken) { token ->
        tokenLens.asFold().lastOption(token) == Some(token.value)
      }
    }

    "asGetter should behave as valid Getter: get" {
      forAll(genToken) { token ->
        tokenLens.asGetter().get(token) == tokenGetter.get(token)
      }
    }

    "asGetter should behave as valid Getter: find" {
      forAll(genToken, genFunctionAToB<String, Boolean>(Gen.bool())) { token, p ->
        tokenLens.asGetter().find(token, p) == tokenGetter.find(token, p)
      }
    }

    "asGetter should behave as valid Getter: exist" {
      forAll(genToken, genFunctionAToB<String, Boolean>(Gen.bool())) { token, p ->
        tokenLens.asGetter().exist(token, p) == tokenGetter.exist(token, p)
      }
    }

    "Lifting a function should yield the same result as not yielding" {
      forAll(genToken, Gen.string()) { token, value ->
        tokenLens.set(token, value) == tokenLens.lift { value }(token)
      }
    }

    "Lifting a function as a functor should yield the same result as not yielding" {
      forAll(genToken, Gen.string()) { token, value ->
        tokenLens.modifyF(Option.functor(), token) { Some(value) } == tokenLens.liftF(Option.functor()) { Some(value) }(token)
      }
    }

    "Finding a target using a predicate within a Lens should be wrapped in the correct option result" {
      forAll { predicate: Boolean ->
        tokenLens.find(Token("any value")) { predicate }.fold({ false }, { true }) == predicate
      }
    }

    "Checking existence predicate over the target should result in same result as predicate" {
      forAll { predicate: Boolean ->
        tokenLens.exist(Token("any value")) { predicate } == predicate
      }
    }

    "Joining two lenses together with same target should yield same result" {
      val userTokenStringLens = userLens compose tokenLens
      val joinedLens = tokenLens choice userTokenStringLens

      forAll { tokenValue: String ->
        val token = Token(tokenValue)
        val user = User(token)
        joinedLens.get(Left(token)) == joinedLens.get(Right(user))
      }
    }

    "Pairing two disjoint lenses should yield a pair of their results" {
      val spiltLens: Lens<Tuple2<Token, User>, Tuple2<String, Token>> = tokenLens split userLens
      forAll(genToken, genUser) { token: Token, user: User ->
        spiltLens.get(token toT user) == token.value toT user.token
      }
    }

    "Creating a first pair with a type should result in the target to value" {
      val first = tokenLens.first<Int>()
      forAll(genToken, Gen.int()) { token: Token, int: Int ->
        first.get(token toT int) == token.value toT int
      }
    }

    "Creating a second pair with a type should result in the value target" {
<<<<<<< HEAD
      val first = tokenLens.second<Int>()
      forAll(Gen.int(), genToken) { int: Int, token: Token ->
        first.get(int toT token) == int toT token.value
=======
      val second = tokenLens.second<Int>()
      forAll(Gen.int(), TokenGen) { int: Int, token: Token ->
        second.get(int toT token) == int toT token.value
>>>>>>> 5f4e8803
      }
    }

    "Asking for the focus in a Reader" {
      forAll(TokenGen) { token: Token ->
        tokenLens.ask().runId(token) == token.value
      }
    }

    "toReader is an alias for ask" {
      forAll(TokenGen) { token: Token ->
        tokenLens.ask().runId(token) == tokenLens.toReader().runId(token)
      }
    }

    "Asks with f is the same as applying f to the focus of the lens" {
      forAll(TokenGen, genFunctionAToB<String, String>(Gen.string())) { token, f ->
        tokenLens.asks(f).runId(token) == f(token.value)
      }
    }

    "Extract should extract the focus from the state" {
      forAll(TokenGen) { token ->
        tokenLens.extract().run(token) ==
          State { token: Token ->
            token toT tokenLens.get(token)
          }.run(token)
      }
    }

    "toState should be an alias to extract" {
      forAll(TokenGen) { token ->
        tokenLens.toState().run(token) == tokenLens.extract().run(token)
      }
    }

    "Extracts with f should be same as extract and map" {
      forAll(TokenGen, genFunctionAToB<String, String>(Gen.string())) { token, f ->
        tokenLens.extractMap(f).run(token) == tokenLens.extract().map(f).run(token)
      }
    }

    "update f should be same modify f within State and returning new state" {
      forAll(TokenGen, genFunctionAToB<String, String>(Gen.string())) { token, f ->
        tokenLens.update(f).run(token) ==
          State { token: Token ->
            tokenLens.modify(token, f)
              .let { it toT it.value }
          }.run(token)
      }
    }

    "updateOld f should be same as modify f within State and returning old state" {
      forAll(TokenGen, genFunctionAToB<String, String>(Gen.string())) { token, f ->
        tokenLens.updateOld(f).run(token) ==
          State { token: Token ->
            tokenLens.modify(token, f) toT tokenLens.get(token)
          }.run(token)
      }
    }

    "update_ f should be as modify f within State and returning Unit" {
      forAll(TokenGen, genFunctionAToB<String, String>(Gen.string())) { token, f ->
        tokenLens.update_(f).run(token) ==
          State { token: Token ->
            tokenLens.modify(token, f) toT Unit
          }.run(token)
      }
    }

    "assign a should be same set a within State and returning new value" {
      forAll(TokenGen, Gen.string()) { token, string ->
        tokenLens.assign(string).run(token) ==
          State { token: Token ->
            tokenLens.set(token, string)
              .let { it toT it.value }
          }.run(token)
      }
    }

    "assignOld f should be same as modify f within State and returning old state" {
      forAll(TokenGen, Gen.string()) { token, string ->
        tokenLens.assignOld(string).run(token) ==
          State { token: Token ->
            tokenLens.set(token, string) toT tokenLens.get(token)
          }.run(token)
      }
    }

    "assign_ f should be as modify f within State and returning Unit" {
      forAll(TokenGen, Gen.string()) { token, string ->
        tokenLens.assign_(string).run(token) ==
          State { token: Token ->
            tokenLens.set(token, string) toT Unit
          }.run(token)
      }
    }

  }

}<|MERGE_RESOLUTION|>--- conflicted
+++ resolved
@@ -184,15 +184,9 @@
     }
 
     "Creating a second pair with a type should result in the value target" {
-<<<<<<< HEAD
-      val first = tokenLens.second<Int>()
-      forAll(Gen.int(), genToken) { int: Int, token: Token ->
-        first.get(int toT token) == int toT token.value
-=======
       val second = tokenLens.second<Int>()
       forAll(Gen.int(), TokenGen) { int: Int, token: Token ->
         second.get(int toT token) == int toT token.value
->>>>>>> 5f4e8803
       }
     }
 
