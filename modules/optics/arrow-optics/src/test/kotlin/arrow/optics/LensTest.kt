package arrow.optics

import arrow.core.*
import arrow.data.*
import arrow.core.extensions.monoid
import arrow.data.extensions.listk.eq.eq
import arrow.core.extensions.option.eq.eq
import arrow.core.extensions.option.functor.functor
import arrow.test.UnitSpec
import arrow.test.generators.genFunctionAToB
import arrow.test.laws.*
import arrow.typeclasses.Eq
import io.kotlintest.properties.Gen
import io.kotlintest.properties.forAll
import io.kotlintest.runner.junit4.KotlinTestRunner
import org.junit.runner.RunWith

@RunWith(KotlinTestRunner::class)
class LensTest : UnitSpec() {

  init {
    testLaws(
      LensLaws.laws(
<<<<<<< HEAD
        lens = tokenLens,
=======
        lensGen = Gen.constant(tokenLens),
>>>>>>> 4eec8696
        aGen = genToken,
        bGen = Gen.string(),
        funcGen = genFunctionAToB(Gen.string()),
        EQA = Eq.any(),
        EQB = Eq.any(),
        MB = String.monoid()
      ),

      TraversalLaws.laws(
        traversal = tokenLens.asTraversal(),
        aGen = genToken,
        bGen = Gen.string(),
        funcGen = genFunctionAToB(Gen.string()),
        EQA = Eq.any(),
        EQOptionB = Option.eq(Eq.any()),
        EQListB = ListK.eq(Eq.any())
      ),

      OptionalLaws.laws(
<<<<<<< HEAD
        optional = tokenLens.asOptional(),
=======
        optionalGen = Gen.constant(tokenLens.asOptional()),
>>>>>>> 4eec8696
        aGen = genToken,
        bGen = Gen.string(),
        funcGen = genFunctionAToB(Gen.string()),
        EQA = Eq.any(),
        EQOptionB = Option.eq(Eq.any())
      ),

      SetterLaws.laws(
        setter = tokenLens.asSetter(),
        aGen = genToken,
        bGen = Gen.string(),
        funcGen = genFunctionAToB(Gen.string()),
        EQA = Token.eq()
      )
    )

    testLaws(
      LensLaws.laws(
        lensGen = Gen.constant(Lens.id()),
        aGen = Gen.int(),
        bGen = Gen.int(),
        funcGen = genFunctionAToB(Gen.int()),
        EQA = Eq.any(),
        EQB = Eq.any(),
        MB = Int.monoid()
      )
    )

    "asFold should behave as valid Fold: size" {
      forAll(genToken) { token ->
        tokenLens.asFold().size(token) == 1
      }
    }

    "asFold should behave as valid Fold: nonEmpty" {
      forAll(genToken) { token ->
        tokenLens.asFold().nonEmpty(token)
      }
    }

    "asFold should behave as valid Fold: isEmpty" {
      forAll(genToken) { token ->
        !tokenLens.asFold().isEmpty(token)
      }
    }

    "asFold should behave as valid Fold: getAll" {
      forAll(genToken) { token ->
        tokenLens.asFold().getAll(token) == listOf(token.value).k()
      }
    }

    "asFold should behave as valid Fold: combineAll" {
      forAll(genToken) { token ->
        tokenLens.asFold().combineAll(String.monoid(), token) == token.value
      }
    }

    "asFold should behave as valid Fold: fold" {
      forAll(genToken) { token ->
        tokenLens.asFold().fold(String.monoid(), token) == token.value
      }
    }

    "asFold should behave as valid Fold: headOption" {
      forAll(genToken) { token ->
        tokenLens.asFold().headOption(token) == Some(token.value)
      }
    }

    "asFold should behave as valid Fold: lastOption" {
      forAll(genToken) { token ->
        tokenLens.asFold().lastOption(token) == Some(token.value)
      }
    }

    "asGetter should behave as valid Getter: get" {
      forAll(genToken) { token ->
        tokenLens.asGetter().get(token) == tokenGetter.get(token)
      }
    }

    "asGetter should behave as valid Getter: find" {
      forAll(genToken, genFunctionAToB<String, Boolean>(Gen.bool())) { token, p ->
        tokenLens.asGetter().find(token, p) == tokenGetter.find(token, p)
      }
    }

    "asGetter should behave as valid Getter: exist" {
      forAll(genToken, genFunctionAToB<String, Boolean>(Gen.bool())) { token, p ->
        tokenLens.asGetter().exist(token, p) == tokenGetter.exist(token, p)
      }
    }

    "Lifting a function should yield the same result as not yielding" {
      forAll(genToken, Gen.string()) { token, value ->
        tokenLens.set(token, value) == tokenLens.lift { value }(token)
      }
    }

    "Lifting a function as a functor should yield the same result as not yielding" {
      forAll(genToken, Gen.string()) { token, value ->
<<<<<<< HEAD
        tokenLens.modifyF(Option.functor(), token) { Some(value) } == tokenLens.liftF(Option.functor()) { Some(value) }(token)
=======
        tokenLens.modifyF(Option.functor(), token) { Some(value) } == tokenLens.liftF(Option.functor()) { Some(value) }(
          token
        )
>>>>>>> 4eec8696
      }
    }

    "Finding a target using a predicate within a Lens should be wrapped in the correct option result" {
      forAll { predicate: Boolean ->
        tokenLens.find(Token("any value")) { predicate }.fold({ false }, { true }) == predicate
      }
    }

    "Checking existence predicate over the target should result in same result as predicate" {
      forAll { predicate: Boolean ->
        tokenLens.exist(Token("any value")) { predicate } == predicate
      }
    }

    "Joining two lenses together with same target should yield same result" {
      val userTokenStringLens = userLens compose tokenLens
      val joinedLens = tokenLens choice userTokenStringLens

      forAll { tokenValue: String ->
        val token = Token(tokenValue)
        val user = User(token)
        joinedLens.get(Left(token)) == joinedLens.get(Right(user))
      }
    }

    "Pairing two disjoint lenses should yield a pair of their results" {
      val spiltLens: Lens<Tuple2<Token, User>, Tuple2<String, Token>> = tokenLens split userLens
      forAll(genToken, genUser) { token: Token, user: User ->
        spiltLens.get(token toT user) == token.value toT user.token
      }
    }

    "Creating a first pair with a type should result in the target to value" {
      val first = tokenLens.first<Int>()
      forAll(genToken, Gen.int()) { token: Token, int: Int ->
        first.get(token toT int) == token.value toT int
      }
    }

    "Creating a second pair with a type should result in the value target" {
      val second = tokenLens.second<Int>()
      forAll(Gen.int(), genToken) { int: Int, token: Token ->
        second.get(int toT token) == int toT token.value
      }
    }

    "Asking for the focus in a Reader" {
      forAll(genToken) { token: Token ->
        tokenLens.ask().runId(token) == token.value
      }
    }

    "toReader is an alias for ask" {
      forAll(genToken) { token: Token ->
        tokenLens.ask().runId(token) == tokenLens.toReader().runId(token)
      }
    }

    "Asks with f is the same as applying f to the focus of the lens" {
      forAll(genToken, genFunctionAToB<String, String>(Gen.string())) { token, f ->
        tokenLens.asks(f).runId(token) == f(token.value)
      }
    }

    "Extract should extract the focus from the state" {
      forAll(genToken) { generatedToken ->
        tokenLens.extract().run(generatedToken) ==
<<<<<<< HEAD
          State { token: Token ->
            token toT tokenLens.get(token)
          }.run(generatedToken)
=======
            State { token: Token ->
              token toT tokenLens.get(token)
            }.run(generatedToken)
>>>>>>> 4eec8696
      }
    }

    "toState should be an alias to extract" {
      forAll(genToken) { token ->
        tokenLens.toState().run(token) == tokenLens.extract().run(token)
      }
    }

    "Extracts with f should be same as extract and map" {
      forAll(genToken, genFunctionAToB<String, String>(Gen.string())) { generatedToken, f ->
        tokenLens.extractMap(f).run(generatedToken) == tokenLens.extract().map(f).run(generatedToken)
      }
    }

    "update f should be same modify f within State and returning new state" {
      forAll(genToken, genFunctionAToB<String, String>(Gen.string())) { generatedToken, f ->
        tokenLens.update(f).run(generatedToken) ==
<<<<<<< HEAD
          State { token: Token ->
            tokenLens.modify(token, f)
              .let { it toT it.value }
          }.run(generatedToken)
=======
            State { token: Token ->
              tokenLens.modify(token, f)
                .let { it toT it.value }
            }.run(generatedToken)
>>>>>>> 4eec8696
      }
    }

    "updateOld f should be same as modify f within State and returning old state" {
      forAll(genToken, genFunctionAToB<String, String>(Gen.string())) { generatedToken, f ->
        tokenLens.updateOld(f).run(generatedToken) ==
<<<<<<< HEAD
          State { token: Token ->
            tokenLens.modify(token, f) toT tokenLens.get(token)
          }.run(generatedToken)
=======
            State { token: Token ->
              tokenLens.modify(token, f) toT tokenLens.get(token)
            }.run(generatedToken)
>>>>>>> 4eec8696
      }
    }

    "update_ f should be as modify f within State and returning Unit" {
      forAll(genToken, genFunctionAToB<String, String>(Gen.string())) { generatedToken, f ->
        tokenLens.update_(f).run(generatedToken) ==
<<<<<<< HEAD
          State { token: Token ->
            tokenLens.modify(token, f) toT Unit
          }.run(generatedToken)
=======
            State { token: Token ->
              tokenLens.modify(token, f) toT Unit
            }.run(generatedToken)
>>>>>>> 4eec8696
      }
    }

    "assign a should be same set a within State and returning new value" {
      forAll(genToken, Gen.string()) { generatedToken, string ->
        tokenLens.assign(string).run(generatedToken) ==
<<<<<<< HEAD
          State { token: Token ->
            tokenLens.set(token, string)
              .let { it toT it.value }
          }.run(generatedToken)
=======
            State { token: Token ->
              tokenLens.set(token, string)
                .let { it toT it.value }
            }.run(generatedToken)
>>>>>>> 4eec8696
      }
    }

    "assignOld f should be same as modify f within State and returning old state" {
      forAll(genToken, Gen.string()) { generatedToken, string ->
        tokenLens.assignOld(string).run(generatedToken) ==
<<<<<<< HEAD
          State { token: Token ->
            tokenLens.set(token, string) toT tokenLens.get(token)
          }.run(generatedToken)
=======
            State { token: Token ->
              tokenLens.set(token, string) toT tokenLens.get(token)
            }.run(generatedToken)
>>>>>>> 4eec8696
      }
    }

    "assign_ f should be as modify f within State and returning Unit" {
      forAll(genToken, Gen.string()) { generatedToken, string ->
        tokenLens.assign_(string).run(generatedToken) ==
<<<<<<< HEAD
          State { token: Token ->
            tokenLens.set(token, string) toT Unit
          }.run(generatedToken)
=======
            State { token: Token ->
              tokenLens.set(token, string) toT Unit
            }.run(generatedToken)
>>>>>>> 4eec8696
      }
    }

  }

}<|MERGE_RESOLUTION|>--- conflicted
+++ resolved
@@ -21,11 +21,7 @@
   init {
     testLaws(
       LensLaws.laws(
-<<<<<<< HEAD
-        lens = tokenLens,
-=======
         lensGen = Gen.constant(tokenLens),
->>>>>>> 4eec8696
         aGen = genToken,
         bGen = Gen.string(),
         funcGen = genFunctionAToB(Gen.string()),
@@ -45,11 +41,7 @@
       ),
 
       OptionalLaws.laws(
-<<<<<<< HEAD
-        optional = tokenLens.asOptional(),
-=======
         optionalGen = Gen.constant(tokenLens.asOptional()),
->>>>>>> 4eec8696
         aGen = genToken,
         bGen = Gen.string(),
         funcGen = genFunctionAToB(Gen.string()),
@@ -152,13 +144,9 @@
 
     "Lifting a function as a functor should yield the same result as not yielding" {
       forAll(genToken, Gen.string()) { token, value ->
-<<<<<<< HEAD
-        tokenLens.modifyF(Option.functor(), token) { Some(value) } == tokenLens.liftF(Option.functor()) { Some(value) }(token)
-=======
         tokenLens.modifyF(Option.functor(), token) { Some(value) } == tokenLens.liftF(Option.functor()) { Some(value) }(
           token
         )
->>>>>>> 4eec8696
       }
     }
 
@@ -227,15 +215,9 @@
     "Extract should extract the focus from the state" {
       forAll(genToken) { generatedToken ->
         tokenLens.extract().run(generatedToken) ==
-<<<<<<< HEAD
-          State { token: Token ->
-            token toT tokenLens.get(token)
-          }.run(generatedToken)
-=======
             State { token: Token ->
               token toT tokenLens.get(token)
             }.run(generatedToken)
->>>>>>> 4eec8696
       }
     }
 
@@ -254,94 +236,56 @@
     "update f should be same modify f within State and returning new state" {
       forAll(genToken, genFunctionAToB<String, String>(Gen.string())) { generatedToken, f ->
         tokenLens.update(f).run(generatedToken) ==
-<<<<<<< HEAD
-          State { token: Token ->
-            tokenLens.modify(token, f)
-              .let { it toT it.value }
-          }.run(generatedToken)
-=======
             State { token: Token ->
               tokenLens.modify(token, f)
                 .let { it toT it.value }
             }.run(generatedToken)
->>>>>>> 4eec8696
       }
     }
 
     "updateOld f should be same as modify f within State and returning old state" {
       forAll(genToken, genFunctionAToB<String, String>(Gen.string())) { generatedToken, f ->
         tokenLens.updateOld(f).run(generatedToken) ==
-<<<<<<< HEAD
-          State { token: Token ->
-            tokenLens.modify(token, f) toT tokenLens.get(token)
-          }.run(generatedToken)
-=======
             State { token: Token ->
               tokenLens.modify(token, f) toT tokenLens.get(token)
             }.run(generatedToken)
->>>>>>> 4eec8696
       }
     }
 
     "update_ f should be as modify f within State and returning Unit" {
       forAll(genToken, genFunctionAToB<String, String>(Gen.string())) { generatedToken, f ->
         tokenLens.update_(f).run(generatedToken) ==
-<<<<<<< HEAD
-          State { token: Token ->
-            tokenLens.modify(token, f) toT Unit
-          }.run(generatedToken)
-=======
             State { token: Token ->
               tokenLens.modify(token, f) toT Unit
             }.run(generatedToken)
->>>>>>> 4eec8696
       }
     }
 
     "assign a should be same set a within State and returning new value" {
       forAll(genToken, Gen.string()) { generatedToken, string ->
         tokenLens.assign(string).run(generatedToken) ==
-<<<<<<< HEAD
-          State { token: Token ->
-            tokenLens.set(token, string)
-              .let { it toT it.value }
-          }.run(generatedToken)
-=======
             State { token: Token ->
               tokenLens.set(token, string)
                 .let { it toT it.value }
             }.run(generatedToken)
->>>>>>> 4eec8696
       }
     }
 
     "assignOld f should be same as modify f within State and returning old state" {
       forAll(genToken, Gen.string()) { generatedToken, string ->
         tokenLens.assignOld(string).run(generatedToken) ==
-<<<<<<< HEAD
-          State { token: Token ->
-            tokenLens.set(token, string) toT tokenLens.get(token)
-          }.run(generatedToken)
-=======
             State { token: Token ->
               tokenLens.set(token, string) toT tokenLens.get(token)
             }.run(generatedToken)
->>>>>>> 4eec8696
       }
     }
 
     "assign_ f should be as modify f within State and returning Unit" {
       forAll(genToken, Gen.string()) { generatedToken, string ->
         tokenLens.assign_(string).run(generatedToken) ==
-<<<<<<< HEAD
-          State { token: Token ->
-            tokenLens.set(token, string) toT Unit
-          }.run(generatedToken)
-=======
             State { token: Token ->
               tokenLens.set(token, string) toT Unit
             }.run(generatedToken)
->>>>>>> 4eec8696
       }
     }
 
