--- conflicted
+++ resolved
@@ -7,17 +7,13 @@
 import arrow.instances.listk.eq.eq
 import arrow.instances.option.eq.eq
 import arrow.instances.tuple2.eq.eq
-<<<<<<< HEAD
 import arrow.optics.instances.listk.snoc.snoc
+import arrow.instances.tuple2.eq.eq
 import arrow.test.UnitSpec
 import arrow.test.generators.genChars
 import arrow.test.generators.genFunctionAToB
 import arrow.test.generators.genListK
-=======
-import arrow.test.UnitSpec
-import arrow.test.generators.genChars
-import arrow.test.generators.genFunctionAToB
->>>>>>> 86dd8ccf
+import arrow.test.generators.genTuple
 import arrow.test.generators.genTuple
 import arrow.test.laws.OptionalLaws
 import arrow.test.laws.PrismLaws
@@ -62,21 +58,21 @@
     ))
 
     testLaws(PrismLaws.laws(
-<<<<<<< HEAD
+      prism = String.cons().cons(),
+      aGen = Gen.string(),
+      bGen = genTuple(genChars(), Gen.string()),
+      funcGen = genFunctionAToB(genTuple(genChars(), Gen.string())),
+      EQA = String.eq(),
+      EQOptionB = Option.eq(Tuple2.eq(Char.eq(), String.eq()))
+    ))
+
+    testLaws(PrismLaws.laws(
       prism = String.snoc().snoc(),
       aGen = Gen.string(),
       bGen = genTuple(Gen.string(), genChars()),
       funcGen = genFunctionAToB(genTuple(Gen.string(), genChars())),
       EQA = String.eq(),
       EQOptionB = Option.eq(Tuple2.eq(String.eq(), Char.eq()))
-=======
-      prism = String.cons().cons(),
-      aGen = Gen.string(),
-      bGen = genTuple(genChars(), Gen.string()),
-      funcGen = genFunctionAToB(genTuple(genChars(), Gen.string())),
-      EQA = String.eq(),
-      EQOptionB = Option.eq(Tuple2.eq(Char.eq(), String.eq()))
->>>>>>> 86dd8ccf
     ))
 
   }
