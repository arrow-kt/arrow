package arrow.optics.instances

import arrow.core.extensions.eq
import arrow.data.SetK
import arrow.data.extensions.setk.eq.eq
import arrow.optics.AndMonoid
import arrow.optics.extensions.SetAt
import arrow.optics.extensions.setk.at.at
import arrow.test.UnitSpec
import arrow.test.generators.genFunctionAToB
import arrow.test.generators.genSetK
import arrow.test.laws.LensLaws
import arrow.typeclasses.Eq
import io.kotlintest.properties.Gen
import io.kotlintest.runner.junit4.KotlinTestRunner
import org.junit.runner.RunWith

@RunWith(KotlinTestRunner::class)
class SetInstanceTest : UnitSpec() {

  init {

    testLaws(LensLaws.laws(
      lens = SetK.at<String>().at(Gen.string().random().first()),
      aGen = genSetK(Gen.string()),
      bGen = Gen.bool(),
      funcGen = genFunctionAToB(Gen.bool()),
      EQA = SetK.eq(String.eq()),
      EQB = Eq.any(),
      MB = AndMonoid
    ))

    testLaws(LensLaws.laws(
<<<<<<< HEAD
      lens = SetAtInstance<String>().at(Gen.string().random().first()),
=======
      lens = SetAt<String>().at(Gen.string().generate()),
>>>>>>> 1cab8563
      aGen = Gen.set(Gen.string()),
      bGen = Gen.bool(),
      funcGen = genFunctionAToB(Gen.bool()),
      EQA = Eq.any(),
      EQB = Eq.any(),
      MB = AndMonoid
    ))
  }
}<|MERGE_RESOLUTION|>--- conflicted
+++ resolved
@@ -31,11 +31,7 @@
     ))
 
     testLaws(LensLaws.laws(
-<<<<<<< HEAD
-      lens = SetAtInstance<String>().at(Gen.string().random().first()),
-=======
-      lens = SetAt<String>().at(Gen.string().generate()),
->>>>>>> 1cab8563
+      lens = SetAt<String>().at(Gen.string().random().first()),
       aGen = Gen.set(Gen.string()),
       bGen = Gen.bool(),
       funcGen = genFunctionAToB(Gen.bool()),
