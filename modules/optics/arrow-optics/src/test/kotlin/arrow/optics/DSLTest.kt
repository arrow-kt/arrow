--- conflicted
+++ resolved
@@ -1,16 +1,11 @@
 package arrow.optics
 
-<<<<<<< HEAD
-import arrow.core.None
-=======
-import arrow.core.Option
->>>>>>> 6cdacfc6
+import arrow.core.*
 import arrow.data.*
-import arrow.optics.dsl.at
-import arrow.optics.dsl.every
-import arrow.optics.dsl.some
+import arrow.optics.dsl.*
 import arrow.optics.instances.*
-import arrow.test.UnitSpec
+import arrow.test.*
+
 import io.kotlintest.matchers.shouldBe
 
 @optics
@@ -75,37 +70,33 @@
 
     "Index enables special Index syntax" {
       ListK.index<Employee>().run {
-        CompanyEmployees.employees[1].company.address.street.name.modify(employees, String::toUpperCase) shouldBe
+        CompanyEmployees.employees[1].company.address.street.name.modify(employees, String::toUpperCase)
+      } shouldBe
 
-          (CompanyEmployees.employees compose
-            ListK.index<Employee>().index(1) compose
-            Employee.company compose
-            Company.address compose
-            Address.street compose
-            Street.name).modify(employees, String::toUpperCase)
-      }
+        (CompanyEmployees.employees compose
+          ListK.index<Employee>().index(1) compose
+          Employee.company compose
+          Company.address compose
+          Address.street compose
+          Street.name).modify(employees, String::toUpperCase)
     }
 
     "Working with At in Optics should be same as in DSL" {
-<<<<<<< HEAD
       MapK.at<Keys, String>().run {
-        Db.content.at(MapK.at(), One).set(db, None) shouldBe
-          (Db.content compose
-            MapK.at<Keys, String>().at(One))
-            .set(db, None)
-      }
-=======
-      Db.content.at(MapK.at(), One).some.modify(db, String::toUpperCase) shouldBe
+        Db.content.at(MapK.at(), One).set(db, None)
+      } shouldBe
+
         (Db.content compose
-          MapK.at<Keys, String>().at(One) compose
-          Option.some()).modify(db, String::toUpperCase)
->>>>>>> 6cdacfc6
+          MapK.at<Keys, String>().at(One))
+          .set(db, None)
     }
 
     "Working with Each in Optics should be same as in DSL" {
-      Db.content.every(MapK.each()).modify(db, String::toUpperCase) shouldBe
-        (Db.content compose
-          MapK.traversal()).modify(db, String::toUpperCase)
+      MapK.each<Keys, String>().run {
+        Db.content.every.modify(db, String::toUpperCase)
+      } shouldBe
+
+        (Db.content compose MapK.traversal()).modify(db, String::toUpperCase)
     }
 
   }
