--- conflicted
+++ resolved
@@ -6,10 +6,7 @@
 import arrow.instances.listk.eq.eq
 import arrow.instances.option.eq.eq
 import arrow.instances.tuple2.eq.eq
-<<<<<<< HEAD
-=======
 import arrow.optics.instances.listk.cons.cons
->>>>>>> 86dd8ccf
 import arrow.optics.instances.listk.each.each
 import arrow.optics.instances.listk.filterIndex.filterIndex
 import arrow.optics.instances.listk.index.index
@@ -89,21 +86,21 @@
     ))
 
     testLaws(PrismLaws.laws(
-<<<<<<< HEAD
+      prism = ListK.cons<Int>().cons(),
+      aGen = genListK(Gen.int()),
+      bGen = genTuple(Gen.int(), genListK(Gen.int())),
+      funcGen = genFunctionAToB(genTuple(Gen.int(), genListK(Gen.int()))),
+      EQA = ListK.eq(Int.eq()),
+      EQOptionB = Option.eq(Tuple2.eq(Int.eq(), ListK.eq(Int.eq())))
+    ))
+
+    testLaws(PrismLaws.laws(
       prism = ListK.snoc<Int>().snoc(),
       aGen = genListK(Gen.int()),
       bGen = genTuple(genListK(Gen.int()), Gen.int()),
       funcGen = genFunctionAToB(genTuple(genListK(Gen.int()), Gen.int())),
       EQA = ListK.eq(Int.eq()),
       EQOptionB = Option.eq(Tuple2.eq(ListK.eq(Int.eq()), Int.eq()))
-=======
-      prism = ListK.cons<Int>().cons(),
-      aGen = genListK(Gen.int()),
-      bGen = genTuple(Gen.int(), genListK(Gen.int())),
-      funcGen = genFunctionAToB(genTuple(Gen.int(), genListK(Gen.int()))),
-      EQA = ListK.eq(Int.eq()),
-      EQOptionB = Option.eq(Tuple2.eq(Int.eq(), ListK.eq(Int.eq())))
->>>>>>> 86dd8ccf
     ))
 
   }
