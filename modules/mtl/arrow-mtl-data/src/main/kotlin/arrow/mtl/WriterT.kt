--- conflicted
+++ resolved
@@ -116,13 +116,8 @@
   fun swap(MF: Monad<F>): WriterT<A, F, W> =
     transform(MF) { it.b toT it.a }
 
-<<<<<<< HEAD
   fun <B> ap(AF: Applicative<F>, SG: Semigroup<W>, ff: WriterTOf<W, F, (A) -> B>): WriterT<W, F, B> =
-    WriterT(AF.map(value, ff.value()) { (a, b) ->
-=======
-  fun <B> ap(AF: Applicative<F>, SG: Semigroup<W>, ff: WriterTOf<F, W, (A) -> B>): WriterT<F, W, B> =
     WriterT(AF.mapN(value, ff.value()) { (a, b) ->
->>>>>>> 1b086791
       Tuple2(SG.run { a.a.combine(b.a) }, b.b(a.b))
     })
 
