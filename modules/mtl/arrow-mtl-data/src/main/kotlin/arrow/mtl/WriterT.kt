--- conflicted
+++ resolved
@@ -116,11 +116,7 @@
   fun swap(MF: Monad<F>): WriterT<F, A, W> =
     transform(MF) { it.b toT it.a }
 
-<<<<<<< HEAD
   fun <B> apPipe(AF: Applicative<F>, SG: Semigroup<W>, ff: WriterTOf<F, W, (A) -> B>): WriterT<F, W, B> =
-=======
-  fun <B> ap(AF: Applicative<F>, SG: Semigroup<W>, ff: WriterTOf<F, W, (A) -> B>): WriterT<F, W, B> =
->>>>>>> a0c33d46
     WriterT(AF.map(value, ff.value()) { (a, b) ->
       Tuple2(SG.run { a.a.combine(b.a) }, b.b(a.b))
     })
