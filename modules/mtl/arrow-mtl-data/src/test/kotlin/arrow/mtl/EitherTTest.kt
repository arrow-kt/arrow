package arrow.mtl

import arrow.Kind
import arrow.core.Const
import arrow.core.ConstPartialOf
import arrow.core.Either
import arrow.core.ForId
import arrow.core.Id
import arrow.core.Left
import arrow.core.Option
import arrow.core.Right
import arrow.core.extensions.const.divisible.divisible
import arrow.core.extensions.id.applicative.applicative
import arrow.core.extensions.id.monad.monad
import arrow.core.extensions.id.traverse.traverse
import arrow.core.extensions.monoid
import arrow.core.extensions.option.functor.functor
import arrow.core.fix
import arrow.core.value
import arrow.fx.ForIO
import arrow.fx.IO
import arrow.fx.extensions.io.applicativeError.attempt
import arrow.fx.extensions.io.concurrent.concurrent
import arrow.fx.mtl.concurrent
import arrow.fx.typeclasses.seconds
import arrow.mtl.extensions.eithert.alternative.alternative
import arrow.mtl.extensions.eithert.divisible.divisible
import arrow.mtl.extensions.eithert.semigroupK.semigroupK
import arrow.mtl.extensions.eithert.traverse.traverse
import arrow.test.UnitSpec
import arrow.test.generators.genK
import arrow.test.laws.AlternativeLaws
import arrow.test.laws.ConcurrentLaws
import arrow.test.laws.DivisibleLaws
import arrow.test.laws.SemigroupKLaws
import arrow.test.laws.TraverseLaws
import arrow.typeclasses.Eq
import arrow.typeclasses.EqK
import io.kotlintest.properties.Gen
import io.kotlintest.properties.forAll

class EitherTTest : UnitSpec() {

<<<<<<< HEAD
  fun <A> ioEQ(): Eq<Kind<EitherTPartialOf<ForIO, Throwable>, A>> = Eq { a, b ->
=======
  fun <E, A> EQ(): Eq<Kind<EitherTPartialOf<ForIO, E>, A>> = Eq { a, b ->
>>>>>>> c920e2ca
    a.value().attempt().unsafeRunTimed(60.seconds) == b.value().attempt().unsafeRunTimed(60.seconds)
  }

  init {
    val idEQK = object : EqK<EitherTPartialOf<ForId, Int>> {
      override fun <A> Kind<EitherTPartialOf<ForId, Int>, A>.eqK(other: Kind<EitherTPartialOf<ForId, Int>, A>, EQ: Eq<A>): Boolean =
        (this.fix().value().fix() to other.fix().value().fix()).let {
          Eq.any().run { it.first.eqv(it.second) }
        }
    }

    val ioEQK = object : EqK<EitherTPartialOf<ForIO, Throwable>> {
      override fun <A> Kind<EitherTPartialOf<ForIO, Throwable>, A>.eqK(other: Kind<EitherTPartialOf<ForIO, Throwable>, A>, EQ: Eq<A>): Boolean =
        (this.fix() to other.fix()).let {
          ioEQ<A>().run {
            it.first.eqv(it.second)
          }
        }
    }

    val constEQK = object : EqK<EitherTPartialOf<ConstPartialOf<Int>, Int>> {
      override fun <A> Kind<EitherTPartialOf<ConstPartialOf<Int>, Int>, A>.eqK(other: Kind<EitherTPartialOf<ConstPartialOf<Int>, Int>, A>, EQ: Eq<A>): Boolean {
        return this.value().value() == other.value().value()
      }
    }

    testLaws(
      DivisibleLaws.laws(
        EitherT.divisible<ConstPartialOf<Int>, Int>(Const.divisible(Int.monoid())),
        EitherT.genK(Const.genK(Gen.int()), Gen.int()),
        constEQK
      ),
      AlternativeLaws.laws(
        EitherT.alternative(Id.monad(), Int.monoid()),
        { EitherT.just(Id.applicative(), it) },
        { i -> EitherT.just(Id.applicative(), { j: Int -> i + j }) },
        idEQK
      ),
<<<<<<< HEAD
      AsyncLaws.laws(EitherT.async(IO.async()), ioEQK),
      TraverseLaws.laws(EitherT.traverse<ForId, Int>(Id.traverse()),
        EitherT.genK(Id.genK(), Gen.int()),
        idEQK),
=======
      ConcurrentLaws.laws<EitherTPartialOf<ForIO, String>>(EitherT.concurrent(IO.concurrent()), EQ(), EQ(), EQ()),
      TraverseLaws.laws(EitherT.traverse<ForId, Int>(Id.traverse()), EitherT.functor<ForId, Int>(Id.functor()), { EitherT(Id(Right(it))) }, Eq.any()),
>>>>>>> c920e2ca
      SemigroupKLaws.laws(
        EitherT.semigroupK<ForId, Int>(Id.monad()),
        EitherT.genK(Id.genK(), Gen.int()),
        idEQK
      )
    )

    "mapLeft should alter left instance only" {
      forAll { i: Int, j: Int ->
        val left: Either<Int, Int> = Left(i)
        val right: Either<Int, Int> = Right(j)
        EitherT(Option(left)).mapLeft(Option.functor()) { it + 1 } == EitherT(Option(Left(i + 1))) &&
          EitherT(Option(right)).mapLeft(Option.functor()) { it + 1 } == EitherT(Option(right)) &&
          EitherT(Option.empty<Either<Int, Int>>()).mapLeft(Option.functor()) { it + 1 } == EitherT(Option.empty<Either<Int, Int>>())
      }
    }
  }
}<|MERGE_RESOLUTION|>--- conflicted
+++ resolved
@@ -41,11 +41,7 @@
 
 class EitherTTest : UnitSpec() {
 
-<<<<<<< HEAD
-  fun <A> ioEQ(): Eq<Kind<EitherTPartialOf<ForIO, Throwable>, A>> = Eq { a, b ->
-=======
   fun <E, A> EQ(): Eq<Kind<EitherTPartialOf<ForIO, E>, A>> = Eq { a, b ->
->>>>>>> c920e2ca
     a.value().attempt().unsafeRunTimed(60.seconds) == b.value().attempt().unsafeRunTimed(60.seconds)
   }
 
@@ -84,15 +80,10 @@
         { i -> EitherT.just(Id.applicative(), { j: Int -> i + j }) },
         idEQK
       ),
-<<<<<<< HEAD
-      AsyncLaws.laws(EitherT.async(IO.async()), ioEQK),
+      ConcurrentLaws.laws<EitherTPartialOf<ForIO, String>>(EitherT.concurrent(IO.concurrent()), EQ(), EQ(), EQ()),
       TraverseLaws.laws(EitherT.traverse<ForId, Int>(Id.traverse()),
         EitherT.genK(Id.genK(), Gen.int()),
         idEQK),
-=======
-      ConcurrentLaws.laws<EitherTPartialOf<ForIO, String>>(EitherT.concurrent(IO.concurrent()), EQ(), EQ(), EQ()),
-      TraverseLaws.laws(EitherT.traverse<ForId, Int>(Id.traverse()), EitherT.functor<ForId, Int>(Id.functor()), { EitherT(Id(Right(it))) }, Eq.any()),
->>>>>>> c920e2ca
       SemigroupKLaws.laws(
         EitherT.semigroupK<ForId, Int>(Id.monad()),
         EitherT.genK(Id.genK(), Gen.int()),
