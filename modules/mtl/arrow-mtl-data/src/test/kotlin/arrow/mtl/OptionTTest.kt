package arrow.mtl

import arrow.Kind
import arrow.core.Const
import arrow.core.ForId
import arrow.core.ForNonEmptyList
import arrow.core.Id
import arrow.core.NonEmptyList
import arrow.core.None
import arrow.core.Option
import arrow.core.Some
import arrow.core.const
import arrow.core.extensions.const.divisible.divisible
import arrow.core.extensions.id.monad.monad
import arrow.core.extensions.monoid
import arrow.core.extensions.nonemptylist.monad.monad
import arrow.core.extensions.option.monad.monad
import arrow.core.extensions.option.traverseFilter.traverseFilter
import arrow.core.fix
import arrow.core.value
import arrow.fx.ForIO
import arrow.fx.IO
import arrow.fx.extensions.io.applicative.applicative
import arrow.fx.extensions.io.applicativeError.attempt
<<<<<<< HEAD
import arrow.fx.extensions.io.async.async
import arrow.fx.extensions.io.functor.functor
import arrow.fx.extensions.io.monad.monad
import arrow.fx.mtl.optiont.async.async
=======
import arrow.fx.extensions.io.concurrent.concurrent
import arrow.fx.mtl.concurrent
>>>>>>> c920e2ca
import arrow.fx.typeclasses.seconds
import arrow.mtl.extensions.ComposedFunctorFilter
import arrow.mtl.extensions.optiont.applicative.applicative
import arrow.mtl.extensions.optiont.divisible.divisible
import arrow.mtl.extensions.optiont.functor.functor
import arrow.mtl.extensions.optiont.functorFilter.functorFilter
import arrow.mtl.extensions.optiont.monad.monad
import arrow.mtl.extensions.optiont.monoidK.monoidK
import arrow.mtl.extensions.optiont.semigroupK.semigroupK
import arrow.mtl.extensions.optiont.traverseFilter.traverseFilter
import arrow.mtl.typeclasses.NestedType
import arrow.mtl.typeclasses.nest
import arrow.mtl.typeclasses.unnest
import arrow.test.UnitSpec
import arrow.test.laws.ConcurrentLaws
import arrow.test.laws.DivisibleLaws
import arrow.test.laws.FunctorFilterLaws
import arrow.test.laws.MonoidKLaws
import arrow.test.laws.SemigroupKLaws
import arrow.test.laws.TraverseFilterLaws
import arrow.typeclasses.Eq
import arrow.typeclasses.Monad
import io.kotlintest.properties.forAll

typealias OptionTNel = Kind<OptionTPartialOf<ForNonEmptyList>, Int>

class OptionTTest : UnitSpec() {

  fun <A> EQ(): Eq<Kind<OptionTPartialOf<A>, Int>> = Eq { a, b ->
    a.value() == b.value()
  }

  fun <A> EQ_NESTED(): Eq<Kind<OptionTPartialOf<A>, Kind<OptionTPartialOf<A>, Int>>> = Eq { a, b ->
    a.value() == b.value()
  }

  val NELM: Monad<ForNonEmptyList> = NonEmptyList.monad()

  fun <A> IOEQ(): Eq<Kind<OptionTPartialOf<ForIO>, A>> = Eq { a, b ->
    a.value().attempt().unsafeRunTimed(60.seconds) == b.value().attempt().unsafeRunTimed(60.seconds)
  }

  init {

    val EQ_OPTIONT_ID_NEL: Eq<NestedType<OptionTPartialOf<ForId>, OptionTPartialOf<ForNonEmptyList>, Int>> =
      Eq { a, b ->
        a.unnest().value().value().fold(
          { b.unnest().value().value().isEmpty() },
          { optionA: OptionTNel ->
            b.unnest().value().value().fix().fold(
              { false },
              { it.value() == optionA.value() })
          })
      }

    testLaws(
<<<<<<< HEAD
      AsyncLaws.laws(
        OptionT.async(IO.async()),
        OptionT.functor(IO.functor()),
        OptionT.applicative(IO.applicative()),
        OptionT.monad(IO.monad()),
        IOEQ(),
        IOEitherEQ()
      ),
=======
      ConcurrentLaws.laws(OptionT.concurrent(IO.concurrent()), IOEQ(), IOEQ(), IOEQ()),
>>>>>>> c920e2ca

      SemigroupKLaws.laws(
        OptionT.semigroupK(Option.monad()),
        OptionT.applicative(Option.monad()),
        EQ()),

      FunctorFilterLaws.laws(
        ComposedFunctorFilter(OptionT.functorFilter(Id.monad()),
          OptionT.functorFilter(NonEmptyList.monad())),
        { OptionT.just(Id.monad(), OptionT.just(NonEmptyList.monad(), it)).nest() },
        EQ_OPTIONT_ID_NEL),

      MonoidKLaws.laws(
        OptionT.monoidK(Option.monad()),
        OptionT.applicative(Option.monad()),
        EQ()),

      FunctorFilterLaws.laws(
        OptionT.functorFilter(Option.monad()),
        { OptionT(Some(Some(it))) },
        EQ()),

      TraverseFilterLaws.laws(
        OptionT.traverseFilter(Option.traverseFilter()),
        OptionT.applicative(Option.monad()),
        { OptionT(Some(Some(it))) },
        EQ(),
        EQ_NESTED()),

      DivisibleLaws.laws(
        OptionT.divisible(
          Const.divisible(Int.monoid())
        ),
        { OptionT(it.const()) },
        Eq { a, b -> a.value().value() == b.value().value() }
      )
    )

    "toLeft for Some should build a correct EitherT" {
      forAll { a: Int, b: String ->
        OptionT
          .fromOption(NELM, Some(a))
          .toLeft(NELM) { b } == EitherT.left<ForNonEmptyList, Int, String>(NELM, a)
      }
    }

    "toLeft for None should build a correct EitherT" {
      forAll { b: String ->
        OptionT.fromOption<ForNonEmptyList, Int>(NELM, None).toLeft(NELM) { b } == EitherT.right<ForNonEmptyList, Int, String>(NELM, b)
      }
    }

    "toRight for Some should build a correct EitherT" {
      forAll { a: Int, b: String ->
        OptionT
          .fromOption(NELM, Some(b))
          .toRight(NELM) { a } == EitherT.right<ForNonEmptyList, Int, String>(NELM, b)
      }
    }

    "toRight for None should build a correct EitherT" {
      forAll { a: Int ->
        OptionT.fromOption<ForNonEmptyList, String>(NELM, None).toRight(NELM) { a } == EitherT.left<ForNonEmptyList, Int, String>(NELM, a)
      }
    }
  }
}<|MERGE_RESOLUTION|>--- conflicted
+++ resolved
@@ -22,15 +22,10 @@
 import arrow.fx.IO
 import arrow.fx.extensions.io.applicative.applicative
 import arrow.fx.extensions.io.applicativeError.attempt
-<<<<<<< HEAD
-import arrow.fx.extensions.io.async.async
+import arrow.fx.extensions.io.concurrent.concurrent
 import arrow.fx.extensions.io.functor.functor
 import arrow.fx.extensions.io.monad.monad
-import arrow.fx.mtl.optiont.async.async
-=======
-import arrow.fx.extensions.io.concurrent.concurrent
 import arrow.fx.mtl.concurrent
->>>>>>> c920e2ca
 import arrow.fx.typeclasses.seconds
 import arrow.mtl.extensions.ComposedFunctorFilter
 import arrow.mtl.extensions.optiont.applicative.applicative
@@ -87,18 +82,15 @@
       }
 
     testLaws(
-<<<<<<< HEAD
-      AsyncLaws.laws(
-        OptionT.async(IO.async()),
+      ConcurrentLaws.laws(
+        OptionT.concurrent(IO.concurrent()),
         OptionT.functor(IO.functor()),
         OptionT.applicative(IO.applicative()),
         OptionT.monad(IO.monad()),
         IOEQ(),
-        IOEitherEQ()
+        IOEQ(),
+        IOEQ()
       ),
-=======
-      ConcurrentLaws.laws(OptionT.concurrent(IO.concurrent()), IOEQ(), IOEQ(), IOEQ()),
->>>>>>> c920e2ca
 
       SemigroupKLaws.laws(
         OptionT.semigroupK(Option.monad()),
