package arrow.mtl

import arrow.Kind
import arrow.core.Const
import arrow.core.ForNonEmptyList
import arrow.core.Id
import arrow.core.NonEmptyList
import arrow.core.None
import arrow.core.Option
import arrow.core.Some
import arrow.core.extensions.const.divisible.divisible
import arrow.core.extensions.const.eqK.eqK
import arrow.core.extensions.eq
import arrow.core.extensions.id.eqK.eqK
import arrow.core.extensions.id.monad.monad
import arrow.core.extensions.monoid
import arrow.core.extensions.nonemptylist.eqK.eqK
import arrow.core.extensions.nonemptylist.monad.monad
import arrow.core.extensions.option.eqK.eqK
import arrow.core.extensions.option.monad.monad
import arrow.core.extensions.option.traverseFilter.traverseFilter
import arrow.fx.IO
<<<<<<< HEAD
=======
import arrow.fx.extensions.io.applicative.applicative
import arrow.fx.extensions.io.applicativeError.attempt
>>>>>>> 78ef3e3b
import arrow.fx.extensions.io.concurrent.concurrent
import arrow.fx.extensions.io.functor.functor
import arrow.fx.extensions.io.monad.monad
import arrow.fx.mtl.concurrent
import arrow.mtl.extensions.ComposedFunctorFilter
import arrow.mtl.extensions.nested
import arrow.mtl.extensions.optiont.applicative.applicative
import arrow.mtl.extensions.optiont.divisible.divisible
<<<<<<< HEAD
import arrow.mtl.extensions.optiont.eqK.eqK
=======
import arrow.mtl.extensions.optiont.functor.functor
>>>>>>> 78ef3e3b
import arrow.mtl.extensions.optiont.functorFilter.functorFilter
import arrow.mtl.extensions.optiont.monad.monad
import arrow.mtl.extensions.optiont.monoidK.monoidK
import arrow.mtl.extensions.optiont.semigroupK.semigroupK
import arrow.mtl.extensions.optiont.traverseFilter.traverseFilter
import arrow.test.UnitSpec
import arrow.test.generators.GenK
import arrow.test.generators.genK
import arrow.test.generators.nested
import arrow.test.generators.option
import arrow.test.laws.ConcurrentLaws
import arrow.test.laws.DivisibleLaws
import arrow.test.laws.FunctorFilterLaws
import arrow.test.laws.MonoidKLaws
import arrow.test.laws.SemigroupKLaws
import arrow.test.laws.TraverseFilterLaws
import arrow.typeclasses.Monad
import io.kotlintest.properties.Gen
import io.kotlintest.properties.forAll

typealias OptionTNel = Kind<OptionTPartialOf<ForNonEmptyList>, Int>

class OptionTTest : UnitSpec() {

  val NELM: Monad<ForNonEmptyList> = NonEmptyList.monad()

  val ioEQK = OptionT.eqK(IO.eqK())

  init {

    val nestedEQK = OptionT.eqK(Id.eqK()).nested(OptionT.eqK(NonEmptyList.eqK()))

    testLaws(
<<<<<<< HEAD
      ConcurrentLaws.laws(OptionT.concurrent(IO.concurrent()), ioEQK),
=======
      ConcurrentLaws.laws(
        OptionT.concurrent(IO.concurrent()),
        OptionT.functor(IO.functor()),
        OptionT.applicative(IO.applicative()),
        OptionT.monad(IO.monad()),
        IOEQ(),
        IOEQ(),
        IOEQ()
      ),
>>>>>>> 78ef3e3b

      SemigroupKLaws.laws(
        OptionT.semigroupK(Option.monad()),
        OptionT.genk(Option.genK()),
        OptionT.eqK(Option.eqK())),

      FunctorFilterLaws.laws(
        ComposedFunctorFilter(OptionT.functorFilter(Id.monad()),
          OptionT.functorFilter(NonEmptyList.monad())),
        OptionT.genk(Id.genK()).nested(OptionT.genk(NonEmptyList.genK())),
        nestedEQK),

      MonoidKLaws.laws(
        OptionT.monoidK(Option.monad()),
        OptionT.genk(Option.genK()),
        OptionT.eqK(Option.eqK())),

      FunctorFilterLaws.laws(
        OptionT.functorFilter(Option.monad()),
        OptionT.genk(Option.genK()),
        OptionT.eqK(Option.eqK())),

      TraverseFilterLaws.laws(
        OptionT.traverseFilter(Option.traverseFilter()),
        OptionT.applicative(Option.monad()),
        OptionT.genk(Option.genK()),
        OptionT.eqK(Option.eqK())
      ),

      DivisibleLaws.laws(
        OptionT.divisible(
          Const.divisible(Int.monoid())
        ),
        OptionT.genk(Const.genK(Gen.int())),
        OptionT.eqK(Const.eqK(Int.eq()))
      )
    )

    "toLeft for Some should build a correct EitherT" {
      forAll { a: Int, b: String ->
        OptionT
          .fromOption(NELM, Some(a))
          .toLeft(NELM) { b } == EitherT.left<ForNonEmptyList, Int, String>(NELM, a)
      }
    }

    "toLeft for None should build a correct EitherT" {
      forAll { b: String ->
        OptionT.fromOption<ForNonEmptyList, Int>(NELM, None).toLeft(NELM) { b } == EitherT.right<ForNonEmptyList, Int, String>(NELM, b)
      }
    }

    "toRight for Some should build a correct EitherT" {
      forAll { a: Int, b: String ->
        OptionT
          .fromOption(NELM, Some(b))
          .toRight(NELM) { a } == EitherT.right<ForNonEmptyList, Int, String>(NELM, b)
      }
    }

    "toRight for None should build a correct EitherT" {
      forAll { a: Int ->
        OptionT.fromOption<ForNonEmptyList, String>(NELM, None).toRight(NELM) { a } == EitherT.left<ForNonEmptyList, Int, String>(NELM, a)
      }
    }
  }
}

fun <F> OptionT.Companion.genk(genkF: GenK<F>) = object : GenK<Kind<ForOptionT, F>> {
  override fun <A> genK(gen: Gen<A>): Gen<Kind<Kind<ForOptionT, F>, A>> = genkF.genK(Gen.option(gen)).map {
    OptionT(it)
  }
}<|MERGE_RESOLUTION|>--- conflicted
+++ resolved
@@ -20,11 +20,7 @@
 import arrow.core.extensions.option.monad.monad
 import arrow.core.extensions.option.traverseFilter.traverseFilter
 import arrow.fx.IO
-<<<<<<< HEAD
-=======
 import arrow.fx.extensions.io.applicative.applicative
-import arrow.fx.extensions.io.applicativeError.attempt
->>>>>>> 78ef3e3b
 import arrow.fx.extensions.io.concurrent.concurrent
 import arrow.fx.extensions.io.functor.functor
 import arrow.fx.extensions.io.monad.monad
@@ -33,11 +29,8 @@
 import arrow.mtl.extensions.nested
 import arrow.mtl.extensions.optiont.applicative.applicative
 import arrow.mtl.extensions.optiont.divisible.divisible
-<<<<<<< HEAD
 import arrow.mtl.extensions.optiont.eqK.eqK
-=======
 import arrow.mtl.extensions.optiont.functor.functor
->>>>>>> 78ef3e3b
 import arrow.mtl.extensions.optiont.functorFilter.functorFilter
 import arrow.mtl.extensions.optiont.monad.monad
 import arrow.mtl.extensions.optiont.monoidK.monoidK
@@ -71,19 +64,13 @@
     val nestedEQK = OptionT.eqK(Id.eqK()).nested(OptionT.eqK(NonEmptyList.eqK()))
 
     testLaws(
-<<<<<<< HEAD
-      ConcurrentLaws.laws(OptionT.concurrent(IO.concurrent()), ioEQK),
-=======
       ConcurrentLaws.laws(
         OptionT.concurrent(IO.concurrent()),
         OptionT.functor(IO.functor()),
         OptionT.applicative(IO.applicative()),
         OptionT.monad(IO.monad()),
-        IOEQ(),
-        IOEQ(),
-        IOEQ()
+        ioEQK
       ),
->>>>>>> 78ef3e3b
 
       SemigroupKLaws.laws(
         OptionT.semigroupK(Option.monad()),
