--- conflicted
+++ resolved
@@ -10,12 +10,7 @@
 import arrow.core.Id
 import arrow.core.Option
 import arrow.core.Try
-<<<<<<< HEAD
 import arrow.core.extensions.`try`.eqK.eqK
-import arrow.core.extensions.`try`.monadError.monadError
-=======
-import arrow.core.const
->>>>>>> 78ef3e3b
 import arrow.core.extensions.const.divisible.divisible
 import arrow.core.extensions.const.eqK.eqK
 import arrow.core.extensions.eq
@@ -26,11 +21,7 @@
 import arrow.core.some
 import arrow.fx.ForIO
 import arrow.fx.IO
-<<<<<<< HEAD
-=======
 import arrow.fx.extensions.io.applicative.applicative
-import arrow.fx.extensions.io.applicativeError.attempt
->>>>>>> 78ef3e3b
 import arrow.fx.extensions.io.concurrent.concurrent
 import arrow.fx.extensions.io.functor.functor
 import arrow.fx.extensions.io.monad.monad
@@ -39,13 +30,9 @@
 import arrow.mtl.extensions.kleisli.applicative.applicative
 import arrow.mtl.extensions.kleisli.contravariant.contravariant
 import arrow.mtl.extensions.kleisli.divisible.divisible
-<<<<<<< HEAD
 import arrow.mtl.extensions.kleisli.eqK.eqK
-import arrow.mtl.extensions.kleisli.monadError.monadError
-=======
 import arrow.mtl.extensions.kleisli.functor.functor
 import arrow.mtl.extensions.kleisli.monad.monad
->>>>>>> 78ef3e3b
 import arrow.test.UnitSpec
 import arrow.test.generators.GenK
 import arrow.test.generators.genK
@@ -102,30 +89,17 @@
       ),
       ConcurrentLaws.laws(
         Kleisli.concurrent<ForIO, Int>(IO.concurrent()),
-<<<<<<< HEAD
-        ioEQK
-=======
         Kleisli.functor<ForIO, Int>(IO.functor()),
         Kleisli.applicative<ForIO, Int>(IO.applicative()),
         Kleisli.monad<ForIO, Int>(IO.monad()),
-        IOEQ(),
-        IOEQ(),
-        IOEQ()
->>>>>>> 78ef3e3b
+        ioEQK
       ),
       ContravariantLaws.laws(Kleisli.contravariant(), conestTryGENK(), conestTryEQK()),
       DivisibleLaws.laws(
         Kleisli.divisible<ConstPartialOf<Int>, Int>(Const.divisible(Int.monoid())),
-<<<<<<< HEAD
         genk<ConstPartialOf<Int>, Int>(Const.genK(Gen.int())),
         constEQK
-      ),
-      MonadErrorLaws.laws(Kleisli.monadError<ForTry, Int, Throwable>(Try.monadError()), tryEQK)
-=======
-        { Kleisli { it.const() } },
-        Eq { a, b -> a.run(1).value() == b.run(1).value() }
       )
->>>>>>> 78ef3e3b
     )
 
     "andThen should continue sequence" {
