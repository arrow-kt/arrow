--- conflicted
+++ resolved
@@ -51,7 +51,10 @@
     }
   }
 
-<<<<<<< HEAD
+  private fun <A> IOEQ(): Eq<Kind<KleisliPartialOf<ForIO, Int>, A>> = Eq { a, b ->
+    a.run(1).attempt().unsafeRunSync() == b.run(1).attempt().unsafeRunSync()
+  }
+
   init {
 
     fun <F, D> genk(genkF: GenK<F>) = object : GenK<KleisliPartialOf<F, D>> {
@@ -59,11 +62,6 @@
         Kleisli { _: D -> k }
       }
     }
-=======
-  private fun <A> IOEQ(): Eq<Kind<KleisliPartialOf<ForIO, Int>, A>> = Eq { a, b ->
-    a.run(1).attempt().unsafeRunSync() == b.run(1).attempt().unsafeRunSync()
-  }
->>>>>>> c920e2ca
 
     val optionEQK = object : EqK<KleisliPartialOf<ForOption, Int>> {
       override fun <A> Kind<KleisliPartialOf<ForOption, Int>, A>.eqK(other: Kind<KleisliPartialOf<ForOption, Int>, A>, EQ: Eq<A>): Boolean =
@@ -102,17 +100,11 @@
         { i -> Kleisli { { j: Int -> i + j }.some() } },
         optionEQK
       ),
-<<<<<<< HEAD
-      BracketLaws.laws(
-        Kleisli.bracket<ForIO, Int, Throwable>(IO.bracket()),
-        ioEQK
-=======
       ConcurrentLaws.laws(
         Kleisli.concurrent<ForIO, Int>(IO.concurrent()),
         IOEQ(),
         IOEQ(),
         IOEQ()
->>>>>>> c920e2ca
       ),
       ContravariantLaws.laws(Kleisli.contravariant(), Gen.int().map { Kleisli { x: Int -> Try.just(x) }.conest() }, conestTryEQK()),
       DivisibleLaws.laws(
