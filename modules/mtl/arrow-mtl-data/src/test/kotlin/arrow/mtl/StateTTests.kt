--- conflicted
+++ resolved
@@ -5,19 +5,15 @@
 import arrow.core.ForOption
 import arrow.core.ForTry
 import arrow.core.ListK
-<<<<<<< HEAD
 import arrow.core.Option
 import arrow.core.Try
 import arrow.core.Tuple2
 import arrow.core.extensions.`try`.eqK.eqK
+import arrow.core.extensions.`try`.functor.functor
 import arrow.core.extensions.`try`.monad.monad
 import arrow.core.extensions.eq
 import arrow.core.extensions.listk.eqK.eqK
-=======
-import arrow.core.extensions.`try`.functor.functor
-import arrow.core.extensions.`try`.monad.monad
 import arrow.core.extensions.listk.functor.functor
->>>>>>> 78ef3e3b
 import arrow.core.extensions.listk.monad.monad
 import arrow.core.extensions.listk.monadCombine.monadCombine
 import arrow.core.extensions.option.eqK.eqK
@@ -27,18 +23,13 @@
 import arrow.fx.ForIO
 import arrow.fx.IO
 import arrow.fx.extensions.io.async.async
+import arrow.fx.extensions.io.functor.functor
 import arrow.fx.extensions.io.monad.monad
 import arrow.fx.mtl.statet.async.async
 import arrow.mtl.extensions.StateTMonadState
-<<<<<<< HEAD
-=======
-import arrow.core.extensions.listk.monadCombine.monadCombine
-import arrow.fx.extensions.io.applicative.applicative
-import arrow.fx.extensions.io.functor.functor
 import arrow.mtl.extensions.statet.applicative.applicative
 import arrow.mtl.extensions.statet.functor.functor
 import arrow.mtl.extensions.statet.monad.monad
->>>>>>> 78ef3e3b
 import arrow.mtl.extensions.statet.monadCombine.monadCombine
 import arrow.mtl.extensions.statet.monadState.monadState
 import arrow.mtl.extensions.statet.semigroupK.semigroupK
@@ -69,42 +60,32 @@
 
   init {
     testLaws(
-<<<<<<< HEAD
-      MonadStateLaws.laws(M, tryStateEqK),
-      AsyncLaws.laws<StateTPartialOf<ForIO, Int>>(StateT.async(IO.async()), ioStateEQK),
+      MonadStateLaws.laws(
+        M,
+        StateT.functor<ForTry, Int>(Try.functor()),
+        StateT.applicative<ForTry, Int>(Try.monad()),
+        StateT.monad<ForTry, Int>(Try.monad()),
+        tryStateEqK
+      ),
+
+      AsyncLaws.laws<StateTPartialOf<ForIO, Int>>(
+        StateT.async(IO.async()),
+        StateT.functor(IO.functor()),
+        StateT.applicative(IO.monad()),
+        StateT.monad(IO.monad()),
+        ioStateEQK
+      ),
 
       SemigroupKLaws.laws(
         StateT.semigroupK<ForOption, Int>(Option.monad(), Option.semigroupK()),
         genk(Option.genK(), Gen.int()),
         optionStateEQK),
-      MonadCombineLaws.laws(StateT.monadCombine<ForListK, Int>(ListK.monadCombine()),
-=======
-      MonadStateLaws.laws(
-        M,
-        StateT.functor<ForTry, Int>(Try.functor()),
-        StateT.applicative<ForTry, Int>(Try.monad()),
-        StateT.monad<ForTry, Int>(Try.monad()),
-        EQ,
-        EQ_UNIT
-      ),
-      AsyncLaws.laws<StateTPartialOf<ForIO, Int>>(
-        StateT.async(IO.async()),
-        StateT.functor(IO.functor()),
-        StateT.applicative(IO.monad()),
-        StateT.monad(IO.monad()),
-        IOEQ(),
-        IOEQ()
-      ),
-      SemigroupKLaws.laws(
-        StateT.semigroupK<ForListK, Int>(ListK.monad(), ListK.semigroupK()),
-        StateT.applicative<ForListK, Int>(ListK.monad()),
-        EQ_LIST),
+
       MonadCombineLaws.laws(
         StateT.monadCombine<ForListK, Int>(ListK.monadCombine()),
         StateT.functor<ForListK, Int>(ListK.functor()),
         StateT.applicative<ForListK, Int>(ListK.monad()),
         StateT.monad<ForListK, Int>(ListK.monad()),
->>>>>>> 78ef3e3b
         { StateT.liftF(ListK.monad(), ListK.just(it)) },
         { StateT.liftF(ListK.monad(), ListK.just { s: Int -> s * 2 }) },
         listkStateEQK)
