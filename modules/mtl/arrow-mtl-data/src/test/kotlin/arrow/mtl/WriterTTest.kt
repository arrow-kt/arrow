--- conflicted
+++ resolved
@@ -4,6 +4,7 @@
 import arrow.core.Const
 import arrow.core.ConstPartialOf
 import arrow.core.ForListK
+import arrow.core.ForOption
 import arrow.core.ListK
 import arrow.core.Option
 import arrow.core.Tuple2
@@ -15,30 +16,22 @@
 import arrow.core.extensions.monoid
 import arrow.core.extensions.option.alternative.alternative
 import arrow.core.extensions.option.applicative.applicative
-<<<<<<< HEAD
 import arrow.core.extensions.option.eqK.eqK
-=======
 import arrow.core.extensions.option.functor.functor
->>>>>>> 78ef3e3b
 import arrow.core.extensions.option.monad.monad
 import arrow.core.extensions.option.monadFilter.monadFilter
+import arrow.fx.ForIO
 import arrow.fx.IO
-<<<<<<< HEAD
-=======
 import arrow.fx.extensions.io.applicative.applicative
-import arrow.fx.extensions.io.applicativeError.attempt
->>>>>>> 78ef3e3b
 import arrow.fx.extensions.io.concurrent.concurrent
 import arrow.fx.extensions.io.functor.functor
 import arrow.fx.extensions.io.monad.monad
 import arrow.fx.mtl.concurrent
 import arrow.mtl.extensions.writert.alternative.alternative
+import arrow.mtl.extensions.writert.applicative.applicative
 import arrow.mtl.extensions.writert.divisible.divisible
-<<<<<<< HEAD
 import arrow.mtl.extensions.writert.eqK.eqK
-=======
 import arrow.mtl.extensions.writert.functor.functor
->>>>>>> 78ef3e3b
 import arrow.mtl.extensions.writert.monad.monad
 import arrow.mtl.extensions.writert.monadFilter.monadFilter
 import arrow.mtl.extensions.writert.monadWriter.monadWriter
@@ -80,18 +73,13 @@
         WriterT.genK(Const.genK(Gen.int()), Gen.int()),
         constEQK()
       ),
-<<<<<<< HEAD
-      ConcurrentLaws.laws(WriterT.concurrent(IO.concurrent(), Int.monoid()), ioEQK()),
-=======
       ConcurrentLaws.laws(
         WriterT.concurrent(IO.concurrent(), Int.monoid()),
         WriterT.functor<ForIO, Int>(IO.functor()),
         WriterT.applicative(IO.applicative(), Int.monoid()),
         WriterT.monad(IO.monad(), Int.monoid()),
-        IOEQ(),
-        IOEQ(), IOEQ()
+        ioEQK()
       ),
->>>>>>> 78ef3e3b
       MonoidKLaws.laws(
         WriterT.monoidK<ForListK, Int>(ListK.monoidK()),
         WriterT.genK(ListK.genK(), Gen.int()),
