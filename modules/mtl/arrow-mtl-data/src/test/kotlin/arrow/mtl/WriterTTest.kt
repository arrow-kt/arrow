package arrow.mtl

import arrow.Kind
import arrow.core.Const
import arrow.core.ConstPartialOf
import arrow.core.ForListK
import arrow.core.ListK
import arrow.core.Option
import arrow.core.Tuple2
import arrow.core.extensions.const.divisible.divisible
import arrow.core.extensions.const.eqK.eqK
import arrow.core.extensions.eq
import arrow.core.extensions.listk.eqK.eqK
import arrow.core.extensions.listk.monad.monad
import arrow.core.extensions.listk.monoidK.monoidK
import arrow.core.extensions.monoid
import arrow.core.extensions.option.alternative.alternative
import arrow.core.extensions.option.applicative.applicative
import arrow.core.extensions.option.eqK.eqK
import arrow.core.extensions.option.monad.monad
import arrow.core.extensions.option.monadFilter.monadFilter
import arrow.core.extensions.tuple2.eq.eq
import arrow.fx.IO
<<<<<<< HEAD
import arrow.fx.extensions.io.async.async
import arrow.fx.mtl.writert.async.async
=======
import arrow.fx.extensions.io.applicativeError.attempt
import arrow.fx.extensions.io.concurrent.concurrent
import arrow.fx.mtl.concurrent
>>>>>>> c920e2ca
import arrow.mtl.extensions.writert.alternative.alternative
import arrow.mtl.extensions.writert.applicative.applicative
import arrow.mtl.extensions.writert.divisible.divisible
import arrow.mtl.extensions.writert.monad.monad
import arrow.mtl.extensions.writert.monadFilter.monadFilter
import arrow.mtl.extensions.writert.monadWriter.monadWriter
import arrow.mtl.extensions.writert.monoidK.monoidK
import arrow.test.UnitSpec
import arrow.test.generators.GenK
import arrow.test.generators.genK
import arrow.test.generators.intSmall
import arrow.test.generators.tuple2
import arrow.test.laws.AlternativeLaws
import arrow.test.laws.ConcurrentLaws
import arrow.test.laws.DivisibleLaws
import arrow.test.laws.MonadFilterLaws
import arrow.test.laws.MonadWriterLaws
import arrow.test.laws.MonoidKLaws
import arrow.typeclasses.Eq
import arrow.typeclasses.EqK
import io.kotlintest.properties.Gen

class WriterTTest : UnitSpec() {

<<<<<<< HEAD
  fun ioEQK() = WriterT.eqK(IO.eqK(), Int.eq())

  fun optionEQK() = WriterT.eqK(Option.eqK(), Int.eq())

  fun constEQK() = WriterT.eqK(Const.eqK(Int.eq()), Int.eq())

  fun listEQK() = WriterT.eqK(ListK.eqK(), Int.eq())
=======
  private fun <A> IOEQ(): Eq<Kind<WriterTPartialOf<ForIO, Int>, A>> = Eq { a, b ->
    a.value().attempt().unsafeRunSync() == b.value().attempt().unsafeRunSync()
  }
>>>>>>> c920e2ca

  init {

    testLaws(
      AlternativeLaws.laws(
        WriterT.alternative(Int.monoid(), Option.alternative()),
        { i -> WriterT.just(Option.applicative(), Int.monoid(), i) },
        { i -> WriterT.just(Option.applicative(), Int.monoid()) { j: Int -> i + j } },
        optionEQK()
      ),
      DivisibleLaws.laws(
        WriterT.divisible<ConstPartialOf<Int>, Int>(Const.divisible(Int.monoid())),
        WriterT.genK(Const.genK(Gen.int()), Gen.int()),
        constEQK()
      ),
<<<<<<< HEAD
      AsyncLaws.laws(WriterT.async(IO.async(), Int.monoid()), ioEQK()),
=======
      ConcurrentLaws.laws(WriterT.concurrent(IO.concurrent(), Int.monoid()), IOEQ(), IOEQ(), IOEQ()),
>>>>>>> c920e2ca
      MonoidKLaws.laws(
        WriterT.monoidK<ForListK, Int>(ListK.monoidK()),
        WriterT.applicative(ListK.monad(), Int.monoid()),
        listEQK()
      ),

      MonadWriterLaws.laws(WriterT.monad(Option.monad(), Int.monoid()),
        WriterT.monadWriter(Option.monad(), Int.monoid()),
        Int.monoid(),
        Gen.intSmall(),
        Gen.tuple2(Gen.intSmall(), Gen.intSmall()),
        optionEQK(),
        Int.eq()
      ),

      MonadFilterLaws.laws(
        WriterT.monadFilter(Option.monadFilter(), Int.monoid()),
        { WriterT(Option(Tuple2(it, it))) },
        optionEQK()
      )
    )
  }
}

private fun <F, W> WriterT.Companion.genK(
  GENKF: GenK<F>,
  GENW: Gen<W>
) = object : GenK<WriterTPartialOf<F, W>> {
  override fun <A> genK(gen: Gen<A>): Gen<Kind<WriterTPartialOf<F, W>, A>> =
    GENKF.genK(Gen.tuple2(GENW, gen)).map(::WriterT)
}

fun <F, W> WriterT.Companion.eqK(EQKF: EqK<F>, EQW: Eq<W>) = object : EqK<WriterTPartialOf<F, W>> {
  override fun <A> Kind<WriterTPartialOf<F, W>, A>.eqK(other: Kind<WriterTPartialOf<F, W>, A>, EQ: Eq<A>): Boolean =
    (this.fix() to other.fix()).let {
      EQKF.liftEq(Tuple2.eq(EQW, EQ)).run {
        it.first.value().eqv(it.second.value())
      }
    }
}<|MERGE_RESOLUTION|>--- conflicted
+++ resolved
@@ -21,14 +21,12 @@
 import arrow.core.extensions.option.monadFilter.monadFilter
 import arrow.core.extensions.tuple2.eq.eq
 import arrow.fx.IO
-<<<<<<< HEAD
-import arrow.fx.extensions.io.async.async
-import arrow.fx.mtl.writert.async.async
-=======
 import arrow.fx.extensions.io.applicativeError.attempt
 import arrow.fx.extensions.io.concurrent.concurrent
 import arrow.fx.mtl.concurrent
->>>>>>> c920e2ca
+import arrow.fx.extensions.io.async.async
+import arrow.fx.mtl.writert.async.async
+
 import arrow.mtl.extensions.writert.alternative.alternative
 import arrow.mtl.extensions.writert.applicative.applicative
 import arrow.mtl.extensions.writert.divisible.divisible
@@ -53,7 +51,6 @@
 
 class WriterTTest : UnitSpec() {
 
-<<<<<<< HEAD
   fun ioEQK() = WriterT.eqK(IO.eqK(), Int.eq())
 
   fun optionEQK() = WriterT.eqK(Option.eqK(), Int.eq())
@@ -61,11 +58,6 @@
   fun constEQK() = WriterT.eqK(Const.eqK(Int.eq()), Int.eq())
 
   fun listEQK() = WriterT.eqK(ListK.eqK(), Int.eq())
-=======
-  private fun <A> IOEQ(): Eq<Kind<WriterTPartialOf<ForIO, Int>, A>> = Eq { a, b ->
-    a.value().attempt().unsafeRunSync() == b.value().attempt().unsafeRunSync()
-  }
->>>>>>> c920e2ca
 
   init {
 
@@ -81,11 +73,7 @@
         WriterT.genK(Const.genK(Gen.int()), Gen.int()),
         constEQK()
       ),
-<<<<<<< HEAD
-      AsyncLaws.laws(WriterT.async(IO.async(), Int.monoid()), ioEQK()),
-=======
       ConcurrentLaws.laws(WriterT.concurrent(IO.concurrent(), Int.monoid()), IOEQ(), IOEQ(), IOEQ()),
->>>>>>> c920e2ca
       MonoidKLaws.laws(
         WriterT.monoidK<ForListK, Int>(ListK.monoidK()),
         WriterT.applicative(ListK.monad(), Int.monoid()),
