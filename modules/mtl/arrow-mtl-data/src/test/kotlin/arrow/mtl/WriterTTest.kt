--- conflicted
+++ resolved
@@ -86,12 +86,8 @@
       ),
       ConcurrentLaws.laws(
         WriterT.concurrent(IO.concurrent(), ListK.monoid<Int>()),
-<<<<<<< HEAD
+        WriterT.timer(IO.concurrent(), ListK.monoid<Int>()),
         WriterT.functor<ListK<Int>, ForIO>(IO.functor()),
-=======
-        WriterT.timer(IO.concurrent(), ListK.monoid<Int>()),
-        WriterT.functor<ForIO, ListK<Int>>(IO.functor()),
->>>>>>> d7536793
         WriterT.applicative(IO.applicative(), ListK.monoid<Int>()),
         WriterT.monad(IO.monad(), ListK.monoid<Int>()),
         WriterT.genK(IO.genK(), Gen.list(Gen.int()).map { it.k() }),
