package arrow.mtl

import arrow.Kind
import arrow.core.Const
import arrow.core.ConstPartialOf
import arrow.core.ForListK
import arrow.core.ForOption
import arrow.core.ListK
import arrow.core.Option
import arrow.core.extensions.const.divisible.divisible
import arrow.core.extensions.const.eqK.eqK
import arrow.core.extensions.eq
import arrow.core.extensions.listk.eq.eq
import arrow.core.extensions.listk.eqK.eqK
import arrow.core.extensions.listk.monoid.monoid
import arrow.core.extensions.listk.monoidK.monoidK
import arrow.core.extensions.monoid
import arrow.core.extensions.option.alternative.alternative
import arrow.core.extensions.option.applicative.applicative
import arrow.core.extensions.option.eqK.eqK
import arrow.core.extensions.option.functor.functor
import arrow.core.extensions.option.monad.monad
import arrow.core.extensions.option.monadFilter.monadFilter
<<<<<<< HEAD
=======
import arrow.core.k
import arrow.fx.ForIO
>>>>>>> f9913a68
import arrow.fx.IO
import arrow.fx.IOPartialOf
import arrow.fx.extensions.io.applicative.applicative
import arrow.fx.extensions.io.concurrent.concurrent
import arrow.fx.extensions.io.functor.functor
import arrow.fx.extensions.io.monad.monad
import arrow.fx.mtl.concurrent
import arrow.mtl.extensions.WriterTEqK
import arrow.mtl.extensions.writert.alternative.alternative
import arrow.mtl.extensions.writert.applicative.applicative
import arrow.mtl.extensions.writert.divisible.divisible
import arrow.mtl.extensions.writert.eqK.eqK
import arrow.mtl.extensions.writert.functor.functor
import arrow.mtl.extensions.writert.monad.monad
import arrow.mtl.extensions.writert.monadFilter.monadFilter
import arrow.mtl.extensions.writert.monadWriter.monadWriter
import arrow.mtl.extensions.writert.monoidK.monoidK
import arrow.test.UnitSpec
import arrow.test.generators.GenK
import arrow.test.generators.genK
import arrow.test.generators.tuple2
import arrow.test.laws.AlternativeLaws
import arrow.test.laws.ConcurrentLaws
import arrow.test.laws.DivisibleLaws
import arrow.test.laws.MonadFilterLaws
import arrow.test.laws.MonadWriterLaws
import arrow.test.laws.MonoidKLaws
import io.kotlintest.properties.Gen

class WriterTTest : UnitSpec() {

  fun ioEQK(): WriterTEqK<ForIO, ListK<Int>> = WriterT.eqK(IO.eqK(), ListK.eq(Int.eq()))

  fun optionEQK(): WriterTEqK<ForOption, ListK<Int>> = WriterT.eqK(Option.eqK(), ListK.eq(Int.eq()))

  fun constEQK(): WriterTEqK<ConstPartialOf<Int>, ListK<Int>> = WriterT.eqK(Const.eqK(Int.eq()), ListK.eq(Int.eq()))

  fun listEQK(): WriterTEqK<ForListK, ListK<Int>> = WriterT.eqK(ListK.eqK(), ListK.eq(Int.eq()))

  init {

    testLaws(
      AlternativeLaws.laws(
        WriterT.alternative(ListK.monoid<Int>(), Option.alternative()),
        WriterT.genK(Option.genK(), Gen.list(Gen.int()).map { it.k() }),
        optionEQK()
      ),
      DivisibleLaws.laws(
        WriterT.divisible<ConstPartialOf<Int>, ListK<Int>>(Const.divisible(Int.monoid())),
        WriterT.genK(Const.genK(Gen.int()), Gen.list(Gen.int()).map { it.k() }),
        constEQK()
      ),
<<<<<<< HEAD
      ConcurrentLaws.laws<WriterTPartialOf<IOPartialOf<Nothing>, Int>>(
        WriterT.concurrent(IO.concurrent(), Int.monoid()),
        WriterT.functor(IO.functor()),
        WriterT.applicative(IO.applicative(), Int.monoid()),
        WriterT.monad(IO.monad(), Int.monoid()),
        WriterT.genK(IO.genK(), Gen.int()),
=======
      ConcurrentLaws.laws(
        WriterT.concurrent(IO.concurrent(), ListK.monoid<Int>()),
        WriterT.functor<ForIO, ListK<Int>>(IO.functor()),
        WriterT.applicative(IO.applicative(), ListK.monoid<Int>()),
        WriterT.monad(IO.monad(), ListK.monoid<Int>()),
        WriterT.genK(IO.genK(), Gen.list(Gen.int()).map { it.k() }),
>>>>>>> f9913a68
        ioEQK()
      ),
      MonoidKLaws.laws(
        WriterT.monoidK<ForListK, ListK<Int>>(ListK.monoidK()),
        WriterT.genK(ListK.genK(), Gen.list(Gen.int()).map { it.k() }),
        listEQK()
      ),

      MonadWriterLaws.laws(
        WriterT.monad(Option.monad(), ListK.monoid<Int>()),
        WriterT.monadWriter(Option.monad(), ListK.monoid<Int>()),
        ListK.monoid<Int>(),
        WriterT.functor<ForOption, ListK<Int>>(Option.functor()),
        WriterT.applicative(Option.applicative(), ListK.monoid<Int>()),
        WriterT.monad(Option.monad(), ListK.monoid<Int>()),
        Gen.list(Gen.int()).map { it.k() },
        WriterT.genK(Option.genK(), Gen.list(Gen.int()).map { it.k() }),
        optionEQK(),
        ListK.eq(Int.eq())
      ),

      MonadFilterLaws.laws(
        WriterT.monadFilter(Option.monadFilter(), ListK.monoid<Int>()),
        WriterT.functor<ForOption, ListK<Int>>(Option.functor()),
        WriterT.applicative(Option.applicative(), ListK.monoid<Int>()),
        WriterT.monad(Option.monad(), ListK.monoid<Int>()),
        WriterT.genK(Option.genK(), Gen.list(Gen.int()).map { it.k() }),
        optionEQK()
      )
    )
  }
}

private fun <F, W> WriterT.Companion.genK(
  GENKF: GenK<F>,
  GENW: Gen<W>
) = object : GenK<WriterTPartialOf<F, W>> {
  override fun <A> genK(gen: Gen<A>): Gen<Kind<WriterTPartialOf<F, W>, A>> =
    GENKF.genK(Gen.tuple2(GENW, gen)).map(::WriterT)
}<|MERGE_RESOLUTION|>--- conflicted
+++ resolved
@@ -21,11 +21,8 @@
 import arrow.core.extensions.option.functor.functor
 import arrow.core.extensions.option.monad.monad
 import arrow.core.extensions.option.monadFilter.monadFilter
-<<<<<<< HEAD
-=======
 import arrow.core.k
 import arrow.fx.ForIO
->>>>>>> f9913a68
 import arrow.fx.IO
 import arrow.fx.IOPartialOf
 import arrow.fx.extensions.io.applicative.applicative
@@ -78,21 +75,12 @@
         WriterT.genK(Const.genK(Gen.int()), Gen.list(Gen.int()).map { it.k() }),
         constEQK()
       ),
-<<<<<<< HEAD
-      ConcurrentLaws.laws<WriterTPartialOf<IOPartialOf<Nothing>, Int>>(
-        WriterT.concurrent(IO.concurrent(), Int.monoid()),
-        WriterT.functor(IO.functor()),
-        WriterT.applicative(IO.applicative(), Int.monoid()),
-        WriterT.monad(IO.monad(), Int.monoid()),
-        WriterT.genK(IO.genK(), Gen.int()),
-=======
-      ConcurrentLaws.laws(
+      ConcurrentLaws.lawsWriterTPartialOf<IOPartialOf<Nothing>, ListK<Int>>(
         WriterT.concurrent(IO.concurrent(), ListK.monoid<Int>()),
         WriterT.functor<ForIO, ListK<Int>>(IO.functor()),
         WriterT.applicative(IO.applicative(), ListK.monoid<Int>()),
         WriterT.monad(IO.monad(), ListK.monoid<Int>()),
         WriterT.genK(IO.genK(), Gen.list(Gen.int()).map { it.k() }),
->>>>>>> f9913a68
         ioEQK()
       ),
       MonoidKLaws.laws(
