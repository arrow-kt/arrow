--- conflicted
+++ resolved
@@ -86,18 +86,6 @@
 
   override fun <A, B> StateTOf<F, S, A>.ap(ff: StateTOf<F, S, (A) -> B>): StateT<F, S, B> =
     fix().ap(MF(), ff.fix())
-<<<<<<< HEAD
-=======
-
-  override fun <A, B> Kind<StateTPartialOf<F, S>, A>.lazyAp(ff: () -> Kind<StateTPartialOf<F, S>, (A) -> B>): Kind<StateTPartialOf<F, S>, B> =
-    StateT(AndThen.id<S>().flatMap { s ->
-      AndThen(fix().runF).andThen { fa ->
-        MF().run {
-          fa.lazyAp { ff().run(s).map { (s, f) -> { (_, a): Tuple2<S, A> -> s toT f(a) } } }
-        }
-      }
-    })
->>>>>>> edd6d0fa
 }
 
 @extension
