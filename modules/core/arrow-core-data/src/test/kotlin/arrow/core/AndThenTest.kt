package arrow.core

import arrow.Kind
<<<<<<< HEAD
=======
import arrow.core.extensions.andthen.applicative.applicative
import arrow.core.extensions.monoid
>>>>>>> 78ef3e3b
import arrow.core.extensions.andthen.category.category
import arrow.core.extensions.andthen.contravariant.contravariant
import arrow.core.extensions.andthen.functor.functor
import arrow.core.extensions.andthen.monad.monad
import arrow.core.extensions.andthen.monoid.monoid
import arrow.core.extensions.andthen.profunctor.profunctor
import arrow.core.extensions.list.foldable.foldLeft
import arrow.core.extensions.monoid
import arrow.test.UnitSpec
import arrow.test.generators.GenK
import arrow.test.generators.functionAToB
import arrow.test.laws.CategoryLaws
import arrow.test.laws.ContravariantLaws
import arrow.test.laws.MonadLaws
import arrow.test.laws.MonoidLaws
import arrow.test.laws.ProfunctorLaws
import arrow.typeclasses.Conested
import arrow.typeclasses.Eq
import arrow.typeclasses.EqK
import arrow.typeclasses.conest
import arrow.typeclasses.counnest
import io.kotlintest.properties.Gen
import io.kotlintest.properties.forAll
import io.kotlintest.shouldBe

class AndThenTest : UnitSpec() {

  val conestedEQK = object : EqK<Conested<ForAndThen, Int>> {
    override fun <A> Kind<Conested<ForAndThen, Int>, A>.eqK(other: Kind<Conested<ForAndThen, Int>, A>, EQ: Eq<A>): Boolean =
      this@eqK.counnest().invoke(1) == other.counnest().invoke(1)
  }

  val EQ: Eq<AndThenOf<Int, Int>> = Eq { a, b ->
    a(1) == b(1)
  }

  fun <A> EQK() = object : EqK<AndThenPartialOf<A>> {
    override fun <B> Kind<AndThenPartialOf<A>, B>.eqK(other: Kind<AndThenPartialOf<A>, B>, EQ: Eq<B>): Boolean =
      (this.fix() to other.fix()).let { (ls, rs) ->
        EQ.run {
          ls(1).eqv(rs(1))
        }
      }
  }

  fun genk() = object : GenK<Conested<ForAndThen, Int>> {
    override fun <A> genK(gen: Gen<A>): Gen<Kind<Conested<ForAndThen, Int>, A>> {
      return gen.map {
        AndThen.just<Int, A>(it).conest()
      } as Gen<Kind<Conested<ForAndThen, Int>, A>>
    }
  }

  init {

    testLaws(
<<<<<<< HEAD
      MonadLaws.laws(AndThen.monad(), EQK<AndThenPartialOf<Int>>()),
=======
      MonadLaws.laws(AndThen.monad(), AndThen.functor(), AndThen.applicative(), AndThen.monad(), EQ),
>>>>>>> 78ef3e3b
      MonoidLaws.laws(AndThen.monoid<Int, Int>(Int.monoid()), Gen.int().map { i -> AndThen<Int, Int> { i } }, EQ),
      ContravariantLaws.laws(AndThen.contravariant<Int>(), genk(), conestedEQK),
      ProfunctorLaws.laws(AndThen.profunctor(), { AndThen.just(it) }, EQ),
      CategoryLaws.laws(AndThen.category(), { AndThen.just(it) }, EQ)
    )

    "compose a chain of functions with andThen should be same with AndThen" {
      forAll(Gen.int(), Gen.list(Gen.functionAToB<Int, Int>(Gen.int()))) { i, fs ->
        val result = fs.map(AndThen.Companion::invoke)
          .fold(AndThen<Int, Int>(::identity)) { acc, b ->
            acc.andThen(b)
          }.invoke(i)

        val expect = fs.fold({ x: Int -> x }) { acc, b ->
          acc.andThen(b)
        }.invoke(i)

        result == expect
      }
    }

    "compose a chain of function with compose should be same with AndThen" {
      forAll(Gen.int(), Gen.list(Gen.functionAToB<Int, Int>(Gen.int()))) { i, fs ->
        val result = fs.map(AndThen.Companion::invoke)
          .fold(AndThen<Int, Int>(::identity)) { acc, b ->
            acc.compose(b)
          }.invoke(i)

        val expect = fs.fold({ x: Int -> x }) { acc, b ->
          acc.compose(b)
        }.invoke(i)

        result == expect
      }
    }

    val count = 500000

    "andThen is stack safe" {
      val result = (0 until count).toList().foldLeft(AndThen<Int, Int>(::identity)) { acc, _ ->
        acc.andThen { it + 1 }
      }.invoke(0)

      result shouldBe count
    }

    "compose is stack safe" {
      val result = (0 until count).toList().foldLeft(AndThen<Int, Int>(::identity)) { acc, _ ->
        acc.compose { it + 1 }
      }.invoke(0)

      result shouldBe count
    }

    "toString is stack safe" {
      (0 until count).toList().foldLeft(AndThen<Int, Int>(::identity)) { acc, _ ->
        acc.compose { it + 1 }
      }.toString() shouldBe "AndThen.Concat(...)"
    }
  }
}<|MERGE_RESOLUTION|>--- conflicted
+++ resolved
@@ -1,11 +1,7 @@
 package arrow.core
 
 import arrow.Kind
-<<<<<<< HEAD
-=======
 import arrow.core.extensions.andthen.applicative.applicative
-import arrow.core.extensions.monoid
->>>>>>> 78ef3e3b
 import arrow.core.extensions.andthen.category.category
 import arrow.core.extensions.andthen.contravariant.contravariant
 import arrow.core.extensions.andthen.functor.functor
@@ -62,11 +58,7 @@
   init {
 
     testLaws(
-<<<<<<< HEAD
-      MonadLaws.laws(AndThen.monad(), EQK<AndThenPartialOf<Int>>()),
-=======
-      MonadLaws.laws(AndThen.monad(), AndThen.functor(), AndThen.applicative(), AndThen.monad(), EQ),
->>>>>>> 78ef3e3b
+      MonadLaws.laws(AndThen.monad(), AndThen.functor(), AndThen.applicative(), AndThen.monad(), EQK<AndThenPartialOf<Int>>()),
       MonoidLaws.laws(AndThen.monoid<Int, Int>(Int.monoid()), Gen.int().map { i -> AndThen<Int, Int> { i } }, EQ),
       ContravariantLaws.laws(AndThen.contravariant<Int>(), genk(), conestedEQK),
       ProfunctorLaws.laws(AndThen.profunctor(), { AndThen.just(it) }, EQ),
