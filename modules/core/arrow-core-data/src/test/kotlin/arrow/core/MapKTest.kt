package arrow.core

import arrow.Kind
import arrow.Kind2
import arrow.core.extensions.eq
import arrow.core.extensions.hash
import arrow.core.extensions.mapk.align.align
import arrow.core.extensions.mapk.eq.eq
import arrow.core.extensions.mapk.eqK.eqK
import arrow.core.extensions.mapk.foldable.foldable
import arrow.core.extensions.mapk.functor.functor
import arrow.core.extensions.mapk.functorFilter.functorFilter
import arrow.core.extensions.mapk.hash.hash
import arrow.core.extensions.mapk.monoid.monoid
import arrow.core.extensions.mapk.semialign.semialign
import arrow.core.extensions.mapk.show.show
import arrow.core.extensions.mapk.traverse.traverse
import arrow.core.extensions.mapk.unalign.unalign
import arrow.core.extensions.mapk.unzip.unzip
import arrow.core.extensions.semigroup
import arrow.test.UnitSpec
import arrow.test.generators.LiftGen
import arrow.test.generators.mapK
import arrow.test.laws.AlignLaws
import arrow.test.laws.EqLaws
import arrow.test.laws.FoldableLaws
import arrow.test.laws.FunctorFilterLaws
import arrow.test.laws.HashLaws
import arrow.test.laws.MonoidLaws
import arrow.test.laws.ShowLaws
import arrow.test.laws.TraverseLaws
import arrow.test.laws.UnalignLaws
import arrow.test.laws.UnzipLaws
import arrow.typeclasses.Eq
import io.kotlintest.properties.Gen
import io.kotlintest.properties.forAll

class MapKTest : UnitSpec() {

  val EQ: Eq<Kind2<ForMapK, String, Int>> = object : Eq<Kind2<ForMapK, String, Int>> {
    override fun Kind2<ForMapK, String, Int>.eqv(b: Kind2<ForMapK, String, Int>): Boolean =
      fix()["key"] == b.fix()["key"]
  }

  init {
    val EQ_TC = MapK.eq(String.eq(), Int.eq())

    val testLaws = testLaws(
      ShowLaws.laws(MapK.show(), EQ_TC) { mapOf(it.toString() to it).k() },
      TraverseLaws.laws(MapK.traverse(), MapK.functor(), { a: Int -> mapOf("key" to a).k() }, EQ),
      MonoidLaws.laws(MapK.monoid<String, Int>(Int.semigroup()), Gen.mapK(Gen.string(), Gen.int()), EQ),
      FoldableLaws.laws(MapK.foldable(), { a: Int -> mapOf("key" to a).k() }, Eq.any()),
      EqLaws.laws(EQ) { mapOf(it.toString() to it).k() },
      FunctorFilterLaws.laws(MapK.functorFilter(), { mapOf(it.toString() to it).k() }, EQ),
      HashLaws.laws(MapK.hash(String.hash(), Int.hash()), EQ_TC) { mapOf("key" to it).k() },
      AlignLaws.laws(MapK.align(),
        Gen.mapK(Gen.string(), Gen.int()) as Gen<Kind<MapKPartialOf<String>, Int>>,
<<<<<<< HEAD
        EQK, MapK.foldable()),
      UnalignLaws.laws(MapK.unalign(),
        Gen.mapK(Gen.string(), Gen.int()) as Gen<Kind<MapKPartialOf<String>, Int>>,
        EQK),
      UnzipLaws.laws(MapK.unzip(),
        object : LiftGen<MapKPartialOf<String>> {
          override fun <A> liftGen(gen: Gen<A>): Gen<Kind<MapKPartialOf<String>, A>> =
            Gen.mapK(Gen.string(), gen) as Gen<Kind<MapKPartialOf<String>, A>>
        },
        EQK,
        MapK.foldable()
      )
=======
        MapK.eqK(String.eq()),
        MapK.foldable()
      ),
      UnalignLaws.laws(MapK.unalign(),
        Gen.mapK(Gen.string(), Gen.int()) as Gen<Kind<MapKPartialOf<String>, Int>>,
        MapK.eqK(String.eq()))
>>>>>>> df4c6cda
    )

    "can align maps" {
      // aligned keySet is union of a's and b's keys
      forAll(Gen.mapK(Gen.string(), Gen.bool()), Gen.mapK(Gen.string(), Gen.bool())) { a, b ->
        MapK.semialign<String>().run {
          val aligned = align(a, b).fix()

          aligned.size == (a.keys + b.keys).size
        }
      }

      // aligned map contains Both for all entries existing in a and b
      forAll(Gen.mapK(Gen.string(), Gen.bool()), Gen.mapK(Gen.string(), Gen.bool())) { a, b ->
        MapK.semialign<String>().run {
          val aligned = align(a, b).fix()
          a.keys.intersect(b.keys).all {
            aligned[it]?.isBoth ?: false
          }
        }
      }

      // aligned map contains Left for all entries existing only in a
      forAll(Gen.mapK(Gen.string(), Gen.bool()), Gen.mapK(Gen.string(), Gen.bool())) { a, b ->
        MapK.semialign<String>().run {
          val aligned = align(a, b).fix()
          (a.keys - b.keys).all { key ->
            aligned[key]?.let { it.isLeft } ?: false
          }
        }
      }

      // aligned map contains Right for all entries existing only in b
      forAll(Gen.mapK(Gen.string(), Gen.bool()), Gen.mapK(Gen.string(), Gen.bool())) { a, b ->
        MapK.semialign<String>().run {
          val aligned = align(a, b).fix()
          (b.keys - a.keys).all { key ->
            aligned[key]?.let { it.isRight } ?: false
          }
        }
      }
    }
  }
}<|MERGE_RESOLUTION|>--- conflicted
+++ resolved
@@ -55,27 +55,20 @@
       HashLaws.laws(MapK.hash(String.hash(), Int.hash()), EQ_TC) { mapOf("key" to it).k() },
       AlignLaws.laws(MapK.align(),
         Gen.mapK(Gen.string(), Gen.int()) as Gen<Kind<MapKPartialOf<String>, Int>>,
-<<<<<<< HEAD
-        EQK, MapK.foldable()),
+        MapK.eqK(String.eq()),
+        MapK.foldable()
+      ),
       UnalignLaws.laws(MapK.unalign(),
         Gen.mapK(Gen.string(), Gen.int()) as Gen<Kind<MapKPartialOf<String>, Int>>,
-        EQK),
+        MapK.eqK(String.eq())),
       UnzipLaws.laws(MapK.unzip(),
         object : LiftGen<MapKPartialOf<String>> {
           override fun <A> liftGen(gen: Gen<A>): Gen<Kind<MapKPartialOf<String>, A>> =
             Gen.mapK(Gen.string(), gen) as Gen<Kind<MapKPartialOf<String>, A>>
         },
-        EQK,
+        MapK.eqK(String.eq()),
         MapK.foldable()
       )
-=======
-        MapK.eqK(String.eq()),
-        MapK.foldable()
-      ),
-      UnalignLaws.laws(MapK.unalign(),
-        Gen.mapK(Gen.string(), Gen.int()) as Gen<Kind<MapKPartialOf<String>, Int>>,
-        MapK.eqK(String.eq()))
->>>>>>> df4c6cda
     )
 
     "can align maps" {
