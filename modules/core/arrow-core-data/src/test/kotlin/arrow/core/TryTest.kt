package arrow.core

<<<<<<< HEAD
import arrow.Kind
=======
import arrow.core.extensions.`try`.applicative.applicative
>>>>>>> 78ef3e3b
import arrow.core.extensions.`try`.apply.map
import arrow.core.extensions.`try`.eq.eq
import arrow.core.extensions.`try`.eqK.eqK
import arrow.core.extensions.`try`.hash.hash
import arrow.core.extensions.`try`.monad.monad
import arrow.core.extensions.`try`.monadError.monadError
import arrow.core.extensions.`try`.monoid.monoid
import arrow.core.extensions.`try`.show.show
import arrow.core.extensions.`try`.traverse.traverse
import arrow.core.extensions.combine
import arrow.core.extensions.eq
import arrow.core.extensions.hash
import arrow.core.extensions.monoid
import arrow.test.UnitSpec
import arrow.test.generators.GenK
import arrow.test.generators.`try`
import arrow.test.generators.throwable
import arrow.test.laws.HashLaws
import arrow.test.laws.MonadErrorLaws
import arrow.test.laws.MonoidLaws
import arrow.test.laws.ShowLaws
import arrow.test.laws.TraverseLaws
import arrow.typeclasses.Eq
import arrow.typeclasses.Hash
import io.kotlintest.fail
import io.kotlintest.matchers.beTheSameInstanceAs
import io.kotlintest.properties.Gen
import io.kotlintest.properties.forAll
import io.kotlintest.should
import io.kotlintest.shouldBe

class TryTest : UnitSpec() {

  val success = Try { "10".toInt() }
  val failure = Try { "NaN".toInt() }

  val EQ = Try.eq(Eq<Any> { a, b -> a::class == b::class }, Eq.any())

  val EQK = Try.eqK()

  val GENK = object : GenK<ForTry> {
    override fun <A> genK(gen: Gen<A>): Gen<Kind<ForTry, A>> =
      Gen.oneOf(
        gen.map {
          Success(it)
        }, Gen.throwable().map { Try.Failure(it) })
  }

  init {

    testLaws(
      MonoidLaws.laws(Try.monoid(MO = Int.monoid()), Gen.`try`(Gen.int()), EQ),
      ShowLaws.laws(Try.show(), Try.eq(Int.eq(), Eq.any()), Gen.`try`(Gen.int())),
<<<<<<< HEAD
      MonadErrorLaws.laws(Try.monadError(), EQK),
      TraverseLaws.laws(Try.traverse(), GENK, EQK),
=======
      MonadErrorLaws.laws(Try.monadError(), Try.functor(), Try.applicative(), Try.monad(), Eq.any(), Eq.any()),
      TraverseLaws.laws(Try.traverse(), Try.functor(), ::Success, Eq.any()),
>>>>>>> 78ef3e3b
      HashLaws.laws(Try.hash(Int.hash(), Hash.any()), Try.eq(Int.eq(), Eq.any()), Gen.`try`(Gen.int()))
    )

    "empty should return a Success of the empty of the inner type" {
      Success(String.monoid().run { empty() }) shouldBe Try.monoid(String.monoid()).run { empty() }
    }

    "combine two Successes should return a Success of the combine of the inners" {
      forAll { a: String, b: String ->
        String.monoid().run { Try.just(a.combine(b)) } == Try.just(a).combine(String.monoid(), Try.just(b))
      }
    }

    "combine two Failures should return the first failure" {
      val throwable1 = Exception("foo")
      val throwable2 = Exception("bar")

      Try.raiseError(throwable1) shouldBe Try.raiseError(throwable1).combine(String.monoid(), Try.raiseError(throwable2))
    }

    "combine a Success and a Failure should return Failure" {
      val throwable = Exception("foo")
      val string = "String"

      Try.raiseError(throwable) shouldBe Try.raiseError(throwable).combine(String.monoid(), Try.just(string))
      Try.raiseError(throwable) shouldBe Try.just(string).combine(String.monoid(), Try.raiseError(throwable))
    }

    "invoke of any should be success" {
      Try.invoke { 1 } shouldBe Success(1)
    }

    "invoke of exception should be failure" {
      val ex = Exception()
      Try.invoke { throw ex } shouldBe Failure(ex)
    }

    "filter evaluates predicate" {
      val failure: Try<Int> = Failure(Exception())

      Success(1).filter { true } shouldBe Success(1)
      Success(1).filter { false } shouldBe Failure(TryException.PredicateException("Predicate does not hold for 1"))
      failure.filter { true } shouldBe failure
      failure.filter { false } shouldBe failure
    }

    "failed tries to swap" {
      val ex = Exception()
      val failure: Try<Int> = Failure(ex)

      Success(1).failed() shouldBe Failure(TryException.UnsupportedOperationException("Success"))
      failure.failed() shouldBe Success(ex)
    }

    "fold should call left function on Failure" {
      Failure(Exception()).fold({ 2 }, { 3 }) shouldBe 2
    }

    "fold should call right function on Success" {
      Success(1).fold({ 2 }, { 3 }) shouldBe 3
    }

    "fold should propagate exception from Success with exception" {
      Exception().let { ex ->
        try {
          Success(1).fold({ 2 }, { throw ex })
        } catch (e: Exception) {
          ex should beTheSameInstanceAs(e)
        }
      }
    }

    "getOrDefault returns default if Failure" {
      Success(1).getOrDefault { 2 } shouldBe 1
      Failure(Exception()).getOrDefault { 2 } shouldBe 2
    }

    "getOrElse returns default if Failure" {
      val e: Throwable = Exception()

      Success(1).getOrElse { 2 } shouldBe 1
      Failure(e).getOrElse { (it shouldBe e); 2 } shouldBe 2
    }

    "orNull returns null if Failure" {
      Success(1).orNull() shouldBe 1

      val e: Throwable = Exception()
      val failure1: Try<Int> = Failure(e)
      failure1.orNull() shouldBe null
    }

    "handleErrorWith should modify Failure entity" {
      Success(1).handleErrorWith { Failure(Exception()) } shouldBe Success(1)
      Success(1).handleErrorWith { Success(2) } shouldBe Success(1)
      Failure(Exception()).handleErrorWith { Success(2) } shouldBe Success(2)
    }

    "handleError should modify Failure value" {
      Success(1).handleError { 2 } shouldBe Success(1)
      Failure(Exception()).handleError { 2 } shouldBe Success(2)
    }

    "toEither with onLeft should return Either.Right with correct right value if Try is Success" {
      Success(1).toEither { "myDomainError" } shouldBe 1.right()
    }

    "toEither with onLeft should return Either.Left with correct left value if Try is Failure" {
      Failure(Exception()).toEither { "myDomainError" } shouldBe "myDomainError".left()
    }

    "Cartesian builder should build products over homogeneous Try" {
      map(
        Success("11th"),
        Success("Doctor"),
        Success("Who")
      ) { (a, b, c) -> "$a $b $c" } shouldBe Success("11th Doctor Who")
    }

    "Cartesian builder should build products over heterogeneous Try" {
      map(
        Success(13),
        Success("Doctor"),
        Success(false)
      ) { (a, b, c) -> "${a}th $b is $c" } shouldBe Success("13th Doctor is false")
    }

    data class DoctorNotFoundException(val msg: String) : Exception()

    "Cartesian builder should build products over Failure Try" {
      map(
        Success(13),
        Failure(DoctorNotFoundException("13th Doctor is coming!")),
        Success("Who")
      ) { (a, b, @Suppress("UNUSED_DESTRUCTURED_PARAMETER_ENTRY") c) ->
        @Suppress("UNREACHABLE_CODE") "${a}th $b is $c"
      } shouldBe Failure(DoctorNotFoundException("13th Doctor is coming!"))
    }

    "show" {
      val problem = success.flatMap { x -> failure.map { y -> x / y } }
      when (problem) {
        is Success -> fail("This should not be possible")
        is Failure -> {
          // Success
        }
      }
    }

    "getOrElse" {
      success.getOrElse { 5 } shouldBe 10
      failure.getOrElse { 5 } shouldBe 5
    }

    "orElse" {
      success.orElse { Success(5) } shouldBe Success(10)
      failure.orElse { Success(5) } shouldBe Success(5)
    }

    "flatMap" {
      success.flatMap { Success(it * 2) } shouldBe Success(20)
      (failure.flatMap { Success(it * 2) }.isFailure()) shouldBe true
    }

    "map" {
      success.map { it * 2 } shouldBe Success(20)
      (failure.map { it * 2 }.isFailure()) shouldBe true
    }

    "exists" {
      (success.exists { it > 5 }) shouldBe true
      (failure.exists { it > 5 }) shouldBe false
    }

    "filter" {
      (success.filter { it > 5 }.isSuccess()) shouldBe true
      (success.filter { it < 5 }.isFailure()) shouldBe true
      (failure.filter { it > 5 }.isSuccess()) shouldBe false
    }

    "toOption" {
      (success.toOption().isDefined()) shouldBe true
      (failure.toOption().isEmpty()) shouldBe true
    }

    "success" {
      10.success() shouldBe success
    }

    "failure" {
      val ex = NumberFormatException()
      ex.failure() shouldBe Failure(ex)
    }

    "flatten" {
      (Try { success }.flatten().isSuccess()) shouldBe true
      (Try { failure }.flatten().isFailure()) shouldBe true
      (Try<Try<Int>> { throw RuntimeException("") }.flatten().isFailure()) shouldBe true
    }
  }
}<|MERGE_RESOLUTION|>--- conflicted
+++ resolved
@@ -1,13 +1,11 @@
 package arrow.core
 
-<<<<<<< HEAD
 import arrow.Kind
-=======
 import arrow.core.extensions.`try`.applicative.applicative
->>>>>>> 78ef3e3b
 import arrow.core.extensions.`try`.apply.map
 import arrow.core.extensions.`try`.eq.eq
 import arrow.core.extensions.`try`.eqK.eqK
+import arrow.core.extensions.`try`.functor.functor
 import arrow.core.extensions.`try`.hash.hash
 import arrow.core.extensions.`try`.monad.monad
 import arrow.core.extensions.`try`.monadError.monadError
@@ -58,13 +56,8 @@
     testLaws(
       MonoidLaws.laws(Try.monoid(MO = Int.monoid()), Gen.`try`(Gen.int()), EQ),
       ShowLaws.laws(Try.show(), Try.eq(Int.eq(), Eq.any()), Gen.`try`(Gen.int())),
-<<<<<<< HEAD
-      MonadErrorLaws.laws(Try.monadError(), EQK),
+      MonadErrorLaws.laws(Try.monadError(), Try.functor(), Try.applicative(), Try.monad(), EQK),
       TraverseLaws.laws(Try.traverse(), GENK, EQK),
-=======
-      MonadErrorLaws.laws(Try.monadError(), Try.functor(), Try.applicative(), Try.monad(), Eq.any(), Eq.any()),
-      TraverseLaws.laws(Try.traverse(), Try.functor(), ::Success, Eq.any()),
->>>>>>> 78ef3e3b
       HashLaws.laws(Try.hash(Int.hash(), Hash.any()), Try.eq(Int.eq(), Eq.any()), Gen.`try`(Gen.int()))
     )
 
