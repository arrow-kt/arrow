--- conflicted
+++ resolved
@@ -5,11 +5,9 @@
 import arrow.core.extensions.hash
 import arrow.core.extensions.listk.applicative.applicative
 import arrow.core.extensions.listk.eq.eq
-<<<<<<< HEAD
+import arrow.core.extensions.listk.eqK.eqK
 import arrow.core.extensions.listk.foldable.foldable
-=======
-import arrow.core.extensions.listk.eqK.eqK
->>>>>>> 96d11b70
+
 import arrow.core.extensions.listk.hash.hash
 import arrow.core.extensions.listk.monadCombine.monadCombine
 import arrow.core.extensions.listk.monoid.monoid
@@ -59,21 +57,18 @@
         { n -> ListK(listOf({ s: Int -> n * s })) },
         eq),
       HashLaws.laws(ListK.hash(Int.hash()), ListK.eq(Int.eq())) { listOf(it).k() },
-<<<<<<< HEAD
-      SemialignLaws.foldablelaws(ListK.semialign(),
-        Gen.listK(Gen.int()) as Gen<Kind<ForListK, Int>>,
-        { ListK.eq(it) as Eq<Kind<ForListK, *>> },
-        ListK.foldable()
-      )
-=======
       EqKLaws.laws(
         ListK.eqK(),
         ListK.eq(Int.eq()) as Eq<Kind<ForListK, Int>>,
         Gen.listK(Gen.int()) as Gen<Kind<ForListK, Int>>
       ) {
         ListK.just(it)
-      }
->>>>>>> 96d11b70
+      },
+      SemialignLaws.foldablelaws(ListK.semialign(),
+        Gen.listK(Gen.int()) as Gen<Kind<ForListK, Int>>,
+        ListK.eqK(),
+        ListK.foldable()
+      )
     )
 
     "can align lists with different lengths" {
