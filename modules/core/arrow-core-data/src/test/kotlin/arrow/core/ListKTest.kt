--- conflicted
+++ resolved
@@ -3,12 +3,10 @@
 import arrow.Kind
 import arrow.core.extensions.eq
 import arrow.core.extensions.hash
-import arrow.core.extensions.listk.align.align
 import arrow.core.extensions.listk.applicative.applicative
 import arrow.core.extensions.listk.eq.eq
 import arrow.core.extensions.listk.eqK.eqK
 import arrow.core.extensions.listk.foldable.foldable
-
 import arrow.core.extensions.listk.hash.hash
 import arrow.core.extensions.listk.monadCombine.monadCombine
 import arrow.core.extensions.listk.monoid.monoid
@@ -23,7 +21,6 @@
 import arrow.test.UnitSpec
 import arrow.test.generators.liftGen
 import arrow.test.generators.listK
-import arrow.test.laws.AlignLaws
 import arrow.test.laws.EqKLaws
 import arrow.test.laws.HashLaws
 import arrow.test.laws.MonadCombineLaws
@@ -68,13 +65,8 @@
       ) {
         ListK.just(it)
       },
-<<<<<<< HEAD
       ZipLaws.laws(ListK.zip(),
         ListK.liftGen(),
-=======
-      AlignLaws.laws(ListK.align(),
-        Gen.listK(Gen.int()) as Gen<Kind<ForListK, Int>>,
->>>>>>> b5ed2037
         ListK.eqK(),
         ListK.foldable()
       )
