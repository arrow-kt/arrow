--- conflicted
+++ resolved
@@ -2,6 +2,7 @@
 
 import arrow.core.extensions.eq
 import arrow.core.extensions.hash
+import arrow.core.extensions.nonemptylist.applicative.applicative
 import arrow.core.extensions.nonemptylist.bimonad.bimonad
 import arrow.core.extensions.nonemptylist.comonad.comonad
 import arrow.core.extensions.nonemptylist.eq.eq
@@ -41,14 +42,8 @@
       ShowLaws.laws(NonEmptyList.show(), EQ1, Gen.nonEmptyList(Gen.int())),
       SemigroupKLaws.laws(
         NonEmptyList.semigroupK(),
-<<<<<<< HEAD
         NonEmptyList.genK(),
         NonEmptyList.eqK()),
-      BimonadLaws.laws(NonEmptyList.bimonad(), NonEmptyList.monad(), NonEmptyList.comonad(), NonEmptyList.genK(), NonEmptyList.eqK()),
-      TraverseLaws.laws(NonEmptyList.traverse(), NonEmptyList.genK(), NonEmptyList.eqK()),
-=======
-        NonEmptyList.applicative(),
-        Eq.any()),
       BimonadLaws.laws(
         NonEmptyList.bimonad(),
         NonEmptyList.monad(),
@@ -56,11 +51,10 @@
         NonEmptyList.functor(),
         NonEmptyList.applicative(),
         NonEmptyList.monad(),
-        { NonEmptyList.of(it) },
-        Eq.any(), EQ2, Eq.any()
+        NonEmptyList.genK(),
+        NonEmptyList.eqK()
       ),
-      TraverseLaws.laws(NonEmptyList.traverse(), NonEmptyList.applicative(), { n: Int -> NonEmptyList.of(n) }, Eq.any()),
->>>>>>> 78ef3e3b
+      TraverseLaws.laws(NonEmptyList.traverse(), NonEmptyList.genK(), NonEmptyList.eqK()),
       SemigroupLaws.laws(NonEmptyList.semigroup(), Nel(1, 2, 3), Nel(3, 4, 5), Nel(6, 7, 8), EQ1),
       HashLaws.laws(NonEmptyList.hash(Int.hash()), EQ1, Gen.nonEmptyList(Gen.int())),
       EqKLaws.laws(
