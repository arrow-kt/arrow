package arrow.core

import arrow.Kind
import arrow.core.extensions.function0.applicative.applicative
import arrow.core.extensions.function0.bimonad.bimonad
import arrow.core.extensions.function0.comonad.comonad
import arrow.core.extensions.function0.functor.functor
import arrow.core.extensions.function0.monad.monad
import arrow.core.extensions.function0.monoid.monoid
import arrow.core.extensions.function0.selective.selective
import arrow.core.extensions.function0.semigroup.semigroup
import arrow.core.extensions.monoid
import arrow.core.extensions.semigroup
import arrow.test.UnitSpec
import arrow.test.generators.GenK
import arrow.test.laws.BimonadLaws
import arrow.test.laws.MonoidLaws
import arrow.typeclasses.Eq
import arrow.typeclasses.EqK
import io.kotlintest.properties.Gen
import io.kotlintest.properties.forAll
import io.kotlintest.shouldBe

class Function0Test : UnitSpec() {
  val EQ1: Eq<Kind<ForFunction0, Int>> = Eq { a, b ->
    a() == b()
  }

  val EQ2: Eq<Kind<ForFunction0, Kind<ForFunction0, Int>>> = Eq { a, b ->
    a()() == b()()
  }

  val eqk = object : EqK<ForFunction0> {
    override fun <A> Kind<ForFunction0, A>.eqK(other: Kind<ForFunction0, A>, EQ: Eq<A>): Boolean =
      (this.fix() to other.fix()).let {
        EQ.run { (it.first)().eqv((it.second)()) }
      }
  }

  val genk = object : GenK<ForFunction0> {
    override fun <A> genK(gen: Gen<A>): Gen<Kind<ForFunction0, A>> =
      gen.map { { it }.k() }
  }

  init {
    testLaws(
      MonoidLaws.laws(Function0.monoid(Int.monoid()), Gen.constant({ 1 }.k()), EQ1),
<<<<<<< HEAD
      BimonadLaws.laws(Function0.bimonad(), Function0.monad(), Function0.comonad(), genk, eqk)
=======
      BimonadLaws.laws(Function0.bimonad(), Function0.monad(), Function0.comonad(), Function0.functor(), Function0.applicative(), Function0.selective(), { { it }.k() }, EQ1, EQ2, Eq.any())
>>>>>>> 78ef3e3b
    )

    "Semigroup of Function0<A> is Function0<Semigroup<A>>" {
      forAll { a: Int ->
        val left = Function0.semigroup(Int.semigroup()).run { Function0 { a }.combine(Function0 { a }) }
        val right = Int.semigroup().run { Function0 { a.combine(a) } }

        left.invoke() == right.invoke()
      }
    }

    "Function0<A>.empty() is Function0{A.empty()}" {
      Function0.monoid(Int.monoid()).run { empty() }.invoke() shouldBe Function0 { Int.monoid().run { empty() } }.invoke()
    }
  }
}<|MERGE_RESOLUTION|>--- conflicted
+++ resolved
@@ -45,11 +45,16 @@
   init {
     testLaws(
       MonoidLaws.laws(Function0.monoid(Int.monoid()), Gen.constant({ 1 }.k()), EQ1),
-<<<<<<< HEAD
-      BimonadLaws.laws(Function0.bimonad(), Function0.monad(), Function0.comonad(), genk, eqk)
-=======
-      BimonadLaws.laws(Function0.bimonad(), Function0.monad(), Function0.comonad(), Function0.functor(), Function0.applicative(), Function0.selective(), { { it }.k() }, EQ1, EQ2, Eq.any())
->>>>>>> 78ef3e3b
+
+      BimonadLaws.laws(
+        Function0.bimonad(),
+        Function0.monad(),
+        Function0.comonad(),
+        Function0.functor(),
+        Function0.applicative(),
+        Function0.selective(),
+        genk, eqk
+      )
     )
 
     "Semigroup of Function0<A> is Function0<Semigroup<A>>" {
