package arrow.core

import arrow.Kind
import arrow.Kind2
import arrow.core.extensions.combine
import arrow.core.extensions.either.applicative.applicative
import arrow.core.extensions.either.applicativeError.handleErrorWith
import arrow.core.extensions.either.bicrosswalk.bicrosswalk
import arrow.core.extensions.either.bifunctor.bifunctor
import arrow.core.extensions.either.bitraverse.bitraverse
import arrow.core.extensions.either.eq.eq
import arrow.core.extensions.either.eqK.eqK
import arrow.core.extensions.either.functor.functor
import arrow.core.extensions.either.hash.hash
import arrow.core.extensions.either.monad.monad
import arrow.core.extensions.either.monadError.monadError
import arrow.core.extensions.either.monoid.monoid
import arrow.core.extensions.either.semigroupK.semigroupK
import arrow.core.extensions.either.show.show
import arrow.core.extensions.either.traverse.traverse
import arrow.core.extensions.eq
import arrow.core.extensions.hash
import arrow.core.extensions.id.eq.eq
import arrow.core.extensions.monoid
import arrow.test.UnitSpec
import arrow.test.generators.either
import arrow.test.generators.gen2K
import arrow.test.generators.genK
import arrow.test.generators.id
import arrow.test.generators.intSmall
import arrow.test.generators.throwable
import arrow.test.laws.BicrosswalkLaws
import arrow.test.laws.BifunctorLaws
import arrow.test.laws.BitraverseLaws
import arrow.test.laws.HashLaws
import arrow.test.laws.MonadErrorLaws
import arrow.test.laws.MonoidLaws
import arrow.test.laws.SemigroupKLaws
import arrow.test.laws.ShowLaws
import arrow.test.laws.TraverseLaws
import arrow.typeclasses.Eq
import arrow.typeclasses.Eq2K
import io.kotlintest.properties.Gen
import io.kotlintest.properties.forAll

class EitherTest : UnitSpec() {

  val EQ: Eq<Kind<EitherPartialOf<ForId>, Int>> = Eq.any()

  val throwableEQ: Eq<Throwable> = Eq.any()

  val eitherEq2k = object : Eq2K<ForEither> {
    override fun <A, B> Kind2<ForEither, A, B>.eqK(other: Kind2<ForEither, A, B>, EQA: Eq<A>, EQB: Eq<B>): Boolean =
      (this.fix() to other.fix()).let {
        Either.eq(EQA, EQB).run {
          it.first.eqv(it.second)
        }
      }
  }

  init {
    testLaws(
      BifunctorLaws.laws(Either.bifunctor(), { Right(it) }, Eq.any()),
      MonoidLaws.laws(Either.monoid(MOL = String.monoid(), MOR = Int.monoid()), Gen.either(Gen.string(), Gen.int()), Either.eq(String.eq(), Int.eq())),
      ShowLaws.laws(Either.show(), Either.eq(String.eq(), Int.eq()), Gen.either(Gen.string(), Gen.int())),
      MonadErrorLaws.laws(
        Either.monadError(),
        Either.functor(),
        Either.applicative(),
        Either.monad(),
        Either.genK(Gen.throwable()),
        Either.eqK(throwableEQ)
      ),
      TraverseLaws.laws(Either.traverse(), Either.genK(Gen.int()), Either.eqK(Int.eq())),
      BitraverseLaws.laws(Either.bitraverse(), Either.genK(Gen.int()), Either.eqK(Int.eq())),
      SemigroupKLaws.laws(Either.semigroupK(), Either.genK(Gen.id(Gen.int())), Either.eqK(Id.eq(Int.eq()))),
      HashLaws.laws(Either.hash(String.hash(), Int.hash()), Either.eq(String.eq(), Int.eq()), Gen.either(Gen.string(), Gen.int())),
<<<<<<< HEAD
      BicrosswalkLaws.laws(Either.bicrosswalk(), Either.genK(Gen.int()), Either.eqK(String.eq()))
=======
      BicrosswalkLaws.laws(Either.bicrosswalk(), Either.gen2K(), eitherEq2k)
>>>>>>> ebb9ce73
    )

    "empty should return a Right of the empty of the inner type" {
      forAll { _: String ->
        Right(String.monoid().run { empty() }) == Either.monoid(String.monoid(), String.monoid()).run { empty() }
      }
    }

    "combine two rights should return a right of the combine of the inners" {
      forAll { a: String, b: String ->
        String.monoid().run { Either.right(a.combine(b)) } == Either.right(a).combine(String.monoid(), String.monoid(), Either.right(b))
      }
    }

    "combine two lefts should return a left of the combine of the inners" {
      forAll { a: String, b: String ->
        String.monoid().run { Either.left(a.combine(b)) } == Either.left(a).combine(String.monoid(), String.monoid(), Either.left(b))
      }
    }

    "combine a right and a left should return left" {
      forAll { a: String, b: String ->
        Either.left(a) == Either.left(a).combine(String.monoid(), String.monoid(), Either.right(b)) &&
          Either.left(a) == Either.right(b).combine(String.monoid(), String.monoid(), Either.left(a))
      }
    }

    "getOrElse should return value" {
      forAll { a: Int, b: Int ->
        Right(a).getOrElse { b } == a &&
          Left(a).getOrElse { b } == b
      }
    }

    "orNull should return value" {
      forAll { a: Int ->
        Either.Right(a).orNull() == a
      }
    }

    "getOrHandle should return value" {
      forAll { a: Int, b: Int ->
        Right(a).getOrHandle { b } == a &&
          Left(a).getOrHandle { it + b } == a + b
      }
    }

    "filterOrElse should filter values" {
      forAll(Gen.intSmall(), Gen.intSmall()) { a: Int, b: Int ->
        val left: Either<Int, Int> = Left(a)

        Right(a).filterOrElse({ it > a - 1 }, { b }) == Right(a) &&
          Right(a).filterOrElse({ it > a + 1 }, { b }) == Left(b) &&
          left.filterOrElse({ it > a - 1 }, { b }) == Left(a) &&
          left.filterOrElse({ it > a + 1 }, { b }) == Left(a)
      }
    }

    "filterOrOther should filter values" {
      forAll(Gen.intSmall(), Gen.intSmall()) { a: Int, b: Int ->
        val left: Either<Int, Int> = Left(a)

        Right(a).filterOrOther({ it > a - 1 }, { b + a }) == Right(a) &&
          Right(a).filterOrOther({ it > a + 1 }, { b + a }) == Left(b + a) &&
          left.filterOrOther({ it > a - 1 }, { b + a }) == Left(a) &&
          left.filterOrOther({ it > a + 1 }, { b + a }) == Left(a)
      }
    }

    "leftIfNull should return Left if Right value is null of if Either is Left" {
      forAll { a: Int, b: Int ->
        Right(a).leftIfNull { b } == Right(a) &&
          Right(null).leftIfNull { b } == Left(b) &&
          Left(a).leftIfNull { b } == Left(a)
      }
    }

    "rightIfNotNull should return Left if value is null or Right of value when not null" {
      forAll { a: Int, b: Int ->
        null.rightIfNotNull { b } == Left(b) &&
          a.rightIfNotNull { b } == Right(a)
      }
    }

    "rightIfNull should return Left if value is not null or Right of value when null" {
      forAll { a: Int, b: Int ->
        a.rightIfNull { b } == Left(b) &&
          null.rightIfNull { b } == Right(null)
      }
    }

    "swap should interchange values" {
      forAll { a: Int ->
        Left(a).swap() == Right(a) &&
          Right(a).swap() == Left(a)
      }
    }

    "toOption should convert" {
      forAll { a: Int ->
        Right(a).toOption() == Some(a) &&
          Left(a).toOption() == None
      }
    }

    "contains should check value" {
      forAll(Gen.intSmall(), Gen.intSmall()) { a: Int, b: Int ->
        Right(a).contains(a) &&
          !Right(a).contains(b) &&
          !Left(a).contains(a)
      }
    }

    "mapLeft should alter left instance only" {
      forAll(Gen.intSmall(), Gen.intSmall()) { a: Int, b: Int ->
        val right: Either<Int, Int> = Right(a)
        val left: Either<Int, Int> = Left(b)
        right.mapLeft { it + 1 } == right && left.mapLeft { it + 1 } == Left(b + 1)
      }
    }

    "cond should create right instance only if test is true" {
      forAll { t: Boolean, i: Int, s: String ->
        val expected = if (t) Right(i) else Left(s)
        Either.cond(t, { i }, { s }) == expected
      }
    }

    "handleErrorWith should handle left instance otherwise return Right" {
      forAll { a: Int, b: Int ->
        Left(a).handleErrorWith { Right(b) } == Right(b) &&
          Right(a).handleErrorWith { Right(b) } == Right(a)
      }
    }
  }
}<|MERGE_RESOLUTION|>--- conflicted
+++ resolved
@@ -75,11 +75,7 @@
       BitraverseLaws.laws(Either.bitraverse(), Either.genK(Gen.int()), Either.eqK(Int.eq())),
       SemigroupKLaws.laws(Either.semigroupK(), Either.genK(Gen.id(Gen.int())), Either.eqK(Id.eq(Int.eq()))),
       HashLaws.laws(Either.hash(String.hash(), Int.hash()), Either.eq(String.eq(), Int.eq()), Gen.either(Gen.string(), Gen.int())),
-<<<<<<< HEAD
-      BicrosswalkLaws.laws(Either.bicrosswalk(), Either.genK(Gen.int()), Either.eqK(String.eq()))
-=======
       BicrosswalkLaws.laws(Either.bicrosswalk(), Either.gen2K(), eitherEq2k)
->>>>>>> ebb9ce73
     )
 
     "empty should return a Right of the empty of the inner type" {
