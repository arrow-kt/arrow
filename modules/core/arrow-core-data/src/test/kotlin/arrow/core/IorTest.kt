package arrow.core

import arrow.Kind
import arrow.core.Ior.Right
import arrow.core.extensions.eq
import arrow.core.extensions.hash
import arrow.core.extensions.ior.applicative.applicative
import arrow.core.extensions.ior.bicrosswalk.bicrosswalk
import arrow.core.extensions.ior.bifunctor.bifunctor
import arrow.core.extensions.ior.bitraverse.bitraverse
import arrow.core.extensions.ior.crosswalk.crosswalk
import arrow.core.extensions.ior.eq.eq
import arrow.core.extensions.ior.eqK.eqK
import arrow.core.extensions.ior.hash.hash
import arrow.core.extensions.ior.monad.monad
import arrow.core.extensions.ior.show.show
import arrow.core.extensions.ior.traverse.traverse
import arrow.core.extensions.semigroup
import arrow.core.extensions.sequence.monadFilter.filterMap
import arrow.core.extensions.sequencek.apply.apply
import arrow.core.extensions.sequencek.monadFilter.filterMap
import arrow.test.UnitSpec
<<<<<<< HEAD
import arrow.test.generators.GenK
import arrow.test.generators.option
import arrow.test.laws.BicrosswalkLaws
=======
import arrow.test.generators.ior
>>>>>>> 7ee9db89
import arrow.test.laws.BifunctorLaws
import arrow.test.laws.BitraverseLaws
import arrow.test.laws.CrosswalkLaws
import arrow.test.laws.HashLaws
import arrow.test.laws.MonadLaws
import arrow.test.laws.ShowLaws
import arrow.test.laws.TraverseLaws
import arrow.typeclasses.Eq
import arrow.typeclasses.Monad
import io.kotlintest.properties.Gen
import io.kotlintest.properties.forAll
import io.kotlintest.shouldBe

class IorTest : UnitSpec() {

  init {

    val intIorMonad: Monad<IorPartialOf<Int>> = Ior.monad(Int.semigroup())

    val EQ = Ior.eq(Eq.any(), Eq.any())

    testLaws(
<<<<<<< HEAD
      BifunctorLaws.laws(Ior.bifunctor(), { Ior.Both(it, it) }, EQ as Eq<IorOf<Int, Int>>),
      ShowLaws.laws(Ior.show(), EQ) { Right(it) },
      MonadLaws.laws(Ior.monad(Int.semigroup()), Eq.any()),
      TraverseLaws.laws(Ior.traverse(), Ior.applicative(Int.semigroup()), ::Right, Eq.any()),
      HashLaws.laws(Ior.hash(Hash.any(), Int.hash()), Ior.eq(Eq.any(), Int.eq())) { Right(it) },
      BitraverseLaws.laws(Ior.bitraverse(), { Right(it) }, Eq.any()),
      CrosswalkLaws.laws(Ior.crosswalk(), Ior.genK(Gen.int()), Ior.eqK(Int.eq())),
      BicrosswalkLaws.laws(Ior.bicrosswalk(), Gen.ior(Gen.int(), Gen.int()), Eq.any())
=======
      BifunctorLaws.laws(Ior.bifunctor(), { Ior.Both(it, it) }, EQ2),
      ShowLaws.laws(Ior.show(), EQ, Gen.ior(Gen.string(), Gen.int())),
      MonadLaws.laws(Ior.monad(Int.semigroup()), Eq.any()),
      TraverseLaws.laws(Ior.traverse(), Ior.applicative(Int.semigroup()), ::Right, Eq.any()),
      HashLaws.laws(Ior.hash(String.hash(), Int.hash()), Ior.eq(String.eq(), Int.eq()), Gen.ior(Gen.string(), Gen.int())),
      BitraverseLaws.laws(Ior.bitraverse(), { Right(it) }, Eq.any())
>>>>>>> 7ee9db89
    )

    "bimap() should allow modify both value" {
      forAll { a: Int, b: String ->
        Ior.Right.invoke(b).bimap({ "5" }, { a * 2 }) == Ior.Right.invoke(a * 2) &&
          Ior.Left<Int, String>(a).bimap({ a * 3 }, { "5" }) == Ior.Left<Int, String>(a * 3) &&
          Ior.Both(a, b).bimap({ 2 }, { "power of $it" }) == Ior.Both(2, "power of $b")
      }
    }

    "mapLeft() should modify only left value" {
      forAll { a: Int, b: String ->
        Ior.Right<Int, String>(b).mapLeft { a * 2 } == Ior.Right<Int, String>(b) &&
          Ior.Left<Int, String>(a).mapLeft { b } == Ior.Left<String, String>(b) &&
          Ior.Both(a, b).mapLeft { "power of $it" } == Ior.Both("power of $a", b)
      }
    }

    "swap() should interchange value" {
      forAll { a: Int, b: String ->
        Ior.Both(a, b).swap() == Ior.Both(b, a)
      }
    }

    "swap() should interchange entity" {
      forAll { a: Int ->
        Ior.Left<Int, String>(a).swap() == Ior.Right<String, Int>(a) &&
          Ior.Right<String, Int>(a).swap() == Ior.Left<Int, String>(a)
      }
    }

    "unwrap() should return the isomorphic either" {
      forAll { a: Int, b: String ->
        Ior.Left<Int, String>(a).unwrap() == Either.Left(Either.Left(a)) &&
          Ior.Right<Int, String>(b).unwrap() == Either.Left(Either.Right(b)) &&
          Ior.Both(a, b).unwrap() == Either.Right(Pair(a, b))
      }
    }

    "pad() should return the correct Pair of Options" {
      forAll { a: Int, b: String ->
        Ior.Left<Int, String>(a).pad() == Pair(Some(a), None) &&
          Ior.Right<Int, String>(b).pad() == Pair(None, Some(b)) &&
          Ior.Both(a, b).pad() == Pair(Some(a), Some(b))
      }
    }

    "toEither() should convert values into a valid Either" {
      forAll { a: Int, b: String ->
        Ior.Left<Int, String>(a).toEither() == Either.Left(a) &&
          Ior.Right<Int, String>(b).toEither() == Either.Right(b) &&
          Ior.Both(a, b).toEither() == Either.Right(b)
      }
    }

    "toOption() should convert values into a valid Option" {
      forAll { a: Int, b: String ->
        Ior.Left<Int, String>(a).toOption() == None &&
          Ior.Right<Int, String>(b).toOption() == Some(b) &&
          Ior.Both(a, b).toOption() == Some(b)
      }
    }

    "toValidated() should convert values into a valid Validated" {
      forAll { a: Int, b: String ->
        Ior.Left<Int, String>(a).toValidated() == Invalid(a) &&
          Ior.Right<Int, String>(b).toValidated() == Valid(b) &&
          Ior.Both(a, b).toValidated() == Valid(b)
      }
    }

    "fromOptions() should build a correct Option<Ior>" {
      forAll { a: Int, b: String ->
        Ior.fromOptions(Some(a), None) == Some(Ior.Left.invoke(a)) &&
          Ior.fromOptions(Some(a), Some(b)) == Some(Ior.Both(a, b)) &&
          Ior.fromOptions(None, Some(b)) == Some(Ior.Right.invoke(b)) &&
          Ior.fromOptions(None, None) == None
      }
    }

    "getOrElse() should return value" {
      forAll { a: Int, b: Int ->
        Ior.Right<Int, Int>(a).getOrElse { b } == a &&
          Ior.Left<Int, Int>(a).getOrElse { b } == b &&
          Ior.Both(a, b).getOrElse { a * 2 } == b
      }
    }

    "Ior.monad.flatMap should combine left values" {
      val ior1 = Ior.Both(3, "Hello, world!")
      val iorResult = intIorMonad.run { ior1.flatMap { Ior.Left<Int, String>(7) } }
      iorResult shouldBe Ior.Left<Int, String>(10)
    }
  }
}

fun <A> Ior.Companion.genK(kgen: Gen<A>) =
  object : GenK<IorPartialOf<A>> {
    override fun <B> genK(gen: Gen<B>): Gen<Kind<IorPartialOf<A>, B>> =
      Gen.ior(kgen, gen)
  }

private fun <A, B> Gen.Companion.ior(genA: Gen<A>, genB: Gen<B>) =
  object : Gen<IorOf<A, B>> {
    override fun constants(): Iterable<IorOf<A, B>> =
      (genA.constants().asSequence().k() to genB.constants().asSequence().k()).let { (ls, rs) ->
        SequenceK.apply().run { ls.product(rs) }.filterMap {
          Ior.fromOptions(Option.fromNullable(it.a), Option.fromNullable(it.b))
        }.asIterable()
      }

    override fun random(): Sequence<IorOf<A, B>> =
      (Gen.option(genA).random() to Gen.option(genB).random()).let { (ls, rs) ->
        ls.zip(rs).filterMap {
          Ior.fromOptions(it.first, it.second)
        }
      }
  }<|MERGE_RESOLUTION|>--- conflicted
+++ resolved
@@ -1,6 +1,7 @@
 package arrow.core
 
 import arrow.Kind
+import arrow.Kind2
 import arrow.core.Ior.Right
 import arrow.core.extensions.eq
 import arrow.core.extensions.hash
@@ -20,13 +21,10 @@
 import arrow.core.extensions.sequencek.apply.apply
 import arrow.core.extensions.sequencek.monadFilter.filterMap
 import arrow.test.UnitSpec
-<<<<<<< HEAD
+import arrow.test.generators.ior
 import arrow.test.generators.GenK
 import arrow.test.generators.option
 import arrow.test.laws.BicrosswalkLaws
-=======
-import arrow.test.generators.ior
->>>>>>> 7ee9db89
 import arrow.test.laws.BifunctorLaws
 import arrow.test.laws.BitraverseLaws
 import arrow.test.laws.CrosswalkLaws
@@ -48,24 +46,19 @@
 
     val EQ = Ior.eq(Eq.any(), Eq.any())
 
+    val EQ2: Eq<Kind2<ForIor, Int, Int>> = Eq { a, b ->
+      a.fix() == b.fix()
+    }
+
     testLaws(
-<<<<<<< HEAD
-      BifunctorLaws.laws(Ior.bifunctor(), { Ior.Both(it, it) }, EQ as Eq<IorOf<Int, Int>>),
-      ShowLaws.laws(Ior.show(), EQ) { Right(it) },
-      MonadLaws.laws(Ior.monad(Int.semigroup()), Eq.any()),
-      TraverseLaws.laws(Ior.traverse(), Ior.applicative(Int.semigroup()), ::Right, Eq.any()),
-      HashLaws.laws(Ior.hash(Hash.any(), Int.hash()), Ior.eq(Eq.any(), Int.eq())) { Right(it) },
-      BitraverseLaws.laws(Ior.bitraverse(), { Right(it) }, Eq.any()),
-      CrosswalkLaws.laws(Ior.crosswalk(), Ior.genK(Gen.int()), Ior.eqK(Int.eq())),
-      BicrosswalkLaws.laws(Ior.bicrosswalk(), Gen.ior(Gen.int(), Gen.int()), Eq.any())
-=======
       BifunctorLaws.laws(Ior.bifunctor(), { Ior.Both(it, it) }, EQ2),
       ShowLaws.laws(Ior.show(), EQ, Gen.ior(Gen.string(), Gen.int())),
       MonadLaws.laws(Ior.monad(Int.semigroup()), Eq.any()),
       TraverseLaws.laws(Ior.traverse(), Ior.applicative(Int.semigroup()), ::Right, Eq.any()),
       HashLaws.laws(Ior.hash(String.hash(), Int.hash()), Ior.eq(String.eq(), Int.eq()), Gen.ior(Gen.string(), Gen.int())),
-      BitraverseLaws.laws(Ior.bitraverse(), { Right(it) }, Eq.any())
->>>>>>> 7ee9db89
+      BitraverseLaws.laws(Ior.bitraverse(), { Right(it) }, Eq.any()),
+      CrosswalkLaws.laws(Ior.crosswalk(), Ior.genK(Gen.int()), Ior.eqK(Int.eq())),
+      BicrosswalkLaws.laws(Ior.bicrosswalk(), Gen.ior(Gen.int(), Gen.int()), Eq.any())
     )
 
     "bimap() should allow modify both value" {
