package arrow.core

import arrow.Kind2
import arrow.core.extensions.eq
import arrow.core.extensions.hash
import arrow.core.extensions.ior.applicative.applicative
import arrow.core.extensions.ior.bicrosswalk.bicrosswalk
import arrow.core.extensions.ior.bifunctor.bifunctor
import arrow.core.extensions.ior.bitraverse.bitraverse
import arrow.core.extensions.ior.crosswalk.crosswalk
import arrow.core.extensions.ior.eq.eq
import arrow.core.extensions.ior.eqK.eqK
import arrow.core.extensions.ior.functor.functor
import arrow.core.extensions.ior.hash.hash
import arrow.core.extensions.ior.monad.monad
import arrow.core.extensions.ior.show.show
import arrow.core.extensions.ior.traverse.traverse
import arrow.core.extensions.semigroup
import arrow.test.UnitSpec
import arrow.test.generators.gen2K
import arrow.test.generators.genK
import arrow.test.generators.ior
import arrow.test.laws.BicrosswalkLaws
import arrow.test.laws.BifunctorLaws
import arrow.test.laws.BitraverseLaws
import arrow.test.laws.CrosswalkLaws
import arrow.test.laws.HashLaws
import arrow.test.laws.MonadLaws
import arrow.test.laws.ShowLaws
import arrow.test.laws.TraverseLaws
import arrow.typeclasses.Eq
import arrow.typeclasses.Eq2K
import arrow.typeclasses.Monad
import io.kotlintest.properties.Gen
import io.kotlintest.properties.forAll
import io.kotlintest.shouldBe

class IorTest : UnitSpec() {

  init {

    val intIorMonad: Monad<IorPartialOf<Int>> = Ior.monad(Int.semigroup())

    val EQ = Ior.eq(Eq.any(), Eq.any())

    val EQ2: Eq<Kind2<ForIor, Int, Int>> = Eq { a, b ->
      a.fix() == b.fix()
    }

    val iorEq2K = object : Eq2K<ForIor> {
      override fun <A, B> Kind2<ForIor, A, B>.eqK(other: Kind2<ForIor, A, B>, EQA: Eq<A>, EQB: Eq<B>): Boolean =
        (this.fix() to other.fix()).let {
          Ior.eq(EQA, EQB).run {
            it.first.eqv(it.second)
          }
        }
    }

    testLaws(
      BifunctorLaws.laws(Ior.bifunctor(), { Ior.Both(it, it) }, EQ2),
      ShowLaws.laws(Ior.show(), EQ, Gen.ior(Gen.string(), Gen.int())),
      MonadLaws.laws(
        Ior.monad(Int.semigroup()),
        Ior.functor(),
        Ior.applicative(Int.semigroup()),
        Ior.monad(Int.semigroup()),
        Ior.genK(Gen.int()),
        Ior.eqK(Int.eq())
      ),
      TraverseLaws.laws(Ior.traverse(),
        Ior.genK(Gen.int()),
        Ior.eqK(Int.eq())
      ),
      HashLaws.laws(Ior.hash(String.hash(), Int.hash()), Ior.eq(String.eq(), Int.eq()), Gen.ior(Gen.string(), Gen.int())),
      BitraverseLaws.laws(Ior.bitraverse(), Ior.genK(Gen.int()), Ior.eqK(Int.eq())),
      CrosswalkLaws.laws(Ior.crosswalk(), Ior.genK(Gen.int()), Ior.eqK(Int.eq())),
<<<<<<< HEAD
      BicrosswalkLaws.laws(Ior.bicrosswalk(), Ior.genK(Gen.int()), Ior.eqK(String.eq()))
=======
      BicrosswalkLaws.laws(Ior.bicrosswalk(), Ior.gen2K(), iorEq2K)
>>>>>>> ebb9ce73
    )

    "bimap() should allow modify both value" {
      forAll { a: Int, b: String ->
        Ior.Right.invoke(b).bimap({ "5" }, { a * 2 }) == Ior.Right.invoke(a * 2) &&
          Ior.Left<Int, String>(a).bimap({ a * 3 }, { "5" }) == Ior.Left<Int, String>(a * 3) &&
          Ior.Both(a, b).bimap({ 2 }, { "power of $it" }) == Ior.Both(2, "power of $b")
      }
    }

    "mapLeft() should modify only left value" {
      forAll { a: Int, b: String ->
        Ior.Right<Int, String>(b).mapLeft { a * 2 } == Ior.Right<Int, String>(b) &&
          Ior.Left<Int, String>(a).mapLeft { b } == Ior.Left<String, String>(b) &&
          Ior.Both(a, b).mapLeft { "power of $it" } == Ior.Both("power of $a", b)
      }
    }

    "swap() should interchange value" {
      forAll { a: Int, b: String ->
        Ior.Both(a, b).swap() == Ior.Both(b, a)
      }
    }

    "swap() should interchange entity" {
      forAll { a: Int ->
        Ior.Left<Int, String>(a).swap() == Ior.Right<String, Int>(a) &&
          Ior.Right<String, Int>(a).swap() == Ior.Left<Int, String>(a)
      }
    }

    "unwrap() should return the isomorphic either" {
      forAll { a: Int, b: String ->
        Ior.Left<Int, String>(a).unwrap() == Either.Left(Either.Left(a)) &&
          Ior.Right<Int, String>(b).unwrap() == Either.Left(Either.Right(b)) &&
          Ior.Both(a, b).unwrap() == Either.Right(Pair(a, b))
      }
    }

    "pad() should return the correct Pair of Options" {
      forAll { a: Int, b: String ->
        Ior.Left<Int, String>(a).pad() == Pair(Some(a), None) &&
          Ior.Right<Int, String>(b).pad() == Pair(None, Some(b)) &&
          Ior.Both(a, b).pad() == Pair(Some(a), Some(b))
      }
    }

    "toEither() should convert values into a valid Either" {
      forAll { a: Int, b: String ->
        Ior.Left<Int, String>(a).toEither() == Either.Left(a) &&
          Ior.Right<Int, String>(b).toEither() == Either.Right(b) &&
          Ior.Both(a, b).toEither() == Either.Right(b)
      }
    }

    "toOption() should convert values into a valid Option" {
      forAll { a: Int, b: String ->
        Ior.Left<Int, String>(a).toOption() == None &&
          Ior.Right<Int, String>(b).toOption() == Some(b) &&
          Ior.Both(a, b).toOption() == Some(b)
      }
    }

    "toValidated() should convert values into a valid Validated" {
      forAll { a: Int, b: String ->
        Ior.Left<Int, String>(a).toValidated() == Invalid(a) &&
          Ior.Right<Int, String>(b).toValidated() == Valid(b) &&
          Ior.Both(a, b).toValidated() == Valid(b)
      }
    }

    "fromOptions() should build a correct Option<Ior>" {
      forAll { a: Int, b: String ->
        Ior.fromOptions(Some(a), None) == Some(Ior.Left.invoke(a)) &&
          Ior.fromOptions(Some(a), Some(b)) == Some(Ior.Both(a, b)) &&
          Ior.fromOptions(None, Some(b)) == Some(Ior.Right.invoke(b)) &&
          Ior.fromOptions(None, None) == None
      }
    }

    "getOrElse() should return value" {
      forAll { a: Int, b: Int ->
        Ior.Right<Int, Int>(a).getOrElse { b } == a &&
          Ior.Left<Int, Int>(a).getOrElse { b } == b &&
          Ior.Both(a, b).getOrElse { a * 2 } == b
      }
    }

    "Ior.monad.flatMap should combine left values" {
      val ior1 = Ior.Both(3, "Hello, world!")
      val iorResult = intIorMonad.run { ior1.flatMap { Ior.Left<Int, String>(7) } }
      iorResult shouldBe Ior.Left<Int, String>(10)
    }
  }
}<|MERGE_RESOLUTION|>--- conflicted
+++ resolved
@@ -74,11 +74,7 @@
       HashLaws.laws(Ior.hash(String.hash(), Int.hash()), Ior.eq(String.eq(), Int.eq()), Gen.ior(Gen.string(), Gen.int())),
       BitraverseLaws.laws(Ior.bitraverse(), Ior.genK(Gen.int()), Ior.eqK(Int.eq())),
       CrosswalkLaws.laws(Ior.crosswalk(), Ior.genK(Gen.int()), Ior.eqK(Int.eq())),
-<<<<<<< HEAD
-      BicrosswalkLaws.laws(Ior.bicrosswalk(), Ior.genK(Gen.int()), Ior.eqK(String.eq()))
-=======
       BicrosswalkLaws.laws(Ior.bicrosswalk(), Ior.gen2K(), iorEq2K)
->>>>>>> ebb9ce73
     )
 
     "bimap() should allow modify both value" {
