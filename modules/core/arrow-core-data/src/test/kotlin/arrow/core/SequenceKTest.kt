package arrow.core

import arrow.Kind
import arrow.core.extensions.eq
import arrow.core.extensions.hash
import arrow.core.extensions.sequencek.align.align
import arrow.core.extensions.sequencek.applicative.applicative
import arrow.core.extensions.sequencek.crosswalk.crosswalk
import arrow.core.extensions.sequencek.eq.eq
import arrow.core.extensions.sequencek.eqK.eqK
import arrow.core.extensions.sequencek.foldable.foldable
import arrow.core.extensions.sequencek.functorFilter.functorFilter
import arrow.core.extensions.sequencek.hash.hash
import arrow.core.extensions.sequencek.monad.monad
import arrow.core.extensions.sequencek.monadCombine.monadCombine
import arrow.core.extensions.sequencek.monoid.monoid
import arrow.core.extensions.sequencek.monoidK.monoidK
import arrow.core.extensions.sequencek.monoidal.monoidal
import arrow.core.extensions.sequencek.semialign.semialign
import arrow.core.extensions.sequencek.traverse.traverse
import arrow.core.extensions.sequencek.unalign.unalign
import arrow.test.UnitSpec
import arrow.test.generators.sequenceK
import arrow.test.laws.AlignLaws
import arrow.test.laws.CrosswalkLaws
import arrow.test.laws.FunctorFilterLaws
import arrow.test.laws.HashLaws
import arrow.test.laws.MonadCombineLaws
import arrow.test.laws.MonadLaws
import arrow.test.laws.MonoidKLaws
import arrow.test.laws.MonoidLaws
import arrow.test.laws.MonoidalLaws
import arrow.test.laws.ShowLaws
import arrow.test.laws.TraverseLaws
import arrow.test.laws.UnalignLaws
import arrow.typeclasses.Eq
import arrow.typeclasses.Show
import io.kotlintest.matchers.sequences.shouldBeEmpty
import io.kotlintest.properties.Gen
import io.kotlintest.properties.forAll
import kotlin.math.max
import kotlin.math.min

class SequenceKTest : UnitSpec() {

  init {

    val eq: Eq<Kind<ForSequenceK, Int>> = object : Eq<Kind<ForSequenceK, Int>> {
      override fun Kind<ForSequenceK, Int>.eqv(b: Kind<ForSequenceK, Int>): Boolean =
        fix().toList() == b.fix().toList()
    }

    val associativeSemigroupalEq: Eq<Kind<ForSequenceK, Tuple2<Int, Tuple2<Int, Int>>>> = object : Eq<Kind<ForSequenceK, Tuple2<Int, Tuple2<Int, Int>>>> {
      override fun Kind<ForSequenceK, Tuple2<Int, Tuple2<Int, Int>>>.eqv(b: Kind<ForSequenceK, Tuple2<Int, Tuple2<Int, Int>>>): Boolean =
        fix().toList() == b.fix().toList()
    }

    val tuple2Eq: Eq<Kind<ForSequenceK, Tuple2<Int, Int>>> = object : Eq<Kind<ForSequenceK, Tuple2<Int, Int>>> {
      override fun Kind<ForSequenceK, Tuple2<Int, Int>>.eqv(b: Kind<ForSequenceK, Tuple2<Int, Int>>): Boolean =
        fix().toList() == b.fix().toList()
    }

    val show: Show<Kind<ForSequenceK, Int>> = object : Show<Kind<ForSequenceK, Int>> {
      override fun Kind<ForSequenceK, Int>.show(): String =
        fix().toList().toString()
    }

    testLaws(
      MonadCombineLaws.laws(SequenceK.monadCombine(), { sequenceOf(it).k() }, { i -> sequenceOf({ j: Int -> i + j }).k() }, eq),
      ShowLaws.laws(show, eq) { sequenceOf(it).k() },
      MonadLaws.laws(SequenceK.monad(), eq),
      MonoidKLaws.laws(SequenceK.monoidK(), SequenceK.applicative(), eq),
      MonoidLaws.laws(SequenceK.monoid(), Gen.sequenceK(Gen.int()), eq),
      MonoidalLaws.laws(SequenceK.monoidal(), { SequenceK.just(it) }, tuple2Eq, this::bijection, associativeSemigroupalEq),
      TraverseLaws.laws(SequenceK.traverse(), SequenceK.applicative(), { n: Int -> SequenceK(sequenceOf(n)) }, eq),
      FunctorFilterLaws.laws(SequenceK.functorFilter(), { SequenceK.just(it) }, eq),
      HashLaws.laws(SequenceK.hash(Int.hash()), SequenceK.eq(Int.eq())) { sequenceOf(it).k() },
      AlignLaws.laws(SequenceK.align(),
        Gen.sequenceK(Gen.int()) as Gen<Kind<ForSequenceK, Int>>,
        SequenceK.eqK(),
        SequenceK.foldable()
      ),
<<<<<<< HEAD
      CrosswalkLaws.laws(SequenceK.crosswalk(),
        Gen.sequenceK(Gen.int()) as Gen<Kind<ForSequenceK, Int>>,
        SequenceK.eqK()
=======
      UnalignLaws.laws(SequenceK.unalign(),
        Gen.sequenceK(Gen.int()) as Gen<Kind<ForSequenceK, Int>>,
        EQK
>>>>>>> 37466c04
      )
    )

    "can align sequences" {
      forAll(Gen.sequenceK(Gen.int()), Gen.sequenceK(Gen.string())) { a, b ->
        SequenceK.semialign().run {
          align(a, b).fix().toList().size == max(a.toList().size, b.toList().size)
        }
      }

      forAll(Gen.sequenceK(Gen.int()), Gen.sequenceK(Gen.string())) { a, b ->
        SequenceK.semialign().run {
          align(a, b).fix().take(min(a.toList().size, b.toList().size)).all {
            it.isBoth
          }
        }
      }

      forAll(Gen.sequenceK(Gen.int()), Gen.sequenceK(Gen.string())) { a, b ->
        SequenceK.semialign().run {
          val ls = a.toList()
          val rs = b.toList()

          align(a, b).fix().drop(min(ls.size, rs.size)).all {
            if (ls.size < rs.size) {
              it.isRight
            } else {
              it.isLeft
            }
          }
        }
      }
    }

    "align empty sequences" {
      val a = emptyList<String>().asSequence().k()

      SequenceK.semialign().run {
        align(a, a).fix().sequence.shouldBeEmpty()
      }
    }

    "align infinite sequences" {
      val seq1 = generateSequence("A") { it }.k()

      val seq2 = generateSequence(0) { it + 1 }.k()

      SequenceK.semialign().run {
        forAll(10, Gen.positiveIntegers().filter { it < 10_000 }) { idx: Int ->
          val element = align(seq1, seq2).fix().drop(idx).first()

          element == Ior.Both("A", idx)
        }
      }
    }
  }

  private fun bijection(from: Kind<ForSequenceK, Tuple2<Tuple2<Int, Int>, Int>>): SequenceK<Tuple2<Int, Tuple2<Int, Int>>> =
    from.fix().toList().map { Tuple2(it.a.a, Tuple2(it.a.b, it.b)) }.asSequence().k()
}<|MERGE_RESOLUTION|>--- conflicted
+++ resolved
@@ -80,15 +80,13 @@
         SequenceK.eqK(),
         SequenceK.foldable()
       ),
-<<<<<<< HEAD
+      UnalignLaws.laws(SequenceK.unalign(),
+        Gen.sequenceK(Gen.int()) as Gen<Kind<ForSequenceK, Int>>,
+        EQK
+      ),
       CrosswalkLaws.laws(SequenceK.crosswalk(),
         Gen.sequenceK(Gen.int()) as Gen<Kind<ForSequenceK, Int>>,
         SequenceK.eqK()
-=======
-      UnalignLaws.laws(SequenceK.unalign(),
-        Gen.sequenceK(Gen.int()) as Gen<Kind<ForSequenceK, Int>>,
-        EQK
->>>>>>> 37466c04
       )
     )
 
