package arrow.core

import arrow.Kind
import arrow.core.extensions.eq
import arrow.core.extensions.hash
import arrow.core.extensions.monoid
import arrow.core.extensions.option.align.align
import arrow.core.extensions.option.applicative.applicative
import arrow.core.extensions.option.applicative.map
import arrow.core.extensions.option.crosswalk.crosswalk
import arrow.core.extensions.option.eq.eq
import arrow.core.extensions.option.eqK.eqK
import arrow.core.extensions.option.foldable.foldable
import arrow.core.extensions.option.functor.functor
import arrow.core.extensions.option.hash.hash
import arrow.core.extensions.option.monadCombine.monadCombine
import arrow.core.extensions.option.monoid.monoid
import arrow.core.extensions.option.monoidal.monoidal
import arrow.core.extensions.option.repeat.repeat
import arrow.core.extensions.option.selective.selective
import arrow.core.extensions.option.show.show
import arrow.core.extensions.option.traverseFilter.traverseFilter
import arrow.core.extensions.option.unalign.unalign
import arrow.core.extensions.option.unzip.unzip
import arrow.core.extensions.tuple2.eq.eq
import arrow.test.UnitSpec
import arrow.test.generators.genK
import arrow.test.generators.option
import arrow.test.laws.AlignLaws
import arrow.test.laws.CrosswalkLaws
import arrow.test.laws.EqKLaws
import arrow.test.laws.FunctorFilterLaws
import arrow.test.laws.HashLaws
import arrow.test.laws.MonadCombineLaws
import arrow.test.laws.MonoidLaws
import arrow.test.laws.MonoidalLaws
import arrow.test.laws.RepeatLaws
import arrow.test.laws.ShowLaws
import arrow.test.laws.TraverseFilterLaws
import arrow.test.laws.UnalignLaws
import arrow.test.laws.UnzipLaws
import arrow.typeclasses.Eq
import io.kotlintest.properties.Gen
import io.kotlintest.properties.forAll
import io.kotlintest.shouldBe
import io.kotlintest.shouldNotBe

class OptionTest : UnitSpec() {

  val some: Option<String> = Some("kotlin")
  val none: Option<String> = Option.empty()

  val associativeSemigroupalEq = object : Eq<Kind<ForOption, Tuple2<Int, Tuple2<Int, Int>>>> {
    override fun Kind<ForOption, Tuple2<Int, Tuple2<Int, Int>>>.eqv(b: Kind<ForOption, Tuple2<Int, Tuple2<Int, Int>>>): Boolean {
      return Option.eq(Tuple2.eq(Int.eq(), Tuple2.eq(Int.eq(), Int.eq()))).run {
        this@eqv.fix().eqv(b.fix())
      }
    }
  }

  init {

    testLaws(
<<<<<<< HEAD
      MonadCombineLaws.laws(Option.monadCombine(), { it.some() }, { i: Int -> { j: Int -> i + j }.some() }, Option.eqK()),
      ShowLaws.laws(Option.show(), Option.eq(Int.eq()), Gen.option(Gen.int())),
      MonoidLaws.laws(Option.monoid(Int.monoid()), Gen.option(Gen.int()), Option.eq(Int.eq())),
      // testLaws(MonadErrorLaws.laws(monadError<ForOption, Unit>(), Eq.any(), EQ_EITHER)) TODO reenable once the MonadErrorLaws are parametric to `E`
      FunctorFilterLaws.laws(Option.traverseFilter(), Option.genK(), Option.eqK()),
      TraverseFilterLaws.laws(Option.traverseFilter(), Option.applicative(), Option.genK(), Option.eqK()),
      MonadFilterLaws.laws(Option.monadFilter(), ::Some, Option.eqK()),
=======
      MonadCombineLaws.laws(Option.monadCombine(), Option.functor(), Option.applicative(), Option.selective(), { it.some() }, { i: Int -> { j: Int -> i + j }.some() }, Eq.any()),
      ShowLaws.laws(Option.show(), Option.eq(Int.eq()), Gen.option(Gen.int())),
      MonoidLaws.laws(Option.monoid(Int.monoid()), Gen.option(Gen.int()), Option.eq(Int.eq())),
      // testLaws(MonadErrorLaws.laws(monadError<ForOption, Unit>(), Eq.any(), EQ_EITHER)) TODO reenable once the MonadErrorLaws are parametric to `E`
      FunctorFilterLaws.laws(Option.traverseFilter(), { Option(it) }, Eq.any()),
      TraverseFilterLaws.laws(Option.traverseFilter(), Option.applicative(), ::Some, Eq.any()),
>>>>>>> 78ef3e3b
      HashLaws.laws(Option.hash(Int.hash()), Option.eq(Int.eq()), Gen.option(Gen.int())),
      MonoidalLaws.laws(Option.monoidal(), Option.genK(), Option.eqK(), ::bijection),
      EqKLaws.laws(
        Option.eqK(),
        Option.genK()
      ),
      AlignLaws.laws(Option.align(),
        Option.genK(),
        Option.eqK(),
        Option.foldable()
      ),
      UnalignLaws.laws(Option.unalign(),
        Option.genK(),
        Option.eqK(),
        Option.foldable()
      ),
      RepeatLaws.laws(Option.repeat(),
        Option.genK(),
        Option.eqK(),
        Option.foldable()
      ),
      UnzipLaws.laws(Option.unzip(),
        Option.genK(),
        Option.eqK(),
        Option.foldable()
      ),
      CrosswalkLaws.laws(Option.crosswalk(),
        Option.genK(),
        Option.eqK()
      )
    )

    "fromNullable should work for both null and non-null values of nullable types" {
      forAll { a: Int? ->
        // This seems to be generating only non-null values, so it is complemented by the next test
        val o: Option<Int> = Option.fromNullable(a)
        if (a == null) o == None else o == Some(a)
      }
    }

    "fromNullable should return none for null values of nullable types" {
      val a: Int? = null
      Option.fromNullable(a) shouldBe None
    }

    "getOrElse" {
      some.getOrElse { "java" } shouldBe "kotlin"
      none.getOrElse { "java" } shouldBe "java"
    }

    "orNull" {
      some.orNull() shouldNotBe null
      none.orNull() shouldBe null
    }

    "map" {
      some.map(String::toUpperCase) shouldBe Some("KOTLIN")
      none.map(String::toUpperCase) shouldBe None
    }

    "map2" {
      forAll { a: Int ->
        val op: Option<Int> = a.some()
        some.map2(op) { (a, b): Tuple2<String, Int> -> a + b } == Some("kotlin$a")
        none.map2(op) { (a, b): Tuple2<String, Int> -> a + b } == None
      }
    }

    "mapNotNull" {
      some.mapNotNull { it.toIntOrNull() } shouldBe None
      some.mapNotNull { it.toUpperCase() } shouldBe Some("KOTLIN")
    }

    "fold" {
      some.fold({ 0 }) { it.length } shouldBe 6
      none.fold({ 0 }) { it.length } shouldBe 0
    }

    "flatMap" {
      some.flatMap { Some(it.toUpperCase()) } shouldBe Some("KOTLIN")
      none.flatMap { Some(it.toUpperCase()) } shouldBe None
    }

    "filter" {
      some.filter { it == "java" } shouldBe None
      none.filter { it == "java" } shouldBe None
      some.filter { it.startsWith('k') } shouldBe Some("kotlin")
    }

    "filterNot" {
      some.filterNot { it == "java" } shouldBe Some("kotlin")
      none.filterNot { it == "java" } shouldBe None
      some.filterNot { it.startsWith('k') } shouldBe None
    }

    "exists" {
      some.exists { it.startsWith('k') } shouldBe true
      some.exists { it.startsWith('j') } shouldBe false
      none.exists { it.startsWith('k') } shouldBe false
    }

    "forall" {
      some.forall { it.startsWith('k') } shouldBe true
      some.forall { it.startsWith('j') } shouldBe false
      none.forall { it.startsWith('k') } shouldBe true
    }

    "orElse" {
      some.orElse { Some("java") } shouldBe Some("kotlin")
      none.orElse { Some("java") } shouldBe Some("java")
    }

    "toList" {
      some.toList() shouldBe listOf("kotlin")
      none.toList() shouldBe listOf()
    }

    "firstOption" {
      val l = listOf(1, 2, 3, 4, 5, 6)
      l.firstOrNone() shouldBe Some(1)
      l.firstOrNone { it > 2 } shouldBe Some(3)
    }

    "and" {
      val x = Some(2)
      val y = Some("Foo")
      x and y shouldBe Some("Foo")
      x and None shouldBe None
      None and x shouldBe None
      None and None shouldBe None
    }

    "or" {
      val x = Some(2)
      val y = Some(100)
      x or y shouldBe Some(2)
      x or None shouldBe Some(2)
      None or x shouldBe Some(2)
      None or None shouldBe None
    }

    "toLeftOption" {
      1.leftIor().toLeftOption() shouldBe Some(1)
      2.rightIor().toLeftOption() shouldBe None
      (1 toT 2).bothIor().toLeftOption() shouldBe Some(1)
    }
  }

  private fun bijection(from: Kind<ForOption, Tuple2<Tuple2<Int, Int>, Int>>): Option<Tuple2<Int, Tuple2<Int, Int>>> =
    from.map { ot ->
      Tuple2(ot.a.a, Tuple2(ot.a.b, ot.b))
    }
}<|MERGE_RESOLUTION|>--- conflicted
+++ resolved
@@ -61,22 +61,12 @@
   init {
 
     testLaws(
-<<<<<<< HEAD
-      MonadCombineLaws.laws(Option.monadCombine(), { it.some() }, { i: Int -> { j: Int -> i + j }.some() }, Option.eqK()),
+      MonadCombineLaws.laws(Option.monadCombine(), Option.functor(), Option.applicative(), Option.selective(), { it.some() }, { i: Int -> { j: Int -> i + j }.some() }, Option.eqK()),
       ShowLaws.laws(Option.show(), Option.eq(Int.eq()), Gen.option(Gen.int())),
       MonoidLaws.laws(Option.monoid(Int.monoid()), Gen.option(Gen.int()), Option.eq(Int.eq())),
       // testLaws(MonadErrorLaws.laws(monadError<ForOption, Unit>(), Eq.any(), EQ_EITHER)) TODO reenable once the MonadErrorLaws are parametric to `E`
       FunctorFilterLaws.laws(Option.traverseFilter(), Option.genK(), Option.eqK()),
       TraverseFilterLaws.laws(Option.traverseFilter(), Option.applicative(), Option.genK(), Option.eqK()),
-      MonadFilterLaws.laws(Option.monadFilter(), ::Some, Option.eqK()),
-=======
-      MonadCombineLaws.laws(Option.monadCombine(), Option.functor(), Option.applicative(), Option.selective(), { it.some() }, { i: Int -> { j: Int -> i + j }.some() }, Eq.any()),
-      ShowLaws.laws(Option.show(), Option.eq(Int.eq()), Gen.option(Gen.int())),
-      MonoidLaws.laws(Option.monoid(Int.monoid()), Gen.option(Gen.int()), Option.eq(Int.eq())),
-      // testLaws(MonadErrorLaws.laws(monadError<ForOption, Unit>(), Eq.any(), EQ_EITHER)) TODO reenable once the MonadErrorLaws are parametric to `E`
-      FunctorFilterLaws.laws(Option.traverseFilter(), { Option(it) }, Eq.any()),
-      TraverseFilterLaws.laws(Option.traverseFilter(), Option.applicative(), ::Some, Eq.any()),
->>>>>>> 78ef3e3b
       HashLaws.laws(Option.hash(Int.hash()), Option.eq(Int.eq()), Gen.option(Gen.int())),
       MonoidalLaws.laws(Option.monoidal(), Option.genK(), Option.eqK(), ::bijection),
       EqKLaws.laws(
