package arrow.core

import arrow.Kind
import arrow.core.extensions.eq
import arrow.core.extensions.hash
import arrow.core.extensions.monoid
import arrow.core.extensions.option.applicative.applicative
import arrow.core.extensions.option.eq.eq
import arrow.core.extensions.option.eqK.eqK
import arrow.core.extensions.option.foldable.foldable
import arrow.core.extensions.option.hash.hash
import arrow.core.extensions.option.monadCombine.monadCombine
import arrow.core.extensions.option.monadFilter.monadFilter
import arrow.core.extensions.option.monoid.monoid
import arrow.core.extensions.option.monoidal.monoidal
import arrow.core.extensions.option.repeat.repeat
import arrow.core.extensions.option.show.show
import arrow.core.extensions.option.traverseFilter.traverseFilter
import arrow.core.extensions.option.unalign.unalign
import arrow.core.extensions.tuple2.eq.eq
import arrow.test.UnitSpec
import arrow.test.generators.liftGen
import arrow.test.generators.option
import arrow.test.laws.EqKLaws
import arrow.test.laws.FunctorFilterLaws
import arrow.test.laws.HashLaws
import arrow.test.laws.MonadCombineLaws
import arrow.test.laws.MonadFilterLaws
import arrow.test.laws.MonoidLaws
import arrow.test.laws.MonoidalLaws
import arrow.test.laws.RepeatLaws
import arrow.test.laws.ShowLaws
import arrow.test.laws.TraverseFilterLaws
import arrow.test.laws.UnalignLaws
import arrow.typeclasses.Eq
import io.kotlintest.properties.Gen
import io.kotlintest.properties.forAll
import io.kotlintest.shouldBe
import io.kotlintest.shouldNotBe

class OptionTest : UnitSpec() {

  val some: Option<String> = Some("kotlin")
  val none: Option<String> = Option.empty()

  val associativeSemigroupalEq = object : Eq<Kind<ForOption, Tuple2<Int, Tuple2<Int, Int>>>> {
    override fun Kind<ForOption, Tuple2<Int, Tuple2<Int, Int>>>.eqv(b: Kind<ForOption, Tuple2<Int, Tuple2<Int, Int>>>): Boolean {
      return Option.eq(Tuple2.eq(Int.eq(), Tuple2.eq(Int.eq(), Int.eq()))).run {
        this@eqv.fix().eqv(b.fix())
      }
    }
  }

  init {

    testLaws(
      MonadCombineLaws.laws(Option.monadCombine(), { it.some() }, { i: Int -> { j: Int -> i + j }.some() }, Eq.any()),
      ShowLaws.laws(Option.show(), Option.eq(Int.eq())) { Some(it) },
      MonoidLaws.laws(Option.monoid(Int.monoid()), Gen.option(Gen.int()), Option.eq(Int.eq())),
      // testLaws(MonadErrorLaws.laws(monadError<ForOption, Unit>(), Eq.any(), EQ_EITHER)) TODO reenable once the MonadErrorLaws are parametric to `E`
      FunctorFilterLaws.laws(Option.traverseFilter(), { Option(it) }, Eq.any()),
      TraverseFilterLaws.laws(Option.traverseFilter(), Option.applicative(), ::Some, Eq.any()),
      MonadFilterLaws.laws(Option.monadFilter(), ::Some, Eq.any()),
      HashLaws.laws(Option.hash(Int.hash()), Option.eq(Int.eq())) { it.some() },
      MonoidalLaws.laws(Option.monoidal(), ::Some, Eq.any(), ::bijection, associativeSemigroupalEq),
      EqKLaws.laws(
        Option.eqK(),
        Option.eq(Int.eq()) as Eq<Kind<ForOption, Int>>,
        Gen.option(Gen.int()) as Gen<Kind<ForOption, Int>>
      ) {
        Option.just(it)
      },
      RepeatLaws.laws(Option.repeat(),
        Option.liftGen(),
        Option.eqK(),
<<<<<<< HEAD
        Option.foldable())
=======
        Option.foldable()
      ),
      UnalignLaws.laws(Option.unalign(),
        Gen.option(Gen.int()) as Gen<Kind<ForOption, Int>>,
        Option.eqK()
      )
>>>>>>> 37466c04
    )

    "fromNullable should work for both null and non-null values of nullable types" {
      forAll { a: Int? ->
        // This seems to be generating only non-null values, so it is complemented by the next test
        val o: Option<Int> = Option.fromNullable(a)
        if (a == null) o == None else o == Some(a)
      }
    }

    "fromNullable should return none for null values of nullable types" {
      val a: Int? = null
      Option.fromNullable(a) shouldBe None
    }

    "getOrElse" {
      some.getOrElse { "java" } shouldBe "kotlin"
      none.getOrElse { "java" } shouldBe "java"
    }

    "orNull" {
      some.orNull() shouldNotBe null
      none.orNull() shouldBe null
    }

    "map" {
      some.map(String::toUpperCase) shouldBe Some("KOTLIN")
      none.map(String::toUpperCase) shouldBe None
    }

    "map2" {
      forAll { a: Int ->
        val op: Option<Int> = a.some()
        some.map2(op) { (a, b): Tuple2<String, Int> -> a + b } == Some("kotlin$a")
        none.map2(op) { (a, b): Tuple2<String, Int> -> a + b } == None
      }
    }

    "mapNotNull" {
      some.mapNotNull { it.toIntOrNull() } shouldBe None
      some.mapNotNull { it.toUpperCase() } shouldBe Some("KOTLIN")
    }

    "fold" {
      some.fold({ 0 }) { it.length } shouldBe 6
      none.fold({ 0 }) { it.length } shouldBe 0
    }

    "flatMap" {
      some.flatMap { Some(it.toUpperCase()) } shouldBe Some("KOTLIN")
      none.flatMap { Some(it.toUpperCase()) } shouldBe None
    }

    "filter" {
      some.filter { it == "java" } shouldBe None
      none.filter { it == "java" } shouldBe None
      some.filter { it.startsWith('k') } shouldBe Some("kotlin")
    }

    "filterNot" {
      some.filterNot { it == "java" } shouldBe Some("kotlin")
      none.filterNot { it == "java" } shouldBe None
      some.filterNot { it.startsWith('k') } shouldBe None
    }

    "exists" {
      some.exists { it.startsWith('k') } shouldBe true
      some.exists { it.startsWith('j') } shouldBe false
      none.exists { it.startsWith('k') } shouldBe false
    }

    "forall" {
      some.forall { it.startsWith('k') } shouldBe true
      some.forall { it.startsWith('j') } shouldBe false
      none.forall { it.startsWith('k') } shouldBe true
    }

    "orElse" {
      some.orElse { Some("java") } shouldBe Some("kotlin")
      none.orElse { Some("java") } shouldBe Some("java")
    }

    "toList" {
      some.toList() shouldBe listOf("kotlin")
      none.toList() shouldBe listOf()
    }

    "firstOption" {
      val l = listOf(1, 2, 3, 4, 5, 6)
      l.firstOrNone() shouldBe Some(1)
      l.firstOrNone { it > 2 } shouldBe Some(3)
    }

    "and" {
      val x = Some(2)
      val y = Some("Foo")
      x and y shouldBe Some("Foo")
      x and None shouldBe None
      None and x shouldBe None
      None and None shouldBe None
    }

    "or" {
      val x = Some(2)
      val y = Some(100)
      x or y shouldBe Some(2)
      x or None shouldBe Some(2)
      None or x shouldBe Some(2)
      None or None shouldBe None
    }

    "toLeftOption" {
      1.leftIor().toLeftOption() shouldBe Some(1)
      2.rightIor().toLeftOption() shouldBe None
      (1 toT 2).bothIor().toLeftOption() shouldBe Some(1)
    }
  }

  private fun bijection(from: Kind<ForOption, Tuple2<Tuple2<Int, Int>, Int>>): Option<Tuple2<Int, Tuple2<Int, Int>>> {
    val ot = (from as Some<Tuple2<Tuple2<Int, Int>, Int>>)
    return Tuple2(ot.t.a.a, Tuple2(ot.t.a.b, ot.t.b)).toOption()
  }
}<|MERGE_RESOLUTION|>--- conflicted
+++ resolved
@@ -4,6 +4,7 @@
 import arrow.core.extensions.eq
 import arrow.core.extensions.hash
 import arrow.core.extensions.monoid
+import arrow.core.extensions.option.align.align
 import arrow.core.extensions.option.applicative.applicative
 import arrow.core.extensions.option.eq.eq
 import arrow.core.extensions.option.eqK.eqK
@@ -21,6 +22,7 @@
 import arrow.test.UnitSpec
 import arrow.test.generators.liftGen
 import arrow.test.generators.option
+import arrow.test.laws.AlignLaws
 import arrow.test.laws.EqKLaws
 import arrow.test.laws.FunctorFilterLaws
 import arrow.test.laws.HashLaws
@@ -70,19 +72,20 @@
       ) {
         Option.just(it)
       },
-      RepeatLaws.laws(Option.repeat(),
-        Option.liftGen(),
+      AlignLaws.laws(Option.align(),
+        Gen.option(Gen.int()) as Gen<Kind<ForOption, Int>>,
         Option.eqK(),
-<<<<<<< HEAD
-        Option.foldable())
-=======
         Option.foldable()
       ),
       UnalignLaws.laws(Option.unalign(),
         Gen.option(Gen.int()) as Gen<Kind<ForOption, Int>>,
         Option.eqK()
+      ),
+      RepeatLaws.laws(Option.repeat(),
+        Option.liftGen(),
+        Option.eqK(),
+        Option.foldable()
       )
->>>>>>> 37466c04
     )
 
     "fromNullable should work for both null and non-null values of nullable types" {
