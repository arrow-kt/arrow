--- conflicted
+++ resolved
@@ -6,11 +6,8 @@
 import arrow.core.extensions.monoid
 import arrow.core.extensions.option.applicative.applicative
 import arrow.core.extensions.option.eq.eq
-<<<<<<< HEAD
+import arrow.core.extensions.option.eqK.eqK
 import arrow.core.extensions.option.foldable.foldable
-=======
-import arrow.core.extensions.option.eqK.eqK
->>>>>>> 96d11b70
 import arrow.core.extensions.option.hash.hash
 import arrow.core.extensions.option.monadCombine.monadCombine
 import arrow.core.extensions.option.monadFilter.monadFilter
@@ -63,21 +60,18 @@
       MonadFilterLaws.laws(Option.monadFilter(), ::Some, Eq.any()),
       HashLaws.laws(Option.hash(Int.hash()), Option.eq(Int.eq())) { it.some() },
       MonoidalLaws.laws(Option.monoidal(), ::Some, Eq.any(), ::bijection, associativeSemigroupalEq),
-<<<<<<< HEAD
-      SemialignLaws.foldablelaws(Option.semialign(),
-        Gen.option(Gen.int()) as Gen<Kind<ForOption, Int>>,
-        { Option.eq(it) as Eq<Kind<ForOption, *>> },
-        Option.foldable()
-      )
-=======
       EqKLaws.laws(
         Option.eqK(),
         Option.eq(Int.eq()) as Eq<Kind<ForOption, Int>>,
         Gen.option(Gen.int()) as Gen<Kind<ForOption, Int>>
       ) {
         Option.just(it)
-      }
->>>>>>> 96d11b70
+      },
+      SemialignLaws.foldablelaws(Option.semialign(),
+        Gen.option(Gen.int()) as Gen<Kind<ForOption, Int>>,
+        Option.eqK(),
+        Option.foldable()
+      )
     )
 
     "fromNullable should work for both null and non-null values of nullable types" {
