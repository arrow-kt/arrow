--- conflicted
+++ resolved
@@ -80,28 +80,23 @@
         Option.foldable()
       ),
       UnalignLaws.laws(Option.unalign(),
-<<<<<<< HEAD
-        Gen.option(Gen.int()) as Gen<Kind<ForOption, Int>>,
-        Option.eqK()
+        Option.genK(),
+        Option.eqK(),
+        Option.foldable()
+      ),
+      RepeatLaws.laws(Option.repeat(),
+        Option.genK(),
+        Option.eqK(),
+        Option.foldable()
+      ),
+      UnzipLaws.laws(Option.unzip(),
+        Option.genK(),
+        Option.eqK(),
+        Option.foldable()
       ),
       CrosswalkLaws.laws(Option.crosswalk(),
         Gen.option(Gen.int()) as Gen<Kind<ForOption, Int>>,
         Option.eqK()
-=======
-        Option.genK(),
-        Option.eqK(),
-        Option.foldable()
-      ),
-      RepeatLaws.laws(Option.repeat(),
-        Option.genK(),
-        Option.eqK(),
-        Option.foldable()
-      ),
-      UnzipLaws.laws(Option.unzip(),
-        Option.genK(),
-        Option.eqK(),
-        Option.foldable()
->>>>>>> 50a0816a
       )
     )
 
