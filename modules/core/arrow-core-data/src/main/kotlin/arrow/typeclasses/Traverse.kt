package arrow.typeclasses

import arrow.Kind
import arrow.core.Id
import arrow.core.identity
import arrow.core.value
import arrow.typeclasses.internal.IdBimonad
import arrow.core.Option
import arrow.core.Either
import arrow.core.Validated
import arrow.core.Const
import arrow.core.Nel
import arrow.core.SequenceK
import arrow.core.ValidatedNel

/**
 * ank_macro_hierarchy(arrow.typeclasses.Traverse)
 *
 * In functional programming it is very common to encode "behaviors" as data types - common behaviors include [Option] for possibly missing values, [Either] and [Validated] for possible errors, and [Ref]({{ '/docs/effects/ref/' | relative_url }}) for asynchronous and concurrent access and modification of its content.
 *
 * These behaviors tend to show up in functions working on a single piece of data - for instance parsing a single [String] into an [Int], validating a login, or asynchronously fetching website information for a user.
 *
 * ```kotlin
 * import arrow.fx.IO
 *
 * interface Profile
 * interface User
 *
 * fun userInfo(u: User): IO<Profile>
 * ```
 *
 * Each function asks only for the data it needs; in the case of `userInfo`, a single `User`. Indeed, we could write one that takes a `List<User>` and fetches profile for all of them, but it would be a bit strange. If we just wanted to fetch the profile of only one user, we would either have to wrap it in a [List] or write a separate function that takes in a single user, nonetheless. More fundamentally, functional programming is about building lots of small, independent pieces and composing them to make larger and larger pieces - does it hold in this case?
 *
 * Given just `(User) -> IO<Profile>`, what should we do if we want to fetch profiles for a `List<User>`? We could try familiar combinators like map.
 *
 * ```kotlin:ank
 * fun profilesFor(users: List<User>): List<IO<Profile>> = users.map(::userInfo)
 * ```
 *
 * Note the return type `List<IO<Profile>>`. This makes sense given the type signatures, but seems unwieldy. We now have a list of asynchronous values, and to work with those values we must then use the combinators on `IO` for every single one. It would be nicer instead if we could get the aggregate result in a single `IO`, say a `IO<List<Profile>>`.
 *
 * ### Sequencing
 *
 * Similar to the latter, you may find yourself with a collection of data, each of which is already in an data type, for instance a `List<Option<A>>` or `List<IO<Profile>>`. To make this easier to work with, you want a `Option<List<A>>` or `IO<List<Profile>>`. Given `Option` and `IO` have an [Applicative] instance, we can traverse over the list with the identity function.
 *
 * ```kotlin:ank:playground
 * import arrow.core.extensions.option.applicative.applicative
 * import arrow.core.extensions.option.applicative.map
 * import arrow.core.fix
 * import arrow.core.identity
 * import arrow.core.none
 * import arrow.core.some
 * import arrow.core.Option
 * import arrow.core.extensions.list.traverse.traverse
 *
 * fun main() {
 *   //sampleStart
 *   val optionList: Option<List<Int>> =
 *     listOf(1.some(), 2.some(), 3.some())
 *       .traverse(Option.applicative(), ::identity).fix().map { it.fix() }
 *
 *   val emptyList: Option<List<Int>> =
 *     listOf(1.some(), none(), 3.some())
 *       .traverse(Option.applicative(), ::identity).map { it.fix() }
 *   //sampleEnd
 *   println("optionList = $optionList")
 *   println("emptyList = $emptyList")
 * }
 * ```
 *
 * [Traverse] provides a convenience method [sequence] that does exactly this.
 *
 * ```kotlin:ank:playground
 * import arrow.core.Option
 * import arrow.core.extensions.list.traverse.sequence
 * import arrow.core.extensions.option.applicative.applicative
 * import arrow.core.none
 * import arrow.core.some
 *
 * fun main() {
 *   //sampleStart
 *   val optionList =
 *     listOf(1.some(), 2.some(), 3.some())
 *       .sequence(Option.applicative())
 *
 *   val emptyList =
 *     listOf(1.some(), none(), 3.some())
 *       .sequence(Option.applicative())
 *   //sampleEnd
 *   println("optionList = $optionList")
 *   println("emptyList = $emptyList")
 * }
 * ```
 *
 * ### Sequencing effects
 *
 * Sometimes our effectful functions return a [Unit] value in cases where there is no interesting value to return (e.g. writing to some sort of store).
 *
 * ```kotlin:ank
 * import arrow.fx.IO
 *
 * interface Data
 *
 * fun writeToStore(data: Data): IO<Unit>
 * ```
 *
 * If we traverse using this, we end up with a funny type.
 *
 * ```kotlin:ank
 * import arrow.core.ListK
 * import arrow.fx.IO
 * import arrow.fx.extensions.io.applicative.applicative
 * import arrow.fx.fix
 *
 * //sampleStart
 * fun writeManyToStore(data: ListK<Data>): IO<ListK<Unit>> =
 *   data.traverse(IO.applicative()) { writeToStore(it) }.fix()
 * //sampleEnd
 * ```
 *
 * We end up with a `IO<ListK<Unit>>`! A `ListK<Unit>` is not of any use to us, and communicates the same amount of information as a single [Unit] does.
 *
 * Traversing solely for the sake of the effects (ignoring any values that may be produced, [Unit] or otherwise) is common, so [Foldable] (superclass of [Traverse]) provides [traverse_] and [sequence_] methods that do the same thing as [traverse] and [sequence] but ignores any value produced along the way, returning [Unit] at the end.
 *
 * ```kotlin:ank
 * import arrow.core.ListK
 * import arrow.core.extensions.list.foldable.traverse_
 * import arrow.fx.IO
 * import arrow.fx.extensions.io.applicative.applicative
 * import arrow.fx.fix
 *
 * //sampleStart
 * fun writeManyToStore(data: ListK<Data>): IO<Unit> =
 *   data.traverse_(IO.applicative()) { writeToStore(it) }.fix()
 * //sampleEnd
 * ```
 *
 * ```kotlin:ank:playground
 * import arrow.core.Either
 * import arrow.core.extensions.either.applicative.applicative
 * import arrow.core.extensions.list.foldable.sequence_
 * import arrow.core.left
 * import arrow.core.right
 *
 * fun main() {
 *   //sampleStart
 *   val rightUnit = listOf(1.right(), 2.right(), 3.right())
 *     .sequence_(Either.applicative())
 *   val leftString = listOf(1.right(), "String".left(), 3.right())
 *     .sequence_(Either.applicative())
 *   //sampleEnd
 *   println("someUnit= $rightUnit")
 *   println("noneUnit= $leftString")
 * }
 * ```
 *
 * There exists a much more generalized and powerful form that would allow us to parse a `List<String>` or validate credentials for a `List<User>`.
 *
 * Enter [Traverse].
 *
 * ### The Typeclass
 *
 * At center stage of Traverse is the [traverse] method.
 *
 * ```kotlin
 * import arrow.Kind
 * import arrow.typeclasses.Applicative
 * import arrow.typeclasses.Foldable
 * import arrow.typeclasses.Functor
 *
 * interface Traverse<F> : Functor<F>, Foldable<F> {
 *   fun <G, A, B> Kind<F, A>.traverse(AP: Applicative<G>, f: (A) -> Kind<G, B>): Kind<G, Kind<F, B>>
 * }
 * ```
 *
 * In our above example, `F` is `List`, and `G` is `Option`, `Either`, or `IO`. For the profile example, traverse says given a `List<User>` and a function `(User) -> IO<Profile>`, it can give you a `IO<List<Profile>>`.
 *
 * Abstracting away the `G` (still imagining `F` to be `List`), [traverse] says given a collection of data, and a function that takes a piece of data and returns an value `B` wrapped in a container `G`, it will traverse the collection, applying the function and aggregating the values (in a `List`) as it goes.
 *
 * In the most general form, `Kind<F, A>` is some sort of context `F` which may contain a value `A` (or several). While `List` tends to be among the most general cases, there also exist [Traverse] instances for [Option], [Either], and [Validated] (among others).
 *
 * In general this holds:
 *
 * ```kotlin
 * map(::f).sequence(AP) == traverse(AP, ::f)
 * ```
 *
 * where AP stands for an `Applicative<G>`, which is in prior snippets `Applicative<ForOption>`, `Applicative<ForIO>` or `Applicative<EitherPartialOf<L>>`.
 *
 * ### When to use Traverse over Foldable
 *
 * Even though, [Foldable] and [Traverse] are related, because both 'reduce their values to something', it is not obvious why to consider [Traverse] over [Foldable].
 *
 * Here is one example:
 *
 * ```kotlin:ank:playground
 * import arrow.core.MapK
 * import arrow.core.Option
 * import arrow.core.Some
 * import arrow.core.extensions.option.applicative.applicative
 * import arrow.core.fix
 * import arrow.core.k
 *
 * fun main(){
 *   //sampleStart
 *   val map: MapK<String, Int> = mapOf("one" to 1, "two" to 2).k()
 *
 *   val optionMapK: Option<MapK<String, String>> = map.traverse(Option.applicative()) { Some("$it") }.fix()
 *
 *   // val optionMapKBoilered = map.foldLeft(Some(emptyMap())) { acc: Option<MapK<String, String>>, i: Int ->
 *   //   acc.fold({ emptyMap() }, { /*Some logic to retrieve the key of a value, transform it and add it to the accumulated Map*/ })
 *   // }
 *   //sampleEnd
 *   println(optionMapK)
 * }
 * ```
 *
 * Both methodologies try to attain the same thing, but what [Foldable] lacks is that it solely drills down to it's `A` here `Int` and does not preserve it's shape `F` - `MapK`. Resulting in a tiresome implementation, where we need to come up with an algorithm to resolve a key of a given value in the `Map` - let alone that this algorithm is not universal over any given `Map`.
 *
 * This is where [Traverse] shines, whenever you care about the Output `B` from `(A) -> B` and the existing shape of `F` you may use [traverse].
 *
 * Additionally, you're able to wrap your context `F` within a `G`. That is one reason, may among others, why [Traverse] is strictly more powerful than [Foldable].
 *
 * ### Traversables are Foldable
 *
 * The [Foldable] type class abstracts over “things that can be folded over” similar to how [Traverse] abstracts over “things that can be traversed.” It turns out [Traverse] is strictly more powerful than [Foldable] - that is, [foldLeft] and [foldRight] can be implemented in terms of [traverse] by picking the right [Applicative]. However, arrow's [Traverse] does not implement [foldLeft] and [foldRight] with [traverse] as the actual implementation tends to be inefficient.
 *
 * For brevity and demonstration purposes we’ll implement an isomorphic [foldMap] method in terms of [traverse] by using [Const]. You can then implement [foldRight] in terms of [foldMap], and [foldLeft] can then be implemented in terms of [foldRight], though the resulting implementations may be slow.
 *
 * ```kotlin:ank:playground
 * import arrow.Kind
 * import arrow.core.Const
 * import arrow.core.ListK
 * import arrow.core.extensions.const.applicative.applicative
 * import arrow.core.extensions.listk.traverse.traverse
 * import arrow.core.extensions.monoid
 * import arrow.core.fix
 * import arrow.core.identity
 * import arrow.core.k
 * import arrow.typeclasses.Monoid
 * import arrow.typeclasses.Traverse
 *
 * //sampleStart
 * fun <F, B, A> Kind<F, A>.foldMap(f: (A) -> B, M: Monoid<B>, TF: Traverse<F>): B =
 *   TF.run {
 *     M.run {
 *       traverse(Const.applicative(M)) { a: A -> Const<B, Nothing>(f(a)) }.fix().value()
 *     }
 *   }
 *
 * val sing = listOf("Hello", " from ", "the", " other ", "side!").k().foldMap(::identity, String.monoid(), ListK.traverse())
 * //sampleEnd
 * fun main() {
 *   println("Sing=$sing")
 * }
 * ```
 *
 * ### Choose your implementation
 *
 * The type signature of [Traverse] appears highly abstract, although it's easier if you think about it as executing operations over collections - what [traverse] does as it walks the `Kind<F, A>` depending on the context `F` of the function. Let's see some examples where `F` is taken to be `List`.
 *
 * ```kotlin:ank
 * import arrow.core.ValidatedNel
 * import arrow.core.invalidNel
 * import arrow.core.validNel
 * import arrow.core.Either
 *
 * fun parseIntEither(s: String): Either<NumberFormatException, Int> =
 *   if (s.matches(Regex("-?[0-9]+"))) Either.Right(s.toInt())
 *   else Either.Left(NumberFormatException("$s is not a valid integer."))
 *
 * fun parseIntValidated(s: String): ValidatedNel<NumberFormatException, Int> =
 *   if (s.matches(Regex("-?[0-9]+"))) s.toInt().validNel()
 *   else NumberFormatException("$s is not a valid integer.").invalidNel()
 * ```
 *
 * We can now [traverse] structures that contain strings parsing them into integers and either with a `fail-fast` strategy using [Either] or accumulating failures with [ValidatedNel].
 *
 * ```kotlin:ank:playground
 * import arrow.core.Either
 * import arrow.core.extensions.either.applicative.applicative
 * import arrow.core.k
 * import arrow.core.ValidatedNel
 * import arrow.core.extensions.either.foldable.isEmpty
 * import arrow.core.invalidNel
 * import arrow.core.validNel
 *
 * fun parseIntEither(s: String): Either<NumberFormatException, Int> =
 *   if (s.matches(Regex("-?[0-9]+"))) Either.Right(s.toInt())
 *   else Either.Left(NumberFormatException("$s is not a valid integer."))
 *
 * fun parseIntValidated(s: String): ValidatedNel<NumberFormatException, Int> =
 *   if (s.matches(Regex("-?[0-9]+"))) s.toInt().validNel()
 *   else NumberFormatException("$s is not a valid integer.").invalidNel()
 *
 * fun main() {
 *   //sampleStart
 *   val list = listOf("1", "2", "3").k().traverse(Either.applicative(), ::parseIntEither)
 *   val failFastList = listOf("1", "abc", "3", "4s").k().traverse(Either.applicative(), ::parseIntEither)
 *   //sampleEnd
 *   println("list= $list")
 *   println("failFastList= $failFastList")
 * }
 * ```
 *
 * ```kotlin:ank:playground
 * import arrow.core.Either
 * import arrow.core.Nel
 * import arrow.core.ValidatedNel
 * import arrow.core.extensions.nonemptylist.semigroup.semigroup
 * import arrow.core.extensions.validated.applicative.applicative
 * import arrow.core.fix
 * import arrow.core.invalidNel
 * import arrow.core.k
 * import arrow.core.validNel
 *
 * fun parseIntEither(s: String): Either<NumberFormatException, Int> =
 *   if (s.matches(Regex("-?[0-9]+"))) Either.Right(s.toInt())
 *   else Either.Left(NumberFormatException("$s is not a valid integer."))
 *
 * fun parseIntValidated(s: String): ValidatedNel<NumberFormatException, Int> =
 *   if (s.matches(Regex("-?[0-9]+"))) s.toInt().validNel()
 *   else NumberFormatException("$s is not a valid integer.").invalidNel()
 *
 * fun main() {
 *   //sampleStart
 *   val validatedList = listOf("1", "22w", "3", "33s").k()
 *     .traverse(ValidatedNel.applicative(Nel.semigroup<NumberFormatException>()), ::parseIntValidated).fix()
 *   //sampleEnd
 *   println(validatedList)
 * }
 * ```
 *
<<<<<<< HEAD
 * Notice that in the [Either] case, should any string fail to parse the entire [traverse] is considered a failure. Moreover, once it hits its first bad parse, it will not attempt to parse any others down the line (similar behavior would be found with using [Option]). Contrast this with [Validated] where even if one bad parse is hit, it will continue trying to parse the others, accumulating any and all errors as it goes. The behavior of [traverse] is closely tied with the [Applicative] behavior of the data type, where computations are runed in isolation.
 *
 * Going back to our `IO` example from the beginning with concurrency in mind, we can get an [Applicative] instance for `IO`, that will not short-circuit, by using `parApplicative`.
=======
 * Notice that in the `Either` case, should any string fail to parse the entire [traverse] is considered a failure. Moreover, once it hits its first bad parse, it will not attempt to parse any others down the line (similar behavior would be found with using `Option`). Contrast this with `Validated` where even if one bad parse is hit, it will continue trying to parse the others, accumulating any and all errors as it goes. The behavior of [traverse] is closely tied with the [Applicative] behavior of the data type, where computations are run in isolation.
>>>>>>> 0726056e
 *
 * It is worth mentioning that `parApplicative` does not implement `lazyAp` in contrast to `IO.applicative()`. `parApplicative` creates all IO's upfront and executes them in parallel. More importantly, `parApplicative` breaks monad-applicative-consistency laws by design. Consequently, `IO.applicative()` will only run an effect, when the previous one is successful.
 *
 * Then when we traverse a `List<A>` with its [Traverse] instance `ListK.traverse()` and a function`(A) -> IO<B>`, we can imagine the traversal as a scatter-gather. Each `A` creates a concurrent computation that will produce a `B` (the scatter), and as the `IO` operations completes they will be gathered back into a `List`.
 *
 * Ultimately, we utilize `parTraverse` that calls traverse with `parApplicative` in an concurrent environment [F] - in the following example `IO`:
 *
 * ```kotlin:ank:playground
 * import arrow.fx.IO
 * import arrow.fx.extensions.fx
 * import arrow.fx.extensions.io.concurrent.parTraverse
 * import arrow.fx.extensions.io.unsafeRun.runBlocking
 * import arrow.unsafe
 *
 * interface Profile
 * interface User
 * //sampleStart
 * data class DummyUser(val name: String) : User
 * data class DummyProfile(val u: User) : Profile
 *
 * fun userInfo(u: User): IO<Profile> =
 *   IO { DummyProfile(u) } // this can be a call to the DB
 *
 * fun List<User>.processLogin(): IO<List<Profile>> =
 *   parTraverse { userInfo(it) }
 *
 * fun program(): IO<Unit> = IO.fx {
 *   val list = listOf(DummyUser("Micheal"), DummyUser("Juan"), DummyUser("T'Challa"))
 *     .processLogin().bind()
 *   println(list)
 * }
 * //sampleEnd
 * fun main() {
 *   unsafe { runBlocking { program() } }
 * }
 * ```
 *
 * Evidently, [Traverse] is not limited to [List] or [Nel], it provides an abstraction over 'things that can be traversed over', like a Binary tree, [SequenceK], or a `Stream`, hence the name [Traverse].
 *
 * #### Playing with `Reader`
 *
 * Another interesting data type we can use is `Reader`. Recall that a `Reader<D, A>` is a type alias for `Kleisli<ForId, D, A>` which is a wrapper around `(D) -> Id<A>`.
 *
 * In other words all three aforementioned representations are isomorphic to `D -> A` - (Note: In regards to the category of Kotlin, where the morphisms are functions one might consider this signature `D -> A` rather than wrapper Data types like `Kleisli`)
 *
 * If we fix `D` to be some sort of dependency or configuration and `A` as the return type, we can use the `Reader` applicative in our [traverse].
 *
 * ```kotlin:ank
 * import arrow.mtl.Reader
 *
 * interface Context
 * interface Topic
 * interface Result
 *
 * typealias Job<A> = Reader<Context, A>
 *
 * fun processTopic(t: Topic): Job<Result> = TODO()
 * ```
 *
 * We can imagine we have a data pipeline that processes a bunch of data, each piece of data being categorized by a topic. Given a specific topic, we produce a `Job` that processes that topic. (Note that since a `Job` is just a `Reader`/`Kleisli`, one could write many small `Jobs` and compose them together into one `Job` that is used/returned by `processTopic`.)
 *
 * Corresponding to bunch of topics, a `List<Topic>` if you will. Since `Reader` has an [Applicative] instance, we can [traverse] over this list.
 *
 * ```kotlin:ank
 * import arrow.core.Id
 * import arrow.core.ForId
 * import arrow.core.ListK
 * import arrow.core.extensions.id.applicative.applicative
 * import arrow.mtl.KleisliPartialOf
 * import arrow.mtl.extensions.kleisli.applicative.applicative
 * import arrow.mtl.fix
 *
 * val JobForContext = Job.applicative<ForId, Context>(Id.applicative())
 *
 * fun processTopics(topics: ListK<Topic>): Job<ListK<Result>> =
 *   topics.traverse<KleisliPartialOf<ForId, Context>, Result>(JobForContext) {
 *     processTopic(it)
 *   }.fix()
 * ```
 *
 * Note the nice return type - `Job<List<Result>>`. We now have one aggregate `Job` that, when run, will go through each topic and run the topic-specific job, collecting results as it goes. We say "when run" because a `Job` is some function that requires a Context before producing the value we want.
 *
 * One example of a "context" can be found in the [Spark](http://spark.apache.org/) project or in [Android's Context](https://developer.android.com/reference/android/content/Context). In Spark, information needed to run a Spark job (where the master node is, memory allocated, etc.) resides in a `SparkContext`. Going back to the above example, we can see how one may define topic-specific Spark jobs `(type Job<A> = Reader<SparkContext, A>)` and then run several Spark jobs on a collection of topics via [traverse]. We then get back a `Job<List<Result>>`, which is equivalent to (`SparkContext) -> List<Result>`. When finally passed a `SparkContext`, we can run the job and get our results back.
 *
 * Moreover, the fact that our aggregate job is not tied to any specific `SparkContext` allows us to pass in a `SparkContext` pointing to a production cluster, or (using the exact same job) pass in a test `SparkContext` that just runs locally across threads. This makes testing our large job nice and easy.
 *
 * Finally, this encoding ensures that all the jobs for each topic run on the exact same cluster. At no point do we manually pass in or thread a `SparkContext` through - that is taken care for us by the (applicative) behavior of `Reader` and therefore by [traverse].
 *
 * ### Traversables are Functors
 *
 * As it turns out every [Traverse] is a lawful [Functor]. By carefully picking the `G` to use in [traverse] we can implement `map`.
 *
 * First let's look at the two signatures.
 *
 * ```kotlin:ank
 * import arrow.Kind
 * import arrow.core.Id
 * import arrow.core.extensions.id.applicative.applicative
 * import arrow.core.value
 * import arrow.typeclasses.Applicative
 * import arrow.typeclasses.Foldable
 * import arrow.typeclasses.Functor
 *
 * interface Traverse<F> : Functor<F>, Foldable<F> {
 *   fun <G, A, B> Kind<F, A>.traverse(AP: Applicative<G>, f: (A) -> Kind<G, B>): Kind<G, Kind<F, B>>
 *
 *   override fun <A, B> Kind<F, A>.map(f: (A) -> B): Kind<F, B> =
 *     traverse(Id.applicative()) { Id(f(it)) }.value()
 * }
 * ```
 *
 * Both have an `Kind<F, A>` receiver and a similar `f` parameter. [traverse] expects the return type of `f` to be `Kind<G, B>` whereas `map` just wants `B`. Similarly the return type of [traverse] is `Kind<G, Kind<F, B>>` whereas for `map` it's just `Kind<F, B>`. This suggests we need to pick a `G` such that `Kind<G, A>` communicates exactly as much information as `A`. We can conjure one up by simply wrapping an `A` in `arrow.core.Id`.
 *
 * In order to call [traverse] [Id] needs to be [Applicative] which is straightforward - note that while [Id] just wraps an `A`, it is still a type constructor which matches the shape required by [Applicative].
 *
 * ```kotlin:ank
 * import arrow.core.ForId
 * import arrow.core.Id
 * import arrow.core.IdOf
 * import arrow.core.fix
 * import arrow.typeclasses.Applicative
 *
 * interface IdApplicative : Applicative<ForId> {
 *   override fun <A, B> IdOf<A>.ap(ff: IdOf<(A) -> B>): Id<B> =
 *     ff.fix().flatMap { f -> map(f) }.fix()
 *
 *   override fun <A> just(a: A): Id<A> =
 *     Id.just(a)
 * }
 * ```
 *
 * We can implement [map] by wrapping and unwrapping [Id] as necessary.
 *
 * ```kotlin:ank:playground
 * import arrow.core.Id
 * import arrow.core.MapK
 * import arrow.core.extensions.id.applicative.applicative
 * import arrow.core.fix
 * import arrow.core.k
 * import arrow.core.value
 * //sampleStart
 * val map: MapK<String, Int> = mapOf("one" to 1, "two" to 2).k()
 *
 * val result = map.traverse(Id.applicative()) { Id("$it") }.fix().value()
 * //sampleEnd
 * fun main() {
 *   println(result)
 * }
 * ```
 *
 * ### Theory Wrap-up
 *
 * [Foldable] and [Traverse] act on multiple elements and reduce them into a single value - in cat theory - `Catamorphisms`.
 *
 * In contrast, `homomorphisms` such as `Monoid` and [Applicative] preserve their structure, hence adding two values of type `List<Int>` will yield a `List<Int>` or an [Applicative] example, where `List<Int>.ap(Int::inc)` results in a `List<Int>`.
 *
 * We can think of catamorphic operations as:
 *
 * - the `if-else` expression in Kotlin, which models a `fold` over `Boolean`
 * - various `fold` methods in Arrow, like in `Option` over `Some` and `None`, `Either` over `Left` and `Right` or `ListK`
 * - `fold` in common ADTs from Computer Science like in a Binary tree
 * - the `reduce` method
 *
 * One among many other usages of `Catamorphisms` are in [Recursion Schemes]({{ '/docs/recursion/intro/' | relative_url }}).
 *
 * ### Data types
 *
 * ```kotlin:ank:replace
 * import arrow.reflect.TypeClass
 * import arrow.reflect.dtMarkdownList
 * import arrow.typeclasses.Traverse
 *
 * TypeClass(Traverse::class).dtMarkdownList()
 * ```
 *
 * ## Futher Reading
 *
 * - [The Essence of the Iterator Pattern](https://www.cs.ox.ac.uk/jeremy.gibbons/publications/iterator.pdf) - Gibbons, Oliveira. JFP, 2009
 * - [Catamorphisms](https://blog.ploeh.dk/2019/04/29/catamorphisms/) - Mark Seemann, 2019
 * - [Catamorphisms in 15 minutes](http://chrislambda.github.io/blog/2014/01/30/catamorphisms-in-15-minutes/) - Chris Jones, 2014
 *
 * ## Credits
 *
 * The content is heavily inspired by [Scala exercise](https://www.scala-exercises.org/cats/traverse), from [examples from the Cats Community](https://typelevel.org/cats/typeclasses/traverse.html) and partially adopted from [Daniel Shin's Blog](https://www.danishin.com/article/Foldable_vs_Traverse_In_Scala).
 */
interface Traverse<F> : Functor<F>, Foldable<F> {

  /**
   * Given a function which returns a G effect, thread this effect through the running of this function on all the
   * values in F, returning an F<B> in a G context.
   */
  fun <G, A, B> Kind<F, A>.traverse(AP: Applicative<G>, f: (A) -> Kind<G, B>): Kind<G, Kind<F, B>>

  /**
   * Thread all the G effects through the F structure to invert the structure from F<G<A>> to G<F<A>>.
   */
  fun <G, A> Kind<F, Kind<G, A>>.sequence(AG: Applicative<G>): Kind<G, Kind<F, A>> = traverse(AG, ::identity)

  override fun <A, B> Kind<F, A>.map(f: (A) -> B): Kind<F, B> =
    traverse(IdBimonad) { Id(f(it)) }.value()

  fun <G, A, B> Kind<F, A>.flatTraverse(MF: Monad<F>, AG: Applicative<G>, f: (A) -> Kind<G, Kind<F, B>>): Kind<G, Kind<F, B>> =
    AG.run { traverse(this, f).map { MF.run { it.flatten() } } }
}<|MERGE_RESOLUTION|>--- conflicted
+++ resolved
@@ -331,13 +331,9 @@
  * }
  * ```
  *
-<<<<<<< HEAD
- * Notice that in the [Either] case, should any string fail to parse the entire [traverse] is considered a failure. Moreover, once it hits its first bad parse, it will not attempt to parse any others down the line (similar behavior would be found with using [Option]). Contrast this with [Validated] where even if one bad parse is hit, it will continue trying to parse the others, accumulating any and all errors as it goes. The behavior of [traverse] is closely tied with the [Applicative] behavior of the data type, where computations are runed in isolation.
+ * Notice that in the [Either] case, should any string fail to parse the entire [traverse] is considered a failure. Moreover, once it hits its first bad parse, it will not attempt to parse any others down the line (similar behavior would be found with using `Option`). Contrast this with `Validated` where even if one bad parse is hit, it will continue trying to parse the others, accumulating any and all errors as it goes. The behavior of [traverse] is closely tied with the [Applicative] behavior of the data type, where computations are run in isolation.
  *
  * Going back to our `IO` example from the beginning with concurrency in mind, we can get an [Applicative] instance for `IO`, that will not short-circuit, by using `parApplicative`.
-=======
- * Notice that in the `Either` case, should any string fail to parse the entire [traverse] is considered a failure. Moreover, once it hits its first bad parse, it will not attempt to parse any others down the line (similar behavior would be found with using `Option`). Contrast this with `Validated` where even if one bad parse is hit, it will continue trying to parse the others, accumulating any and all errors as it goes. The behavior of [traverse] is closely tied with the [Applicative] behavior of the data type, where computations are run in isolation.
->>>>>>> 0726056e
  *
  * It is worth mentioning that `parApplicative` does not implement `lazyAp` in contrast to `IO.applicative()`. `parApplicative` creates all IO's upfront and executes them in parallel. More importantly, `parApplicative` breaks monad-applicative-consistency laws by design. Consequently, `IO.applicative()` will only run an effect, when the previous one is successful.
  *
