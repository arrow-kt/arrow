package arrow.core

import arrow.Kind
import arrow.higherkind

/**
 *
 * ank_macro_hierarchy(arrow.core.Option)
 *
<<<<<<< HEAD
 * If you have worked with Java at all in the past, it is very likely that you have come across a `NullPointerException` at some time (other languages will throw similarly named errors in such a case). Usually this happens because some method returns `null` when you weren't expecting it and, thus, isn't dealing with that possibility in your client code. A value of `null` is often abused to represent an absent optional value.
 * Kotlin tries to solve the problem by getting rid of `null` values altogether, and providing its own special syntax [Null-safety machinery based on `?`](https://kotlinlang.org/docs/reference/null-safety.html).
=======
>>>>>>> ae3e2b95
 *
 * Arrow models the absence of values through the `Option` datatype similar to how Scala, Haskell, and other FP languages handle optional values.
 *
 * `Option<A>` is a container for an optional value of type `A`. If the value of type `A` is present, the `Option<A>` is an instance of `Some<A>`, containing the present value of type `A`. If the value is absent, the `Option<A>` is the object `None`.
 *
 * ```kotlin:ank:playground
 * import arrow.core.Option
 * import arrow.core.Some
 * import arrow.core.none
 *
 * //sampleStart
 * val someValue: Option<String> = Some("I am wrapped in something")
 * val emptyValue: Option<String> = none()
 * //sampleEnd
 * fun main() {
 *  println("value = $someValue")
 *  println("emptyValue = $emptyValue")
 * }
 * ```
 *
 * Let's write a function that may or may not give us a string, thus returning `Option<String>`:
 *
 * ```kotlin:ank
 * import arrow.core.None
 * import arrow.core.Option
 * import arrow.core.Some
 *
 * //sampleStart
 * fun maybeItWillReturnSomething(flag: Boolean): Option<String> =
 *  if (flag) Some("Found value") else None
 * //sampleEnd
 * ```
 *
 * Using `getOrElse`, we can provide a default value `"No value"` when the optional argument `None` does not exist:
 *
 * ```kotlin:ank:playground
 * import arrow.core.None
 * import arrow.core.Option
 * import arrow.core.Some
 * import arrow.core.getOrElse
 *
 * fun maybeItWillReturnSomething(flag: Boolean): Option<String> =
 *  if (flag) Some("Found value") else None
 *
 * val value1 =
 * //sampleStart
 *  maybeItWillReturnSomething(true)
 *     .getOrElse { "No value" }
 * //sampleEnd
 * fun main() {
 *  println(value1)
 * }
 * ```
 *
 * ```kotlin:ank:playground
 * import arrow.core.None
 * import arrow.core.Option
 * import arrow.core.Some
 * import arrow.core.getOrElse
 *
 * fun maybeItWillReturnSomething(flag: Boolean): Option<String> =
 *  if (flag) Some("Found value") else None
 *
 * val value2 =
 * //sampleStart
 *  maybeItWillReturnSomething(false)
 *   .getOrElse { "No value" }
 * //sampleEnd
 * fun main() {
 *  println(value2)
 * }
 * ```
 *
 * Checking whether option has value:
 *
 * ```kotlin:ank:playground
 * import arrow.core.None
 * import arrow.core.Option
 * import arrow.core.Some
 *
 * fun maybeItWillReturnSomething(flag: Boolean): Option<String> =
 *  if (flag) Some("Found value") else None
 *
 *  //sampleStart
 * val valueSome = maybeItWillReturnSomething(true) is None
 * val valueNone = maybeItWillReturnSomething(false) is None
 * //sampleEnd
 * fun main() {
 *  println("valueSome = $valueSome")
 *  println("valueNone = $valueNone")
 * }
 * ```
 * Creating a `Option<T>` of a `T?`. Useful for working with values that can be nullable:
 *
 * ```kotlin:ank:playground
 * import arrow.core.Option
 *
 *
 * //sampleStart
 * val myString: String? = "Nullable string"
 * val option: Option<String> = Option.fromNullable(myString)
 * //sampleEnd
 * fun main () {
 *  println("option = $option")
 * }
 * ```
 *
 * Option can also be used with when statements:
 *
 * ```kotlin:ank:playground
 * import arrow.core.None
 * import arrow.core.Option
 * import arrow.core.Some
 *
 * //sampleStart
 * val someValue: Option<Double> = Some(20.0)
 * val value = when(someValue) {
 *  is Some -> someValue.t
 *  is None -> 0.0
 * }
 * //sampleEnd
 * fun main () {
 *  println("value = $value")
 * }
 * ```
 *
 * ```kotlin:ank:playground
 * import arrow.core.None
 * import arrow.core.Option
 * import arrow.core.Some
 *
 * //sampleStart
 * val noValue: Option<Double> = None
 * val value = when(noValue) {
 *  is Some -> noValue.t
 *  is None -> 0.0
 * }
 * //sampleEnd
 * fun main () {
 *  println("value = $value")
 * }
 * ```
 *
 * An alternative for pattern matching is performing Functor/Foldable style operations. This is possible because an option could be looked at as a collection or foldable structure with either one or zero elements.
 *
 * One of these operations is `map`. This operation allows us to map the inner value to a different type while preserving the option:
 *
 * ```kotlin:ank:playground
 * import arrow.core.None
 * import arrow.core.Option
 * import arrow.core.Some
 *
 * //sampleStart
 * val number: Option<Int> = Some(3)
 * val noNumber: Option<Int> = None
 * val mappedResult1 = number.map { it * 1.5 }
 * val mappedResult2 = noNumber.map { it * 1.5 }
 * //sampleEnd
 * fun main () {
 *  println("number = $number")
 *  println("noNumber = $noNumber")
 *  println("mappedResult1 = $mappedResult1")
 *  println("mappedResult2 = $mappedResult2")
 * }
 * ```
 * Another operation is `fold`. This operation will extract the value from the option, or provide a default if the value is `None`
 *
 * ```kotlin:ank:playground
 * import arrow.core.Option
 * import arrow.core.Some
 *
 * val fold =
 * //sampleStart
 *  Some(3).fold({ 1 }, { it * 3 })
 * //sampleEnd
 * fun main () {
 *  println(fold)
 * }
 * ```
 *
 * ```kotlin:ank:playground
 * import arrow.core.Option
 * import arrow.core.none
 *
 * val fold =
 * //sampleStart
 *  none<Int>().fold({ 1 }, { it * 3 })
 * //sampleEnd
 * fun main () {
 *  println(fold)
 * }
 * ```
 *
 * Arrow also adds syntax to all datatypes so you can easily lift them into the context of `Option` where needed.
 *
 * ```kotlin:ank:playground
 * import arrow.core.some
 *
 * //sampleStart
 *  val some = 1.some()
 *  val none = none<String>()
 * //sampleEnd
 * fun main () {
 *  println("some = $some")
 *  println("none = $none")
 * }
 * ```
 *
 * ```kotlin:ank:playground
 * import arrow.core.toOption
 *
 * //sampleStart
 * val nullString: String? = null
 * val valueFromNull = nullString.toOption()
 *
 * val helloString: String? = "Hello"
 * val valueFromStr = helloString.toOption()
 * //sampleEnd
 * fun main () {
 *  println("valueFromNull = $valueFromNull")
 *  println("valueFromStr = $valueFromStr")
 * }
 * ```
 *
 * Some Iterable extensions are available, so you can maintain a friendly API syntax while avoiding null handling (`firstOrNull()`)
 *
 * ```kotlin:ank:playground
 * import arrow.core.firstOrNone
 *
 * //sampleStart
 * val myList: List<Int> = listOf(1,2,3,4)
 *
 * val first4 = myList.firstOrNone { it == 4 }
 * val first5 = myList.firstOrNone { it == 5 }
 * //sampleEnd
 * fun main () {
 *  println("first4 = $first4")
 *  println("first5 = $first5")
 * }
 * ```
 *
 * Sample usage
 *
 * ```kotlin:ank:playground
 * import arrow.core.firstOrNone
 * import arrow.core.toOption
 *
 * //sampleStart
 * val foxMap = mapOf(1 to "The", 2 to "Quick", 3 to "Brown", 4 to "Fox")
 *
 * val ugly = foxMap.entries.firstOrNull { it.key == 5 }?.value.let { it?.toCharArray() }.toOption()
 * val pretty = foxMap.entries.firstOrNone { it.key == 5 }.map { it.value.toCharArray() }
 * //sampleEnd
 * fun main() {
 *  println("ugly = $ugly")
 *  println("pretty = $pretty")
 * }
 * ```
 *
 * Arrow contains `Option` instances for many useful typeclasses that allow you to use and transform optional values
 *
 * [Functor](/docs/arrow/typeclasses/functor/)
 *
 * Transforming the inner contents
 *
 * ```kotlin:ank:playground
 * import arrow.core.Some
 *
 * fun main() {
 * val value =
 *  //sampleStart
 *    Some(1).map { it + 1 }
 *  //sampleEnd
 *  println(value)
 * }
 * ```
 *
 * [Applicative](/docs/arrow/typeclasses/applicative/)
 *
 * Computing over independent values
 *
 * ```kotlin:ank:playground
 * import arrow.core.Some
 * import arrow.core.extensions.option.apply.tupled
 *
 *  val value =
 * //sampleStart
 *  tupled(Some(1), Some("Hello"), Some(20.0))
 * //sampleEnd
 * fun main() {
 *  println(value)
 * }
 * ```
 *
 * [Monad](/docs/arrow/typeclasses/monad/)
 *
 * Computing over dependent values ignoring absence
 *
 * ```kotlin:ank:playground
 * import arrow.core.extensions.fx
 * import arrow.core.Some
 * import arrow.core.Option
 *
 * val value =
 * //sampleStart
 *  Option.fx {
 *  val (a) = Some(1)
 *  val (b) = Some(1 + a)
 *  val (c) = Some(1 + b)
 *  a + b + c
 * }
 * //sampleEnd
 * fun main() {
 *  println(value)
 * }
 * ```
 *
 * ```kotlin:ank:playground
 * import arrow.core.extensions.fx
 * import arrow.core.Some
 * import arrow.core.none
 * import arrow.core.Option
 *
 * val value =
 * //sampleStart
 *  Option.fx {
 *    val (x) = none<Int>()
 *    val (y) = Some(1 + x)
 *    val (z) = Some(1 + y)
 *    x + y + z
 *  }
 * //sampleEnd
 * fun main() {
 *  println(value)
 * }
 * ```
 *
 * ### Supported type classes
 *
 * ```kotlin:ank:replace
 * import arrow.reflect.DataType
 * import arrow.reflect.tcMarkdownList
 * import arrow.core.Option
 *
 * DataType(Option::class).tcMarkdownList()
 * ```
 *
 * ## Credits
 *
 * Contents partially adapted from [Scala Exercises Option Tutorial](https://www.scala-exercises.org/std_lib/options)
 * Originally based on the Scala Koans.
 */

@higherkind
sealed class Option<out A> : OptionOf<A> {

  companion object {

    /**
     * Lifts a pure [A] value to [Option]
     *
     * {: data-executable='true'}
     *
     * ```kotlin:ank
     * import arrow.core.Option
     * fun main(args: Array<String>) {
     * //sampleStart
     * val result: Option<Int> = Option.just(1)
     * //sampleEnd
     * println(result)
     * }
     * ```
     *
     */
    fun <A> just(a: A): Option<A> = Some(a)

    tailrec fun <A, B> tailRecM(a: A, f: (A) -> OptionOf<Either<A, B>>): Option<B> {
      val option = f(a).fix()
      return when (option) {
        is Some -> {
          when (option.t) {
            is Either.Left -> tailRecM(option.t.a, f)
            is Either.Right -> Some(option.t.b)
          }
        }
        is None -> None
      }
    }

    fun <A> fromNullable(a: A?): Option<A> = if (a != null) Some(a) else None

    operator fun <A> invoke(a: A): Option<A> = Some(a)

    fun <A> empty(): Option<A> = None
  }

  /**
   * Returns true if the option is [None], false otherwise.
   * @note Used only for performance instead of fold.
   */
  abstract fun isEmpty(): Boolean

  /**
   * alias for [isDefined]
   */
  fun nonEmpty(): Boolean = isDefined()

  /**
   * Returns true if the option is an instance of [Some], false otherwise.
   * @note Used only for performance instead of fold.
   */
  fun isDefined(): Boolean = !isEmpty()

  fun orNull(): A? = fold({ null }, ::identity)

  /**
   * Returns a [Some<$B>] containing the result of applying $f to this $option's
   * value if this $option is nonempty. Otherwise return $none.
   *
   * @note This is similar to `flatMap` except here,
   * $f does not need to wrap its result in an $option.
   *
   * @param f the function to apply
   * @see flatMap
   */
  fun <B> map(f: (A) -> B): Option<B> =
    flatMap { a -> Some(f(a)) }

  fun <B, R> map2(fb: Kind<ForOption, B>, f: (Tuple2<A, B>) -> R): Option<R> =
    flatMap { a: A -> fb.fix().map { b -> f(a toT b) } }

  fun <B> filterMap(f: (A) -> Option<B>): Option<B> =
    flatMap { a -> f(a).fold({ empty<B>() }, { just(it) }) }

  inline fun <R> fold(ifEmpty: () -> R, ifSome: (A) -> R): R = when (this) {
    is None -> ifEmpty()
    is Some<A> -> ifSome(t)
  }

  /**
   * Returns $none if the result of applying $f to this $option's value is null.
   * Otherwise returns the result.
   *
   * @note This is similar to `.flatMap { Option.fromNullable(null)) }`
   * and primarily for convenience.
   *
   * @param f the function to apply.
   * */
  fun <B> mapNotNull(f: (A) -> B?): Option<B> =
    flatMap { a -> fromNullable(f(a)) }

  /**
   * Returns the result of applying $f to this $option's value if
   * this $option is nonempty.
   * Returns $none if this $option is empty.
   * Slightly different from `map` in that $f is expected to
   * return an $option (which could be $none).
   *
   * @param f the function to apply
   * @see map
   */
  fun <B> flatMap(f: (A) -> OptionOf<B>): Option<B> =
    when (this) {
      is None -> this
      is Some -> f(t).fix()
    }

  fun <B> ap(ff: OptionOf<(A) -> B>): Option<B> =
    ff.fix().flatMap { this.fix().map(it) }

  /**
   * Returns this $option if it is nonempty '''and''' applying the predicate $p to
   * this $option's value returns true. Otherwise, return $none.
   *
   *  @param predicate the predicate used for testing.
   */
  fun filter(predicate: Predicate<A>): Option<A> =
    flatMap { a -> if (predicate(a)) Some(a) else None }

  /**
   * Returns this $option if it is nonempty '''and''' applying the predicate $p to
   * this $option's value returns false. Otherwise, return $none.
   *
   * @param predicate the predicate used for testing.
   */
  fun filterNot(predicate: Predicate<A>): Option<A> =
    flatMap { a -> if (!predicate(a)) Some(a) else None }

  /**
   * Returns true if this option is nonempty '''and''' the predicate
   * $p returns true when applied to this $option's value.
   * Otherwise, returns false.
   *
   * @param predicate the predicate to test
   */
  fun exists(predicate: Predicate<A>): Boolean = fold({ false }, { a -> predicate(a) })

  /**
   * Returns true if this option is empty '''or''' the predicate
   * $p returns true when applied to this $option's value.
   *
   * @param p the predicate to test
   */
  fun forall(p: Predicate<A>): Boolean = fold({ true }, p)

  fun <B> foldLeft(initial: B, operation: (B, A) -> B): B =
    fix().let { option ->
      when (option) {
        is Some -> operation(initial, option.t)
        is None -> initial
      }
    }

  fun <B> foldRight(initial: Eval<B>, operation: (A, Eval<B>) -> Eval<B>): Eval<B> =
    fix().let { option ->
      when (option) {
        is Some -> operation(option.t, initial)
        is None -> initial
      }
    }

  fun <L> toEither(ifEmpty: () -> L): Either<L, A> =
    fold({ ifEmpty().left() }, { it.right() })

  fun toList(): List<A> = fold(::emptyList) { listOf(it) }

  infix fun <X> and(value: Option<X>): Option<X> = if (isEmpty()) {
    None
  } else {
    value
  }
}

object None : Option<Nothing>() {
  override fun isEmpty() = true

  override fun toString(): String = "None"
}

data class Some<out T>(val t: T) : Option<T>() {
  override fun isEmpty() = false

  override fun toString(): String = "Some($t)"
}

/**
 * Returns the option's value if the option is nonempty, otherwise
 * return the result of evaluating `default`.
 *
 * @param default the default expression.
 */
fun <T> Option<T>.getOrElse(default: () -> T): T = fold({ default() }, ::identity)

/**
 * Returns this option's if the option is nonempty, otherwise
 * returns another option provided lazily by `default`.
 *
 * @param alternative the default option if this is empty.
 */
fun <A> OptionOf<A>.orElse(alternative: () -> Option<A>): Option<A> = if (fix().isEmpty()) alternative() else fix()

infix fun <T> OptionOf<T>.or(value: Option<T>): Option<T> = if (fix().isEmpty()) {
  value
} else {
  fix()
}

fun <T> T?.toOption(): Option<T> = this?.let { Some(it) } ?: None

fun <A> Boolean.maybe(f: () -> A): Option<A> =
  if (this) {
    Some(f())
  } else {
    None
  }

fun <A> A.some(): Option<A> = Some(this)

fun <A> none(): Option<A> = None

fun <T> Iterable<T>.firstOrNone(): Option<T> = this.firstOrNull().toOption()

fun <T> Iterable<T>.firstOrNone(predicate: (T) -> Boolean): Option<T> = this.firstOrNull(predicate).toOption()

fun <T> Iterable<T>.singleOrNone(): Option<T> = this.singleOrNull().toOption()

fun <T> Iterable<T>.singleOrNone(predicate: (T) -> Boolean): Option<T> = this.singleOrNull(predicate).toOption()

fun <T> Iterable<T>.lastOrNone(): Option<T> = this.lastOrNull().toOption()

fun <T> Iterable<T>.lastOrNone(predicate: (T) -> Boolean): Option<T> = this.lastOrNull(predicate).toOption()

fun <T> Iterable<T>.elementAtOrNone(index: Int): Option<T> = this.elementAtOrNull(index).toOption()

fun <A, B> Option<Either<A, B>>.select(f: OptionOf<(A) -> B>): Option<B> =
  flatMap { it.fold({ l -> Option.just(l).ap(f) }, { r -> Option.just(r) }) }<|MERGE_RESOLUTION|>--- conflicted
+++ resolved
@@ -7,11 +7,9 @@
  *
  * ank_macro_hierarchy(arrow.core.Option)
  *
-<<<<<<< HEAD
+ *
  * If you have worked with Java at all in the past, it is very likely that you have come across a `NullPointerException` at some time (other languages will throw similarly named errors in such a case). Usually this happens because some method returns `null` when you weren't expecting it and, thus, isn't dealing with that possibility in your client code. A value of `null` is often abused to represent an absent optional value.
  * Kotlin tries to solve the problem by getting rid of `null` values altogether, and providing its own special syntax [Null-safety machinery based on `?`](https://kotlinlang.org/docs/reference/null-safety.html).
-=======
->>>>>>> ae3e2b95
  *
  * Arrow models the absence of values through the `Option` datatype similar to how Scala, Haskell, and other FP languages handle optional values.
  *
