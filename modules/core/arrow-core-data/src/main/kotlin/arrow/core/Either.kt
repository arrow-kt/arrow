package arrow.core

import arrow.Kind
import arrow.core.Either.Left
import arrow.core.Either.Right
import arrow.higherkind

/**
 *
 * ank_macro_hierarchy(arrow.core.Either)
 *
 * {:.beginner}
 * beginner
 *
 * In day-to-day programming, it is fairly common to find ourselves writing functions that can fail.
 * For instance, querying a service may result in a connection issue, or some unexpected JSON response.
 *
 * To communicate these errors it has become common practice to throw exceptions; however,
 * exceptions are not tracked in any way, shape, or form by the compiler. To see what
 * kind of exceptions (if any) a function may throw, we have to dig through the source code.
 * Then to handle these exceptions, we have to make sure we catch them at the call site. This
 * all becomes even more unwieldy when we try to compose exception-throwing procedures.
 *
 * ```kotlin:ank:playground
 * import arrow.core.andThen
 *
 * //sampleStart
 * val throwsSomeStuff: (Int) -> Double = {x -> x.toDouble()}
 * val throwsOtherThings: (Double) -> String = {x -> x.toString()}
 * val moreThrowing: (String) -> List<String> = {x -> listOf(x)}
 * val magic = throwsSomeStuff.andThen(throwsOtherThings).andThen(moreThrowing)
 * //sampleEnd
 * fun main() {
 *  println ("magic = $magic")
 * }
 * ```
 *
 * Assume we happily throw exceptions in our code. Looking at the types of the above functions, any of them could throw any number of exceptions -- we do not know. When we compose, exceptions from any of the constituent
 * functions can be thrown. Moreover, they may throw the same kind of exception
 * (e.g. `IllegalArgumentException`) and thus it gets tricky tracking exactly where an exception came from.
 *
 * How then do we communicate an error? By making it explicit in the data type we return.
 *
 * ## Either vs Validated
 *
 * In general, `Validated` is used to accumulate errors, while `Either` is used to short-circuit a computation
 * upon the first error. For more information, see the `Validated` vs `Either` section of the `Validated` documentation.
 *
 * By convention the right hand side of an `Either` is used to hold successful values.
 *
 * ```kotlin:ank:playground
 * import arrow.core.Either
 *
 * val right: Either<String, Int> =
 * //sampleStart
 *  Either.Right(5)
 * //sampleEnd
 * fun main() {
 *  println(right)
 * }
 * ```
 *
 * ```kotlin:ank:playground
 * import arrow.core.Either
 *
 * val left: Either<String, Int> =
 * //sampleStart
 *  Either.Left("Something went wrong")
 * //sampleEnd
 * fun main() {
 *  println(left)
 * }
 * ```
 * Because `Either` is right-biased, it is possible to define a Monad instance for it.
 *
 * Since we only ever want the computation to continue in the case of `Right` (as captured by the right-bias nature),
 * we fix the left type parameter and leave the right one free.
 *
 * So the map and flatMap methods are right-biased:
 *
 * ```kotlin:ank:playground
 * import arrow.core.Either
 * import arrow.core.flatMap
 *
 * //sampleStart
 * val right: Either<String, Int> = Either.Right(5)
 * val value = right.flatMap{ Either.Right(it + 1) }
 * //sampleEnd
 * fun main() {
 *  println("value = $value")
 * }
 * ```
 *
 * ```kotlin:ank:playground
 * import arrow.core.Either
 * import arrow.core.flatMap
 *
 * //sampleStart
 * val left: Either<String, Int> = Either.Left("Something went wrong")
 * val value = left.flatMap{ Either.Right(it + 1) }
 * //sampleEnd
 * fun main() {
 *  println("value = $value")
 * }
 * ```
 *
 * ## Using Either instead of exceptions
 *
 * As a running example, we will have a series of functions that will:
 *
 * * Parse a string into an integer
 * * Calculate the reciprocal
 * * Convert the reciprocal into a string
 *
 * Using exception-throwing code, we could write something like this:
 *
 * ```kotlin:ank
 * import arrow.core.Either
 * import arrow.core.flatMap
 *
 * //sampleStart
 * fun parse(s: String): Int =
 *   if (s.matches(Regex("-?[0-9]+"))) s.toInt()
 *   else throw NumberFormatException("$s is not a valid integer.")
 *
 * fun reciprocal(i: Int): Double =
 *   if (i == 0) throw IllegalArgumentException("Cannot take reciprocal of 0.")
 *   else 1.0 / i
 *
 * fun stringify(d: Double): String = d.toString()
 * //sampleEnd
 * ```
 *
 * Instead, let's make the fact that some of our functions can fail explicit in the return type.
 *
 * ```kotlin:ank
 * import arrow.core.Either
 * import arrow.core.flatMap
 * import arrow.core.left
 * import arrow.core.right
 *
 * //sampleStart
 * // Either Style
 * fun parse(s: String): Either<NumberFormatException, Int> =
 *   if (s.matches(Regex("-?[0-9]+"))) Either.Right(s.toInt())
 *   else Either.Left(NumberFormatException("$s is not a valid integer."))
 *
 * fun reciprocal(i: Int): Either<IllegalArgumentException, Double> =
 *   if (i == 0) Either.Left(IllegalArgumentException("Cannot take reciprocal of 0."))
 *   else Either.Right(1.0 / i)
 *
 * fun stringify(d: Double): String = d.toString()
 *
 * fun magic(s: String): Either<Exception, String> =
 *   parse(s).flatMap { reciprocal(it) }.map { stringify(it) }
 * //sampleEnd
 * ```
 *
 * These calls to `parse` returns a `Left` and `Right` value
 *
 * ```kotlin:ank:playground
 * import arrow.core.Either
 *
 * fun parse(s: String): Either<NumberFormatException, Int> =
 *   if (s.matches(Regex("-?[0-9]+"))) Either.Right(s.toInt())
 *   else Either.Left(NumberFormatException("$s is not a valid integer."))
 *
 * //sampleStart
 * val notANumber = parse("Not a number")
 * val number2 = parse("2")
 * //sampleEnd
 * fun main() {
 *  println("notANumber = $notANumber")
 *  println("number2 = $number2")
 * }
 * ```
 *
 * Now, using combinators like `flatMap` and `map`, we can compose our functions together.
 *
 * ```kotlin:ank:playground
 * import arrow.core.Either
 * import arrow.core.flatMap
 *
 * fun parse(s: String): Either<NumberFormatException, Int> =
 *   if (s.matches(Regex("-?[0-9]+"))) Either.Right(s.toInt())
 *   else Either.Left(NumberFormatException("$s is not a valid integer."))
 *
 * fun reciprocal(i: Int): Either<IllegalArgumentException, Double> =
 *   if (i == 0) Either.Left(IllegalArgumentException("Cannot take reciprocal of 0."))
 *   else Either.Right(1.0 / i)
 *
 * fun stringify(d: Double): String = d.toString()
 *
 * fun magic(s: String): Either<Exception, String> =
 *   parse(s).flatMap{ reciprocal(it) }.map{ stringify(it) }
 *
 * //sampleStart
 * val magic0 = magic("0")
 * val magic1 = magic("1")
 * val magicNotANumber = magic("Not a number")
 * //sampleEnd
 * fun main() {
 *  println("magic0 = $magic0")
 *  println("magic1 = $magic1")
 *  println("magicNotANumber = $magicNotANumber")
 * }
 * ```
 *
 * In the following exercise we pattern-match on every case the `Either` returned by `magic` can be in.
 * Note the `when` clause in the `Left` - the compiler will complain if we leave that out because it knows that
 * given the type `Either[Exception, String]`, there can be inhabitants of `Left` that are not
 * `NumberFormatException` or `IllegalArgumentException`. You should also notice that we are using
 * [SmartCast](https://kotlinlang.org/docs/reference/typecasts.html#smart-casts) for accessing to `Left` and `Right`
 * value.
 *
 * ```kotlin:ank:playground
 * import arrow.core.Either
 * import arrow.core.flatMap
 *
 * fun parse(s: String): Either<NumberFormatException, Int> =
 *   if (s.matches(Regex("-?[0-9]+"))) Either.Right(s.toInt())
 *   else Either.Left(NumberFormatException("$s is not a valid integer."))
 *
 * fun reciprocal(i: Int): Either<IllegalArgumentException, Double> =
 *   if (i == 0) Either.Left(IllegalArgumentException("Cannot take reciprocal of 0."))
 *   else Either.Right(1.0 / i)
 *
 * fun stringify(d: Double): String = d.toString()
 *
 * fun magic(s: String): Either<Exception, String> =
 *   parse(s).flatMap{ reciprocal(it) }.map{ stringify(it) }
 *
 * //sampleStart
 * val x = magic("2")
 * val value = when(x) {
 *   is Either.Left -> when (x.a){
 *     is NumberFormatException -> "Not a number!"
 *     is IllegalArgumentException -> "Can't take reciprocal of 0!"
 *     else -> "Unknown error"
 *   }
 *   is Either.Right -> "Got reciprocal: ${x.b}"
 * }
 * //sampleEnd
 * fun main() {
 *  println("value = $value")
 * }
 * ```
 *
 * Instead of using exceptions as our error value, let's instead enumerate explicitly the things that
 * can go wrong in our program.
 *
 * ```kotlin:ank
 * import arrow.core.Either
 * import arrow.core.flatMap
 * //sampleStart
 * // Either with ADT Style
 *
 * sealed class Error {
 *   object NotANumber : Error()
 *   object NoZeroReciprocal : Error()
 * }
 *
 * fun parse(s: String): Either<Error, Int> =
 *   if (s.matches(Regex("-?[0-9]+"))) Either.Right(s.toInt())
 *   else Either.Left(Error.NotANumber)
 *
 * fun reciprocal(i: Int): Either<Error, Double> =
 *   if (i == 0) Either.Left(Error.NoZeroReciprocal)
 *   else Either.Right(1.0 / i)
 *
 * fun stringify(d: Double): String = d.toString()
 *
 * fun magic(s: String): Either<Error, String> =
 *   parse(s).flatMap{reciprocal(it)}.map{ stringify(it) }
 * //sampleEnd
 * ```
 *
 * For our little module, we enumerate any and all errors that can occur. Then, instead of using
 * exception classes as error values, we use one of the enumerated cases. Now when we pattern match,
 * we are able to comphrensively handle failure without resulting to an `else` branch; moreover
 * since Error is sealed, no outside code can add additional subtypes which we might fail to handle.
 *
 * ```kotlin:ank:playground
 * import arrow.core.Either
 * import arrow.core.flatMap
 *
 * sealed class Error {
 *  object NotANumber : Error()
 *  object NoZeroReciprocal : Error()
 * }
 *
 * fun parse(s: String): Either<Error, Int> =
 *   if (s.matches(Regex("-?[0-9]+"))) Either.Right(s.toInt())
 *   else Either.Left(Error.NotANumber)
 *
 * fun reciprocal(i: Int): Either<Error, Double> =
 *   if (i == 0) Either.Left(Error.NoZeroReciprocal)
 *   else Either.Right(1.0 / i)
 *
 * fun stringify(d: Double): String = d.toString()
 *
 * fun magic(s: String): Either<Error, String> =
 *   parse(s).flatMap{ reciprocal(it) }.map{ stringify(it) }
 *
 * //sampleStart
 * val x = magic("2")
 * val value = when(x) {
 *   is Either.Left -> when (x.a){
 *     is Error.NotANumber -> "Not a number!"
 *     is Error.NoZeroReciprocal -> "Can't take reciprocal of 0!"
 *   }
 *   is Either.Right -> "Got reciprocal: ${x.b}"
 * }
 * //sampleEnd
 * fun main() {
 *  println("value = $value")
 * }
 * ```
 *
 * ## Syntax
 *
 * Either can also map over the `left` value with `mapLeft` which is similar to map but applies on left instances.
 *
 * ```kotlin:ank:playground
 * import arrow.core.Either
 *
 * //sampleStart
 * val r : Either<Int, Int> = Either.Right(7)
 * val rightMapLeft = r.mapLeft {it + 1}
 * val l: Either<Int, Int> = Either.Left(7)
 * val leftMapLeft = l.mapLeft {it + 1}
 * //sampleEnd
 * fun main() {
 *  println("rightMapLeft = $rightMapLeft")
 *  println("leftMapLeft = $leftMapLeft")
 * }
 * ```
 *
 * `Either<A, B>` can be transformed to `Either<B,A>` using the `swap()` method.
 *
 * ```kotlin:ank:playground
 * import arrow.core.Right
 * import arrow.core.Either
 *
 * //sampleStart
 * val r: Either<String, Int> = Either.Right(7)
 * val swapped = r.swap()
 * //sampleEnd
 * fun main() {
 *  println("swapped = $swapped")
 * }
 * ```
 *
 * For using Either's syntax on arbitrary data types.
 * This will make possible to use the `left()`, `right()`, `contains()`, `getOrElse()` and `getOrHandle()` methods:
 *
 * ```kotlin:ank:playground
 * import arrow.core.right
 *
 * val right7 =
 * //sampleStart
 *   7.right()
 * //sampleEnd
 * fun main() {
 *  println(right7)
 * }
 * ```
 *
 * ```kotlin:ank:playground
 * import arrow.core.left
 *
 *  val leftHello =
 * //sampleStart
 *  "hello".left()
 * //sampleEnd
 * fun main() {
 *  println(leftHello)
 * }
 * ```
 *
 * ```kotlin:ank:playground
 * import arrow.core.right
 * import arrow.core.contains
 *
 * //sampleStart
 * val x = 7.right()
 * val contains7 = x.contains(7)
 * //sampleEnd
 * fun main() {
 *  println("contains7 = $contains7")
 * }
 * ```
 *
 * ```kotlin:ank:playground
 * import arrow.core.left
 * import arrow.core.getOrElse
 *
 * //sampleStart
 * val x = "hello".left()
 * val getOr7 = x.getOrElse { 7 }
 * //sampleEnd
 * fun main() {
 *  println("getOr7 = $getOr7")
 * }
 * ```
 *
 * ```kotlin:ank:playground
 * import arrow.core.left
 * import arrow.core.getOrHandle
 *
 * //sampleStart
 * val x = "hello".left()
 * val value = x.getOrHandle { "$it world!" }
 * //sampleEnd
 * fun main() {
 *  println("value = $value")
 * }
 * ```
 *
 * For creating Either instance based on a predicate, use `Either.cond()` method :
 *
 * ```kotlin:ank:playground
 * import arrow.core.Either
 *
 * val value =
 * //sampleStart
 *  Either.cond(true, { 42 }, { "Error" })
 * //sampleEnd
 * fun main() {
 *  println(value)
 * }
 * ```
 *
 * ```kotlin:ank:playground
 * import arrow.core.Either
 *
 * val value =
 * //sampleStart
 *  Either.cond(false, { 42 }, { "Error" })
 * //sampleEnd
 * fun main() {
 *  println(value)
 * }
 * ```
 *
 * Another operation is `fold`. This operation will extract the value from the Either, or provide a default if the value is `Left`
 *
 * ```kotlin:ank:playground
 * import arrow.core.Either
 * import arrow.core.right
 *
 * //sampleStart
 * val x : Either<Int, Int> = 7.right()
 * val fold = x.fold({ 1 }, { it + 3 })
 * //sampleEnd
 * fun main() {
 *  println("fold = $fold")
 * }
 * ```
 *
 * ```kotlin:ank:playground
 * import arrow.core.Either
 * import arrow.core.left
 *
 * //sampleStart
 * val y : Either<Int, Int> = 7.left()
 * val fold = y.fold({ 1 }, { it + 3 })
 * //sampleEnd
 * fun main() {
 *  println("fold = $fold")
 * }
 * ```
 *
 * The `getOrHandle()` operation allows the transformation of an `Either.Left` value to a `Either.Right` using
 * the value of `Left`. This can be useful when a mapping to a single result type is required like `fold()` but without
 * the need to handle `Either.Right` case.
 *
 * As an example we want to map an `Either<Throwable, Int>` to a proper HTTP status code:
 *
 * ```kotlin:ank:playground
 * import arrow.core.Either
 * import arrow.core.getOrHandle
 *
 * //sampleStart
 * val r: Either<Throwable, Int> = Either.Left(NumberFormatException())
 * val httpStatusCode = r.getOrHandle {
 *   when(it) {
 *     is NumberFormatException -> 400
 *     else -> 500
 *   }
 * }
 * //sampleEnd
 * fun main() {
 *  println("httpStatusCode = $httpStatusCode")
 * }
 * ```
 *
 * The ```leftIfNull``` operation transforms a null `Either.Right` value to the specified ```Either.Left``` value.
 * If the value is non-null, the value wrapped into a non-nullable ```Either.Right``` is returned (very useful to
 * skip null-check further down the call chain).
 * If the operation is called on an ```Either.Left```, the same ```Either.Left``` is returned.
 *
 * See the examples below:
 *
 * ```kotlin:ank:playground
 * import arrow.core.Right
 * import arrow.core.leftIfNull
 *
 * val value =
 * //sampleStart
 *  Right(12).leftIfNull({ -1 })
 * //sampleEnd
 * fun main() {
 *  println(value)
 * }
 * ```
 *
 * ```kotlin:ank:playground
 * import arrow.core.Right
 * import arrow.core.leftIfNull
 *
 * val value =
 * //sampleStart
 *  Right(null).leftIfNull({ -1 })
 * //sampleEnd
 * fun main() {
 *  println(value)
 * }
 * ```
 *
 * ```kotlin:ank:playground
 * import arrow.core.Left
 * import arrow.core.leftIfNull
 *
 * val value =
 * //sampleStart
 *  Left(12).leftIfNull({ -1 })
 * //sampleEnd
 * fun main() {
 *  println(value)
 * }
 * ```
 *
 * Another useful operation when working with null is `rightIfNotNull`.
 * If the value is null it will be transformed to the specified `Either.Left` and if its not null the type will
 * be wrapped to `Either.Right`.
 *
 * Example:
 *
 * ```kotlin:ank:playground
 * import arrow.core.rightIfNotNull
 *
 * val value =
 * //sampleStart
 *  "value".rightIfNotNull { "left" }
 * //sampleEnd
 * fun main() {
 *  println(value)
 * }
 * ```
 *
 * ```kotlin:ank:playground
 * import arrow.core.rightIfNotNull
 *
 * val value =
 * //sampleStart
 *  null.rightIfNotNull { "left" }
 * //sampleEnd
 * fun main() {
 *  println(value)
 * }
 * ```
 *
 * The inverse of `rightIfNotNull`, `rightIfNull`.
 * If the value is null it will be transformed to the specified `Either.right` and the type will be `Nothing?`.
 * If the value is not null than it will be transformed to the specified `Either.Left`.
 *
 * Example:
 *
 * ```kotlin:ank:playground
 * import arrow.core.rightIfNull
 *
 * val value =
 * //sampleStart
 *  "value".rightIfNull { "left" }
 * //sampleEnd
 * fun main() {
 *  println(value)
 * }
 * ```
 *
 * ```kotlin:ank:playground
 * import arrow.core.rightIfNull
 *
 * val value =
 * //sampleStart
 *  null.rightIfNull { "left" }
 * //sampleEnd
 * fun main() {
 *  println(value)
 * }
 * ```
 *
 * Arrow contains `Either` instances for many useful typeclasses that allows you to use and transform right values.
 * Both Option and Try don't require a type parameter with the following functions, but it is specifically used for Either.Left
 *
 * [Functor](/docs/arrow/typeclasses/functor/)
 *
 * Transforming the inner contents
 *
 * ```kotlin:ank:playground
 * import arrow.core.Right
 *
 * val value =
 * //sampleStart
 *  Right(1).map{ it + 1 }
 * //sampleEnd
 * fun main() {
 *  println(value)
 * }
 * ```
 *
 * [Applicative](/docs/arrow/typeclasses/applicative/)
 *
 * Computing over independent values
 *
 * ```kotlin:ank:playground
 * import arrow.core.Either
 * import arrow.core.extensions.either.apply.tupled
 *
 * val value =
 * //sampleStart
 *  tupled(Either.Right(1), Either.Right("a"), Either.Right(2.0))
 * //sampleEnd
 * fun main() {
 *  println(value)
 * }
 * ```
 *
 * [Monad](/docs/arrow/typeclasses/monad/)
 *
 * Computing over dependent values ignoring absence
 *
 *
 * ```kotlin:ank:playground
 * import arrow.core.extensions.fx
 * import arrow.core.Either
 *
 * val value =
 * //sampleStart
 *  Either.fx<Int, Int> {
 *   val (a) = Either.Right(1)
 *   val (b) = Either.Right(1 + a)
 *   val (c) = Either.Right(1 + b)
 *   a + b + c
 *  }
 * //sampleEnd
 * fun main() {
 *  println(value)
 * }
 * ```
 *
 * ### Supported type classes
 *
 * ```kotlin:ank:replace
 * import arrow.reflect.DataType
 * import arrow.reflect.tcMarkdownList
 * import arrow.core.Either
 *
 * DataType(Either::class).tcMarkdownList()
 * ```
 *
 */

@higherkind
sealed class Either<out A, out B> : EitherOf<A, B> {

  /**
   * Returns `true` if this is a [Right], `false` otherwise.
   * Used only for performance instead of fold.
   */
  internal abstract val isRight: Boolean

  /**
   * Returns `true` if this is a [Left], `false` otherwise.
   * Used only for performance instead of fold.
   */
  internal abstract val isLeft: Boolean

  fun isLeft(): Boolean = isLeft

  fun isRight(): Boolean = isRight

  /**
   * Applies `ifLeft` if this is a [Left] or `ifRight` if this is a [Right].
   *
   * Example:
   * ```
   * val result: Either<Exception, Value> = possiblyFailingOperation()
   * result.fold(
   *      { log("operation failed with $it") },
   *      { log("operation succeeded with $it") }
   * )
   * ```
   *
   * @param ifLeft the function to apply if this is a [Left]
   * @param ifRight the function to apply if this is a [Right]
   * @return the results of applying the function
   */
  inline fun <C> fold(ifLeft: (A) -> C, ifRight: (B) -> C): C = when (this) {
    is Right -> ifRight(b)
    is Left -> ifLeft(a)
  }

  fun <C> foldLeft(initial: C, rightOperation: (C, B) -> C): C =
    fix().let { either ->
      when (either) {
        is Right -> rightOperation(initial, either.b)
        is Left -> initial
      }
    }

  fun <C> foldRight(initial: Eval<C>, rightOperation: (B, Eval<C>) -> Eval<C>): Eval<C> =
    fix().let { either ->
      when (either) {
        is Right -> rightOperation(either.b, initial)
        is Left -> initial
      }
    }

  fun <C> bifoldLeft(c: C, f: (C, A) -> C, g: (C, B) -> C): C = fold({ f(c, it) }, { g(c, it) })

  fun <C> bifoldRight(c: Eval<C>, f: (A, Eval<C>) -> Eval<C>, g: (B, Eval<C>) -> Eval<C>): Eval<C> =
    fold({ f(it, c) }, { g(it, c) })

  /**
   * If this is a `Left`, then return the left value in `Right` or vice versa.
   *
   * Example:
   * ```
   * Left("left").swap()   // Result: Right("left")
   * Right("right").swap() // Result: Left("right")
   * ```
   */
  fun swap(): Either<B, A> = fold({ Right(it) }, { Left(it) })

  /**
   * The given function is applied if this is a `Right`.
   *
   * Example:
   * ```
   * Right(12).map { "flower" } // Result: Right("flower")
   * Left(12).map { "flower" }  // Result: Left(12)
   * ```
   */
  @Suppress("UNCHECKED_CAST")
  fun <C> map(f: (B) -> C): Either<A, C> =
    flatMap { Right(f(it)) }

  /**
   * The given function is applied if this is a `Left`.
   *
   * Example:
   * ```
   * Right(12).mapLeft { "flower" } // Result: Right(12)
   * Left(12).mapLeft { "flower" }  // Result: Left("flower)
   * ```
   */
  fun <C> mapLeft(f: (A) -> C): Either<C, B> =
    fold({ Left(f(it)) }, { Right(it) })

  /**
   * Map over Left and Right of this Either
   */
  fun <C, D> bimap(leftOperation: (A) -> C, rightOperation: (B) -> D): Either<C, D> =
    fold({ Left(leftOperation(it)) }, { Right(rightOperation(it)) })

  /**
   * Returns `false` if [Left] or returns the result of the application of
   * the given predicate to the [Right] value.
   *
   * Example:
   * ```
   * Right(12).exists { it > 10 } // Result: true
   * Right(7).exists { it > 10 }  // Result: false
   *
   * val left: Either<Int, Int> = Left(12)
   * left.exists { it > 10 }      // Result: false
   * ```
   */
  fun exists(predicate: (B) -> Boolean): Boolean =
    fold({ false }, { predicate(it) })

  /**
   * Returns a [Some] containing the [Right] value
   * if it exists or a [None] if this is a [Left].
   *
   * Example:
   * ```
   * Right(12).toOption() // Result: Some(12)
   * Left(12).toOption()  // Result: None
   * ```
   */
  fun toOption(): Option<B> =
    fold({ None }, { Some(it) })

  /**
   * The left side of the disjoint union, as opposed to the [Right] side.
   */
  @Suppress("DataClassPrivateConstructor")
  data class Left<out A> @PublishedApi internal constructor(val a: A) : Either<A, Nothing>() {
    override val isLeft
      get() = true
    override val isRight
      get() = false

    companion object {
      operator fun <A> invoke(a: A): Either<A, Nothing> = Left(a)
    }
  }

  /**
   * The right side of the disjoint union, as opposed to the [Left] side.
   */
  @Suppress("DataClassPrivateConstructor")
  data class Right<out B> @PublishedApi internal constructor(val b: B) : Either<Nothing, B>() {
    override val isLeft
      get() = false
    override val isRight
      get() = true

    companion object {
      operator fun <B> invoke(b: B): Either<Nothing, B> = Right(b)
    }
  }

  companion object {

    fun <L> left(left: L): Either<L, Nothing> = Left(left)

    fun <R> right(right: R): Either<Nothing, R> = Right(right)

    tailrec fun <L, A, B> tailRecM(a: A, f: (A) -> Kind<EitherPartialOf<L>, Either<A, B>>): Either<L, B> {
      val ev: Either<L, Either<A, B>> = f(a).fix()
      return when (ev) {
        is Left -> Left(ev.a)
        is Right -> {
          val b: Either<A, B> = ev.b
          when (b) {
            is Left -> tailRecM(b.a, f)
            is Right -> Right(b.b)
          }
        }
      }
    }

    fun <L, R> cond(test: Boolean, ifTrue: () -> R, ifFalse: () -> L): Either<L, R> = if (test) right(ifTrue()) else left(ifFalse())

    suspend fun <R> catch(f: suspend () -> R): Either<Throwable, R> =
      catch(::identity, f)

    suspend fun <L, R> catch(fe: (Throwable) -> L, f: suspend () -> R): Either<L, R> =
      try {
        f().right()
      } catch (t: Throwable) {
        fe(t.nonFatalOrThrow()).left()
      }
  }
}

fun <L> Left(left: L): Either<L, Nothing> = Either.left(left)

fun <R> Right(right: R): Either<Nothing, R> = Either.right(right)

/**
 * Binds the given function across [Either.Right].
 *
 * @param f The function to bind across [Either.Right].
 */
fun <A, B, C> EitherOf<A, B>.flatMap(f: (B) -> Either<A, C>): Either<A, C> =
  fix().let {
    when (it) {
      is Right -> f(it.b)
      is Left -> it
    }
  }

/**
 * Returns the value from this [Either.Right] or the given argument if this is a [Either.Left].
 *
 * Example:
 * ```
 * Right(12).getOrElse(17) // Result: 12
 * Left(12).getOrElse(17)  // Result: 17
 * ```
 */
fun <B> EitherOf<*, B>.getOrElse(default: () -> B): B =
  fix().fold({ default() }, ::identity)

/**
 * Returns the value from this [Either.Right] or null if this is a [Either.Left].
 *
 * Example:
 * ```
 * Right(12).orNull() // Result: 12
 * Left(12).orNull()  // Result: null
 * ```
 */
fun <B> EitherOf<*, B>.orNull(): B? =
  getOrElse { null }

/**
 * Returns the value from this [Either.Right] or allows clients to transform [Either.Left] to [Either.Right] while providing access to
 * the value of [Either.Left].
 *
 * Example:
 * ```
 * Right(12).getOrHandle { 17 } // Result: 12
 * Left(12).getOrHandle { it + 5 } // Result: 17
 * ```
 */
fun <A, B> EitherOf<A, B>.getOrHandle(default: (A) -> B): B =
  fix().fold({ default(it) }, ::identity)

/**
 * Returns [Either.Right] with the existing value of [Either.Right] if this is a [Either.Right] and the given predicate
 * holds for the right value.<br>
 *
 * Returns `Left(default)` if this is a [Either.Right] and the given predicate does not
 * hold for the right value.<br>
 *
 * Returns [Either.Left] with the existing value of [Either.Left] if this is a [Either.Left].<br>
 *
 * Example:
 * ```
 * Right(12).filterOrElse({ it > 10 }, { -1 }) // Result: Right(12)
 * Right(7).filterOrElse({ it > 10 }, { -1 })  // Result: Left(-1)
 *
 * val left: Either<Int, Int> = Left(12)
 * left.filterOrElse({ it > 10 }, { -1 })      // Result: Left(12)
 * ```
 */
fun <A, B> EitherOf<A, B>.filterOrElse(predicate: (B) -> Boolean, default: () -> A): Either<A, B> =
  flatMap { if (predicate(it)) Right(it) else Left(default()) }

/**
 * Returns [Either.Right] with the existing value of [Either.Right] if this is a [Either.Right] and the given
 * predicate holds for the right value.<br>
 *
 * Returns `Left(default({right}))` if this is a [Either.Right] and the given predicate does not
 * hold for the right value. Useful for error handling where 'default' returns a message with context on why the value
 * did not pass the filter<br>
 *
 * Returns [Either.Left] with the existing value of [Either.Left] if this is a [Either.Left].<br>
 *
 * Example:
 *
 * {: data-executable='true'}
 * ```kotlin:ank
 * import arrow.core.*
 *
 * Right(12).filterOrOther({ it > 10 }, { -1 })
 * ```
 *
 * {: data-executable='true'}
 * ```kotlin:ank
 * Right(7).filterOrOther({ it > 10 }, { "Value '$it' not greater than 10" })
 * ```
 *
 * {: data-executable='true'}
 * ```kotlin:ank
 * val left: Either<Int, Int> = Left(12)
 * left.filterOrOther({ it > 10 }, { -1 })
 * ```
 */
fun <A, B> EitherOf<A, B>.filterOrOther(predicate: (B) -> Boolean, default: (B) -> A): Either<A, B> =
  flatMap {
    if (predicate(it)) arrow.core.Either.Right(it)
    else arrow.core.Either.Left(default(it))
  }

/**
 * Returns [Either.Right] with the existing value of [Either.Right] if this is an [Either.Right] with a non-null value.
 * The returned Either.Right type is not nullable.
 *
 * Returns `Left(default())` if this is an [Either.Right] and the existing value is null
 *
 * Returns [Either.Left] with the existing value of [Either.Left] if this is an [Either.Left].
 *
 * Example:
 * ```
 * Right(12).leftIfNull({ -1 })   // Result: Right(12)
 * Right(null).leftIfNull({ -1 }) // Result: Left(-1)
 *
 * Left(12).leftIfNull({ -1 })    // Result: Left(12)
 * ```
 */
fun <A, B> EitherOf<A, B?>.leftIfNull(default: () -> A): Either<A, B> =
  fix().flatMap { it.rightIfNotNull { default() } }

/**
 * Returns `true` if this is a [Either.Right] and its value is equal to `elem` (as determined by `==`),
 * returns `false` otherwise.
 *
 * Example:
 * ```
 * Right("something").contains { "something" } // Result: true
 * Right("something").contains { "anything" }  // Result: false
 * Left("something").contains { "something" }  // Result: false
 *  ```
 *
 * @param elem the element to test.
 * @return `true` if the option has an element that is equal (as determined by `==`) to `elem`, `false` otherwise.
 */
fun <A, B> EitherOf<A, B>.contains(elem: B): Boolean =
  fix().fold({ false }, { it == elem })

fun <A, B, C> EitherOf<A, B>.ap(ff: EitherOf<A, (B) -> C>): Either<A, C> =
  ff.fix().flatMap { f -> fix().map(f) }.fix()

fun <A, B> EitherOf<A, B>.combineK(y: EitherOf<A, B>): Either<A, B> =
  when (this) {
    is Either.Left -> y.fix()
    else -> fix()
  }

fun <A> A.left(): Either<A, Nothing> = Either.Left(this)

fun <A> A.right(): Either<Nothing, A> = Either.Right(this)

/**
 * Returns [Either.Right] if the value of type B is not null, otherwise the specified A value wrapped into an
 * [Either.Left].
 *
 * Example:
 * ```
 * "value".rightIfNotNull { "left" } // Right(b="value")
 * null.rightIfNotNull { "left" }    // Left(a="left")
 * ```
 */
fun <A, B> B?.rightIfNotNull(default: () -> A): Either<A, B> = when (this) {
  null -> Either.Left(default())
  else -> Either.Right(this)
}

<<<<<<< HEAD

=======
/**
 * Returns [Either.Right] if the value of type Any? is null, otherwise the specified A value wrapped into an
 * [Either.Left].
 *
 * ```
 */
fun <A> Any?.rightIfNull(default: () -> A): Either<A, Nothing?> = when (this) {
  null -> Either.right(null)
  else -> Either.left(default())
}
>>>>>>> a5710818
/**
 * Applies the given function `f` if this is a [Left], otherwise returns this if this is a [Right].
 * This is like `flatMap` for the exception.
 */
fun <A, B> EitherOf<A, B>.handleErrorWith(f: (A) -> EitherOf<A, B>): Either<A, B> =
  fix().let {
    when (it) {
      is Either.Left -> f(it.a).fix()
      is Either.Right -> it
    }
  }<|MERGE_RESOLUTION|>--- conflicted
+++ resolved
@@ -1043,9 +1043,6 @@
   else -> Either.Right(this)
 }
 
-<<<<<<< HEAD
-
-=======
 /**
  * Returns [Either.Right] if the value of type Any? is null, otherwise the specified A value wrapped into an
  * [Either.Left].
@@ -1056,7 +1053,7 @@
   null -> Either.right(null)
   else -> Either.left(default())
 }
->>>>>>> a5710818
+
 /**
  * Applies the given function `f` if this is a [Left], otherwise returns this if this is a [Right].
  * This is like `flatMap` for the exception.
