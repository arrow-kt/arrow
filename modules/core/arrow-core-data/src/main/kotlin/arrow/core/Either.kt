--- conflicted
+++ resolved
@@ -9,10 +9,7 @@
  *
  * ank_macro_hierarchy(arrow.core.Either)
  *
-<<<<<<< HEAD
-=======
- *
->>>>>>> ae3e2b95
+ *
  * In day-to-day programming, it is fairly common to find ourselves writing functions that can fail.
  * For instance, querying a service may result in a connection issue, or some unexpected JSON response.
  *
