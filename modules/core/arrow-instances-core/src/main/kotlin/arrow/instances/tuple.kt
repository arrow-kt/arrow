package arrow.instances

import arrow.Kind
import arrow.Kind2
import arrow.core.*
import arrow.core.Either.Left
import arrow.core.Either.Right
import arrow.extension
import arrow.typeclasses.*
import arrow.instances.traverse as tuple2Traverse

//TODO this should be user driven allowing consumers to generate the tuple arities on demand to avoid cluttering arrow dependents with unused code
//TODO @arities(fromTupleN = 2, toTupleN = 22 | fromHListN = 1, toHListN = 22)

@extension
interface Tuple2FunctorInstance<F> : Functor<Tuple2PartialOf<F>> {
  override fun <A, B> Kind<Tuple2PartialOf<F>, A>.map(f: (A) -> B) =
    fix().map(f)
}

@extension
interface Tuple2ApplicativeInstance<F> : Applicative<Tuple2PartialOf<F>>, Tuple2FunctorInstance<F> {
  fun MF(): Monoid<F>

  override fun <A, B> Kind<Tuple2PartialOf<F>, A>.map(f: (A) -> B) =
    fix().map(f)

  override fun <A, B> Kind<Tuple2PartialOf<F>, A>.ap(ff: Kind<Tuple2PartialOf<F>, (A) -> B>) =
    fix().ap(ff.fix())

  override fun <A> just(a: A) =
    MF().empty() toT a
}

@extension
interface Tuple2MonadInstance<F> : Monad<Tuple2PartialOf<F>>, Tuple2ApplicativeInstance<F> {
  override fun <A, B> Kind<Tuple2PartialOf<F>, A>.map(f: (A) -> B) =
    fix().map(f)

  override fun <A, B> Kind<Tuple2PartialOf<F>, A>.ap(ff: Kind<Tuple2PartialOf<F>, (A) -> B>) =
    fix().ap(ff)

  override fun <A, B> Kind<Tuple2PartialOf<F>, A>.flatMap(f: (A) -> Kind<Tuple2PartialOf<F>, B>) =
    fix().flatMap { f(it).fix() }

  override tailrec fun <A, B> tailRecM(a: A, f: (A) -> Tuple2Of<F, Either<A, B>>): Tuple2<F, B> {
    val b = f(a).fix().b
    return when (b) {
      is Left -> tailRecM(b.a, f)
      is Right -> just(b.b)
    }
  }
}

<<<<<<< HEAD
@extension
interface Tuple2ComonadInstance<F> : Comonad<Tuple2PartialOf<F>>, Tuple2FunctorInstance<F> {
=======
@instance(Tuple2::class)
interface Tuple2BifunctorInstance : Bifunctor<ForTuple2> {
  override fun <A, B, C, D> Kind2<ForTuple2, A, B>.bimap(
    fl: (A) -> C,
    fr: (B) -> D
  ) = fix().bimap(fl, fr)
}

@instance(Tuple2::class)
interface Tuple2ComonadInstance<F> : Tuple2FunctorInstance<F>, Comonad<Tuple2PartialOf<F>> {
>>>>>>> 2e92e692
  override fun <A, B> Kind<Tuple2PartialOf<F>, A>.coflatMap(f: (Kind<Tuple2PartialOf<F>, A>) -> B) =
    fix().coflatMap(f)

  override fun <A> Kind<Tuple2PartialOf<F>, A>.extract() =
    fix().extract()
}

@extension
interface Tuple2FoldableInstance<F> : Foldable<Tuple2PartialOf<F>> {
  override fun <A, B> Kind<Tuple2PartialOf<F>, A>.foldLeft(b: B, f: (B, A) -> B) =
    fix().foldL(b, f)

  override fun <A, B> Kind<Tuple2PartialOf<F>, A>.foldRight(lb: Eval<B>, f: (A, Eval<B>) -> Eval<B>) =
    fix().foldR(lb, f)
}

fun <F, G, A, B> Tuple2Of<F, A>.traverse(GA: Applicative<G>, f: (A) -> Kind<G, B>): Kind<G, Tuple2<F, B>> = GA.run {
  fix().let { f(it.b).map(it.a::toT) }
}

fun <F, G, A> Tuple2Of<F, Kind<G, A>>.sequence(GA: Applicative<G>): Kind<G, Tuple2<F, A>> =
  fix().tuple2Traverse(GA, ::identity)

@extension
interface Tuple2TraverseInstance<F> : Traverse<Tuple2PartialOf<F>>, Tuple2FoldableInstance<F> {

  override fun <G, A, B> Tuple2Of<F, A>.traverse(AP: Applicative<G>, f: (A) -> Kind<G, B>): Kind<G, Tuple2<F, B>> =
    tuple2Traverse(AP, f)
}

@extension
interface Tuple2MonoidInstance<A, B> : Monoid<Tuple2<A, B>> {

  fun MA(): Monoid<A>

  fun MB(): Monoid<B>

  override fun empty(): Tuple2<A, B> = Tuple2(MA().empty(), MB().empty())

  override fun Tuple2<A, B>.combine(b: Tuple2<A, B>): Tuple2<A, B> {
    val (xa, xb) = this
    val (ya, yb) = b
    return Tuple2(MA().run { xa.combine(ya) }, MB().run { xb.combine(yb) })
  }
}

@extension
interface Tuple2EqInstance<A, B> : Eq<Tuple2<A, B>> {

  fun EQA(): Eq<A>

  fun EQB(): Eq<B>

  override fun Tuple2<A, B>.eqv(b: Tuple2<A, B>): Boolean =
    EQA().run { a.eqv(b.a) && EQB().run { this@eqv.b.eqv(b.b) } }
}

@extension
interface Tuple2ShowInstance<A, B> : Show<Tuple2<A, B>> {
  override fun Tuple2<A, B>.show(): String =
    toString()
}

@extension
interface Tuple3EqInstance<A, B, C> : Eq<Tuple3<A, B, C>> {

  fun EQA(): Eq<A>

  fun EQB(): Eq<B>

  fun EQC(): Eq<C>

  override fun Tuple3<A, B, C>.eqv(b: Tuple3<A, B, C>): Boolean =
    EQA().run { a.eqv(b.a) }
      && EQB().run { this@eqv.b.eqv(b.b) }
      && EQC().run { c.eqv(b.c) }
}

@extension
interface Tuple3ShowInstance<A, B, C> : Show<Tuple3<A, B, C>> {
  override fun Tuple3<A, B, C>.show(): String =
    toString()
}

@extension
interface Tuple4EqInstance<A, B, C, D> : Eq<Tuple4<A, B, C, D>> {

  fun EQA(): Eq<A>

  fun EQB(): Eq<B>

  fun EQC(): Eq<C>

  fun EQD(): Eq<D>

  override fun Tuple4<A, B, C, D>.eqv(b: Tuple4<A, B, C, D>): Boolean =
    EQA().run { a.eqv(b.a) }
      && EQB().run { this@eqv.b.eqv(b.b) }
      && EQC().run { c.eqv(b.c) }
      && EQD().run { d.eqv(b.d) }
}

@extension
interface Tuple4ShowInstance<A, B, C, D> : Show<Tuple4<A, B, C, D>> {
  override fun Tuple4<A, B, C, D>.show(): String =
    toString()
}

@extension
interface Tuple5EqInstance<A, B, C, D, E> : Eq<Tuple5<A, B, C, D, E>> {

  fun EQA(): Eq<A>

  fun EQB(): Eq<B>

  fun EQC(): Eq<C>

  fun EQD(): Eq<D>

  fun EQE(): Eq<E>

  override fun Tuple5<A, B, C, D, E>.eqv(b: Tuple5<A, B, C, D, E>): Boolean =
    EQA().run { a.eqv(b.a) }
      && EQB().run { this@eqv.b.eqv(b.b) }
      && EQC().run { c.eqv(b.c) }
      && EQD().run { d.eqv(b.d) }
      && EQE().run { e.eqv(b.e) }

}

@extension
interface Tuple5ShowInstance<A, B, C, D, E> : Show<Tuple5<A, B, C, D, E>> {
  override fun Tuple5<A, B, C, D, E>.show(): String =
    toString()
}

@extension
interface Tuple6EqInstance<A, B, C, D, E, F> : Eq<Tuple6<A, B, C, D, E, F>> {

  fun EQA(): Eq<A>

  fun EQB(): Eq<B>

  fun EQC(): Eq<C>

  fun EQD(): Eq<D>

  fun EQE(): Eq<E>

  fun EQF(): Eq<F>

  override fun Tuple6<A, B, C, D, E, F>.eqv(b: Tuple6<A, B, C, D, E, F>): Boolean =
    EQA().run { a.eqv(b.a) }
      && EQB().run { this@eqv.b.eqv(b.b) }
      && EQC().run { c.eqv(b.c) }
      && EQD().run { d.eqv(b.d) }
      && EQE().run { e.eqv(b.e) }
      && EQF().run { f.eqv(b.f) }

}

@extension
interface Tuple6ShowInstance<A, B, C, D, E, F> : Show<Tuple6<A, B, C, D, E, F>> {
  override fun Tuple6<A, B, C, D, E, F>.show(): String =
    toString()
}

@extension
interface Tuple7EqInstance<A, B, C, D, E, F, G> : Eq<Tuple7<A, B, C, D, E, F, G>> {

  fun EQA(): Eq<A>

  fun EQB(): Eq<B>

  fun EQC(): Eq<C>

  fun EQD(): Eq<D>

  fun EQE(): Eq<E>

  fun EQF(): Eq<F>

  fun EQG(): Eq<G>

  override fun Tuple7<A, B, C, D, E, F, G>.eqv(b: Tuple7<A, B, C, D, E, F, G>): Boolean =
    EQA().run { a.eqv(b.a) }
      && EQB().run { this@eqv.b.eqv(b.b) }
      && EQC().run { c.eqv(b.c) }
      && EQD().run { d.eqv(b.d) }
      && EQE().run { e.eqv(b.e) }
      && EQF().run { f.eqv(b.f) }
      && EQG().run { g.eqv(b.g) }

}

@extension
interface Tuple7ShowInstance<A, B, C, D, E, F, G> : Show<Tuple7<A, B, C, D, E, F, G>> {
  override fun Tuple7<A, B, C, D, E, F, G>.show(): String =
    toString()
}

@extension
interface Tuple8EqInstance<A, B, C, D, E, F, G, H> : Eq<Tuple8<A, B, C, D, E, F, G, H>> {

  fun EQA(): Eq<A>

  fun EQB(): Eq<B>

  fun EQC(): Eq<C>

  fun EQD(): Eq<D>

  fun EQE(): Eq<E>

  fun EQF(): Eq<F>

  fun EQG(): Eq<G>

  fun EQH(): Eq<H>

  override fun Tuple8<A, B, C, D, E, F, G, H>.eqv(b: Tuple8<A, B, C, D, E, F, G, H>): Boolean =
    EQA().run { a.eqv(b.a) }
      && EQB().run { this@eqv.b.eqv(b.b) }
      && EQC().run { c.eqv(b.c) }
      && EQD().run { d.eqv(b.d) }
      && EQE().run { e.eqv(b.e) }
      && EQF().run { f.eqv(b.f) }
      && EQG().run { g.eqv(b.g) }
      && EQH().run { h.eqv(b.h) }

}

@extension
interface Tuple8ShowInstance<A, B, C, D, E, F, G, H> : Show<Tuple8<A, B, C, D, E, F, G, H>> {
  override fun Tuple8<A, B, C, D, E, F, G, H>.show(): String =
    toString()
}

@extension
interface Tuple9EqInstance<A, B, C, D, E, F, G, H, I> : Eq<Tuple9<A, B, C, D, E, F, G, H, I>> {

  fun EQA(): Eq<A>

  fun EQB(): Eq<B>

  fun EQC(): Eq<C>

  fun EQD(): Eq<D>

  fun EQE(): Eq<E>

  fun EQF(): Eq<F>

  fun EQG(): Eq<G>

  fun EQH(): Eq<H>

  fun EQI(): Eq<I>

  override fun Tuple9<A, B, C, D, E, F, G, H, I>.eqv(b: Tuple9<A, B, C, D, E, F, G, H, I>): Boolean =
    EQA().run { a.eqv(b.a) }
      && EQB().run { this@eqv.b.eqv(b.b) }
      && EQC().run { c.eqv(b.c) }
      && EQD().run { d.eqv(b.d) }
      && EQE().run { e.eqv(b.e) }
      && EQF().run { f.eqv(b.f) }
      && EQG().run { g.eqv(b.g) }
      && EQH().run { h.eqv(b.h) }
      && EQI().run { i.eqv(b.i) }

}

@extension
interface Tuple9ShowInstance<A, B, C, D, E, F, G, H, I> : Show<Tuple9<A, B, C, D, E, F, G, H, I>> {
  override fun Tuple9<A, B, C, D, E, F, G, H, I>.show(): String =
    toString()
}

@extension
interface Tuple10EqInstance<A, B, C, D, E, F, G, H, I, J> : Eq<Tuple10<A, B, C, D, E, F, G, H, I, J>> {

  fun EQA(): Eq<A>

  fun EQB(): Eq<B>

  fun EQC(): Eq<C>

  fun EQD(): Eq<D>

  fun EQE(): Eq<E>

  fun EQF(): Eq<F>

  fun EQG(): Eq<G>

  fun EQH(): Eq<H>

  fun EQI(): Eq<I>

  fun EQJ(): Eq<J>

  override fun Tuple10<A, B, C, D, E, F, G, H, I, J>.eqv(b: Tuple10<A, B, C, D, E, F, G, H, I, J>): Boolean =
    EQA().run { a.eqv(b.a) }
      && EQB().run { this@eqv.b.eqv(b.b) }
      && EQC().run { c.eqv(b.c) }
      && EQD().run { d.eqv(b.d) }
      && EQE().run { e.eqv(b.e) }
      && EQF().run { f.eqv(b.f) }
      && EQG().run { g.eqv(b.g) }
      && EQH().run { h.eqv(b.h) }
      && EQI().run { i.eqv(b.i) }
      && EQJ().run { j.eqv(b.j) }

}

@extension
interface Tuple10ShowInstance<A, B, C, D, E, F, G, H, I, J> : Show<Tuple10<A, B, C, D, E, F, G, H, I, J>> {
  override fun Tuple10<A, B, C, D, E, F, G, H, I, J>.show(): String =
    toString()
}<|MERGE_RESOLUTION|>--- conflicted
+++ resolved
@@ -52,11 +52,7 @@
   }
 }
 
-<<<<<<< HEAD
-@extension
-interface Tuple2ComonadInstance<F> : Comonad<Tuple2PartialOf<F>>, Tuple2FunctorInstance<F> {
-=======
-@instance(Tuple2::class)
+@extension
 interface Tuple2BifunctorInstance : Bifunctor<ForTuple2> {
   override fun <A, B, C, D> Kind2<ForTuple2, A, B>.bimap(
     fl: (A) -> C,
@@ -64,9 +60,8 @@
   ) = fix().bimap(fl, fr)
 }
 
-@instance(Tuple2::class)
-interface Tuple2ComonadInstance<F> : Tuple2FunctorInstance<F>, Comonad<Tuple2PartialOf<F>> {
->>>>>>> 2e92e692
+@extension
+interface Tuple2ComonadInstance<F> : Comonad<Tuple2PartialOf<F>>, Tuple2FunctorInstance<F> {
   override fun <A, B> Kind<Tuple2PartialOf<F>, A>.coflatMap(f: (Kind<Tuple2PartialOf<F>, A>) -> B) =
     fix().coflatMap(f)
 
