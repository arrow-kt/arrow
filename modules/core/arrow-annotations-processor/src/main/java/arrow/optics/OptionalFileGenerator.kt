--- conflicted
+++ resolved
@@ -1,13 +1,15 @@
 package arrow.optics
 
-<<<<<<< HEAD
 import arrow.common.utils.knownError
 import arrow.common.utils.removeBackticks
+import arrow.common.utils.simpleName
 import me.eugeniomarletti.kotlin.metadata.plusIfNotBlank
 
 val AnnotatedType.optionalSnippet
   get() = when (this) {
     is AnnotatedProductType -> Snippet(
+      `package` = packageName,
+      name = classData.simpleName,
       imports = setOf("import arrow.core.left", "import arrow.core.right", "import arrow.core.toOption"),
       content = processElement()
     )
@@ -18,21 +20,6 @@
 private fun AnnotatedProductType.processElement(): String = foci.joinToString(separator = "\n") { focus ->
   fun getOrModifyF(toNullable: String = "") = "{ $sourceName: $sourceClassName -> $sourceName.${focus.paramName.plusIfNotBlank(prefix = "`", postfix = "`")}$toNullable?.right() ?: $sourceName.left() }"
   fun setF(fromNullable: String = "") = "$sourceName.copy(${focus.paramName.plusIfNotBlank(prefix = "`", postfix = "`")} = value$fromNullable)"
-=======
-import arrow.common.utils.simpleName
-import me.eugeniomarletti.kotlin.metadata.plusIfNotBlank
-
-fun generateOptionals(ele: AnnotatedElement, target: OptionalTarget) = Snippet(
-  `package` = ele.packageName,
-  name = ele.classData.simpleName,
-  imports = setOf("import arrow.core.left", "import arrow.core.right", "import arrow.core.toOption"),
-  content = processElement(ele, target.foci)
-)
-
-private fun processElement(ele: AnnotatedElement, foci: List<Focus>): String = foci.joinToString(separator = "\n") { focus ->
-  fun getOrModifyF(toNullable: String = "") = "{ ${ele.sourceName}: ${ele.sourceClassName} -> ${ele.sourceName}.${focus.paramName.plusIfNotBlank(prefix = "`", postfix = "`")}$toNullable?.right() ?: ${ele.sourceName}.left() }"
-  fun setF(fromNullable: String = "") = "${ele.sourceName}.copy(${focus.paramName.plusIfNotBlank(prefix = "`", postfix = "`")} = value$fromNullable)"
->>>>>>> 6cdacfc6
 
   val (targetClassName, getOrModify, set) = when (focus) {
     is NullableFocus -> Triple(focus.nonNullClassName, getOrModifyF(), setF())
@@ -41,7 +28,6 @@
   }
 
   """
-<<<<<<< HEAD
     |/**
     | * [$Optional] that can see into ${sourceClassName.removeBackticks()} and focus in its property ${focus.paramName} [${targetClassName.removeBackticks()}]
     | */
@@ -54,15 +40,4 @@
     |  }
     |)
     |""".trimMargin()
-=======
-      |inline val ${ele.sourceClassName}.Companion.${focus.paramName}: $Optional<${ele.sourceClassName}, $targetClassName> inline get()= $Optional(
-      |  getOrModify = $getOrModify,
-      |  set = { value: $targetClassName ->
-      |    { ${ele.sourceName}: ${ele.sourceClassName} ->
-      |      $set
-      |    }
-      |  }
-      |)
-      |""".trimMargin()
->>>>>>> 6cdacfc6
 }