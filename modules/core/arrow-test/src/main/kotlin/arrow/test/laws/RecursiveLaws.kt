package arrow.test.laws

import arrow.recursion.typeclasses.Corecursive
import arrow.recursion.typeclasses.Recursive
import arrow.test.generators.toGNat
import arrow.test.generators.toInt
<<<<<<< HEAD
import io.kotlintest.shouldBe
=======
import io.kotlintest.matchers.shouldEqual
>>>>>>> 69956516

object RecursiveLaws {
  inline fun <reified T> laws(CT: Corecursive<T>, RT: Recursive<T>): List<Law> = listOf(
    Law("Recursive Laws: Cata should be stack safe") {
<<<<<<< HEAD
      10000.toGNat(CT).toInt(RT) shouldBe 10000
=======
      RT.toInt(CT.toGNat(10000)) shouldEqual 10000
>>>>>>> 69956516
    }
  )
}<|MERGE_RESOLUTION|>--- conflicted
+++ resolved
@@ -4,20 +4,12 @@
 import arrow.recursion.typeclasses.Recursive
 import arrow.test.generators.toGNat
 import arrow.test.generators.toInt
-<<<<<<< HEAD
 import io.kotlintest.shouldBe
-=======
-import io.kotlintest.matchers.shouldEqual
->>>>>>> 69956516
 
 object RecursiveLaws {
   inline fun <reified T> laws(CT: Corecursive<T>, RT: Recursive<T>): List<Law> = listOf(
     Law("Recursive Laws: Cata should be stack safe") {
-<<<<<<< HEAD
-      10000.toGNat(CT).toInt(RT) shouldBe 10000
-=======
-      RT.toInt(CT.toGNat(10000)) shouldEqual 10000
->>>>>>> 69956516
+      RT.toInt(CT.toGNat(10000)) shouldBe 10000
     }
   )
 }