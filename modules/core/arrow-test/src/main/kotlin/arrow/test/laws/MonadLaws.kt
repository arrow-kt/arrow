--- conflicted
+++ resolved
@@ -42,29 +42,15 @@
       fa.flatMap { just(it) }.equalUnderTheLaw(fa, EQ)
     }
 
-<<<<<<< HEAD
-  fun <F> Monad<F>.kleisliLeftIdentity(EQ: Eq<Kind<F, Int>>) {
-    val M = this
-    forAll(genFunctionAToB<Int, Kind<F, Int>>(genApplicative(Gen.int(), this)), Gen.int()) { f: (Int) -> Kind<F, Int>, a: Int ->
-      (Kleisli { n: Int -> just(n) }.andThen(M, Kleisli(f)).run(a).equalUnderTheLaw(f(a), EQ))
-=======
   fun <F> Monad<F>.kleisliLeftIdentity(EQ: Eq<Kind<F, Int>>): Unit =
     forAll(genFunctionAToB(genApplicative(Gen.int(), this)), Gen.int()) { f: (Int) -> Kind<F, Int>, a: Int ->
       (Kleisli { n: Int -> just(n) }.andThen(this, Kleisli(f)).run(a).equalUnderTheLaw(f(a), EQ))
->>>>>>> 5f4e8803
     }
   }
 
-<<<<<<< HEAD
-  fun <F> Monad<F>.kleisliRightIdentity(EQ: Eq<Kind<F, Int>>) {
-    val M = this
-    forAll(genFunctionAToB<Int, Kind<F, Int>>(genApplicative(Gen.int(), this)), Gen.int()) { f: (Int) -> Kind<F, Int>, a: Int ->
-      (Kleisli(f).andThen(M, Kleisli { n: Int -> just(n) }).run(a).equalUnderTheLaw(f(a), EQ))
-=======
   fun <F> Monad<F>.kleisliRightIdentity(EQ: Eq<Kind<F, Int>>): Unit =
     forAll(genFunctionAToB(genApplicative(Gen.int(), this)), Gen.int()) { f: (Int) -> Kind<F, Int>, a: Int ->
       (Kleisli(f).andThen(this, Kleisli { n: Int -> just(n) }).run(a).equalUnderTheLaw(f(a), EQ))
->>>>>>> 5f4e8803
     }
   }
 
