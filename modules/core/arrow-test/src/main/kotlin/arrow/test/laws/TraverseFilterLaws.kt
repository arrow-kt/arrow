package arrow.test.laws

import arrow.Kind
import arrow.core.None
import arrow.core.Some
import arrow.mtl.typeclasses.TraverseFilter
import arrow.test.generators.genApplicative
import arrow.test.generators.genFunctionAToB
import arrow.test.generators.genIntSmall
import arrow.typeclasses.Applicative
import arrow.typeclasses.Eq
import io.kotlintest.properties.Gen
import io.kotlintest.properties.forAll

object TraverseFilterLaws {

  //FIXME(paco): TraverseLaws cannot receive AP::just due to a crash caused by the inliner. Check in TraverseLaws why.
  inline fun <F> laws(TF: TraverseFilter<F>, GA: Applicative<F>, noinline cf: (Int) -> Kind<F, Int>, EQ: Eq<Kind<F, Int>>, EQ_NESTED: Eq<Kind<F, Kind<F, Int>>> = Eq.any()): List<Law> =
    TraverseLaws.laws(TF, GA, cf, EQ) + listOf(
      Law("TraverseFilter Laws: Identity") { TF.identityTraverseFilter(GA, EQ_NESTED) },
      Law("TraverseFilter Laws: filterA consistent with TraverseFilter") { TF.filterAconsistentWithTraverseFilter(GA, EQ_NESTED) }
    )

  fun <F> TraverseFilter<F>.identityTraverseFilter(GA: Applicative<F>, EQ: Eq<Kind<F, Kind<F, Int>>> = Eq.any()) =
    forAll(genApplicative(genIntSmall(), GA)) { fa: Kind<F, Int> ->
      fa.traverseFilter(GA) { GA.just(Some(it)) }.equalUnderTheLaw(GA.just(fa), EQ)
    }

<<<<<<< HEAD
  fun <F> TraverseFilter<F>.filterAconsistentWithTraverseFilter(GA: Applicative<F>, EQ: Eq<Kind<F, Kind<F, Int>>> = Eq.any()) = run {
    forAll(genApplicative(genIntSmall(), GA), genFunctionAToB<Int, Kind<F, Boolean>>(genApplicative(Gen.bool(), GA))) { fa: Kind<F, Int>, f: (Int) -> Kind<F, Boolean> ->
      fa.filterA(f, GA).equalUnderTheLaw(fa.traverseFilter(GA) { a -> f(a).map { b: Boolean -> if (b) Some(a) else None } }, EQ)
    }
  }
=======
  fun <F> TraverseFilter<F>.filterAconsistentWithTraverseFilter(GA: Applicative<F>, EQ: Eq<Kind<F, Kind<F, Int>>> = Eq.any()) =
    forAll(genApplicative(genIntSmall(), GA), genFunctionAToB(genApplicative(Gen.bool(), GA))) { fa: Kind<F, Int>, f: (Int) -> Kind<F, Boolean> ->
      fa.filterA(f, GA).equalUnderTheLaw(fa.traverseFilter(GA) { a -> f(a).map { b: Boolean -> if (b) Some(a) else None } }, EQ)
    }
>>>>>>> f30946d7
}<|MERGE_RESOLUTION|>--- conflicted
+++ resolved
@@ -26,16 +26,8 @@
       fa.traverseFilter(GA) { GA.just(Some(it)) }.equalUnderTheLaw(GA.just(fa), EQ)
     }
 
-<<<<<<< HEAD
-  fun <F> TraverseFilter<F>.filterAconsistentWithTraverseFilter(GA: Applicative<F>, EQ: Eq<Kind<F, Kind<F, Int>>> = Eq.any()) = run {
-    forAll(genApplicative(genIntSmall(), GA), genFunctionAToB<Int, Kind<F, Boolean>>(genApplicative(Gen.bool(), GA))) { fa: Kind<F, Int>, f: (Int) -> Kind<F, Boolean> ->
-      fa.filterA(f, GA).equalUnderTheLaw(fa.traverseFilter(GA) { a -> f(a).map { b: Boolean -> if (b) Some(a) else None } }, EQ)
-    }
-  }
-=======
   fun <F> TraverseFilter<F>.filterAconsistentWithTraverseFilter(GA: Applicative<F>, EQ: Eq<Kind<F, Kind<F, Int>>> = Eq.any()) =
     forAll(genApplicative(genIntSmall(), GA), genFunctionAToB(genApplicative(Gen.bool(), GA))) { fa: Kind<F, Int>, f: (Int) -> Kind<F, Boolean> ->
       fa.filterA(f, GA).equalUnderTheLaw(fa.traverseFilter(GA) { a -> f(a).map { b: Boolean -> if (b) Some(a) else None } }, EQ)
     }
->>>>>>> f30946d7
 }