--- conflicted
+++ resolved
@@ -1,16 +1,11 @@
 package arrow.test.laws
 
 import arrow.Kind
-<<<<<<< HEAD
+import arrow.typeclasses.Apply
 import arrow.typeclasses.EqK
+import arrow.typeclasses.Functor
 import arrow.typeclasses.MonadCombine
-=======
-import arrow.typeclasses.Apply
-import arrow.typeclasses.MonadCombine
-import arrow.typeclasses.Eq
-import arrow.typeclasses.Functor
 import arrow.typeclasses.Selective
->>>>>>> 78ef3e3b
 
 object MonadCombineLaws {
 
@@ -20,10 +15,7 @@
     cff: (Int) -> Kind<F, (Int) -> Int>,
     EQK: EqK<F>
   ): List<Law> =
-<<<<<<< HEAD
     MonadFilterLaws.laws(MCF, cf, EQK) + AlternativeLaws.laws(MCF, cf, cff, EQK)
-=======
-    MonadFilterLaws.laws(MCF, cf, EQ) + AlternativeLaws.laws(MCF, cf, cff, EQ)
 
   fun <F> laws(
     MCF: MonadCombine<F>,
@@ -32,8 +24,7 @@
     SL: Selective<F>,
     cf: (Int) -> Kind<F, Int>,
     cff: (Int) -> Kind<F, (Int) -> Int>,
-    EQ: Eq<Kind<F, Int>>
+    EQK: EqK<F>
   ): List<Law> =
-    MonadFilterLaws.laws(MCF, FF, AP, SL, cf, EQ) + AlternativeLaws.laws(MCF, cf, cff, EQ)
->>>>>>> 78ef3e3b
+    MonadFilterLaws.laws(MCF, FF, AP, SL, cf, EQK) + AlternativeLaws.laws(MCF, cf, cff, EQK)
 }