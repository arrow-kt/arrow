--- conflicted
+++ resolved
@@ -13,23 +13,12 @@
 import arrow.test.generators.functionAToB
 import arrow.test.generators.intSmall
 import arrow.test.generators.throwable
-import arrow.test.laws.AsyncLaws.asyncCanBeDerivedFromAsyncF
-import arrow.test.laws.AsyncLaws.asyncConstructor
-import arrow.test.laws.AsyncLaws.asyncError
-import arrow.test.laws.AsyncLaws.asyncSuccess
 import arrow.test.laws.AsyncLaws.bracketReleaseIscalledOnCompletedOrError
-import arrow.test.laws.AsyncLaws.continueOn
-import arrow.test.laws.AsyncLaws.continueOnComprehension
-import arrow.test.laws.AsyncLaws.effectCanCallSuspend
-import arrow.test.laws.AsyncLaws.effectEquivalence
 import arrow.typeclasses.Apply
 import arrow.typeclasses.Eq
-<<<<<<< HEAD
 import arrow.typeclasses.EqK
-=======
 import arrow.typeclasses.Functor
 import arrow.typeclasses.Selective
->>>>>>> 78ef3e3b
 import io.kotlintest.properties.Gen
 import io.kotlintest.properties.forAll
 import kotlinx.coroutines.newSingleThreadContext
@@ -39,36 +28,10 @@
   private val one = newSingleThreadContext("1")
   private val two = newSingleThreadContext("2")
 
-  private fun <F> asyncLaws(AC: Async<F>, EQ: Eq<Kind<F, Int>>): List<Law> = listOf(
-    Law("Async Laws: success equivalence") { AC.asyncSuccess(EQ) },
-    Law("Async Laws: error equivalence") { AC.asyncError(EQ) },
-    Law("Async Laws: continueOn jumps threads") { AC.continueOn(EQ) },
-    Law("Async Laws: async constructor") { AC.asyncConstructor(EQ) },
-    Law("Async Laws: async can be derived from asyncF") { AC.asyncCanBeDerivedFromAsyncF(EQ) },
-    Law("Async Laws: bracket release is called on completed or error") { AC.bracketReleaseIscalledOnCompletedOrError(EQ) },
-    Law("Async Laws: continueOn on comprehensions") { AC.continueOnComprehension(EQ) },
-    Law("Async Laws: effect calls suspend functions in the right dispatcher") { AC.effectCanCallSuspend(EQ) },
-    Law("Async Laws: effect is equivalent to later") { AC.effectEquivalence(EQ) }
-  )
-
-  fun <F> laws(
-    AC: Async<F>,
-    EQ: Eq<Kind<F, Int>>,
-    EQ_EITHER: Eq<Kind<F, Either<Throwable, Int>>>,
-    testStackSafety: Boolean = true
-  ): List<Law> =
-    MonadDeferLaws.laws(AC, EQ, EQ_EITHER, testStackSafety = testStackSafety) +
-      asyncLaws(AC, EQ)
-
-  fun <F> laws(
-    AC: Async<F>,
-<<<<<<< HEAD
-    EQK: EqK<F>,
-    testStackSafety: Boolean = true
-  ): List<Law> {
+  private fun <F> asyncLaws(AC: Async<F>, EQK: EqK<F>): List<Law> {
     val EQ = EQK.liftEq(Int.eq())
 
-    return MonadDeferLaws.laws(AC, EQK, testStackSafety = testStackSafety) + listOf(
+    return listOf(
       Law("Async Laws: success equivalence") { AC.asyncSuccess(EQ) },
       Law("Async Laws: error equivalence") { AC.asyncError(EQ) },
       Law("Async Laws: continueOn jumps threads") { AC.continueOn(EQ) },
@@ -80,17 +43,25 @@
       Law("Async Laws: effect is equivalent to later") { AC.effectEquivalence(EQ) }
     )
   }
-=======
+
+  fun <F> laws(
+    AC: Async<F>,
+    EQK: EqK<F>,
+    testStackSafety: Boolean = true
+  ): List<Law> =
+    MonadDeferLaws.laws(AC, EQK, testStackSafety) +
+      asyncLaws(AC, EQK)
+
+  fun <F> laws(
+    AC: Async<F>,
     FF: Functor<F>,
     AP: Apply<F>,
     SL: Selective<F>,
-    EQ: Eq<Kind<F, Int>>,
-    EQ_EITHER: Eq<Kind<F, Either<Throwable, Int>>>,
+    EQK: EqK<F>,
     testStackSafety: Boolean = true
   ): List<Law> =
-    MonadDeferLaws.laws(AC, FF, AP, SL, EQ, EQ_EITHER, testStackSafety = testStackSafety) +
-      asyncLaws(AC, EQ)
->>>>>>> 78ef3e3b
+    MonadDeferLaws.laws(AC, FF, AP, SL, EQK, testStackSafety) +
+      asyncLaws(AC, EQK)
 
   fun <F> Async<F>.asyncSuccess(EQ: Eq<Kind<F, Int>>): Unit =
     forAll(Gen.int()) { num: Int ->
