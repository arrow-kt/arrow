--- conflicted
+++ resolved
@@ -8,18 +8,8 @@
 
 object OrderLaws {
 
-<<<<<<< HEAD
-  val random = Random()
-
-  inline fun <F> laws(O: Order<F>, fGen: Gen<F>, funcGen: Gen<(F) -> F>): List<Law> =
-    EqLaws.laws(O) {
-      val fSeq = fGen.random()
-fSeq.elementAt(random.nextInt(fSeq.count()))
-    } + listOf(
-=======
   fun <F> laws(O: Order<F>, fGen: Gen<F>, funcGen: Gen<(F) -> F>): List<Law> =
     EqLaws.laws(O) { fGen.generate() } + listOf(
->>>>>>> 5f4e8803
       Law("Order law: reflexivity equality") { O.reflexitivityEq(fGen) },
       Law("Order law: symmetry equality") { O.symmetryEq(fGen) },
       Law("Order law: antisymmetry equality") { O.antisymmetryEq(fGen, funcGen) },
