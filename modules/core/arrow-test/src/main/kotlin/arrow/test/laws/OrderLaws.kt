package arrow.test.laws

import arrow.typeclasses.Eq
import arrow.typeclasses.Order
import io.kotlintest.properties.Gen
import io.kotlintest.properties.forAll
import java.util.*

object OrderLaws {

<<<<<<< HEAD
  val random = Random()

  fun <F> laws(O: Order<F>, fGen: Gen<F>, funcGen: Gen<(F) -> F>): List<Law> =
    EqLaws.laws(O) { val fSeq = fGen.random()
=======
  fun <F> laws(O: Order<F>, fGen: Gen<F>, funcGen: Gen<(F) -> F>): List<Law> {
    val random = Random()
    return EqLaws.laws(O) {
      val fSeq = fGen.random()
>>>>>>> 4eec8696
      fSeq.elementAt(random.nextInt(fSeq.count()))
    } + listOf(
      Law("Order law: reflexivity equality") { O.reflexitivityEq(fGen) },
      Law("Order law: symmetry equality") { O.symmetryEq(fGen) },
      Law("Order law: antisymmetry equality") { O.antisymmetryEq(fGen, funcGen) },
      Law("Order law: transitivity equality") { O.transitivityEq(fGen) },
      Law("Order law: reflexivity partial order") { O.reflexivityPartialOrder(fGen) },
      Law("Order law: antisymmetry partial order") { O.antisymmetryPartialOrder(fGen) },
      Law("Order law: transitivity partial order") { O.transitivityPartialOrder(fGen) },
      Law("Order law: greater than or equal partial order") { O.greaterThanOrEqualPartialOrder(fGen) },
      Law("Order law: lesser than partial order") { O.lesserThanPartialOrder(fGen) },
      Law("Order law: greater than partial order") { O.greaterThanPartialOrder(fGen) },
      Law("Order law: totality order") { O.totalityOrder(fGen) },
      Law("Order law: compare order") { O.compareOrder(fGen) },
      Law("Order law: min order") { O.minOrder(fGen) },
      Law("Order law: max order") { O.maxOrder(fGen) },
      Law("Order law: operator compareTo delegates to compare order") { O.operatorCompareToOrder(fGen) }
    )
  }

<<<<<<< HEAD
  fun <F> Order<F>.reflexitivityEq(fGen: Gen<F>) = run{
=======
  fun <F> Order<F>.reflexitivityEq(fGen: Gen<F>) = run {
>>>>>>> 4eec8696
    val eq = this
    forAll(fGen) { x ->
      x.equalUnderTheLaw(x, eq)
    }
  }

  fun <F> Order<F>.symmetryEq(fGen: Gen<F>) =
    forAll(fGen, fGen) { x, y ->
      x.eqv(y).equalUnderTheLaw(y.eqv(x), Eq.any())
    }

  fun <F> Order<F>.antisymmetryEq(fGen: Gen<F>, funcGen: Gen<(F) -> F>) =
    forAll(fGen, fGen, funcGen) { x, y, f ->
      !x.eqv(y) || f(x).eqv(f(y))
    }

  fun <F> Order<F>.transitivityEq(fGen: Gen<F>) =
    forAll(fGen, fGen, fGen) { x, y, z ->
      !(x.eqv(y) && y.eqv(z)) || x.eqv(z)
    }

  fun <F> Order<F>.reflexivityPartialOrder(fGen: Gen<F>) =
    forAll(fGen) { x ->
      x.lte(x)
    }

  fun <F> Order<F>.antisymmetryPartialOrder(fGen: Gen<F>) =
    forAll(fGen, fGen) { x, y ->
      !(x.lte(y) && y.lte(x)) || x.eqv(y)
    }

  fun <F> Order<F>.transitivityPartialOrder(fGen: Gen<F>) =
    forAll(fGen, fGen, fGen) { x, y, z ->
      !(x.lte(y) && y.lte(x)) || x.lte(z)
    }

  fun <F> Order<F>.greaterThanOrEqualPartialOrder(fGen: Gen<F>) =
    forAll(fGen, fGen) { x, y ->
      x.lte(y) == y.gte(x)
    }

  fun <F> Order<F>.lesserThanPartialOrder(fGen: Gen<F>) =
    forAll(fGen, fGen) { x, y ->
      x.lt(y) == (x.lte(y) && x.neqv(y))
    }

  fun <F> Order<F>.greaterThanPartialOrder(fGen: Gen<F>) =
    forAll(fGen, fGen) { x, y ->
      x.lt(y) == y.gt(x)
    }

  fun <F> Order<F>.totalityOrder(fGen: Gen<F>) =
    forAll(fGen, fGen) { x, y ->
      x.lte(y) || y.lte(x)
    }

  fun <F> Order<F>.compareOrder(fGen: Gen<F>) =
    forAll(fGen, fGen) { x, y ->
      val c = x.compare(y)
      ((c < 0) == x.lt(y)) && ((c == 0) == x.eqv(y)) && ((c > 0) == x.gt(y))
    }

  fun <F> Order<F>.minOrder(fGen: Gen<F>) =
    forAll(fGen, fGen) { x, y ->
      val c = x.compare(y)
      val m = x.min(y)
      if (c < 0) m == x
      else if (c == 0) (m == x) && (m == y)
      else m == y
    }

  fun <F> Order<F>.maxOrder(fGen: Gen<F>) =
    forAll(fGen, fGen) { x, y ->
      val c = x.compare(y)
      val m = x.max(y)
      if (c < 0) m == y
      else if (c == 0) (m == x) && (m == y)
      else m == x
    }

  fun <F> Order<F>.operatorCompareToOrder(fGen: Gen<F>): Unit =
    forAll(fGen, fGen) { x, y ->
      x.compare(y) == x.compareTo(y)
    }
}<|MERGE_RESOLUTION|>--- conflicted
+++ resolved
@@ -8,17 +8,10 @@
 
 object OrderLaws {
 
-<<<<<<< HEAD
-  val random = Random()
-
-  fun <F> laws(O: Order<F>, fGen: Gen<F>, funcGen: Gen<(F) -> F>): List<Law> =
-    EqLaws.laws(O) { val fSeq = fGen.random()
-=======
   fun <F> laws(O: Order<F>, fGen: Gen<F>, funcGen: Gen<(F) -> F>): List<Law> {
     val random = Random()
     return EqLaws.laws(O) {
       val fSeq = fGen.random()
->>>>>>> 4eec8696
       fSeq.elementAt(random.nextInt(fSeq.count()))
     } + listOf(
       Law("Order law: reflexivity equality") { O.reflexitivityEq(fGen) },
@@ -39,11 +32,7 @@
     )
   }
 
-<<<<<<< HEAD
-  fun <F> Order<F>.reflexitivityEq(fGen: Gen<F>) = run{
-=======
   fun <F> Order<F>.reflexitivityEq(fGen: Gen<F>) = run {
->>>>>>> 4eec8696
     val eq = this
     forAll(fGen) { x ->
       x.equalUnderTheLaw(x, eq)
