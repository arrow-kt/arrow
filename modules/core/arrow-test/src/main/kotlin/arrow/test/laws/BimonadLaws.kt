package arrow.test.laws

import arrow.Kind
<<<<<<< HEAD
import arrow.core.extensions.eq
import arrow.test.generators.GenK
import arrow.typeclasses.Bimonad
import arrow.typeclasses.Comonad
import arrow.typeclasses.Eq
import arrow.typeclasses.EqK
=======
import arrow.test.laws.BimonadLaws.coflatMapComposition
import arrow.test.laws.BimonadLaws.extractFlatMap
import arrow.test.laws.BimonadLaws.extractIsIdentity
import arrow.typeclasses.Apply
import arrow.typeclasses.Bimonad
import arrow.typeclasses.Comonad
import arrow.typeclasses.Eq
import arrow.typeclasses.Functor
>>>>>>> 78ef3e3b
import arrow.typeclasses.Monad
import arrow.typeclasses.Selective
import io.kotlintest.properties.Gen
import io.kotlintest.properties.forAll

object BimonadLaws {

  private fun <F> bimonadLaws(
    BF: Bimonad<F>,
    EQ2: Eq<Kind<F, Kind<F, Int>>>,
    EQ3: Eq<Int>
  ): List<Law> =
    listOf(
      Law("Bimonad Laws: Extract Identity") { BF.extractIsIdentity(EQ3) },
      Law("Bimonad Laws: CoflatMap Composition") { BF.coflatMapComposition(EQ2) },
      Law("Bimonad Laws: Extract FlatMap") { BF.extractFlatMap(EQ3) }
    )

  fun <F> laws(
    BF: Bimonad<F>,
    M: Monad<F>,
    CM: Comonad<F>,
<<<<<<< HEAD
    GENK: GenK<F>,
    EQK: EqK<F>
  ): List<Law> {
    val EQ1 = EQK.liftEq(Int.eq())
    val EQ2 = EQK.liftEq(EQ1)
    val EQ3 = Int.eq()

    val GEN = GENK.genK(Gen.int())

    return MonadLaws.laws(M, EQK) +
      ComonadLaws.laws(CM, GEN, EQK) +
      listOf(
        Law("Bimonad Laws: Extract Identity") { BF.extractIsIdentity(Gen.int(), EQ3) },
        Law("Bimonad Laws: CoflatMap Composition") { BF.coflatMapComposition(Gen.int(), EQ2) },
        Law("Bimonad Laws: Extract FlatMap") { BF.extractFlatMap(Gen.int(), EQ3) }
      )
  }
=======
    f: (Int) -> Kind<F, Int>,
    EQ1: Eq<Kind<F, Int>>,
    EQ2: Eq<Kind<F, Kind<F, Int>>>,
    EQ3: Eq<Int>
  ): List<Law> =
    MonadLaws.laws(M, EQ1) +
      ComonadLaws.laws(CM, f, EQ1) +
      bimonadLaws(BF, EQ2, EQ3)

  fun <F> laws(
    BF: Bimonad<F>,
    M: Monad<F>,
    CM: Comonad<F>,
    FF: Functor<F>,
    AP: Apply<F>,
    SL: Selective<F>,
    f: (Int) -> Kind<F, Int>,
    EQ1: Eq<Kind<F, Int>>,
    EQ2: Eq<Kind<F, Kind<F, Int>>>,
    EQ3: Eq<Int>
  ): List<Law> =
    MonadLaws.laws(M, FF, AP, SL, EQ1) +
      ComonadLaws.laws(CM, f, EQ1) +
      bimonadLaws(BF, EQ2, EQ3)
>>>>>>> 78ef3e3b

  fun <F, A> Bimonad<F>.extractIsIdentity(G: Gen<A>, EQ: Eq<A>): Unit =
    forAll(
      G
    ) { a ->
      just(a).extract().equalUnderTheLaw(a, EQ)
    }

  fun <F, A> Bimonad<F>.extractFlatMap(G: Gen<A>, EQ: Eq<A>): Unit =
    forAll(
      G
    ) { a ->
      just(just(a)).flatten().extract().equalUnderTheLaw(just(just(a)).map { it.extract() }.extract(), EQ)
    }

  fun <F, A> Bimonad<F>.coflatMapComposition(G: Gen<A>, EQ: Eq<Kind<F, Kind<F, A>>>): Unit =
    forAll(
      G
    ) { a ->
      just(a).coflatMap { it }.equalUnderTheLaw(just(a).map { just(it) }, EQ) &&
        just(a).coflatMap { it }.equalUnderTheLaw(just(a).duplicate(), EQ)
    }
}<|MERGE_RESOLUTION|>--- conflicted
+++ resolved
@@ -1,23 +1,14 @@
 package arrow.test.laws
 
 import arrow.Kind
-<<<<<<< HEAD
 import arrow.core.extensions.eq
 import arrow.test.generators.GenK
+import arrow.typeclasses.Apply
 import arrow.typeclasses.Bimonad
 import arrow.typeclasses.Comonad
 import arrow.typeclasses.Eq
 import arrow.typeclasses.EqK
-=======
-import arrow.test.laws.BimonadLaws.coflatMapComposition
-import arrow.test.laws.BimonadLaws.extractFlatMap
-import arrow.test.laws.BimonadLaws.extractIsIdentity
-import arrow.typeclasses.Apply
-import arrow.typeclasses.Bimonad
-import arrow.typeclasses.Comonad
-import arrow.typeclasses.Eq
 import arrow.typeclasses.Functor
->>>>>>> 78ef3e3b
 import arrow.typeclasses.Monad
 import arrow.typeclasses.Selective
 import io.kotlintest.properties.Gen
@@ -27,46 +18,34 @@
 
   private fun <F> bimonadLaws(
     BF: Bimonad<F>,
-    EQ2: Eq<Kind<F, Kind<F, Int>>>,
-    EQ3: Eq<Int>
-  ): List<Law> =
-    listOf(
-      Law("Bimonad Laws: Extract Identity") { BF.extractIsIdentity(EQ3) },
-      Law("Bimonad Laws: CoflatMap Composition") { BF.coflatMapComposition(EQ2) },
-      Law("Bimonad Laws: Extract FlatMap") { BF.extractFlatMap(EQ3) }
+    EQK: EqK<F>
+  ): List<Law> {
+    val GEN = Gen.int()
+
+    val EQ1 = EQK.liftEq(Int.eq())
+    val EQ2 = EQK.liftEq(EQ1)
+    val EQ3 = Int.eq()
+
+    return listOf(
+      Law("Bimonad Laws: Extract Identity") { BF.extractIsIdentity(GEN, EQ3) },
+      Law("Bimonad Laws: CoflatMap Composition") { BF.coflatMapComposition(GEN, EQ2) },
+      Law("Bimonad Laws: Extract FlatMap") { BF.extractFlatMap(GEN, EQ3) }
     )
+  }
 
   fun <F> laws(
     BF: Bimonad<F>,
     M: Monad<F>,
     CM: Comonad<F>,
-<<<<<<< HEAD
     GENK: GenK<F>,
     EQK: EqK<F>
   ): List<Law> {
-    val EQ1 = EQK.liftEq(Int.eq())
-    val EQ2 = EQK.liftEq(EQ1)
-    val EQ3 = Int.eq()
-
     val GEN = GENK.genK(Gen.int())
 
     return MonadLaws.laws(M, EQK) +
       ComonadLaws.laws(CM, GEN, EQK) +
-      listOf(
-        Law("Bimonad Laws: Extract Identity") { BF.extractIsIdentity(Gen.int(), EQ3) },
-        Law("Bimonad Laws: CoflatMap Composition") { BF.coflatMapComposition(Gen.int(), EQ2) },
-        Law("Bimonad Laws: Extract FlatMap") { BF.extractFlatMap(Gen.int(), EQ3) }
-      )
+      bimonadLaws(BF, EQK)
   }
-=======
-    f: (Int) -> Kind<F, Int>,
-    EQ1: Eq<Kind<F, Int>>,
-    EQ2: Eq<Kind<F, Kind<F, Int>>>,
-    EQ3: Eq<Int>
-  ): List<Law> =
-    MonadLaws.laws(M, EQ1) +
-      ComonadLaws.laws(CM, f, EQ1) +
-      bimonadLaws(BF, EQ2, EQ3)
 
   fun <F> laws(
     BF: Bimonad<F>,
@@ -75,15 +54,15 @@
     FF: Functor<F>,
     AP: Apply<F>,
     SL: Selective<F>,
-    f: (Int) -> Kind<F, Int>,
-    EQ1: Eq<Kind<F, Int>>,
-    EQ2: Eq<Kind<F, Kind<F, Int>>>,
-    EQ3: Eq<Int>
-  ): List<Law> =
-    MonadLaws.laws(M, FF, AP, SL, EQ1) +
-      ComonadLaws.laws(CM, f, EQ1) +
-      bimonadLaws(BF, EQ2, EQ3)
->>>>>>> 78ef3e3b
+    GENK: GenK<F>,
+    EQK: EqK<F>
+  ): List<Law> {
+    val GEN = GENK.genK(Gen.int())
+
+    return MonadLaws.laws(M, FF, AP, SL, EQK) +
+      ComonadLaws.laws(CM, GEN, EQK) +
+      bimonadLaws(BF, EQK)
+  }
 
   fun <F, A> Bimonad<F>.extractIsIdentity(G: Gen<A>, EQ: Eq<A>): Unit =
     forAll(
