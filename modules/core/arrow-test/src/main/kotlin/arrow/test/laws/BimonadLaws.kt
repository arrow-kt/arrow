--- conflicted
+++ resolved
@@ -39,17 +39,9 @@
     CM: Comonad<F>,
     GENK: GenK<F>,
     EQK: EqK<F>
-<<<<<<< HEAD
-  ): List<Law> {
-    val GEN = GENK.genK(Gen.int())
-
-    return MonadLaws.laws(M, GENK, EQK) +
-      ComonadLaws.laws(CM, GEN, EQK) +
-=======
   ): List<Law> =
-    MonadLaws.laws(M, EQK) +
+    MonadLaws.laws(M, GENK, EQK) +
       ComonadLaws.laws(CM, GENK, EQK) +
->>>>>>> 5804711a
       bimonadLaws(BF, EQK)
 
   fun <F> laws(
@@ -61,17 +53,9 @@
     SL: Selective<F>,
     GENK: GenK<F>,
     EQK: EqK<F>
-<<<<<<< HEAD
-  ): List<Law> {
-    val GEN = GENK.genK(Gen.int())
-
-    return MonadLaws.laws(M, FF, AP, SL, GENK, EQK) +
-      ComonadLaws.laws(CM, GEN, EQK) +
-=======
   ): List<Law> =
-    MonadLaws.laws(M, FF, AP, SL, EQK) +
+    MonadLaws.laws(M, FF, AP, SL, GENK, EQK) +
       ComonadLaws.laws(CM, GENK, EQK) +
->>>>>>> 5804711a
       bimonadLaws(BF, EQK)
 
   fun <F, A> Bimonad<F>.extractIsIdentity(G: Gen<A>, EQ: Eq<A>): Unit =
