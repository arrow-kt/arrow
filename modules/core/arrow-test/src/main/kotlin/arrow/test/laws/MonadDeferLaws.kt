package arrow.test.laws

import arrow.Kind
import arrow.core.Either
import arrow.core.left
import arrow.core.right
import arrow.data.extensions.list.foldable.foldLeft
import arrow.data.k
import arrow.effects.typeclasses.MonadDefer
import arrow.test.concurrency.SideEffect
import arrow.test.generators.intSmall
import arrow.test.generators.throwable
import arrow.typeclasses.Eq
import io.kotlintest.properties.Gen
import io.kotlintest.properties.forAll
import io.kotlintest.shouldBe

object MonadDeferLaws {

  fun <F> laws(
    SC: MonadDefer<F>,
    EQ: Eq<Kind<F, Int>>,
    EQ_EITHER: Eq<Kind<F, Either<Throwable, Int>>>,
    EQERR: Eq<Kind<F, Int>> = EQ,
    testStackSafety: Boolean = true
  ): List<Law> =
    BracketLaws.laws(SC, EQ, EQ_EITHER, EQERR) + listOf(
<<<<<<< HEAD
      Law("MonadDefer bind: binding blocks") { SC.asyncBind(EQ) },
      Law("MonadDefer bind: binding failure") { SC.asyncBindError(EQERR) },
      Law("MonadDefer bind: unsafe binding") { SC.asyncBindUnsafe(EQ) },
      Law("MonadDefer bind: unsafe binding failure") { SC.asyncBindUnsafeError(EQERR) },
      Law("MonadDefer bind: binding in parallel") { SC.asyncParallelBind(EQ) },
      Law("MonadDefer bind: binding cancellation before flatMap") { SC.asyncCancellationBefore(EQ) },
      Law("MonadDefer bind: binding cancellation after flatMap") { SC.asyncCancellationAfter(EQ) },
      Law("MonadDefer bind: bindingInContext cancellation before flatMap") { SC.inContextCancellationBefore(EQ) },
      Law("MonadDefer bind: bindingInContext cancellation after flatMap") { SC.inContextCancellationAfter(EQ) },
      Law("MonadDefer bind: bindingInContext throw equivalent to raiseError") { SC.inContextErrorThrow(EQERR) },
      Law("MonadDefer bind: monad comprehensions binding in other threads equivalence") { SC.monadComprehensionsBindInContextEquivalent(EQ) },
      Law("MonadDefer laws: later constant equals pure") { SC.delayConstantEqualsPure(EQ) },
      Law("MonadDefer laws: later throw equals raiseError") { SC.delayThrowEqualsRaiseError(EQERR) },
      Law("MonadDefer laws: later constant equals pure") { SC.deferConstantEqualsPure(EQ) },
      Law("MonadDefer laws: laterOrRaise constant right equals pure") { SC.delayOrRaiseConstantRightEqualsPure(EQ) },
      Law("MonadDefer laws: laterOrRaise constant left equals raiseError") { SC.delayOrRaiseConstantLeftEqualsRaiseError(EQERR) },
      Law("MonadDefer laws: propagate error through bind") { SC.propagateErrorsThroughBind(EQERR) },
      Law("MonadDefer laws: defer suspends evaluation") { SC.deferSuspendsEvaluation(EQ) },
      Law("MonadDefer laws: later suspends evaluation") { SC.delaySuspendsEvaluation(EQ) },
=======
      Law("MonadDefer laws: delay constant equals pure") { SC.delayConstantEqualsPure(EQ) },
      Law("MonadDefer laws: delay throw equals raiseError") { SC.delayThrowEqualsRaiseError(EQERR) },
      Law("MonadDefer laws: defer constant equals pure") { SC.deferConstantEqualsPure(EQ) },
      Law("MonadDefer laws: delayOrRaise constant right equals pure") { SC.delayOrRaiseConstantRightEqualsPure(EQ) },
      Law("MonadDefer laws: delayOrRaise constant left equals raiseError") { SC.delayOrRaiseConstantLeftEqualsRaiseError(EQERR) },
      Law("MonadDefer laws: propagate error through bind") { SC.propagateErrorsThroughBind(EQERR) },
      Law("MonadDefer laws: defer suspends evaluation") { SC.deferSuspendsEvaluation(EQ) },
      Law("MonadDefer laws: delay suspends evaluation") { SC.delaySuspendsEvaluation(EQ) },
>>>>>>> 8cf0ca90
      Law("MonadDefer laws: flatMap suspends evaluation") { SC.flatMapSuspendsEvaluation(EQ) },
      Law("MonadDefer laws: map suspends evaluation") { SC.mapSuspendsEvaluation(EQ) },
      Law("MonadDefer laws: Repeated evaluation not memoized") { SC.repeatedSyncEvaluationNotMemoized(EQ) }
    ) + if (testStackSafety) {
      listOf(
        Law("MonadDefer laws: stack safety over repeated left binds") { SC.stackSafetyOverRepeatedLeftBinds(5000, EQ) },
        Law("MonadDefer laws: stack safety over repeated right binds") { SC.stackSafetyOverRepeatedRightBinds(5000, EQ) },
        Law("MonadDefer laws: stack safety over repeated attempts") { SC.stackSafetyOverRepeatedAttempts(5000, EQ) },
        Law("MonadDefer laws: stack safety over repeated maps") { SC.stackSafetyOnRepeatedMaps(5000, EQ) }
      )
    } else {
      emptyList()
    }

  fun <F> MonadDefer<F>.delayConstantEqualsPure(EQ: Eq<Kind<F, Int>>) {
    forAll(Gen.intSmall()) { x ->
      later { x }.equalUnderTheLaw(just(x), EQ)
    }
  }

  fun <F> MonadDefer<F>.deferConstantEqualsPure(EQ: Eq<Kind<F, Int>>) {
    forAll(Gen.intSmall()) { x ->
      defer { just(x) }.equalUnderTheLaw(just(x), EQ)
    }
  }

  fun <F> MonadDefer<F>.delayOrRaiseConstantRightEqualsPure(EQ: Eq<Kind<F, Int>>) {
    forAll(Gen.intSmall()) { x ->
      laterOrRaise { x.right() }.equalUnderTheLaw(just(x), EQ)
    }
  }

  fun <F> MonadDefer<F>.delayOrRaiseConstantLeftEqualsRaiseError(EQERR: Eq<Kind<F, Int>>) {
    forFew(5, Gen.throwable()) { t ->
      laterOrRaise { t.left() }.equalUnderTheLaw(raiseError(t), EQERR)
    }
  }

  fun <F> MonadDefer<F>.delayThrowEqualsRaiseError(EQERR: Eq<Kind<F, Int>>) {
    forFew(5, Gen.throwable()) { t ->
      later { throw t }.equalUnderTheLaw(raiseError(t), EQERR)
    }
  }

  fun <F> MonadDefer<F>.propagateErrorsThroughBind(EQERR: Eq<Kind<F, Int>>) {
    forFew(5, Gen.throwable()) { t ->
      later { throw t }.flatMap<Int, Int> { a: Int -> just(a) }.equalUnderTheLaw(raiseError(t), EQERR)
    }
  }

  fun <F> MonadDefer<F>.deferSuspendsEvaluation(EQ: Eq<Kind<F, Int>>) {
    val sideEffect = SideEffect(counter = 0)
    val df = defer { sideEffect.increment(); just(sideEffect.counter) }

    Thread.sleep(10)

    sideEffect.counter shouldBe 0
    df.equalUnderTheLaw(just(1), EQ) shouldBe true
  }

  fun <F> MonadDefer<F>.delaySuspendsEvaluation(EQ: Eq<Kind<F, Int>>) {
    val sideEffect = SideEffect(counter = 0)
    val df = later { sideEffect.increment(); sideEffect.counter }

    Thread.sleep(10)

    sideEffect.counter shouldBe 0
    df.equalUnderTheLaw(just(1), EQ) shouldBe true
  }

  fun <F> MonadDefer<F>.flatMapSuspendsEvaluation(EQ: Eq<Kind<F, Int>>) {
    val sideEffect = SideEffect(counter = 0)
    val df = just(0).flatMap { sideEffect.increment(); just(sideEffect.counter) }

    Thread.sleep(10)

    sideEffect.counter shouldBe 0
    df.equalUnderTheLaw(just(1), EQ) shouldBe true
  }

  fun <F> MonadDefer<F>.mapSuspendsEvaluation(EQ: Eq<Kind<F, Int>>) {
    val sideEffect = SideEffect(counter = 0)
    val df = just(0).map { sideEffect.increment(); sideEffect.counter }

    Thread.sleep(10)

    sideEffect.counter shouldBe 0
    df.equalUnderTheLaw(just(1), EQ) shouldBe true
  }

  fun <F> MonadDefer<F>.repeatedSyncEvaluationNotMemoized(EQ: Eq<Kind<F, Int>>) {
    val sideEffect = SideEffect()
    val df = later { sideEffect.increment(); sideEffect.counter }

    df.flatMap { df }.flatMap { df }.equalUnderTheLaw(just(3), EQ) shouldBe true
  }

  fun <F> MonadDefer<F>.stackSafetyOverRepeatedLeftBinds(iterations: Int = 5000, EQ: Eq<Kind<F, Int>>): Unit =
    forAll(Gen.create { Unit }) {
      (0..iterations).toList().k().foldLeft(just(0)) { def, x ->
        def.flatMap { just(x) }
      }.equalUnderTheLaw(just(iterations), EQ)
    }

  fun <F> MonadDefer<F>.stackSafetyOverRepeatedRightBinds(iterations: Int = 5000, EQ: Eq<Kind<F, Int>>): Unit =
    forAll(Gen.create { Unit }) {
      (0..iterations).toList().foldRight(just(iterations)) { x, def ->
        lazy().flatMap { def }
      }.equalUnderTheLaw(just(iterations), EQ)
    }

  fun <F> MonadDefer<F>.stackSafetyOverRepeatedAttempts(iterations: Int = 5000, EQ: Eq<Kind<F, Int>>): Unit =
    forAll(Gen.create { Unit }) {
      (0..iterations).toList().foldLeft(just(0)) { def, x ->
        def.attempt().map { x }
      }.equalUnderTheLaw(just(iterations), EQ)
    }

  fun <F> MonadDefer<F>.stackSafetyOnRepeatedMaps(iterations: Int = 5000, EQ: Eq<Kind<F, Int>>): Unit =
    forAll(Gen.create { Unit }) {
      (0..iterations).toList().foldLeft(just(0)) { def, x ->
        def.map { x }
      }.equalUnderTheLaw(just(iterations), EQ)
    }
<<<<<<< HEAD

  fun <F> MonadDefer<F>.asyncBind(EQ: Eq<Kind<F, Int>>): Unit =
    forAll(Gen.intSmall(), Gen.intSmall(), Gen.intSmall()) { x: Int, y: Int, z: Int ->
      val (bound, _) = bindingCancellable {
        val a = bindLater { x }
        val b = bindLater { a + y }
        val c = bindLater { b + z }
        c
      }
      bound.equalUnderTheLaw(just(x + y + z), EQ)
    }

  fun <F> MonadDefer<F>.asyncBindError(EQ: Eq<Kind<F, Int>>): Unit =
    forAll(Gen.throwable()) { e: Throwable ->
      val (bound: Kind<F, Int>, _) = bindingCancellable<Int> {
        bindLater { throw e }
      }
      bound.equalUnderTheLaw(raiseError(e), EQ)
    }

  fun <F> MonadDefer<F>.asyncBindUnsafe(EQ: Eq<Kind<F, Int>>): Unit =
    forAll(Gen.intSmall(), Gen.intSmall(), Gen.intSmall()) { x: Int, y: Int, z: Int ->
      val (bound, _) = bindingCancellable {
        val a = bindLaterOrRaise { Right(x) }
        val b = bindLaterOrRaise { Right(a + y) }
        val c = bindLaterOrRaise { Right(b + z) }
        c
      }
      bound.equalUnderTheLaw(just<Int>(x + y + z), EQ)
    }

  fun <F> MonadDefer<F>.asyncBindUnsafeError(EQ: Eq<Kind<F, Int>>): Unit =
    forAll(Gen.throwable()) { e: Throwable ->
      val (bound: Kind<F, Int>, _) = bindingCancellable<Int> {
        bindLaterOrRaise { Left(e) }
      }
      bound.equalUnderTheLaw(raiseError(e), EQ)
    }

  fun <F> MonadDefer<F>.asyncParallelBind(EQ: Eq<Kind<F, Int>>): Unit =
    forAll(Gen.intSmall(), Gen.intSmall(), Gen.intSmall()) { x: Int, y: Int, z: Int ->
      val (bound, _) = bindingCancellable {
        val value = bind { tupled(later { x }, later { y }, later { z }) }
        value.a + value.b + value.c
      }
      bound.equalUnderTheLaw(just(x + y + z), EQ)
    }

  fun <F> MonadDefer<F>.asyncCancellationBefore(EQ: Eq<Kind<F, Int>>): Unit =
    forFew(5, Gen.intSmall()) { num: Int ->
      val sideEffect = SideEffect()
      val (binding, dispose) = bindingCancellable {
        val a = bindLater { Thread.sleep(20); num }
        sideEffect.increment()
        val b = bindLater { a + 1 }
        val (c) = just(b + 1)
        c
      }
      Try { Thread.sleep(10); dispose() }.toEither().mapLeft { throw it }
      binding.equalUnderTheLaw(raiseError(BindingCancellationException()), EQ) && sideEffect.counter == 0
    }

  fun <F> MonadDefer<F>.asyncCancellationAfter(EQ: Eq<Kind<F, Int>>): Unit =
    forFew(5, Gen.intSmall()) { num: Int ->
      val sideEffect = SideEffect()
      val (binding, dispose) = bindingCancellable {
        val a = bindLater { num }
        sideEffect.increment()
        val b = bindLater { Thread.sleep(20); sideEffect.increment(); a + 1 }
        b
      }
      Try { Thread.sleep(10); dispose() }.toEither().mapLeft { throw it }
      binding.equalUnderTheLaw(raiseError(BindingCancellationException()), EQ) &&
        sideEffect.counter == 0
    }

  fun <F> MonadDefer<F>.inContextCancellationBefore(EQ: Eq<Kind<F, Int>>): Unit =
    forFew(5, Gen.intSmall()) { num: Int ->
      val sideEffect = SideEffect()
      val (binding, dispose) = bindingCancellable {
        val a = bindIn(Dispatchers.Default) { Thread.sleep(20); num }
        sideEffect.increment()
        val b = bindIn(Dispatchers.Default) { a + 1 }
        val (c) = just(b + 1)
        c
      }
      Try { Thread.sleep(10); dispose() }.toEither().mapLeft { throw it }
      binding.equalUnderTheLaw(raiseError(BindingCancellationException()), EQ) && sideEffect.counter == 0
    }

  fun <F> MonadDefer<F>.inContextCancellationAfter(EQ: Eq<Kind<F, Int>>): Unit =
    forFew(5, Gen.intSmall()) { num: Int ->
      val sideEffect = SideEffect()
      val (binding, dispose) = bindingCancellable {
        val a = bindIn(Dispatchers.Default) { num }
        sideEffect.increment()
        val b = bindIn(Dispatchers.Default) { Thread.sleep(20); sideEffect.increment(); a + 1 }
        b
      }
      Try { Thread.sleep(10); dispose() }.toEither().mapLeft { throw it }
      binding.equalUnderTheLaw(raiseError(BindingCancellationException()), EQ) &&
        sideEffect.counter == 0
    }

  @Suppress("UNREACHABLE_CODE")
  fun <F> MonadDefer<F>.inContextErrorThrow(EQ: Eq<Kind<F, Int>>): Unit =
    forFew(5, Gen.throwable()) { throwable: Throwable ->
      bindingCancellable {
        bindIn(newSingleThreadContext("1")) { throw throwable }
      }.a.equalUnderTheLaw(raiseError(throwable), EQ)
    }

  fun <F> MonadDefer<F>.monadComprehensionsBindInContextEquivalent(EQ: Eq<Kind<F, Int>>): Unit =
    forFew(5, Gen.intSmall()) { num: Int ->
      val bindM = bindingCancellable {
        val a = bindLaterIn(newSingleThreadContext("$num")) { num + 1 }
        val b = bindLaterIn(newSingleThreadContext("$a")) { a + 1 }
        b
      }
      val bind = bindingCancellable {
        val a = bindIn(newSingleThreadContext("$num")) { num + 1 }
        val b = bindIn(newSingleThreadContext("$a")) { a + 1 }
        b
      }
      bindM.a.equalUnderTheLaw(bind.a, EQ)
    }
=======
>>>>>>> 8cf0ca90
}<|MERGE_RESOLUTION|>--- conflicted
+++ resolved
@@ -25,18 +25,6 @@
     testStackSafety: Boolean = true
   ): List<Law> =
     BracketLaws.laws(SC, EQ, EQ_EITHER, EQERR) + listOf(
-<<<<<<< HEAD
-      Law("MonadDefer bind: binding blocks") { SC.asyncBind(EQ) },
-      Law("MonadDefer bind: binding failure") { SC.asyncBindError(EQERR) },
-      Law("MonadDefer bind: unsafe binding") { SC.asyncBindUnsafe(EQ) },
-      Law("MonadDefer bind: unsafe binding failure") { SC.asyncBindUnsafeError(EQERR) },
-      Law("MonadDefer bind: binding in parallel") { SC.asyncParallelBind(EQ) },
-      Law("MonadDefer bind: binding cancellation before flatMap") { SC.asyncCancellationBefore(EQ) },
-      Law("MonadDefer bind: binding cancellation after flatMap") { SC.asyncCancellationAfter(EQ) },
-      Law("MonadDefer bind: bindingInContext cancellation before flatMap") { SC.inContextCancellationBefore(EQ) },
-      Law("MonadDefer bind: bindingInContext cancellation after flatMap") { SC.inContextCancellationAfter(EQ) },
-      Law("MonadDefer bind: bindingInContext throw equivalent to raiseError") { SC.inContextErrorThrow(EQERR) },
-      Law("MonadDefer bind: monad comprehensions binding in other threads equivalence") { SC.monadComprehensionsBindInContextEquivalent(EQ) },
       Law("MonadDefer laws: later constant equals pure") { SC.delayConstantEqualsPure(EQ) },
       Law("MonadDefer laws: later throw equals raiseError") { SC.delayThrowEqualsRaiseError(EQERR) },
       Law("MonadDefer laws: later constant equals pure") { SC.deferConstantEqualsPure(EQ) },
@@ -45,16 +33,6 @@
       Law("MonadDefer laws: propagate error through bind") { SC.propagateErrorsThroughBind(EQERR) },
       Law("MonadDefer laws: defer suspends evaluation") { SC.deferSuspendsEvaluation(EQ) },
       Law("MonadDefer laws: later suspends evaluation") { SC.delaySuspendsEvaluation(EQ) },
-=======
-      Law("MonadDefer laws: delay constant equals pure") { SC.delayConstantEqualsPure(EQ) },
-      Law("MonadDefer laws: delay throw equals raiseError") { SC.delayThrowEqualsRaiseError(EQERR) },
-      Law("MonadDefer laws: defer constant equals pure") { SC.deferConstantEqualsPure(EQ) },
-      Law("MonadDefer laws: delayOrRaise constant right equals pure") { SC.delayOrRaiseConstantRightEqualsPure(EQ) },
-      Law("MonadDefer laws: delayOrRaise constant left equals raiseError") { SC.delayOrRaiseConstantLeftEqualsRaiseError(EQERR) },
-      Law("MonadDefer laws: propagate error through bind") { SC.propagateErrorsThroughBind(EQERR) },
-      Law("MonadDefer laws: defer suspends evaluation") { SC.deferSuspendsEvaluation(EQ) },
-      Law("MonadDefer laws: delay suspends evaluation") { SC.delaySuspendsEvaluation(EQ) },
->>>>>>> 8cf0ca90
       Law("MonadDefer laws: flatMap suspends evaluation") { SC.flatMapSuspendsEvaluation(EQ) },
       Law("MonadDefer laws: map suspends evaluation") { SC.mapSuspendsEvaluation(EQ) },
       Law("MonadDefer laws: Repeated evaluation not memoized") { SC.repeatedSyncEvaluationNotMemoized(EQ) }
@@ -179,133 +157,4 @@
         def.map { x }
       }.equalUnderTheLaw(just(iterations), EQ)
     }
-<<<<<<< HEAD
-
-  fun <F> MonadDefer<F>.asyncBind(EQ: Eq<Kind<F, Int>>): Unit =
-    forAll(Gen.intSmall(), Gen.intSmall(), Gen.intSmall()) { x: Int, y: Int, z: Int ->
-      val (bound, _) = bindingCancellable {
-        val a = bindLater { x }
-        val b = bindLater { a + y }
-        val c = bindLater { b + z }
-        c
-      }
-      bound.equalUnderTheLaw(just(x + y + z), EQ)
-    }
-
-  fun <F> MonadDefer<F>.asyncBindError(EQ: Eq<Kind<F, Int>>): Unit =
-    forAll(Gen.throwable()) { e: Throwable ->
-      val (bound: Kind<F, Int>, _) = bindingCancellable<Int> {
-        bindLater { throw e }
-      }
-      bound.equalUnderTheLaw(raiseError(e), EQ)
-    }
-
-  fun <F> MonadDefer<F>.asyncBindUnsafe(EQ: Eq<Kind<F, Int>>): Unit =
-    forAll(Gen.intSmall(), Gen.intSmall(), Gen.intSmall()) { x: Int, y: Int, z: Int ->
-      val (bound, _) = bindingCancellable {
-        val a = bindLaterOrRaise { Right(x) }
-        val b = bindLaterOrRaise { Right(a + y) }
-        val c = bindLaterOrRaise { Right(b + z) }
-        c
-      }
-      bound.equalUnderTheLaw(just<Int>(x + y + z), EQ)
-    }
-
-  fun <F> MonadDefer<F>.asyncBindUnsafeError(EQ: Eq<Kind<F, Int>>): Unit =
-    forAll(Gen.throwable()) { e: Throwable ->
-      val (bound: Kind<F, Int>, _) = bindingCancellable<Int> {
-        bindLaterOrRaise { Left(e) }
-      }
-      bound.equalUnderTheLaw(raiseError(e), EQ)
-    }
-
-  fun <F> MonadDefer<F>.asyncParallelBind(EQ: Eq<Kind<F, Int>>): Unit =
-    forAll(Gen.intSmall(), Gen.intSmall(), Gen.intSmall()) { x: Int, y: Int, z: Int ->
-      val (bound, _) = bindingCancellable {
-        val value = bind { tupled(later { x }, later { y }, later { z }) }
-        value.a + value.b + value.c
-      }
-      bound.equalUnderTheLaw(just(x + y + z), EQ)
-    }
-
-  fun <F> MonadDefer<F>.asyncCancellationBefore(EQ: Eq<Kind<F, Int>>): Unit =
-    forFew(5, Gen.intSmall()) { num: Int ->
-      val sideEffect = SideEffect()
-      val (binding, dispose) = bindingCancellable {
-        val a = bindLater { Thread.sleep(20); num }
-        sideEffect.increment()
-        val b = bindLater { a + 1 }
-        val (c) = just(b + 1)
-        c
-      }
-      Try { Thread.sleep(10); dispose() }.toEither().mapLeft { throw it }
-      binding.equalUnderTheLaw(raiseError(BindingCancellationException()), EQ) && sideEffect.counter == 0
-    }
-
-  fun <F> MonadDefer<F>.asyncCancellationAfter(EQ: Eq<Kind<F, Int>>): Unit =
-    forFew(5, Gen.intSmall()) { num: Int ->
-      val sideEffect = SideEffect()
-      val (binding, dispose) = bindingCancellable {
-        val a = bindLater { num }
-        sideEffect.increment()
-        val b = bindLater { Thread.sleep(20); sideEffect.increment(); a + 1 }
-        b
-      }
-      Try { Thread.sleep(10); dispose() }.toEither().mapLeft { throw it }
-      binding.equalUnderTheLaw(raiseError(BindingCancellationException()), EQ) &&
-        sideEffect.counter == 0
-    }
-
-  fun <F> MonadDefer<F>.inContextCancellationBefore(EQ: Eq<Kind<F, Int>>): Unit =
-    forFew(5, Gen.intSmall()) { num: Int ->
-      val sideEffect = SideEffect()
-      val (binding, dispose) = bindingCancellable {
-        val a = bindIn(Dispatchers.Default) { Thread.sleep(20); num }
-        sideEffect.increment()
-        val b = bindIn(Dispatchers.Default) { a + 1 }
-        val (c) = just(b + 1)
-        c
-      }
-      Try { Thread.sleep(10); dispose() }.toEither().mapLeft { throw it }
-      binding.equalUnderTheLaw(raiseError(BindingCancellationException()), EQ) && sideEffect.counter == 0
-    }
-
-  fun <F> MonadDefer<F>.inContextCancellationAfter(EQ: Eq<Kind<F, Int>>): Unit =
-    forFew(5, Gen.intSmall()) { num: Int ->
-      val sideEffect = SideEffect()
-      val (binding, dispose) = bindingCancellable {
-        val a = bindIn(Dispatchers.Default) { num }
-        sideEffect.increment()
-        val b = bindIn(Dispatchers.Default) { Thread.sleep(20); sideEffect.increment(); a + 1 }
-        b
-      }
-      Try { Thread.sleep(10); dispose() }.toEither().mapLeft { throw it }
-      binding.equalUnderTheLaw(raiseError(BindingCancellationException()), EQ) &&
-        sideEffect.counter == 0
-    }
-
-  @Suppress("UNREACHABLE_CODE")
-  fun <F> MonadDefer<F>.inContextErrorThrow(EQ: Eq<Kind<F, Int>>): Unit =
-    forFew(5, Gen.throwable()) { throwable: Throwable ->
-      bindingCancellable {
-        bindIn(newSingleThreadContext("1")) { throw throwable }
-      }.a.equalUnderTheLaw(raiseError(throwable), EQ)
-    }
-
-  fun <F> MonadDefer<F>.monadComprehensionsBindInContextEquivalent(EQ: Eq<Kind<F, Int>>): Unit =
-    forFew(5, Gen.intSmall()) { num: Int ->
-      val bindM = bindingCancellable {
-        val a = bindLaterIn(newSingleThreadContext("$num")) { num + 1 }
-        val b = bindLaterIn(newSingleThreadContext("$a")) { a + 1 }
-        b
-      }
-      val bind = bindingCancellable {
-        val a = bindIn(newSingleThreadContext("$num")) { num + 1 }
-        val b = bindIn(newSingleThreadContext("$a")) { a + 1 }
-        b
-      }
-      bindM.a.equalUnderTheLaw(bind.a, EQ)
-    }
-=======
->>>>>>> 8cf0ca90
 }