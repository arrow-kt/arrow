--- conflicted
+++ resolved
@@ -108,18 +108,8 @@
   it.fix().fold({ Eval.Zero }, { it.map { it + 1 } })
 }
 
-<<<<<<< HEAD
-fun <T> Int.toGNat(CT: Corecursive<T>): GNat<T> = CT.run {
-  ana(Option.functor(), toGNatCoalgebra())
-}
-
-fun <T> GNat<T>.toInt(RT: Recursive<T>): Int = RT.run {
-  cata(Option.functor(), fromGNatAlgebra())
-}
-=======
 inline fun <reified T> Corecursive<T>.toGNat(i: Int): GNat<T> =
   Option.functor().ana(i, toGNatCoalgebra())
 
 inline fun <reified T> Recursive<T>.toInt(i: GNat<T>): Int =
-  Option.functor().cata(i, fromGNatAlgebra())
->>>>>>> 69956516
+  Option.functor().cata(i, fromGNatAlgebra())