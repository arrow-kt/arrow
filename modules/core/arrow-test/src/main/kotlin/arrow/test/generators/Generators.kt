package arrow.test.generators

import arrow.Kind
import arrow.Kind2
import arrow.core.*
import arrow.data.*
import arrow.recursion.Algebra
import arrow.recursion.Coalgebra
import arrow.recursion.typeclasses.Corecursive
import arrow.recursion.typeclasses.Recursive
import arrow.typeclasses.Applicative
import io.kotlintest.properties.Gen
import java.util.concurrent.TimeUnit

fun <F, A> genApplicative(valueGen: Gen<A>, AP: Applicative<F>): Gen<Kind<F, A>> =
   valueGen.map { AP.just(it) }

inline fun <reified A, reified B> genFunctionAToB(genB: Gen<B>): Gen<(A) -> B> = genB.map { b:B -> { _: A -> b } }

fun <A> genFunctionAAToA(genA: Gen<A>): Gen<(A, A) -> A> = genA.map { a:A -> { _: A, _: A -> a } }

fun genThrowable(): Gen<Throwable> = Gen.from(listOf(RuntimeException(), NoSuchElementException(), IllegalArgumentException()))

fun <F, A> genConstructor(valueGen: Gen<A>, cf: (A) -> Kind<F, A>): Gen<Kind<F, A>> = valueGen.map(cf)

<<<<<<< HEAD
fun <F, A, B> genConstructor2(valueGen: Gen<A>, ff: (A) -> Kind<F, (A) -> B>): Gen<Kind<F, (A) -> B>> = valueGen.map(ff)
=======
inline fun <F, A> genDoubleConstructor(valueGen: Gen<A>, crossinline cf: (A) -> Kind2<F, A, A>): Gen<Kind2<F, A, A>> =
  object : Gen<Kind2<F, A, A>> {
    override fun generate(): Kind2<F, A, A> =
      cf(valueGen.generate())
  }

inline fun <F, A, B> genConstructor2(valueGen: Gen<A>, crossinline ff: (A) -> Kind<F, (A) -> B>): Gen<Kind<F, (A) -> B>> =
  object : Gen<Kind<F, (A) -> B>> {
    override fun generate(): Kind<F, (A) -> B> =
      ff(valueGen.generate())
  }
>>>>>>> 455f998e

fun genIntSmall(): Gen<Int> = Gen.oneOf(Gen.negativeIntegers(), Gen.choose(0, Int.MAX_VALUE / 10000))

fun <A, B> genTuple(genA: Gen<A>, genB: Gen<B>): Gen<Tuple2<A, B>> = Gen.bind(genA,genB){ a:A, b:B -> Tuple2(a, b) }

fun <A, B, C> genTuple(genA: Gen<A>, genB: Gen<B>, genC: Gen<C>): Gen<Tuple3<A, B, C>> =
  Gen.bind(genA,genB, genC){a:A, b:B, c:C -> Tuple3(a, b, c)}

fun <A, B, C, D> genTuple(genA: Gen<A>, genB: Gen<B>, genC: Gen<C>, genD: Gen<D>): Gen<Tuple4<A, B, C, D>> =
  Gen.bind(genA,genB, genC, genD){a:A, b:B, c:C, d:D -> Tuple4(a, b, c, d)}

fun <A, B, C, D, E> genTuple(genA: Gen<A>, genB: Gen<B>, genC: Gen<C>, genD: Gen<D>, genE: Gen<E>): Gen<Tuple5<A, B, C, D, E>> =
  Gen.bind(genA,genB, genC, genD, genE){a:A, b:B, c:C, d:D, e:E -> Tuple5(a, b, c, d, e)}

fun <A, B, C, D, E, F> genTuple(genA: Gen<A>, genB: Gen<B>, genC: Gen<C>, genD: Gen<D>, genE: Gen<E>, genF: Gen<F>): Gen<Tuple6<A, B, C, D, E, F>> =
  Gen.bind(genA,genB, genC, genD, genE, genF){a:A, b:B, c:C, d:D, e:E, f:F -> Tuple6(a, b, c, d, e, f)}

fun <A, B, C, D, E, F, G> genTuple(genA: Gen<A>, genB: Gen<B>, genC: Gen<C>, genD: Gen<D>, genE: Gen<E>, genF: Gen<F>, genG: Gen<G>): Gen<Tuple7<A, B, C, D, E, F, G>> =
  Gen.bind(genA,genB, genC, genD, genE, genF, genG){a:A, b:B, c:C, d:D, e:E, f:F, g:G -> Tuple7(a, b, c, d, e, f, g)}

fun <A, B, C, D, E, F, G, H> genTuple(genA: Gen<A>, genB: Gen<B>, genC: Gen<C>, genD: Gen<D>, genE: Gen<E>, genF: Gen<F>, genG: Gen<G>, genH: Gen<H>): Gen<Tuple8<A, B, C, D, E, F, G, H>> =
  Gen.bind(genTuple(genA,genB, genC, genD, genE, genF, genG), genH){ tuple: Tuple7<A, B, C, D, E, F, G>, h:H -> Tuple8(tuple.a, tuple.b, tuple.c, tuple.d, tuple.e, tuple.f, tuple.g, h)}

fun <A, B, C, D, E, F, G, H, I> genTuple(genA: Gen<A>, genB: Gen<B>, genC: Gen<C>, genD: Gen<D>, genE: Gen<E>, genF: Gen<F>, genG: Gen<G>, genH: Gen<H>, genI: Gen<I>): Gen<Tuple9<A, B, C, D, E, F, G, H, I>> =
  Gen.bind(genTuple(genA,genB, genC, genD, genE, genF, genG, genH), genI){ tuple: Tuple8<A, B, C, D, E, F, G, H>, i:I -> Tuple9(tuple.a, tuple.b, tuple.c, tuple.d, tuple.e, tuple.f, tuple.g, tuple.h, i)}

fun <A, B, C, D, E, F, G, H, I, J> genTuple(genA: Gen<A>, genB: Gen<B>, genC: Gen<C>, genD: Gen<D>, genE: Gen<E>, genF: Gen<F>, genG: Gen<G>, genH: Gen<H>, genI: Gen<I>, genJ: Gen<J>): Gen<Tuple10<A, B, C, D, E, F, G, H, I, J>> =
  Gen.bind(genTuple(genA,genB, genC, genD, genE, genF, genG, genH, genI), genJ){tuple: Tuple9<A, B, C, D, E, F, G, H, I>, j:J -> Tuple10(tuple.a, tuple.b, tuple.c, tuple.d, tuple.e, tuple.f, tuple.g, tuple.h, tuple.i, j)}

fun genIntPredicate(): Gen<(Int) -> Boolean> =
  Gen.int().filter {it==0}.flatMap { num ->
    val absNum = Math.abs(num)
    Gen.from(listOf<(Int) -> Boolean>(
      { it > num },
      { it <= num },
      { it % absNum == 0 },
      { it % absNum == absNum - 1 })
    )
  }

fun <B> genOption(genB: Gen<B>): Gen<Option<B>> =
  genB.orNull().map { it.toOption() }

<<<<<<< HEAD
fun <E, A> genEither(genE: Gen<E>, genA: Gen<A>): Gen<Either<E, A>>  {
  val genLeft = genE.map<Either<E, A>> { Left(it) }
  val genRight = genA.map<Either<E, A>> { Right(it) }
  return Gen.oneOf(genLeft,genRight)
=======
inline fun <reified E, reified A> genValidated(genE: Gen<E>, genA: Gen<A>): Gen<Validated<E, A>> =
  Gen.create { Validated.fromEither(genEither(genE, genA).generate()) }

inline fun <reified A> genTry(genA: Gen<A>, genThrowable: Gen<Throwable> = genThrowable()): Gen<Try<A>> = Gen.create {
  genEither(genThrowable, genA).generate().fold(
    { throwable -> Failure(throwable) },
    { a -> Success(a) }
  )
>>>>>>> 455f998e
}

fun <E, A> genValidated(genE: Gen<E>, genA: Gen<A>): Gen<Validated<E, A>> =
  genEither(genE, genA).map { Validated.fromEither(it) }

fun <A> genTry(genA: Gen<A>, genThrowable: Gen<Throwable> = genThrowable()): Gen<Try<A>> =
  genEither(genThrowable, genA).map{ it.fold({ Failure<A>(it) }, { Success(it) }) }

fun <A> genNonEmptyList(genA: Gen<A>): Gen<NonEmptyList<A>> =
  genA.flatMap { head -> Gen.list(genA).map { NonEmptyList(head, it) } }

fun <K, V> genMapK(genK: Gen<K>, genV: Gen<V>): Gen<MapK<K, V>> =
  Gen.map(genK,genV).map { it.k() }

fun genTimeUnit(): Gen<TimeUnit> = Gen.from(TimeUnit.values())

fun <A> genListK(genA: Gen<A>): Gen<ListK<A>> = Gen.list(genA).map{ it.k() }

fun <A> genSequenceK(genA: Gen<A>): Gen<SequenceK<A>> = Gen.list(genA).map{ it.asSequence().k() }

fun genChars(): Gen<Char> =
  Gen.from(('A'..'Z') + ('a'..'z') + ('0'..'9') + "!@#$%%^&*()_-~`,<.?/:;}{][±§".toList())

fun <A> genSetK(genA: Gen<A>): Gen<SetK<A>> = Gen.set(genA).map{ it.k() }

// For generating recursive data structures with recursion schemes

typealias NatPattern = ForOption
typealias GNat<T> = Kind<T, NatPattern>

fun toGNatCoalgebra() = Coalgebra<NatPattern, Int> {
  if (it == 0) None else Some(it - 1)
}

fun fromGNatAlgebra() = Algebra<NatPattern, Eval<Int>> {
  it.fix().fold({ Eval.Zero }, { it.map { it + 1 } })
}

inline fun <reified T> Corecursive<T>.toGNat(i: Int): GNat<T> =
  Option.functor().ana(i, toGNatCoalgebra())

inline fun <reified T> Recursive<T>.toInt(i: GNat<T>): Int =
  Option.functor().cata(i, fromGNatAlgebra())<|MERGE_RESOLUTION|>--- conflicted
+++ resolved
@@ -23,21 +23,13 @@
 
 fun <F, A> genConstructor(valueGen: Gen<A>, cf: (A) -> Kind<F, A>): Gen<Kind<F, A>> = valueGen.map(cf)
 
-<<<<<<< HEAD
-fun <F, A, B> genConstructor2(valueGen: Gen<A>, ff: (A) -> Kind<F, (A) -> B>): Gen<Kind<F, (A) -> B>> = valueGen.map(ff)
-=======
 inline fun <F, A> genDoubleConstructor(valueGen: Gen<A>, crossinline cf: (A) -> Kind2<F, A, A>): Gen<Kind2<F, A, A>> =
   object : Gen<Kind2<F, A, A>> {
     override fun generate(): Kind2<F, A, A> =
       cf(valueGen.generate())
   }
 
-inline fun <F, A, B> genConstructor2(valueGen: Gen<A>, crossinline ff: (A) -> Kind<F, (A) -> B>): Gen<Kind<F, (A) -> B>> =
-  object : Gen<Kind<F, (A) -> B>> {
-    override fun generate(): Kind<F, (A) -> B> =
-      ff(valueGen.generate())
-  }
->>>>>>> 455f998e
+fun <F, A, B> genConstructor2(valueGen: Gen<A>, ff: (A) -> Kind<F, (A) -> B>): Gen<Kind<F, (A) -> B>> = valueGen.map(ff)
 
 fun genIntSmall(): Gen<Int> = Gen.oneOf(Gen.negativeIntegers(), Gen.choose(0, Int.MAX_VALUE / 10000))
 
@@ -81,21 +73,10 @@
 fun <B> genOption(genB: Gen<B>): Gen<Option<B>> =
   genB.orNull().map { it.toOption() }
 
-<<<<<<< HEAD
 fun <E, A> genEither(genE: Gen<E>, genA: Gen<A>): Gen<Either<E, A>>  {
   val genLeft = genE.map<Either<E, A>> { Left(it) }
   val genRight = genA.map<Either<E, A>> { Right(it) }
   return Gen.oneOf(genLeft,genRight)
-=======
-inline fun <reified E, reified A> genValidated(genE: Gen<E>, genA: Gen<A>): Gen<Validated<E, A>> =
-  Gen.create { Validated.fromEither(genEither(genE, genA).generate()) }
-
-inline fun <reified A> genTry(genA: Gen<A>, genThrowable: Gen<Throwable> = genThrowable()): Gen<Try<A>> = Gen.create {
-  genEither(genThrowable, genA).generate().fold(
-    { throwable -> Failure(throwable) },
-    { a -> Success(a) }
-  )
->>>>>>> 455f998e
 }
 
 fun <E, A> genValidated(genE: Gen<E>, genA: Gen<A>): Gen<Validated<E, A>> =
