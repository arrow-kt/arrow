package arrow.test.laws

import arrow.Kind
import arrow.core.Tuple2
import arrow.core.extensions.eq
import arrow.core.extensions.tuple2.eq.eq
import arrow.mtl.typeclasses.MonadWriter
import arrow.test.laws.MonadWriterLaws.monadWriterListenJust
import arrow.test.laws.MonadWriterLaws.monadWriterListenWriter
import arrow.test.laws.MonadWriterLaws.monadWriterTellFusion
import arrow.test.laws.MonadWriterLaws.monadWriterWriterJust
import arrow.typeclasses.Apply
import arrow.typeclasses.Eq
<<<<<<< HEAD
import arrow.typeclasses.EqK
=======
import arrow.typeclasses.Functor
>>>>>>> 78ef3e3b
import arrow.typeclasses.Monad
import arrow.typeclasses.Monoid
import arrow.typeclasses.Selective
import io.kotlintest.properties.Gen
import io.kotlintest.properties.forAll

object MonadWriterLaws {

  private fun <F, W> monadWriterLaws(
    MW: MonadWriter<F, W>,
    MOW: Monoid<W>,
    genW: Gen<W>,
    genTupleWA: Gen<Tuple2<W, Int>>,
    EqInt: Eq<Kind<F, Int>>,
    EqTupleWA: Eq<Kind<F, Tuple2<W, Int>>>
  ): List<Law> = listOf(
    Law("Monad Writer Laws: writer just") { MW.monadWriterWriterJust(MOW, EqInt) },
    Law("Monad Writer Laws: tell fusion") { MW.monadWriterTellFusion(genW, MOW) },
    Law("Monad Writer Laws: listen just") { MW.monadWriterListenJust(MOW, EqTupleWA) },
    Law("Monad Writer Laws: listen writer") { MW.monadWriterListenWriter(genTupleWA, EqTupleWA) }
  )

  fun <F, W> laws(
    MF: Monad<F>,
    MW: MonadWriter<F, W>,
    MOW: Monoid<W>,
    genW: Gen<W>,
    genTupleWA: Gen<Tuple2<W, Int>>,
    EqInt: Eq<Kind<F, Int>>,
    EqTupleWA: Eq<Kind<F, Tuple2<W, Int>>>
  ): List<Law> =
    MonadLaws.laws(MF, EqInt) + monadWriterLaws(MW, MOW, genW, genTupleWA, EqInt, EqTupleWA)

  fun <F, W> laws(
    MF: Monad<F>,
    MW: MonadWriter<F, W>,
    MOW: Monoid<W>,
    FF: Functor<F>,
    AP: Apply<F>,
    SL: Selective<F>,
    genW: Gen<W>,
<<<<<<< HEAD
    EQK: EqK<F>,
    EQW: Eq<W>
  ): List<Law> {
    val EQ_INT = EQK.liftEq(Int.eq())
    val EQ_TUPLE = EQK.liftEq(Tuple2.eq(EQW, Int.eq()))
    val GEN_TUPLE = Gen.bind(genW, Gen.int(), ::Tuple2)

    return MonadLaws.laws(MF, EQK) + listOf(
      Law("Monad Writer Laws: writer just") { MW.monadWriterWriterJust(MOW, EQ_INT) },
      Law("Monad Writer Laws: tell fusion") { MW.monadWriterTellFusion(genW, MOW) },
      Law("Monad Writer Laws: listen just") { MW.monadWriterListenJust(MOW, EQ_TUPLE) },
      Law("Monad Writer Laws: listen writer") { MW.monadWriterListenWriter(GEN_TUPLE, EQ_TUPLE) })
  }
=======
    genTupleWA: Gen<Tuple2<W, Int>>,
    EqInt: Eq<Kind<F, Int>>,
    EqTupleWA: Eq<Kind<F, Tuple2<W, Int>>>
  ): List<Law> =
    MonadLaws.laws(MF, FF, AP, SL, EqInt) + monadWriterLaws(MW, MOW, genW, genTupleWA, EqInt, EqTupleWA)
>>>>>>> 78ef3e3b

  fun <F, W> MonadWriter<F, W>.monadWriterWriterJust(
    MOW: Monoid<W>,
    EQ: Eq<Kind<F, Int>>
  ) {
    forAll(Gen.int()) { a: Int ->
      writer(Tuple2(MOW.empty(), a)).equalUnderTheLaw(just(a), EQ)
    }
  }

  fun <F, W> MonadWriter<F, W>.monadWriterTellFusion(
    genW: Gen<W>,
    MOW: Monoid<W>
  ) {
    forAll(genW, genW) { x: W, y: W ->
      tell(x).flatMap { tell(y) }.equalUnderTheLaw(tell(MOW.run { x.combine(y) }), Eq.any())
    }
  }

  fun <F, W> MonadWriter<F, W>.monadWriterListenJust(
    MOW: Monoid<W>,
    EqTupleWA: Eq<Kind<F, Tuple2<W, Int>>>
  ) {
    forAll(Gen.int()) { a: Int ->
      just(a).listen().equalUnderTheLaw(just(Tuple2(MOW.empty(), a)), EqTupleWA)
    }
  }

  fun <F, W> MonadWriter<F, W>.monadWriterListenWriter(
    genTupleWA: Gen<Tuple2<W, Int>>,
    EqTupleWA: Eq<Kind<F, Tuple2<W, Int>>>
  ) {
    forAll(genTupleWA) { tupleWA: Tuple2<W, Int> ->
      writer(tupleWA).listen().equalUnderTheLaw(tell(tupleWA.a).map { tupleWA }, EqTupleWA)
    }
  }
}<|MERGE_RESOLUTION|>--- conflicted
+++ resolved
@@ -5,17 +5,10 @@
 import arrow.core.extensions.eq
 import arrow.core.extensions.tuple2.eq.eq
 import arrow.mtl.typeclasses.MonadWriter
-import arrow.test.laws.MonadWriterLaws.monadWriterListenJust
-import arrow.test.laws.MonadWriterLaws.monadWriterListenWriter
-import arrow.test.laws.MonadWriterLaws.monadWriterTellFusion
-import arrow.test.laws.MonadWriterLaws.monadWriterWriterJust
 import arrow.typeclasses.Apply
 import arrow.typeclasses.Eq
-<<<<<<< HEAD
 import arrow.typeclasses.EqK
-=======
 import arrow.typeclasses.Functor
->>>>>>> 78ef3e3b
 import arrow.typeclasses.Monad
 import arrow.typeclasses.Monoid
 import arrow.typeclasses.Selective
@@ -28,26 +21,30 @@
     MW: MonadWriter<F, W>,
     MOW: Monoid<W>,
     genW: Gen<W>,
-    genTupleWA: Gen<Tuple2<W, Int>>,
-    EqInt: Eq<Kind<F, Int>>,
-    EqTupleWA: Eq<Kind<F, Tuple2<W, Int>>>
-  ): List<Law> = listOf(
-    Law("Monad Writer Laws: writer just") { MW.monadWriterWriterJust(MOW, EqInt) },
-    Law("Monad Writer Laws: tell fusion") { MW.monadWriterTellFusion(genW, MOW) },
-    Law("Monad Writer Laws: listen just") { MW.monadWriterListenJust(MOW, EqTupleWA) },
-    Law("Monad Writer Laws: listen writer") { MW.monadWriterListenWriter(genTupleWA, EqTupleWA) }
-  )
+    EQK: EqK<F>,
+    EQW: Eq<W>
+  ): List<Law> {
+    val EQ_INT = EQK.liftEq(Int.eq())
+    val EQ_TUPLE = EQK.liftEq(Tuple2.eq(EQW, Int.eq()))
+    val GEN_TUPLE = Gen.bind(genW, Gen.int(), ::Tuple2)
+
+    return listOf(
+      Law("Monad Writer Laws: writer just") { MW.monadWriterWriterJust(MOW, EQ_INT) },
+      Law("Monad Writer Laws: tell fusion") { MW.monadWriterTellFusion(genW, MOW) },
+      Law("Monad Writer Laws: listen just") { MW.monadWriterListenJust(MOW, EQ_TUPLE) },
+      Law("Monad Writer Laws: listen writer") { MW.monadWriterListenWriter(GEN_TUPLE, EQ_TUPLE) })
+  }
 
   fun <F, W> laws(
     MF: Monad<F>,
     MW: MonadWriter<F, W>,
     MOW: Monoid<W>,
     genW: Gen<W>,
-    genTupleWA: Gen<Tuple2<W, Int>>,
-    EqInt: Eq<Kind<F, Int>>,
-    EqTupleWA: Eq<Kind<F, Tuple2<W, Int>>>
+    EQK: EqK<F>,
+    EQW: Eq<W>
   ): List<Law> =
-    MonadLaws.laws(MF, EqInt) + monadWriterLaws(MW, MOW, genW, genTupleWA, EqInt, EqTupleWA)
+    MonadLaws.laws(MF, EQK) +
+      monadWriterLaws(MW, MOW, genW, EQK, EQW)
 
   fun <F, W> laws(
     MF: Monad<F>,
@@ -57,27 +54,10 @@
     AP: Apply<F>,
     SL: Selective<F>,
     genW: Gen<W>,
-<<<<<<< HEAD
     EQK: EqK<F>,
     EQW: Eq<W>
-  ): List<Law> {
-    val EQ_INT = EQK.liftEq(Int.eq())
-    val EQ_TUPLE = EQK.liftEq(Tuple2.eq(EQW, Int.eq()))
-    val GEN_TUPLE = Gen.bind(genW, Gen.int(), ::Tuple2)
-
-    return MonadLaws.laws(MF, EQK) + listOf(
-      Law("Monad Writer Laws: writer just") { MW.monadWriterWriterJust(MOW, EQ_INT) },
-      Law("Monad Writer Laws: tell fusion") { MW.monadWriterTellFusion(genW, MOW) },
-      Law("Monad Writer Laws: listen just") { MW.monadWriterListenJust(MOW, EQ_TUPLE) },
-      Law("Monad Writer Laws: listen writer") { MW.monadWriterListenWriter(GEN_TUPLE, EQ_TUPLE) })
-  }
-=======
-    genTupleWA: Gen<Tuple2<W, Int>>,
-    EqInt: Eq<Kind<F, Int>>,
-    EqTupleWA: Eq<Kind<F, Tuple2<W, Int>>>
   ): List<Law> =
-    MonadLaws.laws(MF, FF, AP, SL, EqInt) + monadWriterLaws(MW, MOW, genW, genTupleWA, EqInt, EqTupleWA)
->>>>>>> 78ef3e3b
+    MonadLaws.laws(MF, FF, AP, SL, EQK) + monadWriterLaws(MW, MOW, genW, EQK, EQW)
 
   fun <F, W> MonadWriter<F, W>.monadWriterWriterJust(
     MOW: Monoid<W>,
