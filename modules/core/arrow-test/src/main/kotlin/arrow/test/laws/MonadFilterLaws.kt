--- conflicted
+++ resolved
@@ -4,56 +4,40 @@
 import arrow.core.extensions.eq
 import arrow.test.generators.applicative
 import arrow.test.generators.functionAToB
-import arrow.test.laws.MonadFilterLaws.monadFilterBindWithFilterComprehensions
-import arrow.test.laws.MonadFilterLaws.monadFilterConsistency
-import arrow.test.laws.MonadFilterLaws.monadFilterEmptyComprehensions
-import arrow.test.laws.MonadFilterLaws.monadFilterLeftEmpty
-import arrow.test.laws.MonadFilterLaws.monadFilterRightEmpty
 import arrow.typeclasses.Apply
 import arrow.typeclasses.Eq
-<<<<<<< HEAD
 import arrow.typeclasses.EqK
+import arrow.typeclasses.Functor
 import arrow.typeclasses.MonadFilter
-=======
-import arrow.typeclasses.Functor
 import arrow.typeclasses.Selective
->>>>>>> 78ef3e3b
 import io.kotlintest.properties.Gen
 import io.kotlintest.properties.forAll
 
 object MonadFilterLaws {
 
-<<<<<<< HEAD
-  fun <F> laws(MF: MonadFilter<F>, cf: (Int) -> Kind<F, Int>, EQK: EqK<F>): List<Law> {
-    val EQ = EQK.liftEq(Int.eq())
-
-    return MonadLaws.laws(MF, EQK) + FunctorFilterLaws.laws(MF, Gen.int().map(cf), EQK) + listOf(
-=======
   private fun <F> monadFilterLaws(
     MF: MonadFilter<F>,
     cf: (Int) -> Kind<F, Int>,
-    EQ: Eq<Kind<F, Int>>
-  ): List<Law> = listOf(
->>>>>>> 78ef3e3b
+    EQK: EqK<F>
+  ): List<Law> {
+    val EQ = EQK.liftEq(Int.eq())
+
+    return listOf(
       Law("MonadFilter Laws: Left Empty") { MF.monadFilterLeftEmpty(EQ) },
       Law("MonadFilter Laws: Right Empty") { MF.monadFilterRightEmpty(EQ) },
       Law("MonadFilter Laws: Consistency") { MF.monadFilterConsistency(cf, EQ) },
       Law("MonadFilter Laws: Comprehension Guards") { MF.monadFilterEmptyComprehensions(EQ) },
-<<<<<<< HEAD
       Law("MonadFilter Laws: Comprehension bindWithFilter Guards") { MF.monadFilterBindWithFilterComprehensions(EQ) })
   }
-=======
-      Law("MonadFilter Laws: Comprehension bindWithFilter Guards") { MF.monadFilterBindWithFilterComprehensions(EQ) }
-  )
 
   fun <F> laws(
     MF: MonadFilter<F>,
     cf: (Int) -> Kind<F, Int>,
-    EQ: Eq<Kind<F, Int>>
+    EQK: EqK<F>
   ): List<Law> =
-    MonadLaws.laws(MF, EQ) +
-      FunctorFilterLaws.laws(MF, cf, EQ) +
-      monadFilterLaws(MF, cf, EQ)
+    MonadLaws.laws(MF, EQK) +
+      FunctorFilterLaws.laws(MF, Gen.int().map(cf), EQK) +
+      monadFilterLaws(MF, cf, EQK)
 
   fun <F> laws(
     MF: MonadFilter<F>,
@@ -61,12 +45,11 @@
     AP: Apply<F>,
     SL: Selective<F>,
     cf: (Int) -> Kind<F, Int>,
-    EQ: Eq<Kind<F, Int>>
+    EQK: EqK<F>
   ): List<Law> =
-    MonadLaws.laws(MF, FF, AP, SL, EQ) +
-      FunctorFilterLaws.laws(MF, cf, EQ) +
-      monadFilterLaws(MF, cf, EQ)
->>>>>>> 78ef3e3b
+    MonadLaws.laws(MF, FF, AP, SL, EQK) +
+      FunctorFilterLaws.laws(MF, Gen.int().map(cf), EQK) +
+      monadFilterLaws(MF, cf, EQK)
 
   fun <F> MonadFilter<F>.monadFilterLeftEmpty(EQ: Eq<Kind<F, Int>>): Unit =
     forAll(Gen.functionAToB<Int, Kind<F, Int>>(Gen.int().applicative(this))) { f: (Int) -> Kind<F, Int> ->
