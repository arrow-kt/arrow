--- conflicted
+++ resolved
@@ -7,19 +7,10 @@
 import arrow.test.generators.fatalThrowable
 import arrow.test.generators.functionAToB
 import arrow.test.generators.throwable
-import arrow.test.laws.MonadErrorLaws.monadErrorCatchesNonFatalThrowables
-import arrow.test.laws.MonadErrorLaws.monadErrorDerivesRedeemWith
-import arrow.test.laws.MonadErrorLaws.monadErrorEnsureConsistency
-import arrow.test.laws.MonadErrorLaws.monadErrorLeftZero
-import arrow.test.laws.MonadErrorLaws.monadErrorRedeemWithPureIsFlatMap
-import arrow.test.laws.MonadErrorLaws.monadErrorThrowsFatalThrowables
 import arrow.typeclasses.Apply
 import arrow.typeclasses.Eq
-<<<<<<< HEAD
 import arrow.typeclasses.EqK
-=======
 import arrow.typeclasses.Functor
->>>>>>> 78ef3e3b
 import arrow.typeclasses.MonadError
 import arrow.typeclasses.Selective
 import io.kotlintest.fail
@@ -29,11 +20,10 @@
 
 object MonadErrorLaws {
 
-<<<<<<< HEAD
-  fun <F> laws(M: MonadError<F, Throwable>, EQK: EqK<F>): List<Law> {
+  private fun <F> monadErrorLaws(M: MonadError<F, Throwable>, EQK: EqK<F>): List<Law> {
     val EQ = EQK.liftEq(Int.eq())
 
-    return MonadLaws.laws(M, EQK) + ApplicativeErrorLaws.laws(M, EQK) + listOf(
+    return listOf(
       Law("Monad Error Laws: left zero") { M.monadErrorLeftZero(EQ) },
       Law("Monad Error Laws: ensure consistency") { M.monadErrorEnsureConsistency(EQ) },
       Law("Monad Error Laws: NonFatal is caught") { M.monadErrorCatchesNonFatalThrowables(EQ) },
@@ -42,39 +32,22 @@
       Law("Monad Error Laws: redeemWith pure is flatMap") { M.monadErrorRedeemWithPureIsFlatMap(EQ) }
     )
   }
-=======
-  private fun <F> monadErrorLaws(M: MonadError<F, Throwable>, EQERR: Eq<Kind<F, Int>>): List<Law> = listOf(
-    Law("Monad Error Laws: left zero") { M.monadErrorLeftZero(EQERR) },
-    Law("Monad Error Laws: ensure consistency") { M.monadErrorEnsureConsistency(EQERR) },
-    Law("Monad Error Laws: NonFatal is caught") { M.monadErrorCatchesNonFatalThrowables(EQERR) },
-    Law("Monad Error Laws: Fatal errors are thrown") { M.monadErrorThrowsFatalThrowables(EQERR) },
-    Law("Monad Error Laws: redeemWith is derived from flatMap & HandleErrorWith") { M.monadErrorDerivesRedeemWith(EQERR) },
-    Law("Monad Error Laws: redeemWith pure is flatMap") { M.monadErrorRedeemWithPureIsFlatMap(EQERR) }
-  )
 
-  fun <F> laws(
-    M: MonadError<F, Throwable>,
-    EQERR: Eq<Kind<F, Int>>,
-    EQ_EITHER: Eq<Kind<F, Either<Throwable, Int>>>,
-    EQ: Eq<Kind<F, Int>> = EQERR
-  ): List<Law> =
-    MonadLaws.laws(M, EQ) +
-      ApplicativeErrorLaws.laws(M, EQERR, EQ_EITHER, EQ) +
-      monadErrorLaws(M, EQERR)
+  fun <F> laws(M: MonadError<F, Throwable>, EQK: EqK<F>): List<Law> =
+    MonadLaws.laws(M, EQK) +
+      ApplicativeErrorLaws.laws(M, EQK) +
+      monadErrorLaws(M, EQK)
 
   fun <F> laws(
     M: MonadError<F, Throwable>,
     FF: Functor<F>,
     AP: Apply<F>,
     SL: Selective<F>,
-    EQERR: Eq<Kind<F, Int>>,
-    EQ_EITHER: Eq<Kind<F, Either<Throwable, Int>>>,
-    EQ: Eq<Kind<F, Int>> = EQERR
+    EQK: EqK<F>
   ): List<Law> =
-    MonadLaws.laws(M, FF, AP, SL, EQ) +
-      ApplicativeErrorLaws.laws(M, EQERR, EQ_EITHER, EQ) +
-      monadErrorLaws(M, EQERR)
->>>>>>> 78ef3e3b
+    MonadLaws.laws(M, FF, AP, SL, EQK) +
+      ApplicativeErrorLaws.laws(M, EQK) +
+      monadErrorLaws(M, EQK)
 
   fun <F> MonadError<F, Throwable>.monadErrorLeftZero(EQ: Eq<Kind<F, Int>>): Unit =
     forAll(Gen.functionAToB<Int, Kind<F, Int>>(Gen.int().applicativeError(this)), Gen.throwable()) { f: (Int) -> Kind<F, Int>, e: Throwable ->
