package arrow.test.laws

import arrow.Kind
import arrow.core.extensions.eq
import arrow.mtl.Cokleisli
import arrow.test.generators.GenK
import arrow.test.generators.functionAToB
import arrow.typeclasses.Comonad
import arrow.typeclasses.Eq
import arrow.typeclasses.EqK
import io.kotlintest.properties.Gen
import io.kotlintest.properties.forAll

object ComonadLaws {

  fun <F> laws(CM: Comonad<F>, GENK: GenK<F>, EQK: EqK<F>): List<Law> {
    val GEN = GENK.genK(Gen.int())
    val EQ = EQK.liftEq(Int.eq())

<<<<<<< HEAD
    // TODO: merge other branch
    return listOf(
      Law("Comonad Laws: duplicate then extract is identity") { CM.duplicateThenExtractIsId(G, EQ) },
      Law("Comonad Laws: duplicate then map into extract is identity") { CM.duplicateThenMapExtractIsId(G, EQ) },
      Law("Comonad Laws: map and coflatMap are coherent") { CM.mapAndCoflatmapCoherence(G, EQ) },
      Law("Comonad Laws: left identity") { CM.comonadLeftIdentity(G, EQ) },
      Law("Comonad Laws: right identity") { CM.comonadRightIdentity(G, EQ) },
      Law("Comonad Laws: cokleisli left identity") { CM.cokleisliLeftIdentity(G, EQ) },
      Law("Comonad Laws: cokleisli right identity") { CM.cokleisliRightIdentity(G, EQ) }
      // TODO: this test uses a wrpng assumption https://github.com/arrow-kt/arrow/issues/1857
      // Law("Comonad Laws: cobinding") { CM.cobinding(G, EQ) }
    )
=======
    return FunctorLaws.laws(CM, GEN, EQK) + listOf(
        Law("Comonad Laws: duplicate then extract is identity") { CM.duplicateThenExtractIsId(GEN, EQ) },
        Law("Comonad Laws: duplicate then map into extract is identity") { CM.duplicateThenMapExtractIsId(GEN, EQ) },
        Law("Comonad Laws: map and coflatMap are coherent") { CM.mapAndCoflatmapCoherence(GEN, EQ) },
        Law("Comonad Laws: left identity") { CM.comonadLeftIdentity(GEN, EQ) },
        Law("Comonad Laws: right identity") { CM.comonadRightIdentity(GEN, EQ) },
        Law("Comonad Laws: cokleisli left identity") { CM.cokleisliLeftIdentity(GEN, EQ) },
        Law("Comonad Laws: cokleisli right identity") { CM.cokleisliRightIdentity(GEN, EQ) }
        // TODO: this test uses a wrpng assumption https://github.com/arrow-kt/arrow/issues/1857
        // Law("Comonad Laws: cobinding") { CM.cobinding(G, EQ) }
      )
>>>>>>> 5804711a
  }

  fun <F> Comonad<F>.duplicateThenExtractIsId(G: Gen<Kind<F, Int>>, EQ: Eq<Kind<F, Int>>): Unit =
    forAll(G) { fa: Kind<F, Int> ->
      fa.duplicate().extract().equalUnderTheLaw(fa, EQ)
    }

  fun <F> Comonad<F>.duplicateThenMapExtractIsId(G: Gen<Kind<F, Int>>, EQ: Eq<Kind<F, Int>>): Unit =
    forAll(G) { fa: Kind<F, Int> ->
      fa.duplicate().map { it.extract() }.equalUnderTheLaw(fa, EQ)
    }

  fun <F> Comonad<F>.mapAndCoflatmapCoherence(G: Gen<Kind<F, Int>>, EQ: Eq<Kind<F, Int>>): Unit =
    forAll(G, Gen.functionAToB<Int, Int>(Gen.int())) { fa: Kind<F, Int>, f: (Int) -> Int ->
      fa.map(f).equalUnderTheLaw(fa.coflatMap { f(it.extract()) }, EQ)
    }

  fun <F> Comonad<F>.comonadLeftIdentity(G: Gen<Kind<F, Int>>, EQ: Eq<Kind<F, Int>>): Unit =
    forAll(G) { fa: Kind<F, Int> ->
      fa.coflatMap { it.extract() }.equalUnderTheLaw(fa, EQ)
    }

  fun <F> Comonad<F>.comonadRightIdentity(G: Gen<Kind<F, Int>>, EQ: Eq<Kind<F, Int>>): Unit =
    forAll(G, Gen.functionAToB<Kind<F, Int>, Kind<F, Int>>(G)) { fa: Kind<F, Int>, f: (Kind<F, Int>) -> Kind<F, Int> ->
      fa.coflatMap(f).extract().equalUnderTheLaw(f(fa), EQ)
    }

  fun <F> Comonad<F>.cokleisliLeftIdentity(G: Gen<Kind<F, Int>>, EQ: Eq<Kind<F, Int>>) {
    val MM = this
    forAll(G, Gen.functionAToB<Kind<F, Int>, Kind<F, Int>>(G)) { fa: Kind<F, Int>, f: (Kind<F, Int>) -> Kind<F, Int> ->
      Cokleisli(MM) { hk: Kind<F, Int> -> hk.extract() }.andThen(Cokleisli(MM, f)).run(fa).equalUnderTheLaw(f(fa), EQ)
    }
  }

  fun <F> Comonad<F>.cokleisliRightIdentity(G: Gen<Kind<F, Int>>, EQ: Eq<Kind<F, Int>>) {
    val MM = this
    forAll(G, Gen.functionAToB<Kind<F, Int>, Kind<F, Int>>(G)) { fa: Kind<F, Int>, f: (Kind<F, Int>) -> Kind<F, Int> ->
      Cokleisli(MM, f).andThen(Cokleisli(MM) { hk: Kind<F, Kind<F, Int>> -> hk.extract() }).run(fa).equalUnderTheLaw(f(fa), EQ)
    }
  }

  fun <F> Comonad<F>.cobinding(G: Gen<Kind<F, Int>>, EQ: Eq<Kind<F, Int>>): Unit =
    forAll(G) { fa: Kind<F, Int> ->
      val comonad = fx.comonad {
        val x = fa.extract()
        val y = extract { fa.map { it + x } }
        fa.map { x + y }
      }
      val b = fa.map { it * 3 }
      comonad.equalUnderTheLaw(b, EQ)
    }
}<|MERGE_RESOLUTION|>--- conflicted
+++ resolved
@@ -17,21 +17,7 @@
     val GEN = GENK.genK(Gen.int())
     val EQ = EQK.liftEq(Int.eq())
 
-<<<<<<< HEAD
-    // TODO: merge other branch
-    return listOf(
-      Law("Comonad Laws: duplicate then extract is identity") { CM.duplicateThenExtractIsId(G, EQ) },
-      Law("Comonad Laws: duplicate then map into extract is identity") { CM.duplicateThenMapExtractIsId(G, EQ) },
-      Law("Comonad Laws: map and coflatMap are coherent") { CM.mapAndCoflatmapCoherence(G, EQ) },
-      Law("Comonad Laws: left identity") { CM.comonadLeftIdentity(G, EQ) },
-      Law("Comonad Laws: right identity") { CM.comonadRightIdentity(G, EQ) },
-      Law("Comonad Laws: cokleisli left identity") { CM.cokleisliLeftIdentity(G, EQ) },
-      Law("Comonad Laws: cokleisli right identity") { CM.cokleisliRightIdentity(G, EQ) }
-      // TODO: this test uses a wrpng assumption https://github.com/arrow-kt/arrow/issues/1857
-      // Law("Comonad Laws: cobinding") { CM.cobinding(G, EQ) }
-    )
-=======
-    return FunctorLaws.laws(CM, GEN, EQK) + listOf(
+    return FunctorLaws.laws(CM, GENK, EQK) + listOf(
         Law("Comonad Laws: duplicate then extract is identity") { CM.duplicateThenExtractIsId(GEN, EQ) },
         Law("Comonad Laws: duplicate then map into extract is identity") { CM.duplicateThenMapExtractIsId(GEN, EQ) },
         Law("Comonad Laws: map and coflatMap are coherent") { CM.mapAndCoflatmapCoherence(GEN, EQ) },
@@ -42,7 +28,6 @@
         // TODO: this test uses a wrpng assumption https://github.com/arrow-kt/arrow/issues/1857
         // Law("Comonad Laws: cobinding") { CM.cobinding(G, EQ) }
       )
->>>>>>> 5804711a
   }
 
   fun <F> Comonad<F>.duplicateThenExtractIsId(G: Gen<Kind<F, Int>>, EQ: Eq<Kind<F, Int>>): Unit =
