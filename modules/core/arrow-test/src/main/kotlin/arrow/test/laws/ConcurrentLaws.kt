--- conflicted
+++ resolved
@@ -2,12 +2,11 @@
 
 import arrow.Kind
 import arrow.core.Either
+import arrow.core.ListK
 import arrow.core.Right
 import arrow.core.Tuple2
+import arrow.core.extensions.listk.traverse.traverse
 import arrow.core.identity
-import arrow.data.ListK
-import arrow.data.extensions.listk.traverse.traverse
-import arrow.data.k
 import arrow.effects.CancelToken
 import arrow.effects.MVar
 import arrow.effects.Promise
@@ -66,14 +65,10 @@
       Law("Concurrent Laws: race cancels loser") { CF.raceCancelsLoser(EQ, ctx) },
       Law("Concurrent Laws: race cancels both") { CF.raceCancelCancelsBoth(EQ, ctx) },
       Law("Concurrent Laws: parallel map cancels both") { CF.parMapCancelCancelsBoth(EQ, ctx) },
-<<<<<<< HEAD
       Law("Concurrent Laws: action concurrent with pure value is just action") { CF.actionConcurrentWithPureValueIsJustAction(EQ, ctx) },
       Law("Concurrent Laws: parTraverse can traverse effectfull computations") { CF.parTraverseCanTraverseEffectfullComputations(EQ) },
       Law("Concurrent Laws: parTraverse forks the effects") { CF.parTraverseForksTheEffects(EQ_UNIT) },
       Law("Concurrent Laws: parSequence forks the effects") { CF.parSequenceForksTheEffects(EQ_UNIT) }
-=======
-      Law("Concurrent Laws: action concurrent with pure value is just action") { CF.actionConcurrentWithPureValueIsJustAction(EQ, ctx) }
->>>>>>> 953e8eb1
     )
 
   fun <F> Concurrent<F>.cancelOnBracketReleases(EQ: Eq<Kind<F, Int>>, ctx: CoroutineContext) {
@@ -524,7 +519,7 @@
       val finalValue = 100
       fx.concurrent {
         val ref = !ref { 0 }
-        !(0 until finalValue).toList().k().parTraverse(ListK.traverse()) {
+        !ListK((0 until finalValue).toList()).parTraverse(ListK.traverse()) {
           ref.update(Int::inc)
         }
         !ref.get() - finalValue
@@ -537,11 +532,11 @@
         val promiseA = !Promise<F, Unit>(this)
         val promiseB = !Promise<F, Unit>(this)
         val promiseC = !Promise<F, Unit>(this)
-        !listOf(
+        !ListK(listOf(
           promiseA.get().bracket(use = { promiseC.complete(Unit) }, release = { unit() }),
           promiseB.get().followedBy(promiseA.complete(Unit)).bracket(use = { unit() }, release = { unit() }),
           promiseB.complete(Unit).followedBy(promiseC.get()).bracket(use = { unit() }, release = { unit() })
-        ).k().parTraverse(ListK.traverse(), ::identity).unit()
+        )).parTraverse(ListK.traverse(), ::identity).unit()
       }.equalUnderTheLaw(just(Unit), EQ)
     }
 
@@ -551,11 +546,11 @@
         val promiseA = !Promise<F, Unit>(this)
         val promiseB = !Promise<F, Unit>(this)
         val promiseC = !Promise<F, Unit>(this)
-        !listOf(
+        !ListK(listOf(
           promiseA.get().bracket(use = { promiseC.complete(Unit) }, release = { unit() }),
           promiseB.get().followedBy(promiseA.complete(Unit)).bracket(use = { unit() }, release = { unit() }),
           promiseB.complete(Unit).followedBy(promiseC.get()).bracket(use = { unit() }, release = { unit() })
-        ).k().parSequence(ListK.traverse()).unit()
+        )).parSequence(ListK.traverse()).unit()
       }.equalUnderTheLaw(just(Unit), EQ)
     }
 }