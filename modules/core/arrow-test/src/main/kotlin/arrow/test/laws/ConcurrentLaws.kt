--- conflicted
+++ resolved
@@ -8,10 +8,7 @@
 import arrow.core.Tuple2
 import arrow.core.extensions.listk.traverse.traverse
 import arrow.core.identity
-<<<<<<< HEAD
-=======
 import arrow.core.k
->>>>>>> fd2913d1
 import arrow.fx.CancelToken
 import arrow.fx.MVar
 import arrow.fx.Promise
@@ -24,10 +21,7 @@
 import arrow.typeclasses.Eq
 import io.kotlintest.properties.Gen
 import io.kotlintest.properties.forAll
-<<<<<<< HEAD
-=======
 import io.kotlintest.shouldBe
->>>>>>> fd2913d1
 import java.util.concurrent.CountDownLatch
 import java.util.concurrent.TimeUnit.MILLISECONDS
 import kotlin.coroutines.CoroutineContext
@@ -74,15 +68,11 @@
       Law("Concurrent Laws: race cancels loser") { CF.raceCancelsLoser(EQ, ctx) },
       Law("Concurrent Laws: race cancels both") { CF.raceCancelCancelsBoth(EQ, ctx) },
       Law("Concurrent Laws: parallel map cancels both") { CF.parMapCancelCancelsBoth(EQ, ctx) },
-<<<<<<< HEAD
-      Law("Concurrent Laws: action concurrent with pure value is just action") { CF.actionConcurrentWithPureValueIsJustAction(EQ, ctx) }
-=======
       Law("Concurrent Laws: action concurrent with pure value is just action") { CF.actionConcurrentWithPureValueIsJustAction(EQ, ctx) },
       Law("Concurrent Laws: parTraverse can traverse effectful computations") { CF.parTraverseCanTraverseEffectfullComputations(EQ) },
       Law("Concurrent Laws: parTraverse results in the correct error") { CF.parTraverseResultsInTheCorrectError(EQ_UNIT) },
       Law("Concurrent Laws: parTraverse forks the effects") { CF.parTraverseForksTheEffects(EQ_UNIT) },
       Law("Concurrent Laws: parSequence forks the effects") { CF.parSequenceForksTheEffects(EQ_UNIT) }
->>>>>>> fd2913d1
     )
 
   fun <F> Concurrent<F>.cancelOnBracketReleases(EQ: Eq<Kind<F, Int>>, ctx: CoroutineContext) {
@@ -430,13 +420,6 @@
               {
                 it.fold(
                   { _, fiberB, fiberC ->
-<<<<<<< HEAD
-                    ctx.startFiber(fiberB.cancel().followedBy(fiberC.cancel())).flatMap { combinePromises } },
-                  { fiberA, _, fiberC ->
-                    ctx.startFiber(fiberA.cancel().followedBy(fiberC.cancel())).flatMap { combinePromises } },
-                  { fiberA, fiberB, _ ->
-                    ctx.startFiber(fiberA.cancel().followedBy(fiberB.cancel())).flatMap { combinePromises } })
-=======
                     ctx.startFiber(fiberB.cancel().followedBy(fiberC.cancel())).flatMap { combinePromises }
                   },
                   { fiberA, _, fiberC ->
@@ -445,7 +428,6 @@
                   { fiberA, fiberB, _ ->
                     ctx.startFiber(fiberA.cancel().followedBy(fiberB.cancel())).flatMap { combinePromises }
                   })
->>>>>>> fd2913d1
               })
           }.bind()
       }
