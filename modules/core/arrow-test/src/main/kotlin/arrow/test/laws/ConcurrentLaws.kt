package arrow.test.laws

import arrow.Kind
import arrow.core.Left
import arrow.core.ListK
import arrow.core.Right
import arrow.core.Tuple2
import arrow.core.extensions.eq
import arrow.core.extensions.listk.traverse.traverse
import arrow.core.identity
import arrow.core.k
import arrow.fx.MVar
import arrow.fx.Promise
import arrow.fx.Semaphore
import arrow.fx.typeclasses.CancelToken
import arrow.fx.typeclasses.Concurrent
import arrow.fx.typeclasses.ExitCase
import arrow.test.generators.applicativeError
import arrow.test.generators.either
import arrow.test.generators.throwable
import arrow.test.laws.ConcurrentLaws.acquireBracketIsNotCancelable
import arrow.test.laws.ConcurrentLaws.actionConcurrentWithPureValueIsJustAction
import arrow.test.laws.ConcurrentLaws.asyncCancelableCoherence
import arrow.test.laws.ConcurrentLaws.asyncFRegisterCanBeCancelled
import arrow.test.laws.ConcurrentLaws.cancelOnBracketReleases
import arrow.test.laws.ConcurrentLaws.cancelableCancelableFCoherence
import arrow.test.laws.ConcurrentLaws.cancelableFReceivesCancelSignal
import arrow.test.laws.ConcurrentLaws.cancelableReceivesCancelSignal
import arrow.test.laws.ConcurrentLaws.joinIsIdempotent
import arrow.test.laws.ConcurrentLaws.parMapCancelCancelsBoth
import arrow.test.laws.ConcurrentLaws.parSequenceForksTheEffects
import arrow.test.laws.ConcurrentLaws.parTraverseCanTraverseEffectfullComputations
import arrow.test.laws.ConcurrentLaws.parTraverseForksTheEffects
import arrow.test.laws.ConcurrentLaws.parTraverseResultsInTheCorrectError
import arrow.test.laws.ConcurrentLaws.raceCancelCancelsBoth
import arrow.test.laws.ConcurrentLaws.raceCancelsLoser
import arrow.test.laws.ConcurrentLaws.raceMirrorsLeftWinner
import arrow.test.laws.ConcurrentLaws.raceMirrorsRightWinner
import arrow.test.laws.ConcurrentLaws.racePairCanCancelsLoser
import arrow.test.laws.ConcurrentLaws.racePairCanJoinLeft
import arrow.test.laws.ConcurrentLaws.racePairCanJoinRight
import arrow.test.laws.ConcurrentLaws.racePairCancelCancelsBoth
import arrow.test.laws.ConcurrentLaws.racePairMirrorsLeftWinner
import arrow.test.laws.ConcurrentLaws.racePairMirrorsRightWinner
import arrow.test.laws.ConcurrentLaws.raceTripleCanCancelsLoser
import arrow.test.laws.ConcurrentLaws.raceTripleCanJoinLeft
import arrow.test.laws.ConcurrentLaws.raceTripleCanJoinMiddle
import arrow.test.laws.ConcurrentLaws.raceTripleCanJoinRight
import arrow.test.laws.ConcurrentLaws.raceTripleCancelCancelsAll
import arrow.test.laws.ConcurrentLaws.raceTripleMirrorsLeftWinner
import arrow.test.laws.ConcurrentLaws.raceTripleMirrorsMiddleWinner
import arrow.test.laws.ConcurrentLaws.raceTripleMirrorsRightWinner
import arrow.test.laws.ConcurrentLaws.releaseBracketIsNotCancelable
import arrow.test.laws.ConcurrentLaws.startCancelIsUnit
import arrow.test.laws.ConcurrentLaws.startJoinIsIdentity
import arrow.test.laws.ConcurrentLaws.uncancelableMirrorsSource
import arrow.typeclasses.Apply
import arrow.typeclasses.Eq
<<<<<<< HEAD
import arrow.typeclasses.EqK
=======
import arrow.typeclasses.Functor
import arrow.typeclasses.Selective
>>>>>>> 78ef3e3b
import io.kotlintest.properties.Gen
import io.kotlintest.properties.forAll
import io.kotlintest.shouldBe
import java.util.concurrent.CountDownLatch
import java.util.concurrent.TimeUnit.MILLISECONDS
import kotlin.coroutines.CoroutineContext

object ConcurrentLaws {

  private fun <F> concurrentLaws(
    CF: Concurrent<F>,
    EQ: Eq<Kind<F, Int>>,
    EQ_UNIT: Eq<Kind<F, Unit>>,
    ctx: CoroutineContext
  ): List<Law> = listOf(
    Law("Concurrent Laws: cancel on bracket releases") { CF.cancelOnBracketReleases(EQ, ctx) },
    Law("Concurrent Laws: acquire is not cancelable") { CF.acquireBracketIsNotCancelable(EQ, ctx) },
    Law("Concurrent Laws: release is not cancelable") { CF.releaseBracketIsNotCancelable(EQ, ctx) },
    Law("Concurrent Laws: async cancelable coherence") { CF.asyncCancelableCoherence(EQ) },
    Law("Concurrent Laws: cancelable cancelableF coherence") { CF.cancelableCancelableFCoherence(EQ) },
    Law("Concurrent Laws: cancelable should run CancelToken on cancel") { CF.cancelableReceivesCancelSignal(EQ, ctx) },
    Law("Concurrent Laws: cancelableF should run CancelToken on cancel") { CF.cancelableFReceivesCancelSignal(EQ, ctx) },
    Law("Concurrent Laws: asyncF register can be cancelled") { CF.asyncFRegisterCanBeCancelled(EQ, ctx) },
    Law("Concurrent Laws: start join is identity") { CF.startJoinIsIdentity(EQ, ctx) },
    Law("Concurrent Laws: join is idempotent") { CF.joinIsIdempotent(EQ, ctx) },
    Law("Concurrent Laws: start cancel is unit") { CF.startCancelIsUnit(EQ_UNIT, ctx) },
    Law("Concurrent Laws: uncancelable mirrors source") { CF.uncancelableMirrorsSource(EQ) },
    Law("Concurrent Laws: race pair mirrors left winner") { CF.racePairMirrorsLeftWinner(EQ, ctx) },
    Law("Concurrent Laws: race pair mirrors right winner") { CF.racePairMirrorsRightWinner(EQ, ctx) },
    Law("Concurrent Laws: race pair can cancel loser") { CF.racePairCanCancelsLoser(EQ, ctx) },
    Law("Concurrent Laws: race pair can join left") { CF.racePairCanJoinLeft(EQ, ctx) },
    Law("Concurrent Laws: race pair can join right") { CF.racePairCanJoinRight(EQ, ctx) },
    Law("Concurrent Laws: cancelling race pair cancels both") { CF.racePairCancelCancelsBoth(EQ, ctx) },
    Law("Concurrent Laws: race triple mirrors left winner") { CF.raceTripleMirrorsLeftWinner(EQ, ctx) },
    Law("Concurrent Laws: race triple mirrors middle winner") { CF.raceTripleMirrorsMiddleWinner(EQ, ctx) },
    Law("Concurrent Laws: race triple mirrors right winner") { CF.raceTripleMirrorsRightWinner(EQ, ctx) },
    Law("Concurrent Laws: race triple can cancel loser") { CF.raceTripleCanCancelsLoser(EQ, ctx) },
    Law("Concurrent Laws: race triple can join left") { CF.raceTripleCanJoinLeft(EQ, ctx) },
    Law("Concurrent Laws: race triple can join middle") { CF.raceTripleCanJoinMiddle(EQ, ctx) },
    Law("Concurrent Laws: race triple can join right") { CF.raceTripleCanJoinRight(EQ, ctx) },
    Law("Concurrent Laws: cancelling race triple cancels all") { CF.raceTripleCancelCancelsAll(EQ, ctx) },
    Law("Concurrent Laws: race mirrors left winner") { CF.raceMirrorsLeftWinner(EQ, ctx) },
    Law("Concurrent Laws: race mirrors right winner") { CF.raceMirrorsRightWinner(EQ, ctx) },
    Law("Concurrent Laws: race cancels loser") { CF.raceCancelsLoser(EQ, ctx) },
    Law("Concurrent Laws: race cancels both") { CF.raceCancelCancelsBoth(EQ, ctx) },
    Law("Concurrent Laws: parallel map cancels both") { CF.parMapCancelCancelsBoth(EQ, ctx) },
    Law("Concurrent Laws: action concurrent with pure value is just action") { CF.actionConcurrentWithPureValueIsJustAction(EQ, ctx) },
    Law("Concurrent Laws: parTraverse can traverse effectful computations") { CF.parTraverseCanTraverseEffectfullComputations(EQ) },
    Law("Concurrent Laws: parTraverse results in the correct error") { CF.parTraverseResultsInTheCorrectError(EQ_UNIT) },
    Law("Concurrent Laws: parTraverse forks the effects") { CF.parTraverseForksTheEffects(EQ_UNIT) },
    Law("Concurrent Laws: parSequence forks the effects") { CF.parSequenceForksTheEffects(EQ_UNIT) }
  )

  fun <F> laws(
    CF: Concurrent<F>,
    EQ: Eq<Kind<F, Int>>,
    EQ_EITHER: Eq<Kind<F, Either<Throwable, Int>>>,
    EQ_UNIT: Eq<Kind<F, Unit>>,
    ctx: CoroutineContext = CF.dispatchers().default(),
    testStackSafety: Boolean = true
  ): List<Law> =
    AsyncLaws.laws(CF, EQ, EQ_EITHER, testStackSafety) +
      concurrentLaws(CF, EQ, EQ_UNIT, ctx)

  fun <F> laws(
    CF: Concurrent<F>,
<<<<<<< HEAD
    EQK: EqK<F>,
    ctx: CoroutineContext = CF.dispatchers().default(),
    testStackSafety: Boolean = true
  ): List<Law> {
    val EQ = EQK.liftEq(Int.eq())
    val EQ_UNIT = EQK.liftEq(Eq.any())

    return AsyncLaws.laws(CF, EQK, testStackSafety) + listOf(
      Law("Concurrent Laws: cancel on bracket releases") { CF.cancelOnBracketReleases(EQ, ctx) },
      Law("Concurrent Laws: acquire is not cancelable") { CF.acquireBracketIsNotCancelable(EQ, ctx) },
      Law("Concurrent Laws: release is not cancelable") { CF.releaseBracketIsNotCancelable(EQ, ctx) },
      Law("Concurrent Laws: async cancelable coherence") { CF.asyncCancelableCoherence(EQ) },
      Law("Concurrent Laws: cancelable cancelableF coherence") { CF.cancelableCancelableFCoherence(EQ) },
      Law("Concurrent Laws: cancelable should run CancelToken on cancel") { CF.cancelableReceivesCancelSignal(EQ, ctx) },
      Law("Concurrent Laws: cancelableF should run CancelToken on cancel") { CF.cancelableFReceivesCancelSignal(EQ, ctx) },
      Law("Concurrent Laws: asyncF register can be cancelled") { CF.asyncFRegisterCanBeCancelled(EQ, ctx) },
      Law("Concurrent Laws: start join is identity") { CF.startJoinIsIdentity(EQ, ctx) },
      Law("Concurrent Laws: join is idempotent") { CF.joinIsIdempotent(EQ, ctx) },
      Law("Concurrent Laws: start cancel is unit") { CF.startCancelIsUnit(EQ_UNIT, ctx) },
      Law("Concurrent Laws: uncancelable mirrors source") { CF.uncancelableMirrorsSource(EQ) },
      Law("Concurrent Laws: race pair mirrors left winner") { CF.racePairMirrorsLeftWinner(EQ, ctx) },
      Law("Concurrent Laws: race pair mirrors right winner") { CF.racePairMirrorsRightWinner(EQ, ctx) },
      Law("Concurrent Laws: race pair can cancel loser") { CF.racePairCanCancelsLoser(EQ, ctx) },
      Law("Concurrent Laws: race pair can join left") { CF.racePairCanJoinLeft(EQ, ctx) },
      Law("Concurrent Laws: race pair can join right") { CF.racePairCanJoinRight(EQ, ctx) },
      Law("Concurrent Laws: cancelling race pair cancels both") { CF.racePairCancelCancelsBoth(EQ, ctx) },
      Law("Concurrent Laws: race triple mirrors left winner") { CF.raceTripleMirrorsLeftWinner(EQ, ctx) },
      Law("Concurrent Laws: race triple mirrors middle winner") { CF.raceTripleMirrorsMiddleWinner(EQ, ctx) },
      Law("Concurrent Laws: race triple mirrors right winner") { CF.raceTripleMirrorsRightWinner(EQ, ctx) },
      Law("Concurrent Laws: race triple can cancel loser") { CF.raceTripleCanCancelsLoser(EQ, ctx) },
      Law("Concurrent Laws: race triple can join left") { CF.raceTripleCanJoinLeft(EQ, ctx) },
      Law("Concurrent Laws: race triple can join middle") { CF.raceTripleCanJoinMiddle(EQ, ctx) },
      Law("Concurrent Laws: race triple can join right") { CF.raceTripleCanJoinRight(EQ, ctx) },
      Law("Concurrent Laws: cancelling race triple cancels all") { CF.raceTripleCancelCancelsAll(EQ, ctx) },
      Law("Concurrent Laws: race mirrors left winner") { CF.raceMirrorsLeftWinner(EQ, ctx) },
      Law("Concurrent Laws: race mirrors right winner") { CF.raceMirrorsRightWinner(EQ, ctx) },
      Law("Concurrent Laws: race cancels loser") { CF.raceCancelsLoser(EQ, ctx) },
      Law("Concurrent Laws: race cancels both") { CF.raceCancelCancelsBoth(EQ, ctx) },
      Law("Concurrent Laws: parallel map cancels both") { CF.parMapCancelCancelsBoth(EQ, ctx) },
      Law("Concurrent Laws: action concurrent with pure value is just action") { CF.actionConcurrentWithPureValueIsJustAction(EQ, ctx) },
      Law("Concurrent Laws: parTraverse can traverse effectful computations") { CF.parTraverseCanTraverseEffectfullComputations(EQ) },
      Law("Concurrent Laws: parTraverse results in the correct error") { CF.parTraverseResultsInTheCorrectError(EQ_UNIT) },
      Law("Concurrent Laws: parTraverse forks the effects") { CF.parTraverseForksTheEffects(EQ_UNIT) },
      Law("Concurrent Laws: parSequence forks the effects") { CF.parSequenceForksTheEffects(EQ_UNIT) }
    )
  }
=======
    FF: Functor<F>,
    AP: Apply<F>,
    SL: Selective<F>,
    EQ: Eq<Kind<F, Int>>,
    EQ_EITHER: Eq<Kind<F, Either<Throwable, Int>>>,
    EQ_UNIT: Eq<Kind<F, Unit>>,
    ctx: CoroutineContext = CF.dispatchers().default(),
    testStackSafety: Boolean = true
  ): List<Law> =
    AsyncLaws.laws(CF, FF, AP, SL, EQ, EQ_EITHER, testStackSafety) +
      concurrentLaws(CF, EQ, EQ_UNIT, ctx)
>>>>>>> 78ef3e3b

  fun <F> Concurrent<F>.cancelOnBracketReleases(EQ: Eq<Kind<F, Int>>, ctx: CoroutineContext) {
    forAll(Gen.int()) { i ->
      fx.concurrent {
        val startLatch = Promise<F, Int>(this@cancelOnBracketReleases).bind() // A promise that `use` was executed
        val exitLatch = Promise<F, Int>(this@cancelOnBracketReleases).bind() // A promise that `release` was executed

        val (_, cancel) = just(i).bracketCase(
          use = { a -> startLatch.complete(a).flatMap { never<Int>() } },
          release = { r, exitCase ->
            when (exitCase) {
              is ExitCase.Canceled -> exitLatch.complete(r) // Fulfil promise that `release` was executed with Canceled
              else -> unit()
            }
          }
        ).fork(ctx).bind() // Fork execution, allowing us to cancel it later

        val waitStart = startLatch.get().bind() // Waits on promise of `use`
        cancel.fork(ctx).bind() // Cancel bracketCase
        val waitExit = exitLatch.get().bind() // Observes cancellation via bracket's `release`

        waitStart + waitExit
      }.equalUnderTheLaw(just(i + i), EQ)
    }
  }

  fun <F> Concurrent<F>.acquireBracketIsNotCancelable(EQ: Eq<Kind<F, Int>>, ctx: CoroutineContext) =
    forAll(Gen.int(), Gen.int()) { a, b ->
      fx.concurrent {
        val mvar = MVar(a, this@acquireBracketIsNotCancelable).bind()
        mvar.take().bind()
        val p = Promise.uncancelable<F, Unit>(this@acquireBracketIsNotCancelable).bind()
        val task = p.complete(Unit).flatMap { mvar.put(b) }
          .bracket(use = { never<Int>() }, release = { unit() })
        val (_, cancel) = task.fork(ctx).bind()
        p.get().bind()
        cancel.fork(ctx).bind()
        continueOn(ctx)
        mvar.take().bind()
      }.equalUnderTheLaw(just(b), EQ)
    }

  fun <F> Concurrent<F>.releaseBracketIsNotCancelable(EQ: Eq<Kind<F, Int>>, ctx: CoroutineContext) =
    forAll(Gen.int(), Gen.int()) { a, b ->
      fx.concurrent {
        val mvar = MVar(a, this@releaseBracketIsNotCancelable).bind()
        val p = Promise.uncancelable<F, Unit>(this@releaseBracketIsNotCancelable).bind()
        val task = p.complete(Unit)
          .bracket(use = { never<Int>() }, release = { mvar.put(b) })
        val (_, cancel) = task.fork(ctx).bind()
        p.get().bind()
        cancel.fork(ctx).bind()
        continueOn(ctx)
        mvar.take().bind()
        mvar.take().bind()
      }.equalUnderTheLaw(just(b), EQ)
    }

  fun <F> Concurrent<F>.asyncCancelableCoherence(EQ: Eq<Kind<F, Int>>): Unit =
    forAll(Gen.either(Gen.throwable(), Gen.int())) { eith ->
      async<Int> { cb -> cb(eith) }
        .equalUnderTheLaw(cancelable { cb -> cb(eith); just<Unit>(Unit) }, EQ)
    }

  fun <F> Concurrent<F>.cancelableCancelableFCoherence(EQ: Eq<Kind<F, Int>>): Unit =
    forAll(Gen.either(Gen.throwable(), Gen.int())) { eith ->
      cancelable<Int> { cb -> cb(eith); just<Unit>(Unit) }
        .equalUnderTheLaw(cancelableF { cb -> later { cb(eith); just<Unit>(Unit) } }, EQ)
    }

  fun <F> Concurrent<F>.cancelableReceivesCancelSignal(EQ: Eq<Kind<F, Int>>, ctx: CoroutineContext) =
    forAll(Gen.int()) { i ->
      fx.concurrent {
        val release = Promise.uncancelable<F, Int>(this@cancelableReceivesCancelSignal).bind()
        val cancelToken: CancelToken<F> = release.complete(i)
        val latch = CountDownLatch(1)

        val (_, cancel) = cancelable<Unit> {
          latch.countDown()
          cancelToken
        }.fork(ctx).bind()

        ctx.shift().followedBy(asyncF<Unit> { cb ->
          later { latch.await(500, MILLISECONDS) }
            .map { cb(Right(Unit)) }
        }).bind()

        cancel.bind()
        release.get().bind()
      }.equalUnderTheLaw(just(i), EQ)
    }

  fun <F> Concurrent<F>.cancelableFReceivesCancelSignal(EQ: Eq<Kind<F, Int>>, ctx: CoroutineContext) =
    forAll(Gen.int()) { i ->
      fx.concurrent {
        val release = Promise<F, Int>(this@cancelableFReceivesCancelSignal).bind()
        val latch = Promise<F, Unit>(this@cancelableFReceivesCancelSignal).bind()
        val async = cancelableF<Unit> {
          latch.complete(Unit)
            .map { release.complete(i) }
        }
        val (_, cancel) = async.fork(ctx).bind()
        asyncF<Unit> { cb -> latch.get().map { cb(Right(it)) } }.bind()
        cancel.bind()
        release.get().bind()
      }.equalUnderTheLaw(just(i), EQ)
    }

  fun <F> Concurrent<F>.asyncFRegisterCanBeCancelled(EQ: Eq<Kind<F, Int>>, ctx: CoroutineContext) =
    forAll(Gen.int()) { i ->
      fx.concurrent {
        val release = Promise<F, Int>(this@asyncFRegisterCanBeCancelled).bind()
        val acquire = Promise<F, Unit>(this@asyncFRegisterCanBeCancelled).bind()
        val task = asyncF<Unit> {
          acquire.complete(Unit).bracket(use = { never<Unit>() }, release = { release.complete(i) })
        }
        val (_, cancel) = task.fork(ctx).bind()
        acquire.get().bind()
        cancel.fork(ctx).bind()
        release.get().bind()
      }.equalUnderTheLaw(just(i), EQ)
    }

  fun <F> Concurrent<F>.startJoinIsIdentity(EQ: Eq<Kind<F, Int>>, ctx: CoroutineContext): Unit =
    forAll(Gen.int().applicativeError(this)) { fa ->
      fa.fork(ctx).flatMap { it.join() }.equalUnderTheLaw(fa, EQ)
    }

  fun <F> Concurrent<F>.joinIsIdempotent(EQ: Eq<Kind<F, Int>>, ctx: CoroutineContext) =
    forAll(Gen.int()) { i ->
      Promise<F, Int>(this@joinIsIdempotent).flatMap { p ->
        p.complete(i).fork(ctx)
          .flatMap { (join, _) -> join.followedBy(join) }
          .flatMap { p.get() }
      }.equalUnderTheLaw(just(i), EQ)
    }

  fun <F> Concurrent<F>.startCancelIsUnit(EQ_UNIT: Eq<Kind<F, Unit>>, ctx: CoroutineContext): Unit =
    forAll(Gen.int().applicativeError(this)) { fa ->
      fa.fork(ctx).flatMap { (_, cancel) -> cancel }
        .equalUnderTheLaw(just<Unit>(Unit), EQ_UNIT)
    }

  fun <F> Concurrent<F>.uncancelableMirrorsSource(EQ: Eq<Kind<F, Int>>): Unit =
    forAll(Gen.int()) { i ->
      just(i).uncancelable().equalUnderTheLaw(just(i), EQ)
    }

  fun <F> Concurrent<F>.raceMirrorsLeftWinner(EQ: Eq<Kind<F, Int>>, ctx: CoroutineContext): Unit =
    forAll(Gen.int().applicativeError(this)) { fa ->
      ctx.raceN(fa, never<Int>()).flatMap { either ->
        either.fold({ just(it) }, { raiseError(IllegalStateException("never() finished race")) })
      }.equalUnderTheLaw(fa, EQ)
    }

  fun <F> Concurrent<F>.raceMirrorsRightWinner(EQ: Eq<Kind<F, Int>>, ctx: CoroutineContext): Unit =
    forAll(Gen.int().applicativeError(this)) { fa ->
      ctx.raceN(never<Int>(), fa).flatMap { either ->
        either.fold({ raiseError<Int>(IllegalStateException("never() finished race")) }, { just(it) })
      }.equalUnderTheLaw(fa, EQ)
    }

  fun <F> Concurrent<F>.raceCancelsLoser(EQ: Eq<Kind<F, Int>>, ctx: CoroutineContext) =
    forAll(Gen.either(Gen.throwable(), Gen.string()), Gen.bool(), Gen.int()) { eith, leftWins, i ->
      fx.concurrent {
        val s = Semaphore(0L, this@raceCancelsLoser).bind()
        val promise = Promise.uncancelable<F, Int>(this@raceCancelsLoser).bind()
        val winner = s.acquire().flatMap { async<String> { cb -> cb(eith) } }
        val loser = s.release().bracket(use = { never<Int>() }, release = { promise.complete(i) })
        val race =
          if (leftWins) ctx.raceN(winner, loser)
          else ctx.raceN(loser, winner)

        race.attempt().flatMap { promise.get() }.bind()
      }.equalUnderTheLaw(just(i), EQ)
    }

  fun <F> Concurrent<F>.raceCancelCancelsBoth(EQ: Eq<Kind<F, Int>>, ctx: CoroutineContext) =
    forAll(Gen.int(), Gen.int()) { a, b ->
      fx.concurrent {
        val s = Semaphore(0L, this@raceCancelCancelsBoth).bind()
        val pa = Promise<F, Int>(this@raceCancelCancelsBoth).bind()
        val pb = Promise<F, Int>(this@raceCancelCancelsBoth).bind()

        val loserA = s.release().bracket(use = { never<String>() }, release = { pa.complete(a) })
        val loserB = s.release().bracket(use = { never<Int>() }, release = { pb.complete(b) })

        val (_, cancelRace) = ctx.raceN(loserA, loserB).fork(ctx).bind()
        s.acquireN(2L).flatMap { cancelRace }.bind()
        pa.get().bind() + pb.get().bind()
      }.equalUnderTheLaw(just(a + b), EQ)
    }

  fun <F> Concurrent<F>.racePairMirrorsLeftWinner(EQ: Eq<Kind<F, Int>>, ctx: CoroutineContext): Unit =
    forAll(Gen.int().applicativeError(this)) { fa ->
      val never = never<Int>()
      val received = ctx.racePair(fa, never).flatMap { either ->
        either.fold({ a, fiberB ->
          fiberB.cancel().map { a }
        }, { _, _ -> raiseError(AssertionError("never() finished race")) })
      }

      received.equalUnderTheLaw(ctx.raceN(fa, never).map { it.fold(::identity, ::identity) }, EQ)
    }

  fun <F> Concurrent<F>.racePairMirrorsRightWinner(EQ: Eq<Kind<F, Int>>, ctx: CoroutineContext): Unit =
    forAll(Gen.int().applicativeError(this)) { fa ->
      val never = never<Int>()
      val received = ctx.racePair(never, fa).flatMap { either ->
        either.fold({ _, _ ->
          raiseError<Int>(AssertionError("never() finished race"))
        }, { fiberA, b -> fiberA.cancel().map { b } })
      }

      received.equalUnderTheLaw(ctx.raceN(never, fa).map { it.fold(::identity, ::identity) }, EQ)
    }

  fun <F> Concurrent<F>.racePairCanCancelsLoser(EQ: Eq<Kind<F, Int>>, ctx: CoroutineContext) =
    forAll(Gen.either(Gen.throwable(), Gen.string()), Gen.bool(), Gen.int()) { eith, leftWinner, i ->
      val received = fx.concurrent {
        val s = Semaphore(0L, this@racePairCanCancelsLoser).bind()
        val p = Promise.uncancelable<F, Int>(this@racePairCanCancelsLoser).bind()
        val winner = s.acquire().flatMap { async<String> { cb -> cb(eith) } }
        val loser = s.release().bracket(use = { never<String>() }, release = { p.complete(i) })
        val race = if (leftWinner) ctx.racePair(winner, loser)
        else ctx.racePair(loser, winner)

        race.attempt()
          .flatMap { attempt ->
            attempt.fold({ p.get() },
              {
                it.fold(
                  { _, fiberB -> fiberB.cancel().fork(ctx).flatMap { p.get() } },
                  { fiberA, _ -> fiberA.cancel().fork(ctx).flatMap { p.get() } })
              })
          }.bind()
      }

      received.equalUnderTheLaw(just(i), EQ)
    }

  fun <F> Concurrent<F>.racePairCanJoinLeft(EQ: Eq<Kind<F, Int>>, ctx: CoroutineContext) =
    forAll(Gen.int()) { i ->
      Promise<F, Int>(this@racePairCanJoinLeft).flatMap { p ->
        ctx.racePair(p.get(), unit()).flatMap { eith ->
          eith.fold(
            { unit, _ -> just(unit) },
            { fiber, _ -> p.complete(i).flatMap { fiber.join() } }
          )
        }
      }.equalUnderTheLaw(just(i), EQ)
    }

  fun <F> Concurrent<F>.racePairCanJoinRight(EQ: Eq<Kind<F, Int>>, ctx: CoroutineContext) =
    forAll(Gen.int()) { i ->
      Promise<F, Int>(this@racePairCanJoinRight).flatMap { p ->
        ctx.racePair(unit(), p.get()).flatMap { eith ->
          eith.fold(
            { _, fiber -> p.complete(i).flatMap { fiber.join() } },
            { _, unit -> just(unit) }
          )
        }
      }.equalUnderTheLaw(just(i), EQ)
    }

  fun <F> Concurrent<F>.racePairCancelCancelsBoth(EQ: Eq<Kind<F, Int>>, ctx: CoroutineContext) =
    forAll(Gen.int(), Gen.int()) { a, b ->
      fx.concurrent {
        val s = Semaphore(0L, this@racePairCancelCancelsBoth).bind()
        val pa = Promise<F, Int>(this@racePairCancelCancelsBoth).bind()
        val pb = Promise<F, Int>(this@racePairCancelCancelsBoth).bind()

        val loserA: Kind<F, Int> = s.release().bracket(use = { never<Int>() }, release = { pa.complete(a) })
        val loserB: Kind<F, Int> = s.release().bracket(use = { never<Int>() }, release = { pb.complete(b) })

        val (_, cancelRacePair) = ctx.racePair(loserA, loserB).fork(ctx).bind()

        s.acquireN(2L).flatMap { cancelRacePair }.bind()
        pa.get().bind() + pb.get().bind()
      }.equalUnderTheLaw(just(a + b), EQ)
    }

  fun <F> Concurrent<F>.raceTripleMirrorsLeftWinner(EQ: Eq<Kind<F, Int>>, ctx: CoroutineContext) =
    forAll(Gen.int().applicativeError(this)) { fa ->
      val never = never<Int>()
      val received = ctx.raceTriple(fa, never, never).flatMap { either ->
        either.fold(
          { a, fiberB, fiberC -> fiberB.cancel().followedBy(fiberC.cancel()).map { a } },
          { _, _, _ -> raiseError(AssertionError("never() finished race")) },
          { _, _, _ -> raiseError(AssertionError("never() finished race")) })
      }

      received.equalUnderTheLaw(ctx.raceN(fa, never, never).map { it.fold(::identity, ::identity, ::identity) }, EQ)
    }

  fun <F> Concurrent<F>.raceTripleMirrorsMiddleWinner(EQ: Eq<Kind<F, Int>>, ctx: CoroutineContext) =
    forAll(Gen.int().applicativeError(this)) { fa ->
      val never = never<Int>()
      val received = ctx.raceTriple(never, fa, never).flatMap { either ->
        either.fold(
          { _, _, _ -> raiseError<Int>(AssertionError("never() finished race")) },
          { fiberA, b, fiberC -> fiberA.cancel().followedBy(fiberC.cancel()).map { b } },
          { _, _, _ -> raiseError(AssertionError("never() finished race")) })
      }

      received.equalUnderTheLaw(ctx.raceN(never, fa, never).map { it.fold(::identity, ::identity, ::identity) }, EQ)
    }

  fun <F> Concurrent<F>.raceTripleMirrorsRightWinner(EQ: Eq<Kind<F, Int>>, ctx: CoroutineContext) =
    forAll(Gen.int().applicativeError(this)) { fa ->
      val never = never<Int>()
      val received = ctx.raceTriple(never, never, fa).flatMap { either ->
        either.fold(
          { _, _, _ -> raiseError<Int>(AssertionError("never() finished race")) },
          { _, _, _ -> raiseError(AssertionError("never() finished race")) },
          { fiberA, fiberB, c -> fiberA.cancel().followedBy(fiberB.cancel()).map { c } })
      }

      received.equalUnderTheLaw(ctx.raceN(never, never, fa).map { it.fold(::identity, ::identity, ::identity) }, EQ)
    }

  fun <F> Concurrent<F>.raceTripleCanCancelsLoser(EQ: Eq<Kind<F, Int>>, ctx: CoroutineContext) =
    forAll(Gen.either(Gen.throwable(), Gen.string()), Gen.from(listOf(1, 2, 3)), Gen.int(), Gen.int()) { eith, leftWinner, a, b ->
      val received = fx.concurrent {
        val s = Semaphore(0L, this@raceTripleCanCancelsLoser).bind()
        val pa = Promise.uncancelable<F, Int>(this@raceTripleCanCancelsLoser).bind()
        val pb = Promise.uncancelable<F, Int>(this@raceTripleCanCancelsLoser).bind()

        val winner = s.acquireN(2).flatMap { async<String> { cb -> cb(eith) } }
        val loser = s.release().bracket(use = { never<String>() }, release = { pa.complete(a) })
        val loser2 = s.release().bracket(use = { never<String>() }, release = { pb.complete(b) })

        val race = when (leftWinner) {
          1 -> ctx.raceTriple(winner, loser, loser2)
          2 -> ctx.raceTriple(loser, winner, loser2)
          else -> ctx.raceTriple(loser, loser2, winner)
        }

        val combinePromises = pa.get().flatMap { a -> pb.get().map { b -> a + b } }

        race.attempt()
          .flatMap { attempt ->
            attempt.fold({ combinePromises },
              {
                it.fold(
                  { _, fiberB, fiberC ->
                    fiberB.cancel().followedBy(fiberC.cancel()).fork(ctx).flatMap { combinePromises }
                  },
                  { fiberA, _, fiberC ->
                    fiberA.cancel().followedBy(fiberC.cancel()).fork(ctx).flatMap { combinePromises }
                  },
                  { fiberA, fiberB, _ ->
                    fiberA.cancel().followedBy(fiberB.cancel()).fork(ctx).flatMap { combinePromises }
                  })
              })
          }.bind()
      }

      received.equalUnderTheLaw(just(a + b), EQ)
    }

  fun <F> Concurrent<F>.raceTripleCanJoinLeft(EQ: Eq<Kind<F, Int>>, ctx: CoroutineContext) =
    forAll(Gen.int()) { i ->
      Promise<F, Int>(this@raceTripleCanJoinLeft).flatMap { p ->
        ctx.raceTriple(p.get(), unit(), never<Unit>()).flatMap { result ->
          result.fold(
            { _, _, _ -> raiseError<Int>(AssertionError("Promise#get can never win race")) },
            { fiber, _, _ -> p.complete(i).flatMap { fiber.join() } },
            { _, _, _ -> raiseError(AssertionError("never() can never win race")) }
          )
        }
      }.equalUnderTheLaw(just(i), EQ)
    }

  fun <F> Concurrent<F>.raceTripleCanJoinMiddle(EQ: Eq<Kind<F, Int>>, ctx: CoroutineContext) =
    forAll(Gen.int()) { i ->
      Promise<F, Int>(this@raceTripleCanJoinMiddle).flatMap { p ->
        ctx.raceTriple(unit(), p.get(), never<Unit>()).flatMap { result ->
          result.fold(
            { _, fiber, _ -> p.complete(i).flatMap { fiber.join() } },
            { _, _, _ -> raiseError(AssertionError("Promise#get can never win race")) },
            { _, _, _ -> raiseError(AssertionError("never() can never win race")) }
          )
        }
      }.equalUnderTheLaw(just(i), EQ)
    }

  fun <F> Concurrent<F>.raceTripleCanJoinRight(EQ: Eq<Kind<F, Int>>, ctx: CoroutineContext) =
    forAll(Gen.int()) { i ->
      Promise<F, Int>(this@raceTripleCanJoinRight).flatMap { p ->
        ctx.raceTriple(unit(), never<Unit>(), p.get()).flatMap { result ->
          result.fold(
            { _, _, fiber -> p.complete(i).flatMap { fiber.join() } },
            { _, _, _ -> raiseError(AssertionError("never() can never win race")) },
            { _, _, _ -> raiseError(AssertionError("Promise#get can never win race")) }
          )
        }
      }.equalUnderTheLaw(just(i), EQ)
    }

  fun <F> Concurrent<F>.raceTripleCancelCancelsAll(EQ: Eq<Kind<F, Int>>, ctx: CoroutineContext) =
    forAll(Gen.int(), Gen.int(), Gen.int()) { a, b, c ->
      fx.concurrent {
        val s = Semaphore(0L, this@raceTripleCancelCancelsAll).bind()
        val pa = Promise<F, Int>(this@raceTripleCancelCancelsAll).bind()
        val pb = Promise<F, Int>(this@raceTripleCancelCancelsAll).bind()
        val pc = Promise<F, Int>(this@raceTripleCancelCancelsAll).bind()

        val loserA: Kind<F, Int> = s.release().bracket(use = { never<Int>() }, release = { pa.complete(a) })
        val loserB: Kind<F, Int> = s.release().bracket(use = { never<Int>() }, release = { pb.complete(b) })
        val loserC: Kind<F, Int> = s.release().bracket(use = { never<Int>() }, release = { pc.complete(c) })

        val (_, cancelRacePair) = ctx.raceTriple(loserA, loserB, loserC).fork(ctx).bind()

        s.acquireN(3L).flatMap { cancelRacePair }.bind()
        pa.get().bind() + pb.get().bind() + pc.get().bind()
      }.equalUnderTheLaw(just(a + b + c), EQ)
    }

  fun <F> Concurrent<F>.parMapCancelCancelsBoth(EQ: Eq<Kind<F, Int>>, ctx: CoroutineContext) =
    forAll(Gen.int(), Gen.int()) { a, b ->
      fx.concurrent {
        val s = Semaphore(0L, this@parMapCancelCancelsBoth).bind()
        val pa = Promise<F, Int>(this@parMapCancelCancelsBoth).bind()
        val pb = Promise<F, Int>(this@parMapCancelCancelsBoth).bind()

        val loserA = s.release().bracket(use = { never<String>() }, release = { pa.complete(a) })
        val loserB = s.release().bracket(use = { never<Int>() }, release = { pb.complete(b) })

        val (_, cancelParMapN) = ctx.parMapN(loserA, loserB, ::Tuple2).fork(ctx).bind()
        s.acquireN(2L).flatMap { cancelParMapN }.bind()
        pa.get().bind() + pb.get().bind()
      }.equalUnderTheLaw(just(a + b), EQ)
    }

  fun <F> Concurrent<F>.actionConcurrentWithPureValueIsJustAction(EQ: Eq<Kind<F, Int>>, ctx: CoroutineContext): Unit =
    forAll(Gen.int().map(::just), Gen.int()) { fa, i ->
      i.just().fork(ctx).flatMap { (join, _) ->
        fa.flatMap {
          join.map { i }
        }
      }.equalUnderTheLaw(just(i), EQ)
    }

  fun <F> Concurrent<F>.parTraverseCanTraverseEffectfullComputations(EQ: Eq<Kind<F, Int>>): Unit =
    forFew(10, Gen.int()) {
      val finalValue = 100
      fx.concurrent {
        val ref = !Ref(0)
        !ListK((0 until finalValue).toList()).parTraverse(ListK.traverse()) {
          ref.update(Int::inc)
        }
        !ref.get() - finalValue
      }.equalUnderTheLaw(just(0), EQ)
    }

  fun <F> Concurrent<F>.parTraverseForksTheEffects(EQ: Eq<Kind<F, Unit>>): Unit =
    forFew(10, Gen.int()) {
      fx.concurrent {
        val promiseA = !Promise<F, Unit>(this)
        val promiseB = !Promise<F, Unit>(this)
        val promiseC = !Promise<F, Unit>(this)
        !ListK(listOf(
          promiseA.get().bracket(use = { promiseC.complete(Unit) }, release = { unit() }),
          promiseB.get().followedBy(promiseA.complete(Unit)).bracket(use = { unit() }, release = { unit() }),
          promiseB.complete(Unit).followedBy(promiseC.get()).bracket(use = { unit() }, release = { unit() })
        )).parTraverse(ListK.traverse(), ::identity).unit()
      }.equalUnderTheLaw(unit(), EQ)
    }

  val TestError = RuntimeException("TestError")

  fun <F> Concurrent<F>.parTraverseResultsInTheCorrectError(EQ: Eq<Kind<F, Unit>>): Unit =
    forAll(Gen.choose(0, 10)) { killOn ->
      (10 downTo 0).toList().k().parTraverse(ListK.traverse()) { i ->
        if (i == killOn) raiseError(TestError)
        else unit()
      }.unit().attempt()
        .map { it shouldBe Left(TestError) }
        .equalUnderTheLaw(unit(), EQ)
    }

  fun <F> Concurrent<F>.parSequenceForksTheEffects(EQ: Eq<Kind<F, Unit>>): Unit =
    forFew(10, Gen.int()) {
      fx.concurrent {
        val promiseA = !Promise<F, Unit>(this)
        val promiseB = !Promise<F, Unit>(this)
        val promiseC = !Promise<F, Unit>(this)
        !ListK(listOf(
          promiseA.get().bracket(use = { promiseC.complete(Unit) }, release = { unit() }),
          promiseB.get().followedBy(promiseA.complete(Unit)).bracket(use = { unit() }, release = { unit() }),
          promiseB.complete(Unit).followedBy(promiseC.get()).bracket(use = { unit() }, release = { unit() })
        )).parSequence(ListK.traverse()).unit()
      }.equalUnderTheLaw(unit(), EQ)
    }
}<|MERGE_RESOLUTION|>--- conflicted
+++ resolved
@@ -19,49 +19,29 @@
 import arrow.test.generators.either
 import arrow.test.generators.throwable
 import arrow.test.laws.ConcurrentLaws.acquireBracketIsNotCancelable
-import arrow.test.laws.ConcurrentLaws.actionConcurrentWithPureValueIsJustAction
-import arrow.test.laws.ConcurrentLaws.asyncCancelableCoherence
 import arrow.test.laws.ConcurrentLaws.asyncFRegisterCanBeCancelled
 import arrow.test.laws.ConcurrentLaws.cancelOnBracketReleases
-import arrow.test.laws.ConcurrentLaws.cancelableCancelableFCoherence
 import arrow.test.laws.ConcurrentLaws.cancelableFReceivesCancelSignal
 import arrow.test.laws.ConcurrentLaws.cancelableReceivesCancelSignal
 import arrow.test.laws.ConcurrentLaws.joinIsIdempotent
 import arrow.test.laws.ConcurrentLaws.parMapCancelCancelsBoth
-import arrow.test.laws.ConcurrentLaws.parSequenceForksTheEffects
-import arrow.test.laws.ConcurrentLaws.parTraverseCanTraverseEffectfullComputations
-import arrow.test.laws.ConcurrentLaws.parTraverseForksTheEffects
-import arrow.test.laws.ConcurrentLaws.parTraverseResultsInTheCorrectError
 import arrow.test.laws.ConcurrentLaws.raceCancelCancelsBoth
 import arrow.test.laws.ConcurrentLaws.raceCancelsLoser
-import arrow.test.laws.ConcurrentLaws.raceMirrorsLeftWinner
-import arrow.test.laws.ConcurrentLaws.raceMirrorsRightWinner
 import arrow.test.laws.ConcurrentLaws.racePairCanCancelsLoser
 import arrow.test.laws.ConcurrentLaws.racePairCanJoinLeft
 import arrow.test.laws.ConcurrentLaws.racePairCanJoinRight
 import arrow.test.laws.ConcurrentLaws.racePairCancelCancelsBoth
-import arrow.test.laws.ConcurrentLaws.racePairMirrorsLeftWinner
-import arrow.test.laws.ConcurrentLaws.racePairMirrorsRightWinner
 import arrow.test.laws.ConcurrentLaws.raceTripleCanCancelsLoser
 import arrow.test.laws.ConcurrentLaws.raceTripleCanJoinLeft
 import arrow.test.laws.ConcurrentLaws.raceTripleCanJoinMiddle
 import arrow.test.laws.ConcurrentLaws.raceTripleCanJoinRight
 import arrow.test.laws.ConcurrentLaws.raceTripleCancelCancelsAll
-import arrow.test.laws.ConcurrentLaws.raceTripleMirrorsLeftWinner
-import arrow.test.laws.ConcurrentLaws.raceTripleMirrorsMiddleWinner
-import arrow.test.laws.ConcurrentLaws.raceTripleMirrorsRightWinner
 import arrow.test.laws.ConcurrentLaws.releaseBracketIsNotCancelable
-import arrow.test.laws.ConcurrentLaws.startCancelIsUnit
-import arrow.test.laws.ConcurrentLaws.startJoinIsIdentity
-import arrow.test.laws.ConcurrentLaws.uncancelableMirrorsSource
 import arrow.typeclasses.Apply
 import arrow.typeclasses.Eq
-<<<<<<< HEAD
 import arrow.typeclasses.EqK
-=======
 import arrow.typeclasses.Functor
 import arrow.typeclasses.Selective
->>>>>>> 78ef3e3b
 import io.kotlintest.properties.Gen
 import io.kotlintest.properties.forAll
 import io.kotlintest.shouldBe
@@ -73,70 +53,14 @@
 
   private fun <F> concurrentLaws(
     CF: Concurrent<F>,
-    EQ: Eq<Kind<F, Int>>,
-    EQ_UNIT: Eq<Kind<F, Unit>>,
+    EQK: EqK<F>,
     ctx: CoroutineContext
-  ): List<Law> = listOf(
-    Law("Concurrent Laws: cancel on bracket releases") { CF.cancelOnBracketReleases(EQ, ctx) },
-    Law("Concurrent Laws: acquire is not cancelable") { CF.acquireBracketIsNotCancelable(EQ, ctx) },
-    Law("Concurrent Laws: release is not cancelable") { CF.releaseBracketIsNotCancelable(EQ, ctx) },
-    Law("Concurrent Laws: async cancelable coherence") { CF.asyncCancelableCoherence(EQ) },
-    Law("Concurrent Laws: cancelable cancelableF coherence") { CF.cancelableCancelableFCoherence(EQ) },
-    Law("Concurrent Laws: cancelable should run CancelToken on cancel") { CF.cancelableReceivesCancelSignal(EQ, ctx) },
-    Law("Concurrent Laws: cancelableF should run CancelToken on cancel") { CF.cancelableFReceivesCancelSignal(EQ, ctx) },
-    Law("Concurrent Laws: asyncF register can be cancelled") { CF.asyncFRegisterCanBeCancelled(EQ, ctx) },
-    Law("Concurrent Laws: start join is identity") { CF.startJoinIsIdentity(EQ, ctx) },
-    Law("Concurrent Laws: join is idempotent") { CF.joinIsIdempotent(EQ, ctx) },
-    Law("Concurrent Laws: start cancel is unit") { CF.startCancelIsUnit(EQ_UNIT, ctx) },
-    Law("Concurrent Laws: uncancelable mirrors source") { CF.uncancelableMirrorsSource(EQ) },
-    Law("Concurrent Laws: race pair mirrors left winner") { CF.racePairMirrorsLeftWinner(EQ, ctx) },
-    Law("Concurrent Laws: race pair mirrors right winner") { CF.racePairMirrorsRightWinner(EQ, ctx) },
-    Law("Concurrent Laws: race pair can cancel loser") { CF.racePairCanCancelsLoser(EQ, ctx) },
-    Law("Concurrent Laws: race pair can join left") { CF.racePairCanJoinLeft(EQ, ctx) },
-    Law("Concurrent Laws: race pair can join right") { CF.racePairCanJoinRight(EQ, ctx) },
-    Law("Concurrent Laws: cancelling race pair cancels both") { CF.racePairCancelCancelsBoth(EQ, ctx) },
-    Law("Concurrent Laws: race triple mirrors left winner") { CF.raceTripleMirrorsLeftWinner(EQ, ctx) },
-    Law("Concurrent Laws: race triple mirrors middle winner") { CF.raceTripleMirrorsMiddleWinner(EQ, ctx) },
-    Law("Concurrent Laws: race triple mirrors right winner") { CF.raceTripleMirrorsRightWinner(EQ, ctx) },
-    Law("Concurrent Laws: race triple can cancel loser") { CF.raceTripleCanCancelsLoser(EQ, ctx) },
-    Law("Concurrent Laws: race triple can join left") { CF.raceTripleCanJoinLeft(EQ, ctx) },
-    Law("Concurrent Laws: race triple can join middle") { CF.raceTripleCanJoinMiddle(EQ, ctx) },
-    Law("Concurrent Laws: race triple can join right") { CF.raceTripleCanJoinRight(EQ, ctx) },
-    Law("Concurrent Laws: cancelling race triple cancels all") { CF.raceTripleCancelCancelsAll(EQ, ctx) },
-    Law("Concurrent Laws: race mirrors left winner") { CF.raceMirrorsLeftWinner(EQ, ctx) },
-    Law("Concurrent Laws: race mirrors right winner") { CF.raceMirrorsRightWinner(EQ, ctx) },
-    Law("Concurrent Laws: race cancels loser") { CF.raceCancelsLoser(EQ, ctx) },
-    Law("Concurrent Laws: race cancels both") { CF.raceCancelCancelsBoth(EQ, ctx) },
-    Law("Concurrent Laws: parallel map cancels both") { CF.parMapCancelCancelsBoth(EQ, ctx) },
-    Law("Concurrent Laws: action concurrent with pure value is just action") { CF.actionConcurrentWithPureValueIsJustAction(EQ, ctx) },
-    Law("Concurrent Laws: parTraverse can traverse effectful computations") { CF.parTraverseCanTraverseEffectfullComputations(EQ) },
-    Law("Concurrent Laws: parTraverse results in the correct error") { CF.parTraverseResultsInTheCorrectError(EQ_UNIT) },
-    Law("Concurrent Laws: parTraverse forks the effects") { CF.parTraverseForksTheEffects(EQ_UNIT) },
-    Law("Concurrent Laws: parSequence forks the effects") { CF.parSequenceForksTheEffects(EQ_UNIT) }
-  )
-
-  fun <F> laws(
-    CF: Concurrent<F>,
-    EQ: Eq<Kind<F, Int>>,
-    EQ_EITHER: Eq<Kind<F, Either<Throwable, Int>>>,
-    EQ_UNIT: Eq<Kind<F, Unit>>,
-    ctx: CoroutineContext = CF.dispatchers().default(),
-    testStackSafety: Boolean = true
-  ): List<Law> =
-    AsyncLaws.laws(CF, EQ, EQ_EITHER, testStackSafety) +
-      concurrentLaws(CF, EQ, EQ_UNIT, ctx)
-
-  fun <F> laws(
-    CF: Concurrent<F>,
-<<<<<<< HEAD
-    EQK: EqK<F>,
-    ctx: CoroutineContext = CF.dispatchers().default(),
-    testStackSafety: Boolean = true
   ): List<Law> {
+
     val EQ = EQK.liftEq(Int.eq())
     val EQ_UNIT = EQK.liftEq(Eq.any())
 
-    return AsyncLaws.laws(CF, EQK, testStackSafety) + listOf(
+    return listOf(
       Law("Concurrent Laws: cancel on bracket releases") { CF.cancelOnBracketReleases(EQ, ctx) },
       Law("Concurrent Laws: acquire is not cancelable") { CF.acquireBracketIsNotCancelable(EQ, ctx) },
       Law("Concurrent Laws: release is not cancelable") { CF.releaseBracketIsNotCancelable(EQ, ctx) },
@@ -175,19 +99,27 @@
       Law("Concurrent Laws: parSequence forks the effects") { CF.parSequenceForksTheEffects(EQ_UNIT) }
     )
   }
-=======
+
+  fun <F> laws(
+    CF: Concurrent<F>,
+    EQK: EqK<F>,
+    ctx: CoroutineContext = CF.dispatchers().default(),
+    testStackSafety: Boolean = true
+  ): List<Law> =
+    AsyncLaws.laws(CF, EQK, testStackSafety) +
+      concurrentLaws(CF, EQK, ctx)
+
+  fun <F> laws(
+    CF: Concurrent<F>,
     FF: Functor<F>,
     AP: Apply<F>,
     SL: Selective<F>,
-    EQ: Eq<Kind<F, Int>>,
-    EQ_EITHER: Eq<Kind<F, Either<Throwable, Int>>>,
-    EQ_UNIT: Eq<Kind<F, Unit>>,
+    EQK: EqK<F>,
     ctx: CoroutineContext = CF.dispatchers().default(),
     testStackSafety: Boolean = true
   ): List<Law> =
-    AsyncLaws.laws(CF, FF, AP, SL, EQ, EQ_EITHER, testStackSafety) +
-      concurrentLaws(CF, EQ, EQ_UNIT, ctx)
->>>>>>> 78ef3e3b
+    AsyncLaws.laws(CF, FF, AP, SL, EQK, testStackSafety) +
+      concurrentLaws(CF, EQK, ctx)
 
   fun <F> Concurrent<F>.cancelOnBracketReleases(EQ: Eq<Kind<F, Int>>, ctx: CoroutineContext) {
     forAll(Gen.int()) { i ->
