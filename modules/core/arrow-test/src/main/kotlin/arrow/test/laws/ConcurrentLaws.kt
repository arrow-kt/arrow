package arrow.test.laws

import arrow.Kind
import arrow.core.Left
import arrow.core.ListK
import arrow.core.Right
import arrow.core.Tuple2
import arrow.core.extensions.eq
import arrow.core.extensions.listk.traverse.traverse
import arrow.core.extensions.tuple2.eq.eq
import arrow.core.identity
import arrow.core.k
import arrow.core.toT
import arrow.fx.MVar
import arrow.fx.Promise
import arrow.fx.Semaphore
import arrow.fx.Timer
import arrow.fx.typeclasses.CancelToken
import arrow.fx.typeclasses.Concurrent
import arrow.fx.typeclasses.ExitCase
import arrow.fx.typeclasses.milliseconds
import arrow.fx.typeclasses.seconds
import arrow.test.generators.GenK
import arrow.test.generators.applicativeError
import arrow.test.generators.either
import arrow.test.generators.throwable
import arrow.typeclasses.Apply
import arrow.typeclasses.Eq
import arrow.typeclasses.EqK
import arrow.typeclasses.Functor
import arrow.typeclasses.Selective
import io.kotlintest.properties.Gen
import io.kotlintest.properties.forAll
import io.kotlintest.shouldBe
import kotlinx.coroutines.newSingleThreadContext
import java.util.concurrent.CountDownLatch
import java.util.concurrent.TimeUnit.MILLISECONDS
import java.util.concurrent.atomic.AtomicInteger
import kotlin.coroutines.CoroutineContext

object ConcurrentLaws {

  private fun <F> concurrentLaws(
    CF: Concurrent<F>,
    EQK: EqK<F>,
    ctx: CoroutineContext,
    testStackSafety: Boolean,
    iterations: Int = 20_000
  ): List<Law> {

    val EQ = EQK.liftEq(Int.eq())
    val EQ_UNIT = EQK.liftEq(Eq.any())

    return listOf(
      Law("Concurrent Laws: cancel on bracket releases") { CF.cancelOnBracketReleases(EQ, ctx) },
      Law("Concurrent Laws: acquire is not cancelable") { CF.acquireBracketIsNotCancelable(EQ, ctx) },
      Law("Concurrent Laws: release is not cancelable") { CF.releaseBracketIsNotCancelable(EQ, ctx) },
      Law("Concurrent Laws: cancel on guarantee runs finalizer") { CF.guaranteeFinalizerOnCancel(EQ, ctx) },
      Law("Concurrent Laws: release is not cancelable") { CF.guaranteeFinalizerIsNotCancelable(EQ, ctx) },
      Law("Concurrent Laws: cancel on onCancel runs finalizer") { CF.onCancelFinalizerOnCancel(EQ, ctx) },
      Law("Concurrent Laws: async cancelable coherence") { CF.asyncCancelableCoherence(EQ) },
      Law("Concurrent Laws: cancelable cancelableF coherence") { CF.cancelableCancelableFCoherence(EQ) },
      Law("Concurrent Laws: cancelable should run CancelToken on cancel") { CF.cancelableReceivesCancelSignal(EQ, ctx) },
      Law("Concurrent Laws: cancelableF should run CancelToken on cancel") { CF.cancelableFReceivesCancelSignal(EQ, ctx) },
      Law("Concurrent Laws: asyncF register can be cancelled") { CF.asyncFRegisterCanBeCancelled(EQ, ctx) },
      Law("Concurrent Laws: start join is identity") { CF.startJoinIsIdentity(EQ, ctx) },
      Law("Concurrent Laws: join is idempotent") { CF.joinIsIdempotent(EQ, ctx) },
      Law("Concurrent Laws: start cancel is unit") { CF.startCancelIsUnit(EQ_UNIT, ctx) },
      Law("Concurrent Laws: uncancelable mirrors source") { CF.uncancelableMirrorsSource(EQ) },
      Law("Concurrent Laws: race pair mirrors left winner") { CF.racePairMirrorsLeftWinner(EQ, ctx) },
      Law("Concurrent Laws: race pair mirrors right winner") { CF.racePairMirrorsRightWinner(EQ, ctx) },
      Law("Concurrent Laws: race pair can cancel loser") { CF.racePairCanCancelsLoser(EQ, ctx) },
      Law("Concurrent Laws: race pair can join left") { CF.racePairCanJoinLeft(EQ, ctx) },
      Law("Concurrent Laws: race pair can join right") { CF.racePairCanJoinRight(EQ, ctx) },
      Law("Concurrent Laws: cancelling race pair cancels both") { CF.racePairCancelCancelsBoth(EQ, ctx) },
      Law("Concurrent Laws: race triple mirrors left winner") { CF.raceTripleMirrorsLeftWinner(EQ, ctx) },
      Law("Concurrent Laws: race triple mirrors middle winner") { CF.raceTripleMirrorsMiddleWinner(EQ, ctx) },
      Law("Concurrent Laws: race triple mirrors right winner") { CF.raceTripleMirrorsRightWinner(EQ, ctx) },
      Law("Concurrent Laws: race triple can cancel loser") { CF.raceTripleCanCancelsLoser(EQ, ctx) },
      Law("Concurrent Laws: race triple can join left") { CF.raceTripleCanJoinLeft(EQ, ctx) },
      Law("Concurrent Laws: race triple can join middle") { CF.raceTripleCanJoinMiddle(EQ, ctx) },
      Law("Concurrent Laws: race triple can join right") { CF.raceTripleCanJoinRight(EQ, ctx) },
      Law("Concurrent Laws: cancelling race triple cancels all") { CF.raceTripleCancelCancelsAll(EQ, ctx) },
      Law("Concurrent Laws: race mirrors left winner") { CF.raceMirrorsLeftWinner(EQ, ctx) },
      Law("Concurrent Laws: race mirrors right winner") { CF.raceMirrorsRightWinner(EQ, ctx) },
      Law("Concurrent Laws: race cancels loser") { CF.raceCancelsLoser(EQ, ctx) },
      Law("Concurrent Laws: race cancels both") { CF.raceCancelCancelsBoth(EQ, ctx) },
      Law("Concurrent Laws: parallel execution with single threaded context makes all Fs start at the same time") { CF.parMapStartsAllAtSameTime(EQK.liftEq(Eq.any())) },
      Law("Concurrent Laws: parallel map cancels both") { CF.parMapCancelCancelsBoth(EQ, ctx) },
      Law("Concurrent Laws: action concurrent with pure value is just action") { CF.actionConcurrentWithPureValueIsJustAction(EQ, ctx) },
      Law("Concurrent Laws: parTraverse can traverse effectful computations") { CF.parTraverseCanTraverseEffectfullComputations(EQ) },
      Law("Concurrent Laws: parTraverse results in the correct error") { CF.parTraverseResultsInTheCorrectError(EQ_UNIT) },
      Law("Concurrent Laws: parTraverse forks the effects") { CF.parTraverseForksTheEffects(EQ_UNIT) },
      Law("Concurrent Laws: parSequence forks the effects") { CF.parSequenceForksTheEffects(EQ_UNIT) },
      Law("Concurrent Laws: onError is run when error is raised") { CF.onErrorIsRunWhenErrorIsRaised(EQ_UNIT, ctx) },
      Law("Concurrent Laws: onError is not run when completes normally") { CF.onErrorIsNotRunByDefault(EQK.liftEq(Tuple2.eq(Int.eq(), Boolean.eq())), ctx) },
      Law("Concurrent Laws: onError outer and inner finalizer is run when error is raised") { CF.outerAndInnerOnErrorIsRun(EQK.liftEq(Int.eq()), ctx) },
      Law("Concurrent Laws: onError outer and inner finalizer is run when error is raised") { CF.waitForShouldStayOnOriginalContext(EQK.liftEq(String.eq())) },
      Law("Concurrent Laws: onError outer and inner finalizer is run when error is raised") { CF.waitForTimesOutProgram(EQ) },
      Law("Concurrent Laws: onError outer and inner finalizer is run when error is raised") { CF.waitForTimesOutProgramWithDefault(EQ) }
    ) + (if (testStackSafety) {
      listOf(
        Law("Concurrent Laws: ParMapN arity-2 should be stack safe") { CF.parMap2StackSafe(iterations, EQK.liftEq(Int.eq()), ctx) },
        Law("Concurrent Laws: ParMapN arity-3 should be stack safe") { CF.parMap3StackSafe(iterations, EQK.liftEq(Int.eq()), ctx) },
        Law("Concurrent Laws: ParMapN arity-4 should be stack safe") { CF.parMap4StackSafe(iterations, EQK.liftEq(Int.eq()), ctx) },
        Law("Concurrent Laws: ParMapN arity-5 should be stack safe") { CF.parMap5StackSafe(iterations, EQK.liftEq(Int.eq()), ctx) },
        Law("Concurrent Laws: ParMapN arity-6 should be stack safe") { CF.parMap6StackSafe(iterations, EQK.liftEq(Int.eq()), ctx) },
        Law("Concurrent Laws: ParMapN arity-7 should be stack safe") { CF.parMap7StackSafe(iterations, EQK.liftEq(Int.eq()), ctx) },
        Law("Concurrent Laws: ParMapN arity-8 should be stack safe") { CF.parMap8StackSafe(iterations, EQK.liftEq(Int.eq()), ctx) },
        Law("Concurrent Laws: ParMapN arity-9 should be stack safe") { CF.parMap9StackSafe(iterations, EQK.liftEq(Int.eq()), ctx) },
        Law("Concurrent Laws: RacePair should be stack safe") { CF.racePairStackSafe(iterations, EQK.liftEq(Int.eq()), ctx) },
        Law("Concurrent Laws: RaceTriple should be stack safe") { CF.raceTripleStackSafe(iterations, EQK.liftEq(Int.eq()), ctx) },
        Law("Concurrent Laws: RaceN arity-2 should be stack safe") { CF.race2StackSafe(iterations, EQK.liftEq(Int.eq()), ctx) },
        Law("Concurrent Laws: RaceN arity-3 should be stack safe") { CF.race3StackSafe(iterations, EQK.liftEq(Int.eq()), ctx) },
        Law("Concurrent Laws: RaceN arity-4 should be stack safe") { CF.race4StackSafe(iterations, EQK.liftEq(Int.eq()), ctx) },
        Law("Concurrent Laws: RaceN arity-5 should be stack safe") { CF.race5StackSafe(iterations, EQK.liftEq(Int.eq()), ctx) },
        Law("Concurrent Laws: RaceN arity-6 should be stack safe") { CF.race6StackSafe(iterations, EQK.liftEq(Int.eq()), ctx) },
        Law("Concurrent Laws: RaceN arity-7 should be stack safe") { CF.race7StackSafe(iterations, EQK.liftEq(Int.eq()), ctx) },
        Law("Concurrent Laws: RaceN arity-8 should be stack safe") { CF.race8StackSafe(iterations, EQK.liftEq(Int.eq()), ctx) },
        Law("Concurrent Laws: RaceN arity-9 should be stack safe") { CF.race9StackSafe(iterations, EQK.liftEq(Int.eq()), ctx) }
      )
    } else emptyList()) + TimerLaws.laws(CF, CF.timer(), EQK.liftEq(Boolean.eq()))
  }

  fun <F> laws(
    CF: Concurrent<F>,
    T: Timer<F>,
    GENK: GenK<F>,
    EQK: EqK<F>,
    ctx: CoroutineContext = CF.dispatchers().default(),
    testStackSafety: Boolean = true,
    iterations: Int = 20_000
  ): List<Law> =
<<<<<<< HEAD
    AsyncLaws.laws(CF, GENK, EQK, testStackSafety, iterations) + concurrentLaws(CF, EQK, ctx, testStackSafety, iterations)
=======
    AsyncLaws.laws(CF, GENK, EQK, testStackSafety) +
      TimerLaws.laws(CF, T, EQK) +
      concurrentLaws(CF, EQK, ctx)
>>>>>>> 5da05ee8

  fun <F> laws(
    CF: Concurrent<F>,
    T: Timer<F>,
    FF: Functor<F>,
    AP: Apply<F>,
    SL: Selective<F>,
    GENK: GenK<F>,
    EQK: EqK<F>,
    ctx: CoroutineContext = CF.dispatchers().default(),
    testStackSafety: Boolean = true,
    iterations: Int = 20_000
  ): List<Law> =
<<<<<<< HEAD
    AsyncLaws.laws(CF, FF, AP, SL, GENK, EQK, testStackSafety, iterations) + concurrentLaws(CF, EQK, ctx, testStackSafety, iterations)

  private val single: CoroutineContext = newSingleThreadContext("single")
=======
    AsyncLaws.laws(CF, FF, AP, SL, GENK, EQK, testStackSafety) +
      TimerLaws.laws(CF, T, EQK) +
      concurrentLaws(CF, EQK, ctx)
>>>>>>> 5da05ee8

  fun <F> Concurrent<F>.cancelOnBracketReleases(EQ: Eq<Kind<F, Int>>, ctx: CoroutineContext) {
    forAll(Gen.int()) { i ->
      fx.concurrent {
        val startLatch = Promise<F, Unit>(this@cancelOnBracketReleases).bind() // A promise that `use` was executed
        val exitLatch = Promise<F, Int>(this@cancelOnBracketReleases).bind() // A promise that `release` was executed

        val (_, cancel) = just(i).bracketCase(
          use = { a -> startLatch.complete(Unit).flatMap { never<Int>() } },
          release = { r, exitCase ->
            when (exitCase) {
              is ExitCase.Canceled -> exitLatch.complete(r) // Fulfil promise that `release` was executed with Canceled
              else -> unit()
            }
          }
        ).fork(ctx).bind() // Fork execution, allowing us to cancel it later

        startLatch.get().bind() // Waits on promise of `use`
        cancel.fork(ctx).bind() // Cancel bracketCase
        val waitExit = exitLatch.get().bind() // Observes cancellation via bracket's `release`

        waitExit
      }.equalUnderTheLaw(just(i), EQ)
    }
  }

  fun <F> Concurrent<F>.acquireBracketIsNotCancelable(EQ: Eq<Kind<F, Int>>, ctx: CoroutineContext) =
    forAll(Gen.int(), Gen.int()) { a, b ->
      fx.concurrent {
        val mvar = MVar(a, this@acquireBracketIsNotCancelable).bind()
        mvar.take().bind()
        val p = Promise.uncancelable<F, Unit>(this@acquireBracketIsNotCancelable).bind()
        val task = p.complete(Unit).flatMap { mvar.put(b) }
          .bracket(use = { never<Int>() }, release = { unit() })
        val (_, cancel) = task.fork(ctx).bind()
        p.get().bind()
        cancel.fork(ctx).bind()
        continueOn(ctx)
        mvar.take().bind()
      }.equalUnderTheLaw(just(b), EQ)
    }

  fun <F> Concurrent<F>.releaseBracketIsNotCancelable(EQ: Eq<Kind<F, Int>>, ctx: CoroutineContext) =
    forAll(Gen.int(), Gen.int()) { a, b ->
      fx.concurrent {
        val mvar = MVar(a, this@releaseBracketIsNotCancelable).bind()
        val p = Promise.uncancelable<F, Unit>(this@releaseBracketIsNotCancelable).bind()
        val task = p.complete(Unit)
          .bracket(use = { never<Int>() }, release = { mvar.put(b) })
        val (_, cancel) = task.fork(ctx).bind()
        p.get().bind()
        cancel.fork(ctx).bind()
        continueOn(ctx)
        mvar.take().bind()
        mvar.take().bind()
      }.equalUnderTheLaw(just(b), EQ)
    }

  fun <F> Concurrent<F>.guaranteeFinalizerOnCancel(EQ: Eq<Kind<F, Int>>, ctx: CoroutineContext) =
    forAll(Gen.int()) { i ->
      fx.concurrent {
        val startLatch = Promise<F, Unit>(this@guaranteeFinalizerOnCancel).bind() // A promise that `use` was executed
        val exitLatch = Promise<F, Int>(this@guaranteeFinalizerOnCancel).bind() // A promise that `release` was executed

        val (_, cancel) = startLatch.complete(Unit).flatMap { never<Int>() }
          .guaranteeCase { exitCase ->
            when (exitCase) {
              is ExitCase.Canceled -> exitLatch.complete(i) // Fulfil promise that `release` was executed with Canceled
              else -> unit()
            }
          }.fork(ctx).bind() // Fork execution, allowing us to cancel it later

        startLatch.get().bind() // Waits on promise of `use`
        cancel.fork(ctx).bind() // Cancel bracketCase
        val waitExit = exitLatch.get().bind() // Observes cancellation via bracket's `release`
        waitExit
      }.equalUnderTheLaw(just(i), EQ)
    }

  fun <F> Concurrent<F>.onCancelFinalizerOnCancel(EQ: Eq<Kind<F, Int>>, ctx: CoroutineContext) =
    forAll(Gen.int()) { i ->
      fx.concurrent {
        val startLatch = Promise<F, Unit>(this@onCancelFinalizerOnCancel).bind() // A promise that `use` was executed
        val exitLatch = Promise<F, Int>(this@onCancelFinalizerOnCancel).bind() // A promise that `release` was executed

        val (_, cancel) = startLatch.complete(Unit).flatMap { never<Int>() }
          .onCancel(exitLatch.complete(i)) // Fulfil promise that `release` was executed with Canceled
          .fork(ctx).bind() // Fork execution, allowing us to cancel it later

        startLatch.get().bind() // Waits on promise of `use`
        cancel.fork(ctx).bind() // Cancel bracketCase
        val waitExit = exitLatch.get().bind() // Observes cancellation via bracket's `release`
        waitExit
      }.equalUnderTheLaw(just(i), EQ)
    }

  fun <F> Concurrent<F>.guaranteeFinalizerIsNotCancelable(EQ: Eq<Kind<F, Int>>, ctx: CoroutineContext) =
    forAll(Gen.int(), Gen.int()) { a, b ->
      fx.concurrent {
        val mvar = MVar(a, this@guaranteeFinalizerIsNotCancelable).bind()
        val p = Promise.uncancelable<F, Unit>(this@guaranteeFinalizerIsNotCancelable).bind()
        val task = p.complete(Unit).followedBy(never<Int>()).guaranteeCase { mvar.put(b) }
        val (_, cancel) = task.fork(ctx).bind()
        p.get().bind()
        cancel.fork(ctx).bind()
        continueOn(ctx)
        mvar.take().bind()
        mvar.take().bind()
      }.equalUnderTheLaw(just(b), EQ)
    }

  fun <F> Concurrent<F>.asyncCancelableCoherence(EQ: Eq<Kind<F, Int>>): Unit =
    forAll(Gen.either(Gen.throwable(), Gen.int())) { eith ->
      async<Int> { cb -> cb(eith) }
        .equalUnderTheLaw(cancelable { cb -> cb(eith); just<Unit>(Unit) }, EQ)
    }

  fun <F> Concurrent<F>.cancelableCancelableFCoherence(EQ: Eq<Kind<F, Int>>): Unit =
    forAll(Gen.either(Gen.throwable(), Gen.int())) { eith ->
      cancelable<Int> { cb -> cb(eith); just<Unit>(Unit) }
        .equalUnderTheLaw(cancelableF { cb -> later { cb(eith); just<Unit>(Unit) } }, EQ)
    }

  fun <F> Concurrent<F>.cancelableReceivesCancelSignal(EQ: Eq<Kind<F, Int>>, ctx: CoroutineContext) =
    forAll(Gen.int()) { i ->
      fx.concurrent {
        val release = Promise.uncancelable<F, Int>(this@cancelableReceivesCancelSignal).bind()
        val cancelToken: CancelToken<F> = release.complete(i)
        val latch = CountDownLatch(1)

        val (_, cancel) = cancelable<Unit> {
          latch.countDown()
          cancelToken
        }.fork(ctx).bind()

        ctx.shift().followedBy(asyncF<Unit> { cb ->
          later { latch.await(500, MILLISECONDS) }
            .map { cb(Right(Unit)) }
        }).bind()

        cancel.bind()
        release.get().bind()
      }.equalUnderTheLaw(just(i), EQ)
    }

  fun <F> Concurrent<F>.cancelableFReceivesCancelSignal(EQ: Eq<Kind<F, Int>>, ctx: CoroutineContext) =
    forAll(Gen.int()) { i ->
      fx.concurrent {
        val release = Promise<F, Int>(this@cancelableFReceivesCancelSignal).bind()
        val latch = Promise<F, Unit>(this@cancelableFReceivesCancelSignal).bind()
        val async = cancelableF<Unit> {
          latch.complete(Unit)
            .map { release.complete(i) }
        }
        val (_, cancel) = async.fork(ctx).bind()
        asyncF<Unit> { cb -> latch.get().map { cb(Right(it)) } }.bind()
        cancel.bind()
        release.get().bind()
      }.equalUnderTheLaw(just(i), EQ)
    }

  fun <F> Concurrent<F>.asyncFRegisterCanBeCancelled(EQ: Eq<Kind<F, Int>>, ctx: CoroutineContext) =
    forAll(Gen.int()) { i ->
      fx.concurrent {
        val release = Promise<F, Int>(this@asyncFRegisterCanBeCancelled).bind()
        val acquire = Promise<F, Unit>(this@asyncFRegisterCanBeCancelled).bind()
        val task = asyncF<Unit> {
          acquire.complete(Unit).bracket(use = { never<Unit>() }, release = { release.complete(i) })
        }
        val (_, cancel) = task.fork(ctx).bind()
        acquire.get().bind()
        cancel.fork(ctx).bind()
        release.get().bind()
      }.equalUnderTheLaw(just(i), EQ)
    }

  fun <F> Concurrent<F>.startJoinIsIdentity(EQ: Eq<Kind<F, Int>>, ctx: CoroutineContext): Unit =
    forAll(Gen.int().applicativeError(this)) { fa ->
      fa.fork(ctx).flatMap { it.join() }.equalUnderTheLaw(fa, EQ)
    }

  fun <F> Concurrent<F>.joinIsIdempotent(EQ: Eq<Kind<F, Int>>, ctx: CoroutineContext) =
    forAll(Gen.int()) { i ->
      Promise<F, Int>(this@joinIsIdempotent).flatMap { p ->
        p.complete(i).fork(ctx)
          .flatMap { (join, _) -> join.followedBy(join) }
          .flatMap { p.get() }
      }.equalUnderTheLaw(just(i), EQ)
    }

  fun <F> Concurrent<F>.startCancelIsUnit(EQ_UNIT: Eq<Kind<F, Unit>>, ctx: CoroutineContext): Unit =
    forAll(Gen.int().applicativeError(this)) { fa ->
      fa.fork(ctx).flatMap { (_, cancel) -> cancel }
        .equalUnderTheLaw(just<Unit>(Unit), EQ_UNIT)
    }

  fun <F> Concurrent<F>.uncancelableMirrorsSource(EQ: Eq<Kind<F, Int>>): Unit =
    forAll(Gen.int()) { i ->
      just(i).uncancelable().equalUnderTheLaw(just(i), EQ)
    }

  fun <F> Concurrent<F>.raceMirrorsLeftWinner(EQ: Eq<Kind<F, Int>>, ctx: CoroutineContext): Unit =
    forAll(Gen.int().applicativeError(this)) { fa ->
      ctx.raceN(fa, never<Int>()).flatMap { either ->
        either.fold({ just(it) }, { raiseError(IllegalStateException("never() finished race")) })
      }.equalUnderTheLaw(fa, EQ)
    }

  fun <F> Concurrent<F>.raceMirrorsRightWinner(EQ: Eq<Kind<F, Int>>, ctx: CoroutineContext): Unit =
    forAll(Gen.int().applicativeError(this)) { fa ->
      ctx.raceN(never<Int>(), fa).flatMap { either ->
        either.fold({ raiseError<Int>(IllegalStateException("never() finished race")) }, { just(it) })
      }.equalUnderTheLaw(fa, EQ)
    }

  fun <F> Concurrent<F>.raceCancelsLoser(EQ: Eq<Kind<F, Int>>, ctx: CoroutineContext) =
    forAll(Gen.either(Gen.throwable(), Gen.string()), Gen.bool(), Gen.int()) { eith, leftWins, i ->
      fx.concurrent {
        val s = Semaphore(0L, this@raceCancelsLoser).bind()
        val promise = Promise.uncancelable<F, Int>(this@raceCancelsLoser).bind()
        val winner = s.acquire().flatMap { async<String> { cb -> cb(eith) } }
        val loser = s.release().bracket(use = { never<Int>() }, release = { promise.complete(i) })
        val race =
          if (leftWins) ctx.raceN(winner, loser)
          else ctx.raceN(loser, winner)

        race.attempt().flatMap { promise.get() }.bind()
      }.equalUnderTheLaw(just(i), EQ)
    }

  fun <F> Concurrent<F>.raceCancelCancelsBoth(EQ: Eq<Kind<F, Int>>, ctx: CoroutineContext) =
    forAll(Gen.int(), Gen.int()) { a, b ->
      fx.concurrent {
        val s = Semaphore(0L, this@raceCancelCancelsBoth).bind()
        val pa = Promise<F, Int>(this@raceCancelCancelsBoth).bind()
        val pb = Promise<F, Int>(this@raceCancelCancelsBoth).bind()

        val loserA = s.release().bracket(use = { never<String>() }, release = { pa.complete(a) })
        val loserB = s.release().bracket(use = { never<Int>() }, release = { pb.complete(b) })

        val (_, cancelRace) = ctx.raceN(loserA, loserB).fork(ctx).bind()
        s.acquireN(2L).flatMap { cancelRace }.bind()
        pa.get().bind() + pb.get().bind()
      }.equalUnderTheLaw(just(a + b), EQ)
    }

  fun <F> Concurrent<F>.racePairMirrorsLeftWinner(EQ: Eq<Kind<F, Int>>, ctx: CoroutineContext): Unit =
    forAll(Gen.int().applicativeError(this)) { fa ->
      val never = never<Int>()
      val received = ctx.racePair(fa, never).flatMap { either ->
        either.fold({ a, fiberB ->
          fiberB.cancel().map { a }
        }, { _, _ -> raiseError(AssertionError("never() finished race")) })
      }

      received.equalUnderTheLaw(ctx.raceN(fa, never).map { it.fold(::identity, ::identity) }, EQ)
    }

  fun <F> Concurrent<F>.racePairMirrorsRightWinner(EQ: Eq<Kind<F, Int>>, ctx: CoroutineContext): Unit =
    forAll(Gen.int().applicativeError(this)) { fa ->
      val never = never<Int>()
      val received = ctx.racePair(never, fa).flatMap { either ->
        either.fold({ _, _ ->
          raiseError<Int>(AssertionError("never() finished race"))
        }, { fiberA, b -> fiberA.cancel().map { b } })
      }

      received.equalUnderTheLaw(ctx.raceN(never, fa).map { it.fold(::identity, ::identity) }, EQ)
    }

  fun <F> Concurrent<F>.racePairCanCancelsLoser(EQ: Eq<Kind<F, Int>>, ctx: CoroutineContext) =
    forAll(Gen.either(Gen.throwable(), Gen.string()), Gen.bool(), Gen.int()) { eith, leftWinner, i ->
      val received = fx.concurrent {
        val s = Semaphore(0L, this@racePairCanCancelsLoser).bind()
        val p = Promise.uncancelable<F, Int>(this@racePairCanCancelsLoser).bind()
        val winner = s.acquire().flatMap { async<String> { cb -> cb(eith) } }
        val loser = s.release().bracket(use = { never<String>() }, release = { p.complete(i) })
        val race = if (leftWinner) ctx.racePair(winner, loser)
        else ctx.racePair(loser, winner)

        race.attempt()
          .flatMap { attempt ->
            attempt.fold({ p.get() },
              {
                it.fold(
                  { _, fiberB -> fiberB.cancel().fork(ctx).flatMap { p.get() } },
                  { fiberA, _ -> fiberA.cancel().fork(ctx).flatMap { p.get() } })
              })
          }.bind()
      }

      received.equalUnderTheLaw(just(i), EQ)
    }

  fun <F> Concurrent<F>.racePairCanJoinLeft(EQ: Eq<Kind<F, Int>>, ctx: CoroutineContext) =
    forAll(Gen.int()) { i ->
      Promise<F, Int>(this@racePairCanJoinLeft).flatMap { p ->
        ctx.racePair(p.get(), unit()).flatMap { eith ->
          eith.fold(
            { unit, _ -> just(unit) },
            { fiber, _ -> p.complete(i).flatMap { fiber.join() } }
          )
        }
      }.equalUnderTheLaw(just(i), EQ)
    }

  fun <F> Concurrent<F>.racePairCanJoinRight(EQ: Eq<Kind<F, Int>>, ctx: CoroutineContext) =
    forAll(Gen.int()) { i ->
      Promise<F, Int>(this@racePairCanJoinRight).flatMap { p ->
        ctx.racePair(unit(), p.get()).flatMap { eith ->
          eith.fold(
            { _, fiber -> p.complete(i).flatMap { fiber.join() } },
            { _, unit -> just(unit) }
          )
        }
      }.equalUnderTheLaw(just(i), EQ)
    }

  fun <F> Concurrent<F>.racePairCancelCancelsBoth(EQ: Eq<Kind<F, Int>>, ctx: CoroutineContext) =
    forAll(Gen.int(), Gen.int()) { a, b ->
      fx.concurrent {
        val s = Semaphore(0L, this@racePairCancelCancelsBoth).bind()
        val pa = Promise<F, Int>(this@racePairCancelCancelsBoth).bind()
        val pb = Promise<F, Int>(this@racePairCancelCancelsBoth).bind()

        val loserA: Kind<F, Int> = s.release().bracket(use = { never<Int>() }, release = { pa.complete(a) })
        val loserB: Kind<F, Int> = s.release().bracket(use = { never<Int>() }, release = { pb.complete(b) })

        val (_, cancelRacePair) = ctx.racePair(loserA, loserB).fork(ctx).bind()

        s.acquireN(2L).flatMap { cancelRacePair }.bind()
        pa.get().bind() + pb.get().bind()
      }.equalUnderTheLaw(just(a + b), EQ)
    }

  fun <F> Concurrent<F>.raceTripleMirrorsLeftWinner(EQ: Eq<Kind<F, Int>>, ctx: CoroutineContext) =
    forAll(Gen.int().applicativeError(this)) { fa ->
      val never = never<Int>()
      val received = ctx.raceTriple(fa, never, never).flatMap { either ->
        either.fold(
          { a, fiberB, fiberC -> fiberB.cancel().followedBy(fiberC.cancel()).map { a } },
          { _, _, _ -> raiseError(AssertionError("never() finished race")) },
          { _, _, _ -> raiseError(AssertionError("never() finished race")) })
      }

      received.equalUnderTheLaw(ctx.raceN(fa, never, never).map { it.fold(::identity, ::identity, ::identity) }, EQ)
    }

  fun <F> Concurrent<F>.raceTripleMirrorsMiddleWinner(EQ: Eq<Kind<F, Int>>, ctx: CoroutineContext) =
    forAll(Gen.int().applicativeError(this)) { fa ->
      val never = never<Int>()
      val received = ctx.raceTriple(never, fa, never).flatMap { either ->
        either.fold(
          { _, _, _ -> raiseError<Int>(AssertionError("never() finished race")) },
          { fiberA, b, fiberC -> fiberA.cancel().followedBy(fiberC.cancel()).map { b } },
          { _, _, _ -> raiseError(AssertionError("never() finished race")) })
      }

      received.equalUnderTheLaw(ctx.raceN(never, fa, never).map { it.fold(::identity, ::identity, ::identity) }, EQ)
    }

  fun <F> Concurrent<F>.raceTripleMirrorsRightWinner(EQ: Eq<Kind<F, Int>>, ctx: CoroutineContext) =
    forAll(Gen.int().applicativeError(this)) { fa ->
      val never = never<Int>()
      val received = ctx.raceTriple(never, never, fa).flatMap { either ->
        either.fold(
          { _, _, _ -> raiseError<Int>(AssertionError("never() finished race")) },
          { _, _, _ -> raiseError(AssertionError("never() finished race")) },
          { fiberA, fiberB, c -> fiberA.cancel().followedBy(fiberB.cancel()).map { c } })
      }

      received.equalUnderTheLaw(ctx.raceN(never, never, fa).map { it.fold(::identity, ::identity, ::identity) }, EQ)
    }

  fun <F> Concurrent<F>.raceTripleCanCancelsLoser(EQ: Eq<Kind<F, Int>>, ctx: CoroutineContext) =
    forAll(Gen.either(Gen.throwable(), Gen.string()), Gen.from(listOf(1, 2, 3)), Gen.int(), Gen.int()) { eith, leftWinner, a, b ->
      val received = fx.concurrent {
        val s = Semaphore(0L, this@raceTripleCanCancelsLoser).bind()
        val pa = Promise.uncancelable<F, Int>(this@raceTripleCanCancelsLoser).bind()
        val pb = Promise.uncancelable<F, Int>(this@raceTripleCanCancelsLoser).bind()

        val winner = s.acquireN(2).flatMap { async<String> { cb -> cb(eith) } }
        val loser = s.release().bracket(use = { never<String>() }, release = { pa.complete(a) })
        val loser2 = s.release().bracket(use = { never<String>() }, release = { pb.complete(b) })

        val race = when (leftWinner) {
          1 -> ctx.raceTriple(winner, loser, loser2)
          2 -> ctx.raceTriple(loser, winner, loser2)
          else -> ctx.raceTriple(loser, loser2, winner)
        }

        val combinePromises = pa.get().flatMap { a -> pb.get().map { b -> a + b } }

        race.attempt()
          .flatMap { attempt ->
            attempt.fold({ combinePromises },
              {
                it.fold(
                  { _, fiberB, fiberC ->
                    fiberB.cancel().followedBy(fiberC.cancel()).fork(ctx).flatMap { combinePromises }
                  },
                  { fiberA, _, fiberC ->
                    fiberA.cancel().followedBy(fiberC.cancel()).fork(ctx).flatMap { combinePromises }
                  },
                  { fiberA, fiberB, _ ->
                    fiberA.cancel().followedBy(fiberB.cancel()).fork(ctx).flatMap { combinePromises }
                  })
              })
          }.bind()
      }

      received.equalUnderTheLaw(just(a + b), EQ)
    }

  fun <F> Concurrent<F>.raceTripleCanJoinLeft(EQ: Eq<Kind<F, Int>>, ctx: CoroutineContext) =
    forAll(Gen.int()) { i ->
      Promise<F, Int>(this@raceTripleCanJoinLeft).flatMap { p ->
        ctx.raceTriple(p.get(), unit(), never<Unit>()).flatMap { result ->
          result.fold(
            { _, _, _ -> raiseError<Int>(AssertionError("Promise#get can never win race")) },
            { fiber, _, _ -> p.complete(i).flatMap { fiber.join() } },
            { _, _, _ -> raiseError(AssertionError("never() can never win race")) }
          )
        }
      }.equalUnderTheLaw(just(i), EQ)
    }

  fun <F> Concurrent<F>.raceTripleCanJoinMiddle(EQ: Eq<Kind<F, Int>>, ctx: CoroutineContext) =
    forAll(Gen.int()) { i ->
      Promise<F, Int>(this@raceTripleCanJoinMiddle).flatMap { p ->
        ctx.raceTriple(unit(), p.get(), never<Unit>()).flatMap { result ->
          result.fold(
            { _, fiber, _ -> p.complete(i).flatMap { fiber.join() } },
            { _, _, _ -> raiseError(AssertionError("Promise#get can never win race")) },
            { _, _, _ -> raiseError(AssertionError("never() can never win race")) }
          )
        }
      }.equalUnderTheLaw(just(i), EQ)
    }

  fun <F> Concurrent<F>.raceTripleCanJoinRight(EQ: Eq<Kind<F, Int>>, ctx: CoroutineContext) =
    forAll(Gen.int()) { i ->
      Promise<F, Int>(this@raceTripleCanJoinRight).flatMap { p ->
        ctx.raceTriple(unit(), never<Unit>(), p.get()).flatMap { result ->
          result.fold(
            { _, _, fiber -> p.complete(i).flatMap { fiber.join() } },
            { _, _, _ -> raiseError(AssertionError("never() can never win race")) },
            { _, _, _ -> raiseError(AssertionError("Promise#get can never win race")) }
          )
        }
      }.equalUnderTheLaw(just(i), EQ)
    }

  fun <F> Concurrent<F>.raceTripleCancelCancelsAll(EQ: Eq<Kind<F, Int>>, ctx: CoroutineContext) =
    forAll(Gen.int(), Gen.int(), Gen.int()) { a, b, c ->
      fx.concurrent {
        val s = Semaphore(0L, this@raceTripleCancelCancelsAll).bind()
        val pa = Promise<F, Int>(this@raceTripleCancelCancelsAll).bind()
        val pb = Promise<F, Int>(this@raceTripleCancelCancelsAll).bind()
        val pc = Promise<F, Int>(this@raceTripleCancelCancelsAll).bind()

        val loserA: Kind<F, Int> = s.release().bracket(use = { never<Int>() }, release = { pa.complete(a) })
        val loserB: Kind<F, Int> = s.release().bracket(use = { never<Int>() }, release = { pb.complete(b) })
        val loserC: Kind<F, Int> = s.release().bracket(use = { never<Int>() }, release = { pc.complete(c) })

        val (_, cancelRacePair) = ctx.raceTriple(loserA, loserB, loserC).fork(ctx).bind()

        s.acquireN(3L).flatMap { cancelRacePair }.bind()
        pa.get().bind() + pb.get().bind() + pc.get().bind()
      }.equalUnderTheLaw(just(a + b + c), EQ)
    }

  fun <F> Concurrent<F>.parMapStartsAllAtSameTime(EQ: Eq<Kind<F, List<Long>>>) {
    val order = mutableListOf<Long>()

    fun makePar(num: Long) = sleep((num * 100).milliseconds).map {
      order.add(num)
      num
    }

    single.parMapN(
      makePar(6), makePar(3), makePar(2), makePar(4), makePar(1), makePar(5)) { six, tree, two, four, one, five -> listOf(six, tree, two, four, one, five) }
      .equalUnderTheLaw(just(listOf(6L, 3, 2, 4, 1, 5)), EQ)
    order.toList() shouldBe listOf(1L, 2, 3, 4, 5, 6)
  }

  fun <F> Concurrent<F>.parMapCancelCancelsBoth(EQ: Eq<Kind<F, Int>>, ctx: CoroutineContext) =
    forAll(Gen.int(), Gen.int()) { a, b ->
      fx.concurrent {
        val s = Semaphore(0L, this@parMapCancelCancelsBoth).bind()
        val pa = Promise<F, Int>(this@parMapCancelCancelsBoth).bind()
        val pb = Promise<F, Int>(this@parMapCancelCancelsBoth).bind()

        val loserA = s.release().bracket(use = { never<String>() }, release = { pa.complete(a) })
        val loserB = s.release().bracket(use = { never<Int>() }, release = { pb.complete(b) })

        val (_, cancelParMapN) = ctx.parMapN(loserA, loserB, ::Tuple2).fork(ctx).bind()
        s.acquireN(2L).flatMap { cancelParMapN }.bind()
        pa.get().bind() + pb.get().bind()
      }.equalUnderTheLaw(just(a + b), EQ)
    }

  fun <F> Concurrent<F>.actionConcurrentWithPureValueIsJustAction(EQ: Eq<Kind<F, Int>>, ctx: CoroutineContext): Unit =
    forAll(Gen.int().map(::just), Gen.int()) { fa, i ->
      i.just().fork(ctx).flatMap { (join, _) ->
        fa.flatMap {
          join.map { i }
        }
      }.equalUnderTheLaw(just(i), EQ)
    }

  fun <F> Concurrent<F>.parTraverseCanTraverseEffectfullComputations(EQ: Eq<Kind<F, Int>>): Unit =
    forFew(10, Gen.int()) {
      val finalValue = 100
      fx.concurrent {
        val ref = !Ref(0)
        !ListK((0 until finalValue).toList()).parTraverse(ListK.traverse()) {
          ref.update(Int::inc)
        }
        !ref.get() - finalValue
      }.equalUnderTheLaw(just(0), EQ)
    }

  fun <F> Concurrent<F>.parTraverseForksTheEffects(EQ: Eq<Kind<F, Unit>>): Unit =
    forFew(10, Gen.int()) {
      fx.concurrent {
        val promiseA = !Promise<F, Unit>(this)
        val promiseB = !Promise<F, Unit>(this)
        val promiseC = !Promise<F, Unit>(this)
        !ListK(listOf(
          promiseA.get().bracket(use = { promiseC.complete(Unit) }, release = { unit() }),
          promiseB.get().followedBy(promiseA.complete(Unit)).bracket(use = { unit() }, release = { unit() }),
          promiseB.complete(Unit).followedBy(promiseC.get()).bracket(use = { unit() }, release = { unit() })
        )).parTraverse(ListK.traverse(), ::identity).unit()
      }.equalUnderTheLaw(unit(), EQ)
    }

  val TestError = RuntimeException("TestError")

  fun <F> Concurrent<F>.parTraverseResultsInTheCorrectError(EQ: Eq<Kind<F, Unit>>): Unit =
    forAll(Gen.choose(0, 10)) { killOn ->
      (10 downTo 0).toList().k().parTraverse(ListK.traverse()) { i ->
        if (i == killOn) raiseError(TestError)
        else unit()
      }.unit().attempt()
        .map { it shouldBe Left(TestError) }
        .equalUnderTheLaw(unit(), EQ)
    }

  fun <F> Concurrent<F>.parSequenceForksTheEffects(EQ: Eq<Kind<F, Unit>>): Unit =
    forFew(10, Gen.int()) {
      fx.concurrent {
        val promiseA = !Promise<F, Unit>(this)
        val promiseB = !Promise<F, Unit>(this)
        val promiseC = !Promise<F, Unit>(this)
        !ListK(listOf(
          promiseA.get().bracket(use = { promiseC.complete(Unit) }, release = { unit() }),
          promiseB.get().followedBy(promiseA.complete(Unit)).bracket(use = { unit() }, release = { unit() }),
          promiseB.complete(Unit).followedBy(promiseC.get()).bracket(use = { unit() }, release = { unit() })
        )).parSequence(ListK.traverse()).unit()
      }.equalUnderTheLaw(unit(), EQ)
    }

  fun <F> Concurrent<F>.onErrorIsRunWhenErrorIsRaised(EQ: Eq<Kind<F, Unit>>, ctx: CoroutineContext) =
    forAll(Gen.throwable()) { expected ->
      fx.concurrent {

        val startLatch = Promise<F, Unit>(this@onErrorIsRunWhenErrorIsRaised).bind()
        val errorLatch = Promise<F, Throwable>(this@onErrorIsRunWhenErrorIsRaised).bind()

        startLatch.complete(Unit).flatMap { raiseError<Exception>(expected) }
          .onError(errorLatch::complete)
          .fork(ctx).bind()

        startLatch.get().bind() // Waits on promise of `use`

        val waitExit = errorLatch.get().bind()
        !effect { waitExit shouldBe expected }
      }.equalUnderTheLaw(Unit.just(), EQ)
    }

  fun <F> Concurrent<F>.onErrorIsNotRunByDefault(EQ: Eq<Kind<F, Tuple2<Int, Boolean>>>, ctx: CoroutineContext) =
    forAll(Gen.int()) { i ->

      val CF = this@onErrorIsNotRunByDefault
      fx.concurrent {

        val startLatch = Promise<F, Int>(CF).bind()
        val onErrorRun = Ref(false).bind()

        val (completed, _) = startLatch.complete(i)
          .onError { onErrorRun.set(true) }
          .fork(ctx).bind()

        completed.bind()

        startLatch.get().bind() toT onErrorRun.get().bind()
      }.equalUnderTheLaw(just(i toT false), EQ)
    }

  fun <F> Concurrent<F>.outerAndInnerOnErrorIsRun(EQ: Eq<Kind<F, Int>>, ctx: CoroutineContext) =
    fx.concurrent {
      val CF = this@outerAndInnerOnErrorIsRun
      val latch = Promise<F, Unit>(CF).bind()
      val counter = AtomicInteger(0)
      val incrementCounter = CF.later {
        counter.getAndIncrement()
        Unit
      }

      just(Unit).flatMap {
        raiseError<Unit>(RuntimeException("failed"))
          .onError { incrementCounter }
      }.onError { incrementCounter }
        .guarantee(latch.complete(Unit))
        .fork(ctx).bind()

      latch.get().bind()

      counter.get()
    }.equalUnderTheLaw(just(2), EQ)

  fun <F> Concurrent<F>.waitForShouldStayOnOriginalContext(EQ: Eq<Kind<F, String>>) {
    single.shift().followedBy(
      effect { Thread.currentThread().name }.waitFor(1.seconds)
    ).equalUnderTheLaw(just("single"), EQ)
  }

  fun <F> Concurrent<F>.waitForTimesOutProgram(EQ: Eq<Kind<F, Int>>) {
    forFew(100, Gen.int(), Gen.int()) { a, b ->
      sleep(5.seconds).map { a }.waitFor(10.milliseconds, default = just(b))
        .equalUnderTheLaw(just(b), EQ)
    }
  }

  fun <F> Concurrent<F>.waitForTimesOutProgramWithDefault(EQ: Eq<Kind<F, Int>>) {
    forFew(100, Gen.int(), Gen.int()) { a, b ->
      sleep(5.seconds).map { a }.waitFor(10.milliseconds, default = just(b))
        .equalUnderTheLaw(just(b), EQ)
    }
  }

  fun <F> Concurrent<F>.parMap2StackSafe(iterations: Int, EQ: Eq<Kind<F, Int>>, ctx: CoroutineContext) {
      (0 until iterations).map { just(1) }
        .fold(just(0)) { acc, t -> ctx.parMapN(acc, t) { a, b -> a + b } }
        .equalUnderTheLaw(just(iterations), EQ)
  }

  fun <F> Concurrent<F>.parMap3StackSafe(iterations: Int, EQ: Eq<Kind<F, Int>>, ctx: CoroutineContext) {
      (0 until iterations).map { just(1) }
        .fold(just(0)) { acc, t -> ctx.parMapN(acc, t, unit()) { a, b, _ -> a + b } }
        .equalUnderTheLaw(just(iterations), EQ)
  }

  fun <F> Concurrent<F>.parMap4StackSafe(iterations: Int, EQ: Eq<Kind<F, Int>>, ctx: CoroutineContext) {
      (0 until iterations).map { just(1) }
        .fold(just(0)) { acc, t -> ctx.parMapN(acc, t, unit(), unit()) { a, b, _, _ -> a + b } }
        .equalUnderTheLaw(just(iterations), EQ)
  }

  fun <F> Concurrent<F>.parMap5StackSafe(iterations: Int, EQ: Eq<Kind<F, Int>>, ctx: CoroutineContext) {
      (0 until iterations).map { just(1) }
        .fold(just(0)) { acc, t -> ctx.parMapN(acc, t, unit(), unit(), unit()) { a, b, _, _, _ -> a + b } }
        .equalUnderTheLaw(just(iterations), EQ)
  }

  fun <F> Concurrent<F>.parMap6StackSafe(iterations: Int, EQ: Eq<Kind<F, Int>>, ctx: CoroutineContext) {
      (0 until iterations).map { just(1) }
        .fold(just(0)) { acc, t -> ctx.parMapN(acc, t, unit(), unit(), unit(), unit()) { a, b, _, _, _, _ -> a + b } }
        .equalUnderTheLaw(just(iterations), EQ)
  }

  fun <F> Concurrent<F>.parMap7StackSafe(iterations: Int, EQ: Eq<Kind<F, Int>>, ctx: CoroutineContext) {
      (0 until iterations).map { just(1) }
        .fold(just(0)) { acc, t -> ctx.parMapN(acc, t, unit(), unit(), unit(), unit(), unit()) { a, b, _, _, _, _, _ -> a + b } }
        .equalUnderTheLaw(just(iterations), EQ)
  }

  fun <F> Concurrent<F>.parMap8StackSafe(iterations: Int, EQ: Eq<Kind<F, Int>>, ctx: CoroutineContext) {
      (0 until iterations).map { just(1) }
        .fold(just(0)) { acc, t -> ctx.parMapN(acc, t, unit(), unit(), unit(), unit(), unit(), unit()) { a, b, _, _, _, _, _, _ -> a + b } }
        .equalUnderTheLaw(just(iterations), EQ)
  }

  fun <F> Concurrent<F>.parMap9StackSafe(iterations: Int, EQ: Eq<Kind<F, Int>>, ctx: CoroutineContext) {
    (0 until iterations).map { just(1) }
      .fold(just(0)) { acc, t -> ctx.parMapN(acc, t, unit(), unit(), unit(), unit(), unit(), unit(), unit()) { a, b, _, _, _, _, _, _, _ -> a + b } }
      .equalUnderTheLaw(just(iterations), EQ)
  }

  fun <F> Concurrent<F>.racePairStackSafe(iterations: Int, EQ: Eq<Kind<F, Int>>, ctx: CoroutineContext) {
    (0 until iterations).map { just(1) }.fold(never<Int>()) { acc, t ->
      ctx.racePair(acc, t).map {
        it.fold({ a, _ -> a }, { _, b -> b })
      }
    }.equalUnderTheLaw(just(1), EQ)
  }

  fun <F> Concurrent<F>.raceTripleStackSafe(iterations: Int, EQ: Eq<Kind<F, Int>>, ctx: CoroutineContext) {
    (0 until iterations).map { just(1) }.fold(never<Int>()) { acc, t ->
      ctx.raceTriple(acc, t, never<Int>()).map {
        it.fold({ a, _, _ -> a }, { _, b, _ -> b }, { _, _, c -> c })
      }
    }.equalUnderTheLaw(just(1), EQ)
  }

  fun <F> Concurrent<F>.race2StackSafe(iterations: Int, EQ: Eq<Kind<F, Int>>, ctx: CoroutineContext) {
    (0 until iterations).map { just(1) }.fold(never<Int>()) { acc, t ->
      ctx.raceN(acc, t).map { it.fold(::identity, ::identity) }
    }.equalUnderTheLaw(just(1), EQ)
  }

  fun <F> Concurrent<F>.race3StackSafe(iterations: Int, EQ: Eq<Kind<F, Int>>, ctx: CoroutineContext) {
    (0 until iterations).map { just(1) }.fold(never<Int>()) { acc, t ->
      ctx.raceN(acc, t, never<Int>()).map { it.fold(::identity, ::identity, ::identity) }
    }.equalUnderTheLaw(just(1), EQ)
  }

  fun <F> Concurrent<F>.race4StackSafe(iterations: Int, EQ: Eq<Kind<F, Int>>, ctx: CoroutineContext) {
    (0 until iterations).map { just(1) }.fold(never<Int>()) { acc, t ->
      ctx.raceN(acc, t, never<Int>(), never<Int>())
        .map { it.fold(::identity, ::identity, ::identity, ::identity) }
    }.equalUnderTheLaw(just(1), EQ)
  }

  fun <F> Concurrent<F>.race5StackSafe(iterations: Int, EQ: Eq<Kind<F, Int>>, ctx: CoroutineContext) {
    (0 until iterations).map { just(1) }.fold(never<Int>()) { acc, t ->
      ctx.raceN(acc, t, never<Int>(), never<Int>(), never<Int>())
        .map { it.fold(::identity, ::identity, ::identity, ::identity, ::identity) }
    }.equalUnderTheLaw(just(1), EQ)
  }

  fun <F> Concurrent<F>.race6StackSafe(iterations: Int, EQ: Eq<Kind<F, Int>>, ctx: CoroutineContext) {
    (0 until iterations).map { just(1) }.fold(never<Int>()) { acc, t ->
      ctx.raceN(acc, t, never<Int>(), never<Int>(), never<Int>(), never<Int>())
        .map { it.fold(::identity, ::identity, ::identity, ::identity, ::identity, ::identity) }
    }.equalUnderTheLaw(just(1), EQ)
  }

  fun <F> Concurrent<F>.race7StackSafe(iterations: Int, EQ: Eq<Kind<F, Int>>, ctx: CoroutineContext) {
    (0 until iterations).map { just(1) }.fold(never<Int>()) { acc, t ->
      ctx.raceN(acc, t, never<Int>(), never<Int>(), never<Int>(), never<Int>(), never<Int>())
        .map { it.fold(::identity, ::identity, ::identity, ::identity, ::identity, ::identity, ::identity) }
    }.equalUnderTheLaw(just(1), EQ)
  }

  fun <F> Concurrent<F>.race8StackSafe(iterations: Int, EQ: Eq<Kind<F, Int>>, ctx: CoroutineContext) {
    (0 until iterations).map { just(1) }.fold(never<Int>()) { acc, t ->
      ctx.raceN(acc, t, never<Int>(), never<Int>(), never<Int>(), never<Int>(), never<Int>(), never<Int>())
        .map { it.fold(::identity, ::identity, ::identity, ::identity, ::identity, ::identity, ::identity, ::identity) }
    }.equalUnderTheLaw(just(1), EQ)
  }

  fun <F> Concurrent<F>.race9StackSafe(iterations: Int, EQ: Eq<Kind<F, Int>>, ctx: CoroutineContext) {
    (0 until iterations).map { just(1) }.fold(never<Int>()) { acc, t ->
      ctx.raceN(acc, t, never<Int>(), never<Int>(), never<Int>(), never<Int>(), never<Int>(), never<Int>(), never<Int>())
        .map { it.fold(::identity, ::identity, ::identity, ::identity, ::identity, ::identity, ::identity, ::identity, ::identity) }
    }.equalUnderTheLaw(just(1), EQ)
  }
}<|MERGE_RESOLUTION|>--- conflicted
+++ resolved
@@ -119,7 +119,7 @@
         Law("Concurrent Laws: RaceN arity-8 should be stack safe") { CF.race8StackSafe(iterations, EQK.liftEq(Int.eq()), ctx) },
         Law("Concurrent Laws: RaceN arity-9 should be stack safe") { CF.race9StackSafe(iterations, EQK.liftEq(Int.eq()), ctx) }
       )
-    } else emptyList()) + TimerLaws.laws(CF, CF.timer(), EQK.liftEq(Boolean.eq()))
+    } else emptyList()) + TimerLaws.laws(CF, CF.timer(), EQK)
   }
 
   fun <F> laws(
@@ -131,13 +131,9 @@
     testStackSafety: Boolean = true,
     iterations: Int = 20_000
   ): List<Law> =
-<<<<<<< HEAD
-    AsyncLaws.laws(CF, GENK, EQK, testStackSafety, iterations) + concurrentLaws(CF, EQK, ctx, testStackSafety, iterations)
-=======
-    AsyncLaws.laws(CF, GENK, EQK, testStackSafety) +
+    AsyncLaws.laws(CF, GENK, EQK, testStackSafety, iterations) +
       TimerLaws.laws(CF, T, EQK) +
-      concurrentLaws(CF, EQK, ctx)
->>>>>>> 5da05ee8
+      concurrentLaws(CF, EQK, ctx, testStackSafety, iterations)
 
   fun <F> laws(
     CF: Concurrent<F>,
@@ -151,15 +147,11 @@
     testStackSafety: Boolean = true,
     iterations: Int = 20_000
   ): List<Law> =
-<<<<<<< HEAD
-    AsyncLaws.laws(CF, FF, AP, SL, GENK, EQK, testStackSafety, iterations) + concurrentLaws(CF, EQK, ctx, testStackSafety, iterations)
+    AsyncLaws.laws(CF, FF, AP, SL, GENK, EQK, testStackSafety, iterations) +
+      TimerLaws.laws(CF, T, EQK) +
+      concurrentLaws(CF, EQK, ctx, testStackSafety, iterations)
 
   private val single: CoroutineContext = newSingleThreadContext("single")
-=======
-    AsyncLaws.laws(CF, FF, AP, SL, GENK, EQK, testStackSafety) +
-      TimerLaws.laws(CF, T, EQK) +
-      concurrentLaws(CF, EQK, ctx)
->>>>>>> 5da05ee8
 
   fun <F> Concurrent<F>.cancelOnBracketReleases(EQ: Eq<Kind<F, Int>>, ctx: CoroutineContext) {
     forAll(Gen.int()) { i ->
