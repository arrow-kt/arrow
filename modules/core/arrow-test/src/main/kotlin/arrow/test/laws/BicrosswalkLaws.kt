package arrow.test.laws

import arrow.Kind
import arrow.Kind2
import arrow.core.ForListK
import arrow.core.ListK
import arrow.core.extensions.eq
import arrow.core.extensions.listk.align.align
import arrow.core.extensions.listk.eqK.eqK
import arrow.core.k
<<<<<<< HEAD
import arrow.test.generators.GenK
=======
import arrow.test.generators.Gen2K
>>>>>>> ebb9ce73
import arrow.typeclasses.Align
import arrow.typeclasses.Bicrosswalk
import arrow.typeclasses.Eq
import arrow.typeclasses.Eq2K
import arrow.typeclasses.EqK
import io.kotlintest.properties.Gen
import io.kotlintest.properties.forAll
import kotlin.math.abs

object BicrosswalkLaws {

  fun <T> laws(
    BCW: Bicrosswalk<T>,
<<<<<<< HEAD
    GENK: GenK<Kind<T, Int>>,
    EQK: EqK<Kind<T, String>>
=======
    GENK: Gen2K<T>,
    EQK: Eq2K<T>
>>>>>>> ebb9ce73
  ): List<Law> {

    val gen = GENK.genK(Gen.int())
    val EQ = EQK.liftEq(String.eq())

    val funGen = object : Gen<(Int) -> Kind<ForListK, String>> {
      override fun constants(): Iterable<(Int) -> ListK<String>> = listOf(
        { _: Int -> ListK.empty<String>() }, { _: Int -> ListK.just("value") }
      )

      override fun random(): Sequence<(Int) -> ListK<String>> = generateSequence({ int: Int -> List(abs(int % 1000)) { "$it" }.k() }) { it }
    }

    val G = GENK.genK(Gen.int(), Gen.int())
    val EQ = EQK.liftEq(String.eq(), String.eq())
    val EQ1 = ListK.eqK().liftEq(EQ)

    return listOf(
      Law("Bicrosswalk Laws: bicrosswalk an empty structure == an empty structure") {
<<<<<<< HEAD
        BCW.bicrosswalkEmpty(ListK.align(), gen, ListK.eqK().liftEq(EQ))
      },
      Law("Bicrosswalk Laws: bicrosswalk function == fmap function andThen sequenceL") {
        BCW.bicrosswalkSequencelEquality(ListK.align(), gen, funGen, funGen, ListK.eqK().liftEq(EQ))
=======
        BCW.bicrosswalkEmpty(ListK.align(), G, buildEq(ListK.eqK(), EQ))
      },
      Law("Bicrosswalk Laws: bicrosswalk function == fmap function andThen sequenceL") {
        BCW.bicrosswalkSequencelEquality(ListK.align(), G, funGen, funGen, EQ1)
>>>>>>> ebb9ce73
      }
    )
  }

  fun <T, F, A, B, C, D> Bicrosswalk<T>.bicrosswalkEmpty(
    ALIGN: Align<F>,
    G: Gen<Kind2<T, A, B>>,
    EQ: Eq<Kind<F, Kind2<T, C, D>>>
  ) = forAll(G) { a: Kind2<T, A, B> ->

    val ls = bicrosswalk(ALIGN, a, { ALIGN.empty<C>() }, { ALIGN.empty<D>() })
    val rs = ALIGN.empty<Kind2<T, C, D>>()

    ls.equalUnderTheLaw(rs, EQ)
  }

  fun <T, F, A, B, C, D> Bicrosswalk<T>.bicrosswalkSequencelEquality(
    ALIGN: Align<F>,
    G: Gen<Kind2<T, A, B>>,
    faGen: Gen<(A) -> Kind<F, C>>,
    fbGen: Gen<(B) -> Kind<F, D>>,
    EQ: Eq<Kind<F, Kind2<T, C, D>>>
  ) {
    forAll(G, faGen, fbGen) { a: Kind2<T, A, B>, fa: (A) -> Kind<F, C>, fb: (B) -> Kind<F, D> ->

      val ls = bicrosswalk(ALIGN, a, fa, fb)
      val rs = bisequenceL(ALIGN, a.bimap(fa, fb))

      ls.equalUnderTheLaw(rs, EQ)
    }
  }
}<|MERGE_RESOLUTION|>--- conflicted
+++ resolved
@@ -8,11 +8,7 @@
 import arrow.core.extensions.listk.align.align
 import arrow.core.extensions.listk.eqK.eqK
 import arrow.core.k
-<<<<<<< HEAD
-import arrow.test.generators.GenK
-=======
 import arrow.test.generators.Gen2K
->>>>>>> ebb9ce73
 import arrow.typeclasses.Align
 import arrow.typeclasses.Bicrosswalk
 import arrow.typeclasses.Eq
@@ -26,13 +22,8 @@
 
   fun <T> laws(
     BCW: Bicrosswalk<T>,
-<<<<<<< HEAD
-    GENK: GenK<Kind<T, Int>>,
-    EQK: EqK<Kind<T, String>>
-=======
     GENK: Gen2K<T>,
     EQK: Eq2K<T>
->>>>>>> ebb9ce73
   ): List<Law> {
 
     val gen = GENK.genK(Gen.int())
@@ -52,17 +43,10 @@
 
     return listOf(
       Law("Bicrosswalk Laws: bicrosswalk an empty structure == an empty structure") {
-<<<<<<< HEAD
-        BCW.bicrosswalkEmpty(ListK.align(), gen, ListK.eqK().liftEq(EQ))
-      },
-      Law("Bicrosswalk Laws: bicrosswalk function == fmap function andThen sequenceL") {
-        BCW.bicrosswalkSequencelEquality(ListK.align(), gen, funGen, funGen, ListK.eqK().liftEq(EQ))
-=======
         BCW.bicrosswalkEmpty(ListK.align(), G, buildEq(ListK.eqK(), EQ))
       },
       Law("Bicrosswalk Laws: bicrosswalk function == fmap function andThen sequenceL") {
         BCW.bicrosswalkSequencelEquality(ListK.align(), G, funGen, funGen, EQ1)
->>>>>>> ebb9ce73
       }
     )
   }
