package arrow.test.laws

import arrow.Kind
import arrow.core.extensions.eq
import arrow.mtl.typeclasses.MonadState
import arrow.test.generators.intSmall
import arrow.test.laws.MonadStateLaws.monadStateGetIdempotent
import arrow.test.laws.MonadStateLaws.monadStateGetSet
import arrow.test.laws.MonadStateLaws.monadStateSetGet
import arrow.test.laws.MonadStateLaws.monadStateSetTwice
import arrow.typeclasses.Apply
import arrow.typeclasses.Eq
<<<<<<< HEAD
import arrow.typeclasses.EqK
=======
import arrow.typeclasses.Functor
import arrow.typeclasses.Selective
>>>>>>> 78ef3e3b
import io.kotlintest.properties.Gen
import io.kotlintest.properties.forAll

object MonadStateLaws {

<<<<<<< HEAD
  fun <F> laws(M: MonadState<F, Int>, EQK: EqK<F>): List<Law> {
    val EQ = EQK.liftEq(Int.eq())
    val EQUnit = EQK.liftEq(Eq.any())

    return MonadLaws.laws(M, EQK) + listOf(
      Law("Monad State Laws: idempotence") { M.monadStateGetIdempotent(EQ) },
      Law("Monad State Laws: set twice eq to set once the last element") { M.monadStateSetTwice(EQUnit) },
      Law("Monad State Laws: set get") { M.monadStateSetGet(EQ) },
      Law("Monad State Laws: get set") { M.monadStateGetSet(EQUnit) }
    )
  }
=======
  private fun <F> monadStateLaws(M: MonadState<F, Int>, EQ: Eq<Kind<F, Int>>, EQUnit: Eq<Kind<F, Unit>>): List<Law> = listOf(
    Law("Monad State Laws: idempotence") { M.monadStateGetIdempotent(EQ) },
    Law("Monad State Laws: set twice eq to set once the last element") { M.monadStateSetTwice(EQUnit) },
    Law("Monad State Laws: set get") { M.monadStateSetGet(EQ) },
    Law("Monad State Laws: get set") { M.monadStateGetSet(EQUnit) }
  )

  fun <F> laws(
    M: MonadState<F, Int>,
    EQ: Eq<Kind<F, Int>>,
    EQUnit: Eq<Kind<F, Unit>>
  ): List<Law> =
    MonadLaws.laws(M, EQ) + monadStateLaws(M, EQ, EQUnit)

  fun <F> laws(
    M: MonadState<F, Int>,
    FF: Functor<F>,
    AP: Apply<F>,
    SL: Selective<F>,
    EQ: Eq<Kind<F, Int>>,
    EQUnit: Eq<Kind<F, Unit>>
  ): List<Law> =
    MonadLaws.laws(M, FF, AP, SL, EQ) + monadStateLaws(M, EQ, EQUnit)
>>>>>>> 78ef3e3b

  fun <F> MonadState<F, Int>.monadStateGetIdempotent(EQ: Eq<Kind<F, Int>>) {
    get().flatMap { get() }.equalUnderTheLaw(get(), EQ)
  }

  fun <F> MonadState<F, Int>.monadStateSetTwice(EQ: Eq<Kind<F, Unit>>) {
    forAll(Gen.intSmall(), Gen.intSmall()) { s: Int, t: Int ->
      set(s).flatMap { set(t) }.equalUnderTheLaw(set(t), EQ)
    }
  }

  fun <F> MonadState<F, Int>.monadStateSetGet(EQ: Eq<Kind<F, Int>>) {
    forAll(Gen.intSmall()) { s: Int ->
      set(s).flatMap { get() }.equalUnderTheLaw(set(s).flatMap { just(s) }, EQ)
    }
  }

  fun <F> MonadState<F, Int>.monadStateGetSet(EQ: Eq<Kind<F, Unit>>) {
    get().flatMap { set(it) }.equalUnderTheLaw(just(Unit), EQ)
  }
}<|MERGE_RESOLUTION|>--- conflicted
+++ resolved
@@ -4,60 +4,43 @@
 import arrow.core.extensions.eq
 import arrow.mtl.typeclasses.MonadState
 import arrow.test.generators.intSmall
-import arrow.test.laws.MonadStateLaws.monadStateGetIdempotent
-import arrow.test.laws.MonadStateLaws.monadStateGetSet
-import arrow.test.laws.MonadStateLaws.monadStateSetGet
-import arrow.test.laws.MonadStateLaws.monadStateSetTwice
 import arrow.typeclasses.Apply
 import arrow.typeclasses.Eq
-<<<<<<< HEAD
 import arrow.typeclasses.EqK
-=======
 import arrow.typeclasses.Functor
 import arrow.typeclasses.Selective
->>>>>>> 78ef3e3b
 import io.kotlintest.properties.Gen
 import io.kotlintest.properties.forAll
 
 object MonadStateLaws {
 
-<<<<<<< HEAD
-  fun <F> laws(M: MonadState<F, Int>, EQK: EqK<F>): List<Law> {
+  private fun <F> monadStateLaws(M: MonadState<F, Int>, EQK: EqK<F>): List<Law> {
+
     val EQ = EQK.liftEq(Int.eq())
     val EQUnit = EQK.liftEq(Eq.any())
 
-    return MonadLaws.laws(M, EQK) + listOf(
+    return listOf(
       Law("Monad State Laws: idempotence") { M.monadStateGetIdempotent(EQ) },
       Law("Monad State Laws: set twice eq to set once the last element") { M.monadStateSetTwice(EQUnit) },
       Law("Monad State Laws: set get") { M.monadStateSetGet(EQ) },
       Law("Monad State Laws: get set") { M.monadStateGetSet(EQUnit) }
     )
   }
-=======
-  private fun <F> monadStateLaws(M: MonadState<F, Int>, EQ: Eq<Kind<F, Int>>, EQUnit: Eq<Kind<F, Unit>>): List<Law> = listOf(
-    Law("Monad State Laws: idempotence") { M.monadStateGetIdempotent(EQ) },
-    Law("Monad State Laws: set twice eq to set once the last element") { M.monadStateSetTwice(EQUnit) },
-    Law("Monad State Laws: set get") { M.monadStateSetGet(EQ) },
-    Law("Monad State Laws: get set") { M.monadStateGetSet(EQUnit) }
-  )
 
   fun <F> laws(
     M: MonadState<F, Int>,
-    EQ: Eq<Kind<F, Int>>,
-    EQUnit: Eq<Kind<F, Unit>>
+    EQK: EqK<F>
   ): List<Law> =
-    MonadLaws.laws(M, EQ) + monadStateLaws(M, EQ, EQUnit)
+    MonadLaws.laws(M, EQK) + monadStateLaws(M, EQK)
 
   fun <F> laws(
     M: MonadState<F, Int>,
     FF: Functor<F>,
     AP: Apply<F>,
     SL: Selective<F>,
-    EQ: Eq<Kind<F, Int>>,
-    EQUnit: Eq<Kind<F, Unit>>
+    EQK: EqK<F>
   ): List<Law> =
-    MonadLaws.laws(M, FF, AP, SL, EQ) + monadStateLaws(M, EQ, EQUnit)
->>>>>>> 78ef3e3b
+    MonadLaws.laws(M, FF, AP, SL, EQK) + monadStateLaws(M, EQK)
 
   fun <F> MonadState<F, Int>.monadStateGetIdempotent(EQ: Eq<Kind<F, Int>>) {
     get().flatMap { get() }.equalUnderTheLaw(get(), EQ)
