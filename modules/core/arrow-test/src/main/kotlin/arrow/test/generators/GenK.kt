package arrow.test.generators

import arrow.Kind
import arrow.core.Either
import arrow.core.EitherPartialOf
import arrow.core.ForId
import arrow.core.ForListK
import arrow.core.ForNonEmptyList
import arrow.core.ForOption
import arrow.core.ForSequenceK
import arrow.core.ForSetK
import arrow.core.Id
import arrow.core.Ior
import arrow.core.IorPartialOf
import arrow.core.ListK
import arrow.core.MapK
import arrow.core.MapKPartialOf
import arrow.core.NonEmptyList
import arrow.core.Option
import arrow.core.SequenceK
import arrow.core.SetK
import arrow.core.SortedMapK
import arrow.core.SortedMapKPartialOf
import arrow.core.Validated
import arrow.core.ValidatedPartialOf
import io.kotlintest.properties.Gen

interface GenK<F> {
  /**
   * lifts a Gen<A> to the context F. the resulting Gen can be used to create types Kind<F, A>
   */
  fun <A> genK(gen: Gen<A>): Gen<Kind<F, A>>
}

fun Option.Companion.genK() = object : GenK<ForOption> {
  override fun <A> genK(gen: Gen<A>): Gen<Kind<ForOption, A>> =
    Gen.option(gen) as Gen<Kind<ForOption, A>>
}

fun Id.Companion.genK() = object : GenK<ForId> {
  override fun <A> genK(gen: Gen<A>): Gen<Kind<ForId, A>> =
    Gen.id(gen) as Gen<Kind<ForId, A>>
}

fun ListK.Companion.genK() = object : GenK<ForListK> {
  override fun <A> genK(gen: Gen<A>): Gen<Kind<ForListK, A>> =
    Gen.listK(gen) as Gen<Kind<ForListK, A>>
}

fun NonEmptyList.Companion.genK() = object : GenK<ForNonEmptyList> {
  override fun <A> genK(gen: Gen<A>): Gen<Kind<ForNonEmptyList, A>> =
    Gen.nonEmptyList(gen) as Gen<Kind<ForNonEmptyList, A>>
}

fun SequenceK.Companion.genK() = object : GenK<ForSequenceK> {
  override fun <A> genK(gen: Gen<A>): Gen<Kind<ForSequenceK, A>> =
    Gen.sequenceK(gen) as Gen<Kind<ForSequenceK, A>>
}

fun <K> MapK.Companion.genK(kgen: Gen<K>) =
  object : GenK<MapKPartialOf<K>> {
    override fun <A> genK(gen: Gen<A>): Gen<Kind<MapKPartialOf<K>, A>> =
      Gen.mapK(kgen, gen) as Gen<Kind<MapKPartialOf<K>, A>>
  }

fun <K : Comparable<K>> SortedMapK.Companion.genK(kgen: Gen<K>) =
  object : GenK<SortedMapKPartialOf<K>> {
    override fun <A> genK(gen: Gen<A>): Gen<Kind<SortedMapKPartialOf<K>, A>> =
      Gen.sortedMapK(kgen, gen) as Gen<Kind<SortedMapKPartialOf<K>, A>>
  }

fun SetK.Companion.genK() = object : GenK<ForSetK> {
  override fun <A> genK(gen: Gen<A>): Gen<Kind<ForSetK, A>> =
    Gen.genSetK(gen) as Gen<Kind<ForSetK, A>>
}

<<<<<<< HEAD
fun <A> Either.Companion.genK(genA: Gen<A>) =
  object : GenK<EitherPartialOf<A>> {
    override fun <B> genK(gen: Gen<B>): Gen<Kind<EitherPartialOf<A>, B>> =
      Gen.either(genA, gen) as Gen<Kind<EitherPartialOf<A>, B>>
  }

fun <A> Ior.Companion.genK(genA: Gen<A>) =
  object : GenK<IorPartialOf<A>> {
    override fun <B> genK(gen: Gen<B>): Gen<Kind<IorPartialOf<A>, B>> =
      Gen.ior(genA, gen) as Gen<Kind<IorPartialOf<A>, B>>
  }

fun <E> Validated.Companion.genK(genE: Gen<E>) =
  object : GenK<ValidatedPartialOf<E>> {
    override fun <A> genK(gen: Gen<A>): Gen<Kind<ValidatedPartialOf<E>, A>> =
      Gen.validated(genE, gen) as Gen<Kind<ValidatedPartialOf<E>, A>>
=======
fun <A> Ior.Companion.genK(kgen: Gen<A>) =
  object : GenK<IorPartialOf<A>> {
    override fun <B> genK(gen: Gen<B>): Gen<Kind<IorPartialOf<A>, B>> =
      Gen.ior(kgen, gen) as Gen<Kind<IorPartialOf<A>, B>>
>>>>>>> 04e4745d
  }<|MERGE_RESOLUTION|>--- conflicted
+++ resolved
@@ -74,27 +74,20 @@
     Gen.genSetK(gen) as Gen<Kind<ForSetK, A>>
 }
 
-<<<<<<< HEAD
+fun <A> Ior.Companion.genK(kgen: Gen<A>) =
+  object : GenK<IorPartialOf<A>> {
+    override fun <B> genK(gen: Gen<B>): Gen<Kind<IorPartialOf<A>, B>> =
+      Gen.ior(kgen, gen) as Gen<Kind<IorPartialOf<A>, B>>
+  }
+
 fun <A> Either.Companion.genK(genA: Gen<A>) =
   object : GenK<EitherPartialOf<A>> {
     override fun <B> genK(gen: Gen<B>): Gen<Kind<EitherPartialOf<A>, B>> =
       Gen.either(genA, gen) as Gen<Kind<EitherPartialOf<A>, B>>
   }
 
-fun <A> Ior.Companion.genK(genA: Gen<A>) =
-  object : GenK<IorPartialOf<A>> {
-    override fun <B> genK(gen: Gen<B>): Gen<Kind<IorPartialOf<A>, B>> =
-      Gen.ior(genA, gen) as Gen<Kind<IorPartialOf<A>, B>>
-  }
-
 fun <E> Validated.Companion.genK(genE: Gen<E>) =
   object : GenK<ValidatedPartialOf<E>> {
     override fun <A> genK(gen: Gen<A>): Gen<Kind<ValidatedPartialOf<E>, A>> =
       Gen.validated(genE, gen) as Gen<Kind<ValidatedPartialOf<E>, A>>
-=======
-fun <A> Ior.Companion.genK(kgen: Gen<A>) =
-  object : GenK<IorPartialOf<A>> {
-    override fun <B> genK(gen: Gen<B>): Gen<Kind<IorPartialOf<A>, B>> =
-      Gen.ior(kgen, gen) as Gen<Kind<IorPartialOf<A>, B>>
->>>>>>> 04e4745d
   }