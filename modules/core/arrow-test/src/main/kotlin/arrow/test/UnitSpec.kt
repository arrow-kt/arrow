--- conflicted
+++ resolved
@@ -21,12 +21,8 @@
    return testCases()
   }
 
-<<<<<<< HEAD
 
-  inline fun <F> Eq<F>.logged(): Eq<F> = Eq { a, b ->
-=======
   fun <F> Eq<F>.logged(): Eq<F> = Eq { a, b ->
->>>>>>> 5f4e8803
     try {
       val result = a.eqv(b)
       if (!result) {
