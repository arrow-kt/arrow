package arrow.instances

import arrow.Kind
import arrow.core.*
import arrow.data.*
import arrow.deprecation.ExtensionsDSLDeprecated
import arrow.extension
import arrow.instances.option.applicative.applicative
import arrow.instances.option.foldable.foldable
import arrow.instances.option.traverse.traverse
import arrow.instances.optiont.applicative.ap
import arrow.instances.optiont.monad.ap
import arrow.typeclasses.*

@extension
interface OptionTFunctorInstance<F> : Functor<OptionTPartialOf<F>> {

  fun FF(): Functor<F>

  override fun <A, B> OptionTOf<F, A>.map(f: (A) -> B): OptionT<F, B> = fix().map(FF(), f)

}

@extension
interface OptionTApplicativeInstance<F> : Applicative<OptionTPartialOf<F>>, OptionTFunctorInstance<F> {

  fun AF(): Applicative<F>

  override fun FF(): Functor<F> = AF()

  override fun <A> just(a: A): OptionT<F, A> = OptionT(AF().just(Option(a)))

  override fun <A, B> OptionTOf<F, A>.map(f: (A) -> B): OptionT<F, B> = fix().map(AF(), f)

  override fun <A, B> OptionTOf<F, A>.ap(ff: OptionTOf<F, (A) -> B>): OptionT<F, B> =
    fix().ap(AF(), ff)
}

@extension
interface OptionTMonadInstance<F> : Monad<OptionTPartialOf<F>>, OptionTApplicativeInstance<F> {

  fun MF(): Monad<F>

  override fun AF(): Applicative<F> = MF()

  override fun <A, B> OptionTOf<F, A>.map(f: (A) -> B): OptionT<F, B> = fix().map(FF(), f)

  override fun <A, B> OptionTOf<F, A>.flatMap(f: (A) -> OptionTOf<F, B>): OptionT<F, B> = fix().flatMap(MF()) { f(it).fix() }

  override fun <A, B> OptionTOf<F, A>.ap(ff: OptionTOf<F, (A) -> B>): OptionT<F, B> =
    fix().ap(MF(), ff)

  override fun <A, B> tailRecM(a: A, f: (A) -> OptionTOf<F, Either<A, B>>): OptionT<F, B> =
    OptionT.tailRecM(MF(), a, f)

}

@extension
interface OptionTApplicativeErrorInstance<F, E> : ApplicativeError<OptionTPartialOf<F>, E>, OptionTApplicativeInstance<F> {

  fun AE(): ApplicativeError<F, E>

  override fun AF(): Applicative<F> = AE()

  override fun <A> raiseError(e: E): OptionT<F, A> =
    OptionT(AE().raiseError(e))

  override fun <A> OptionTOf<F, A>.handleErrorWith(f: (E) -> OptionTOf<F, A>): OptionT<F, A> = AE().run {
    OptionT(value().handleErrorWith { f(it).value() })
  }

}

@extension
interface OptionTMonadError<F, E> : MonadError<OptionTPartialOf<F>, E>, OptionTMonadInstance<F>, OptionTApplicativeErrorInstance<F, E> {

  fun ME(): MonadError<F, E>

  override fun AF(): Applicative<F> = ME()

  override fun AE(): ApplicativeError<F, E> = ME()

  override fun MF(): Monad<F> = ME()
}

@extension
interface OptionTMonadThrow<F> : MonadThrow<OptionTPartialOf<F>>, OptionTMonadError<F, Throwable> {
  override fun ME(): MonadError<F, Throwable>
}

<<<<<<< HEAD
fun <F, A, B> OptionTOf<F, A>.foldLeft(FF: Foldable<F>, b: B, f: (B, A) -> B): B = FF.compose(Option.foldable()).foldLC(fix().value, b, f)
=======
fun <F, A, B> OptionTOf<F, A>.foldLeft(FF: Foldable<F>, b: B, f: (B, A) -> B): B = FF.compose(Option.foldable()).foldLC(value(), b, f)
>>>>>>> 02354778

fun <F, A, B> OptionTOf<F, A>.foldRight(FF: Foldable<F>, lb: Eval<B>, f: (A, Eval<B>) -> Eval<B>): Eval<B> = FF.compose(Option.foldable()).run {
  value().foldRC(lb, f)
}

fun <F, G, A, B> OptionTOf<F, A>.traverse(FF: Traverse<F>, GA: Applicative<G>, f: (A) -> Kind<G, B>): Kind<G, OptionT<F, B>> {
  val fa = ComposedTraverse(FF, Option.traverse(), Option.applicative()).run { value().traverseC(f, GA) }
  val mapper: (Kind<Nested<F, ForOption>, B>) -> OptionT<F, B> = { OptionT(FF.run { it.unnest().map { it.fix() } }) }
  return GA.run { fa.map(mapper) }
}

fun <F, G, A> OptionTOf<F, Kind<G, A>>.sequence(FF: Traverse<F>, GA: Applicative<G>): Kind<G, OptionT<F, A>> =
  traverse(FF, GA, ::identity)

@extension
interface OptionTFoldableInstance<F> : Foldable<OptionTPartialOf<F>> {

  fun FFF(): Foldable<F>

  override fun <A, B> OptionTOf<F, A>.foldLeft(b: B, f: (B, A) -> B): B =
    fix().foldLeft(FFF(), b, f)

  override fun <A, B> OptionTOf<F, A>.foldRight(lb: Eval<B>, f: (A, Eval<B>) -> Eval<B>): Eval<B> =
    fix().foldRight(FFF(), lb, f)

}

@extension
interface OptionTTraverseInstance<F> : Traverse<OptionTPartialOf<F>>, OptionTFoldableInstance<F> {

  fun FFT(): Traverse<F>

  override fun FFF(): Foldable<F> = FFT()

  override fun <G, A, B> OptionTOf<F, A>.traverse(AP: Applicative<G>, f: (A) -> Kind<G, B>): Kind<G, OptionT<F, B>> =
    fix().traverse(FFT(), AP, f)

}

@extension
interface OptionTSemigroupKInstance<F> : SemigroupK<OptionTPartialOf<F>> {

  fun MF(): Monad<F>

  override fun <A> OptionTOf<F, A>.combineK(y: OptionTOf<F, A>): OptionT<F, A> = fix().orElse(MF(), { y.fix() })
}

@extension
interface OptionTMonoidKInstance<F> : MonoidK<OptionTPartialOf<F>>, OptionTSemigroupKInstance<F> {

  override fun MF(): Monad<F>

  override fun <A> empty(): OptionT<F, A> = OptionT(MF().just(None))
}

class OptionTContext<F>(val MF: Monad<F>) : OptionTMonadInstance<F>, OptionTMonoidKInstance<F> {

  override fun MF(): Monad<F> = MF

  override fun <A, B> OptionTOf<F, A>.map(f: (A) -> B): OptionT<F, B> =
    fix().map(f)
}

class OptionTContextPartiallyApplied<F>(val MF: Monad<F>) {
  @Deprecated(ExtensionsDSLDeprecated)
  infix fun <A> extensions(f: OptionTContext<F>.() -> A): A =
    f(OptionTContext(MF))
}

fun <F> ForOptionT(MF: Monad<F>): OptionTContextPartiallyApplied<F> =
  OptionTContextPartiallyApplied(MF)<|MERGE_RESOLUTION|>--- conflicted
+++ resolved
@@ -88,11 +88,7 @@
   override fun ME(): MonadError<F, Throwable>
 }
 
-<<<<<<< HEAD
-fun <F, A, B> OptionTOf<F, A>.foldLeft(FF: Foldable<F>, b: B, f: (B, A) -> B): B = FF.compose(Option.foldable()).foldLC(fix().value, b, f)
-=======
 fun <F, A, B> OptionTOf<F, A>.foldLeft(FF: Foldable<F>, b: B, f: (B, A) -> B): B = FF.compose(Option.foldable()).foldLC(value(), b, f)
->>>>>>> 02354778
 
 fun <F, A, B> OptionTOf<F, A>.foldRight(FF: Foldable<F>, lb: Eval<B>, f: (A, Eval<B>) -> Eval<B>): Eval<B> = FF.compose(Option.foldable()).run {
   value().foldRC(lb, f)
