package arrow.instances

import arrow.Kind
import arrow.core.*
import arrow.data.*
import arrow.deprecation.ExtensionsDSLDeprecated
import arrow.extension
import arrow.instances.id.monad.monad
import arrow.instances.statet.applicative.applicative
import arrow.instances.statet.functor.functor
import arrow.instances.statet.monad.monad
import arrow.typeclasses.*

<<<<<<< HEAD
@instance(IndexedStateT::class)
interface IndexedStateTFunctorInstance<F, S> : Functor<IndexedStateTPartialOf<F, S, S>> {
=======
@extension
interface StateTFunctorInstance<F, S> : Functor<StateTPartialOf<F, S>> {
>>>>>>> cff70246

  fun FF(): Functor<F>

  override fun <A, B> Kind<IndexedStateTPartialOf<F, S, S>, A>.map(f: (A) -> B): Kind<IndexedStateTPartialOf<F, S, S>, B> =
    this.fix().map(FF(), f)

}

<<<<<<< HEAD
@instance(IndexedStateT::class)
interface IndexedStateTApplicativeInstance<F, S> : IndexedStateTFunctorInstance<F, S>, Applicative<IndexedStateTPartialOf<F, S, S>> {
=======
@extension
interface StateTApplicativeInstance<F, S> : Applicative<StateTPartialOf<F, S>>, StateTFunctorInstance<F, S> {
>>>>>>> cff70246

  fun MF(): Monad<F>

  override fun FF(): Functor<F> = MF()

<<<<<<< HEAD
  override fun <A> just(a: A): Kind<IndexedStateTPartialOf<F, S, S>, A> =
    IndexedStateT.pure(FF(), a)

  override fun <A, B> Kind<IndexedStateTPartialOf<F, S, S>, A>.ap(ff: Kind<IndexedStateTPartialOf<F, S, S>, (A) -> B>): Kind<IndexedStateTPartialOf<F, S, S>, B> =
    this.fix().ap(FF(), ff)


  override fun <A, B> Kind<IndexedStateTPartialOf<F, S, S>, A>.map(f: (A) -> B): Kind<IndexedStateTPartialOf<F, S, S>, B> =
    this.fix().map(FF(), f)

}

@instance(IndexedStateT::class)
interface IndexedStateTMonadInstance<F, S> : IndexedStateTFunctorInstance<F, S>, Monad<IndexedStateTPartialOf<F, S, S>> {

  override fun FF(): Monad<F>

  override fun <A, B> Kind<IndexedStateTPartialOf<F, S, S>, A>.flatMap(f: (A) -> Kind<IndexedStateTPartialOf<F, S, S>, B>): Kind<IndexedStateTPartialOf<F, S, S>, B> =
    this.fix().flatMap(FF(), f)

  override fun <A, B> tailRecM(a: A, f: (A) -> Kind<IndexedStateTPartialOf<F, S, S>, Either<A, B>>): Kind<IndexedStateTPartialOf<F, S, S>, B> =
    IndexedStateT.tailRecM(FF(), a, f)

  override fun <A, B> Kind<IndexedStateTPartialOf<F, S, S>, A>.map(f: (A) -> B): Kind<IndexedStateTPartialOf<F, S, S>, B> =
    this.fix().map(FF(), f)

  override fun <A> just(a: A): Kind<IndexedStateTPartialOf<F, S, S>, A> =
    IndexedStateT.pure(FF(), a)

}

@instance(IndexedStateT::class)
interface IndexedStateTSemigroupKInstance<F, SA, SB> : SemigroupK<IndexedStateTPartialOf<F, SA, SB>> {
=======
  override fun <A, B> Kind<StateTPartialOf<F, S>, A>.map(f: (A) -> B): StateT<F, S, B> =
    fix().map(MF(), f)

  override fun <A> just(a: A): StateT<F, S, A> =
    StateT(MF().just({ s: S -> MF().just(Tuple2(s, a)) }))

  override fun <A, B> Kind<StateTPartialOf<F, S>, A>.ap(ff: Kind<StateTPartialOf<F, S>, (A) -> B>): StateT<F, S, B> =
    fix().ap(MF(), ff)

  override fun <A, B> Kind<StateTPartialOf<F, S>, A>.product(fb: Kind<StateTPartialOf<F, S>, B>): StateT<F, S, Tuple2<A, B>> =
    fix().product(MF(), fb.fix())

}

@extension
interface StateTMonadInstance<F, S> : Monad<StateTPartialOf<F, S>>, StateTApplicativeInstance<F, S> {

  override fun MF(): Monad<F>

  override fun <A, B> Kind<StateTPartialOf<F, S>, A>.map(f: (A) -> B): StateT<F, S, B> =
    fix().map(MF(), f)

  override fun <A, B> Kind<StateTPartialOf<F, S>, A>.flatMap(f: (A) -> Kind<StateTPartialOf<F, S>, B>): StateT<F, S, B> =
    fix().flatMap(MF(), f)

  override fun <A, B> tailRecM(a: A, f: (A) -> StateTOf<F, S, Either<A, B>>): StateT<F, S, B> =
    StateT.tailRecM(MF(), a, f)

  override fun <A, B> Kind<StateTPartialOf<F, S>, A>.ap(ff: Kind<StateTPartialOf<F, S>, (A) -> B>): StateT<F, S, B> =
    ff.fix().map2(MF(), fix(), { f, a -> f(a) })

}

@extension
interface StateTSemigroupKInstance<F, S> : SemigroupK<StateTPartialOf<F, S>> {
>>>>>>> cff70246

  fun MF(): Monad<F>

  fun SS(): SemigroupK<F>

  override fun <A> Kind<IndexedStateTPartialOf<F, SA, SB>, A>.combineK(y: Kind<IndexedStateTPartialOf<F, SA, SB>, A>): Kind<IndexedStateTPartialOf<F, SA, SB>, A> =
      this.fix().combineK(y, MF(), SS())

}

<<<<<<< HEAD
@instance(IndexedStateT::class)
interface IndexedStateTApplicativeErrorInstance<F, S, E> : IndexedStateTApplicativeInstance<F, S>, ApplicativeError<IndexedStateTPartialOf<F, S, S>, E> {
  override fun FF(): MonadError<F, E>

  override fun <A> raiseError(e: E): Kind<IndexedStateTPartialOf<F, S, S>, A> = IndexedStateT.lift(FF(), FF().raiseError(e))

  override fun <A> Kind<StateTPartialOf<F, S>, A>.handleErrorWith(f: (E) -> Kind<IndexedStateTPartialOf<F, S, S>, A>): StateT<F, S, A> =
    IndexedStateT(FF().just({ s -> FF().run { runM(FF(), s).handleErrorWith { e -> f(e).runM(FF(), s) } } }))

}

interface IndexedStateTMonadErrorInstance<F, S, E> : IndexedStateTApplicativeErrorInstance<F, S, E>, IndexedStateTMonadInstance<F, S>, MonadError<IndexedStateTPartialOf<F, S, S>, E> {

  override fun FF(): MonadError<F, E>

  override fun <A> just(a: A): Kind<IndexedStateTPartialOf<F, S, S>, A> = IndexedStateT.pure(FF(), a)

  override fun <A, B> Kind<IndexedStateTPartialOf<F, S, S>, A>.ap(ff: Kind<IndexedStateTPartialOf<F, S, S>, (A) -> B>): Kind<IndexedStateTPartialOf<F, S, S>, B> =
    this.fix().ap(FF(), ff)

  override fun <A, B> Kind<IndexedStateTPartialOf<F, S, S>, A>.map(f: (A) -> B): Kind<IndexedStateTPartialOf<F, S, S>, B> =
    this.fix().map(FF(), f)

}

fun <F, S, E> arrow.data.IndexedStateT.Companion.monadError(FF: arrow.typeclasses.MonadError<F, E>, @Suppress("UNUSED_PARAMETER") dummy: kotlin.Unit = kotlin.Unit): IndexedStateTMonadErrorInstance<F, S, E> =
  object : IndexedStateTMonadErrorInstance<F, S, E> {
    override fun FF(): arrow.typeclasses.MonadError<F, E> = FF
  }

=======
@extension
interface StateTApplicativeErrorInstance<F, S, E> : ApplicativeError<StateTPartialOf<F, S>, E>, StateTApplicativeInstance<F, S> {

  fun ME(): MonadError<F, E>

  override fun FF(): Functor<F> = ME()

  override fun MF(): Monad<F> = ME()

  override fun <A> raiseError(e: E): Kind<StateTPartialOf<F, S>, A> = StateT.lift(ME(), ME().raiseError(e))

  override fun <A> Kind<StateTPartialOf<F, S>, A>.handleErrorWith(f: (E) -> Kind<StateTPartialOf<F, S>, A>): StateT<F, S, A> =
    StateT(ME().just({ s -> ME().run { runM(ME(), s).handleErrorWith({ e -> f(e).runM(ME(), s) }) } }))
}

@extension
interface StateTMonadErrorInstance<F, S, E> : MonadError<StateTPartialOf<F, S>, E>, StateTApplicativeErrorInstance<F, S, E>, StateTMonadInstance<F, S> {

  override fun MF(): Monad<F> = ME()

  override fun ME(): MonadError<F, E>

}
>>>>>>> cff70246

/**
 * Alias for[StateT.Companion.applicative]
 */
fun <S> StateApi.applicative(): Applicative<StateTPartialOf<ForId, S>> = StateT.applicative(Id.monad())

/**
 * Alias for [StateT.Companion.functor]
 */
fun <S> StateApi.functor(): Functor<StateTPartialOf<ForId, S>> = StateT.functor(Id.monad())

/**
 * Alias for [StateT.Companion.monad]
 */
fun <S> StateApi.monad(): Monad<StateTPartialOf<ForId, S>> = StateT.monad(Id.monad())

<<<<<<< HEAD
class IndexedStateTContext<F, S, E>(val ME: MonadError<F, E>) : IndexedStateTMonadErrorInstance<F, S, E> {
  override fun FF(): MonadError<F, E> = ME
}

class IndexedStateTContextPartiallyApplied<F, S, E>(val ME: MonadError<F, E>) {
  infix fun <A> extensions(f: IndexedStateTContext<F, S, E>.() -> A): A =
    f(IndexedStateTContext(ME))
=======
class StateTContext<F, S, E>(val ME: MonadError<F, E>) : StateTMonadErrorInstance<F, S, E> {
  override fun MF(): Monad<F> = ME()

  override fun ME(): MonadError<F, E> = ME
}

class StateTContextPartiallyApplied<F, S, E>(val ME: MonadError<F, E>) {
  @Deprecated(ExtensionsDSLDeprecated)
  infix fun <A> extensions(f: StateTContext<F, S, E>.() -> A): A =
    f(StateTContext(ME))
>>>>>>> cff70246
}

fun <F, S, E> ForIndexedStateT(ME: MonadError<F, E>): IndexedStateTContextPartiallyApplied<F, S, E> =
  IndexedStateTContextPartiallyApplied(ME)

fun <F, S, E> ForStateT(ME: MonadError<F, E>): IndexedStateTContextPartiallyApplied<F, S, E> =
  IndexedStateTContextPartiallyApplied(ME)

<<<<<<< HEAD
class StateTMonadContext<S> : IndexedStateTMonadInstance<ForId, S> {
  override fun FF(): Monad<ForId> = Id.monad()
}

class StateContextPartiallyApplied<S> {
=======
class StateTMonadContext<S> : StateTMonadInstance<ForId, S> {
  override fun MF(): Monad<ForId> = Id.monad()
}

class StateContextPartiallyApplied<S>() {
  @Deprecated(ExtensionsDSLDeprecated)
>>>>>>> cff70246
  infix fun <A> extensions(f: StateTMonadContext<S>.() -> A): A =
    f(StateTMonadContext())
}

fun <S> ForState(): StateContextPartiallyApplied<S> =
  StateContextPartiallyApplied()<|MERGE_RESOLUTION|>--- conflicted
+++ resolved
@@ -3,21 +3,15 @@
 import arrow.Kind
 import arrow.core.*
 import arrow.data.*
-import arrow.deprecation.ExtensionsDSLDeprecated
 import arrow.extension
 import arrow.instances.id.monad.monad
-import arrow.instances.statet.applicative.applicative
-import arrow.instances.statet.functor.functor
-import arrow.instances.statet.monad.monad
+import arrow.instances.indexedstatet.functor.functor
+import arrow.instances.indexedstatet.applicative.applicative
+import arrow.instances.indexedstatet.monad.monad
 import arrow.typeclasses.*
 
-<<<<<<< HEAD
-@instance(IndexedStateT::class)
+@extension
 interface IndexedStateTFunctorInstance<F, S> : Functor<IndexedStateTPartialOf<F, S, S>> {
-=======
-@extension
-interface StateTFunctorInstance<F, S> : Functor<StateTPartialOf<F, S>> {
->>>>>>> cff70246
 
   fun FF(): Functor<F>
 
@@ -26,33 +20,26 @@
 
 }
 
-<<<<<<< HEAD
-@instance(IndexedStateT::class)
-interface IndexedStateTApplicativeInstance<F, S> : IndexedStateTFunctorInstance<F, S>, Applicative<IndexedStateTPartialOf<F, S, S>> {
-=======
 @extension
-interface StateTApplicativeInstance<F, S> : Applicative<StateTPartialOf<F, S>>, StateTFunctorInstance<F, S> {
->>>>>>> cff70246
+interface IndexedStateTApplicativeInstance<F, S> : Applicative<IndexedStateTPartialOf<F, S, S>>, IndexedStateTFunctorInstance<F, S> {
 
   fun MF(): Monad<F>
 
-  override fun FF(): Functor<F> = MF()
+  override fun FF(): Monad<F> = MF()
 
-<<<<<<< HEAD
   override fun <A> just(a: A): Kind<IndexedStateTPartialOf<F, S, S>, A> =
-    IndexedStateT.pure(FF(), a)
+    IndexedStateT.just(MF(), a)
 
   override fun <A, B> Kind<IndexedStateTPartialOf<F, S, S>, A>.ap(ff: Kind<IndexedStateTPartialOf<F, S, S>, (A) -> B>): Kind<IndexedStateTPartialOf<F, S, S>, B> =
-    this.fix().ap(FF(), ff)
-
+    this.fix().ap(MF(), ff)
 
   override fun <A, B> Kind<IndexedStateTPartialOf<F, S, S>, A>.map(f: (A) -> B): Kind<IndexedStateTPartialOf<F, S, S>, B> =
-    this.fix().map(FF(), f)
+    this.fix().map(MF(), f)
 
 }
 
-@instance(IndexedStateT::class)
-interface IndexedStateTMonadInstance<F, S> : IndexedStateTFunctorInstance<F, S>, Monad<IndexedStateTPartialOf<F, S, S>> {
+@extension
+interface IndexedStateTMonadInstance<F, S> : Monad<IndexedStateTPartialOf<F, S, S>>, IndexedStateTFunctorInstance<F, S> {
 
   override fun FF(): Monad<F>
 
@@ -66,49 +53,12 @@
     this.fix().map(FF(), f)
 
   override fun <A> just(a: A): Kind<IndexedStateTPartialOf<F, S, S>, A> =
-    IndexedStateT.pure(FF(), a)
-
-}
-
-@instance(IndexedStateT::class)
-interface IndexedStateTSemigroupKInstance<F, SA, SB> : SemigroupK<IndexedStateTPartialOf<F, SA, SB>> {
-=======
-  override fun <A, B> Kind<StateTPartialOf<F, S>, A>.map(f: (A) -> B): StateT<F, S, B> =
-    fix().map(MF(), f)
-
-  override fun <A> just(a: A): StateT<F, S, A> =
-    StateT(MF().just({ s: S -> MF().just(Tuple2(s, a)) }))
-
-  override fun <A, B> Kind<StateTPartialOf<F, S>, A>.ap(ff: Kind<StateTPartialOf<F, S>, (A) -> B>): StateT<F, S, B> =
-    fix().ap(MF(), ff)
-
-  override fun <A, B> Kind<StateTPartialOf<F, S>, A>.product(fb: Kind<StateTPartialOf<F, S>, B>): StateT<F, S, Tuple2<A, B>> =
-    fix().product(MF(), fb.fix())
+    IndexedStateT.just(FF(), a)
 
 }
 
 @extension
-interface StateTMonadInstance<F, S> : Monad<StateTPartialOf<F, S>>, StateTApplicativeInstance<F, S> {
-
-  override fun MF(): Monad<F>
-
-  override fun <A, B> Kind<StateTPartialOf<F, S>, A>.map(f: (A) -> B): StateT<F, S, B> =
-    fix().map(MF(), f)
-
-  override fun <A, B> Kind<StateTPartialOf<F, S>, A>.flatMap(f: (A) -> Kind<StateTPartialOf<F, S>, B>): StateT<F, S, B> =
-    fix().flatMap(MF(), f)
-
-  override fun <A, B> tailRecM(a: A, f: (A) -> StateTOf<F, S, Either<A, B>>): StateT<F, S, B> =
-    StateT.tailRecM(MF(), a, f)
-
-  override fun <A, B> Kind<StateTPartialOf<F, S>, A>.ap(ff: Kind<StateTPartialOf<F, S>, (A) -> B>): StateT<F, S, B> =
-    ff.fix().map2(MF(), fix(), { f, a -> f(a) })
-
-}
-
-@extension
-interface StateTSemigroupKInstance<F, S> : SemigroupK<StateTPartialOf<F, S>> {
->>>>>>> cff70246
+interface IndexedStateTSemigroupKInstance<F, SA, SB> : SemigroupK<IndexedStateTPartialOf<F, SA, SB>> {
 
   fun MF(): Monad<F>
 
@@ -119,9 +69,11 @@
 
 }
 
-<<<<<<< HEAD
-@instance(IndexedStateT::class)
-interface IndexedStateTApplicativeErrorInstance<F, S, E> : IndexedStateTApplicativeInstance<F, S>, ApplicativeError<IndexedStateTPartialOf<F, S, S>, E> {
+@extension
+interface IndexedStateTApplicativeErrorInstance<F, S, E> : ApplicativeError<IndexedStateTPartialOf<F, S, S>, E>, IndexedStateTApplicativeInstance<F, S> {
+
+  override fun MF(): Monad<F> = FF()
+
   override fun FF(): MonadError<F, E>
 
   override fun <A> raiseError(e: E): Kind<IndexedStateTPartialOf<F, S, S>, A> = IndexedStateT.lift(FF(), FF().raiseError(e))
@@ -131,11 +83,12 @@
 
 }
 
-interface IndexedStateTMonadErrorInstance<F, S, E> : IndexedStateTApplicativeErrorInstance<F, S, E>, IndexedStateTMonadInstance<F, S>, MonadError<IndexedStateTPartialOf<F, S, S>, E> {
+@extension
+interface IndexedStateTMonadErrorInstance<F, S, E> : MonadError<IndexedStateTPartialOf<F, S, S>, E> , IndexedStateTApplicativeErrorInstance<F, S, E>, IndexedStateTMonadInstance<F, S> {
 
   override fun FF(): MonadError<F, E>
 
-  override fun <A> just(a: A): Kind<IndexedStateTPartialOf<F, S, S>, A> = IndexedStateT.pure(FF(), a)
+  override fun <A> just(a: A): Kind<IndexedStateTPartialOf<F, S, S>, A> = IndexedStateT.just(FF(), a)
 
   override fun <A, B> Kind<IndexedStateTPartialOf<F, S, S>, A>.ap(ff: Kind<IndexedStateTPartialOf<F, S, S>, (A) -> B>): Kind<IndexedStateTPartialOf<F, S, S>, B> =
     this.fix().ap(FF(), ff)
@@ -148,69 +101,32 @@
 fun <F, S, E> arrow.data.IndexedStateT.Companion.monadError(FF: arrow.typeclasses.MonadError<F, E>, @Suppress("UNUSED_PARAMETER") dummy: kotlin.Unit = kotlin.Unit): IndexedStateTMonadErrorInstance<F, S, E> =
   object : IndexedStateTMonadErrorInstance<F, S, E> {
     override fun FF(): arrow.typeclasses.MonadError<F, E> = FF
+    override fun MF(): Monad<F> = FF
   }
-
-=======
-@extension
-interface StateTApplicativeErrorInstance<F, S, E> : ApplicativeError<StateTPartialOf<F, S>, E>, StateTApplicativeInstance<F, S> {
-
-  fun ME(): MonadError<F, E>
-
-  override fun FF(): Functor<F> = ME()
-
-  override fun MF(): Monad<F> = ME()
-
-  override fun <A> raiseError(e: E): Kind<StateTPartialOf<F, S>, A> = StateT.lift(ME(), ME().raiseError(e))
-
-  override fun <A> Kind<StateTPartialOf<F, S>, A>.handleErrorWith(f: (E) -> Kind<StateTPartialOf<F, S>, A>): StateT<F, S, A> =
-    StateT(ME().just({ s -> ME().run { runM(ME(), s).handleErrorWith({ e -> f(e).runM(ME(), s) }) } }))
-}
-
-@extension
-interface StateTMonadErrorInstance<F, S, E> : MonadError<StateTPartialOf<F, S>, E>, StateTApplicativeErrorInstance<F, S, E>, StateTMonadInstance<F, S> {
-
-  override fun MF(): Monad<F> = ME()
-
-  override fun ME(): MonadError<F, E>
-
-}
->>>>>>> cff70246
 
 /**
  * Alias for[StateT.Companion.applicative]
  */
-fun <S> StateApi.applicative(): Applicative<StateTPartialOf<ForId, S>> = StateT.applicative(Id.monad())
+fun <S> StateApi.applicative(): Applicative<StateTPartialOf<ForId, S>> = StateT.applicative<ForId, S>(Id.monad())
 
 /**
  * Alias for [StateT.Companion.functor]
  */
-fun <S> StateApi.functor(): Functor<StateTPartialOf<ForId, S>> = StateT.functor(Id.monad())
+fun <S> StateApi.functor(): Functor<StateTPartialOf<ForId, S>> = StateT.functor<ForId, S>(Id.monad())
 
 /**
  * Alias for [StateT.Companion.monad]
  */
-fun <S> StateApi.monad(): Monad<StateTPartialOf<ForId, S>> = StateT.monad(Id.monad())
+fun <S> StateApi.monad(): Monad<StateTPartialOf<ForId, S>> = StateT.monad<ForId, S>(Id.monad())
 
-<<<<<<< HEAD
 class IndexedStateTContext<F, S, E>(val ME: MonadError<F, E>) : IndexedStateTMonadErrorInstance<F, S, E> {
+  override fun MF(): Monad<F> = ME
   override fun FF(): MonadError<F, E> = ME
 }
 
 class IndexedStateTContextPartiallyApplied<F, S, E>(val ME: MonadError<F, E>) {
   infix fun <A> extensions(f: IndexedStateTContext<F, S, E>.() -> A): A =
     f(IndexedStateTContext(ME))
-=======
-class StateTContext<F, S, E>(val ME: MonadError<F, E>) : StateTMonadErrorInstance<F, S, E> {
-  override fun MF(): Monad<F> = ME()
-
-  override fun ME(): MonadError<F, E> = ME
-}
-
-class StateTContextPartiallyApplied<F, S, E>(val ME: MonadError<F, E>) {
-  @Deprecated(ExtensionsDSLDeprecated)
-  infix fun <A> extensions(f: StateTContext<F, S, E>.() -> A): A =
-    f(StateTContext(ME))
->>>>>>> cff70246
 }
 
 fun <F, S, E> ForIndexedStateT(ME: MonadError<F, E>): IndexedStateTContextPartiallyApplied<F, S, E> =
@@ -219,20 +135,11 @@
 fun <F, S, E> ForStateT(ME: MonadError<F, E>): IndexedStateTContextPartiallyApplied<F, S, E> =
   IndexedStateTContextPartiallyApplied(ME)
 
-<<<<<<< HEAD
 class StateTMonadContext<S> : IndexedStateTMonadInstance<ForId, S> {
   override fun FF(): Monad<ForId> = Id.monad()
 }
 
 class StateContextPartiallyApplied<S> {
-=======
-class StateTMonadContext<S> : StateTMonadInstance<ForId, S> {
-  override fun MF(): Monad<ForId> = Id.monad()
-}
-
-class StateContextPartiallyApplied<S>() {
-  @Deprecated(ExtensionsDSLDeprecated)
->>>>>>> cff70246
   infix fun <A> extensions(f: StateTMonadContext<S>.() -> A): A =
     f(StateTMonadContext())
 }
