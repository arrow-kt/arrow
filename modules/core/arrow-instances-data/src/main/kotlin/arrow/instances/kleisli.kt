--- conflicted
+++ resolved
@@ -20,22 +20,17 @@
   override fun <A, B> Kind<KleisliPartialOf<F, D>, A>.map(f: (A) -> B): Kleisli<F, D, B> = fix().map(FF(), f)
 }
 
-<<<<<<< HEAD
+@extension
+interface KleisliContravariant<F, D> : Contravariant<Conested<Kind<ForKleisli, F>, D>> {
+  override fun <A, B> Kind<Conested<Kind<ForKleisli, F>, D>, A>.contramap(f: (B) -> A): Kind<Conested<Kind<ForKleisli, F>, D>, B> =
+    counnest().fix().local(f).conest()
+
+  fun <A, B> KleisliOf<F, A, D>.contramapC(f: (B) -> A): KleisliOf<F, B, D> =
+    conest().contramap(f).counnest()
+}
+
 @extension
 interface KleisliApplicativeInstance<F, D> : Applicative<KleisliPartialOf<F, D>>, KleisliFunctorInstance<F, D> {
-=======
-@instance(Kleisli::class)
-interface KleisliContravariant<F, D> : Contravariant<Conested<Kind<ForKleisli, F>, D>> {
-  override fun <A, B> Kind<Conested<Kind<ForKleisli, F>, D>, A>.contramap(f: (B) -> A): Kind<Conested<Kind<ForKleisli, F>, D>, B> =
-      counnest().fix().local(f).conest()
-
-  fun <A, B> KleisliOf<F, A, D>.contramapC(f: (B) -> A): KleisliOf<F, B, D> =
-      conest().contramap(f).counnest()
-}
-
-@instance(Kleisli::class)
-interface KleisliApplicativeInstance<F, D> : KleisliFunctorInstance<F, D>, Applicative<KleisliPartialOf<F, D>> {
->>>>>>> bc3f363c
 
   fun AF(): Applicative<F>
 
