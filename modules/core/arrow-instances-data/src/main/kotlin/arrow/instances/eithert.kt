--- conflicted
+++ resolved
@@ -27,13 +27,6 @@
 
   override fun FF(): Functor<F> = AF()
 
-<<<<<<< HEAD
-  override fun <A> just(a: A): EitherT<F, L, A> = EitherT.just(AF(), a)
-
-  override fun <A, B> Kind<EitherTPartialOf<F, L>, A>.map(f: (A) -> B): EitherT<F, L, B> = fix().map(AF()) { f(it) }
-
-  override fun <A, B> Kind<EitherTPartialOf<F, L>, A>.ap(ff: Kind<EitherTPartialOf<F, L>, (A) -> B>): EitherT<F, L, B> =
-=======
   override fun <A> just(a: A): EitherT<F, L, A> =
     EitherT.just(AF(), a)
 
@@ -41,7 +34,6 @@
     fix().map(AF(), f)
 
   override fun <A, B> EitherTOf<F, L, A>.ap(ff: EitherTOf<F, L, (A) -> B>): EitherT<F, L, B> =
->>>>>>> 02354778
     fix().ap(AF(), ff)
 }
 
@@ -52,12 +44,8 @@
 
   override fun AF(): Applicative<F> = MF()
 
-<<<<<<< HEAD
-  override fun <A, B> Kind<EitherTPartialOf<F, L>, A>.map(f: (A) -> B): EitherT<F, L, B> = fix().map(MF()) { f(it) }
-=======
   override fun <A, B> EitherTOf<F, L, A>.map(f: (A) -> B): EitherT<F, L, B> =
     fix().map(MF(), f)
->>>>>>> 02354778
 
   override fun <A, B> EitherTOf<F, L, A>.ap(ff: EitherTOf<F, L, (A) -> B>): EitherT<F, L, B> =
     fix().ap(MF(), ff)
@@ -76,13 +64,6 @@
 
   override fun AF(): Applicative<F> = AE()
 
-<<<<<<< HEAD
-  override fun <A> Kind<EitherTPartialOf<F, L>, A>.handleErrorWith(f: (L) -> Kind<EitherTPartialOf<F, L>, A>): EitherT<F, L, A> = AE().run {
-    EitherT(value().handleErrorWith { l -> f(l).value() })
-  }
-
-  override fun <A> raiseError(e: L): EitherT<F, L, A> = EitherT(AF().just(Left(e)))
-=======
   override fun <A> EitherTOf<F, L, A>.handleErrorWith(f: (L) -> EitherTOf<F, L, A>): EitherT<F, L, A> = AE().run {
     EitherT(value().handleErrorWith { l -> f(l).value() })
   }
@@ -91,7 +72,6 @@
     EitherT.liftF(this, raiseError(e))
   }
 
->>>>>>> 02354778
 }
 
 @extension
@@ -100,14 +80,6 @@
   override fun AE(): ApplicativeError<F, L>
   override fun AF(): Applicative<F> = MF()
 }
-<<<<<<< HEAD
-
-interface EitherTMonadThrowInstance<F> : MonadThrow<EitherTPartialOf<F, Throwable>>, EitherTMonadErrorInstance<F, Throwable> {
-  override fun MF(): Monad<F>
-  override fun AE(): ApplicativeError<F, Throwable>
-}
-=======
->>>>>>> 02354778
 
 fun <F, L> EitherT.Companion.monadError(ME: MonadError<F, L>): MonadError<EitherTPartialOf<F, L>, L> =
   object : EitherTMonadErrorInstance<F, L> {
@@ -138,15 +110,7 @@
 
   fun TF(): Traverse<F>
 
-<<<<<<< HEAD
-  override fun FF(): Functor<F>
-
-  override fun FFF(): Foldable<F>
-
-  override fun <A, B> Kind<EitherTPartialOf<F, L>, A>.map(f: (A) -> B): EitherT<F, L, B> = fix().map(TF()) { f(it) }
-=======
   override fun FF(): Functor<F> = TF()
->>>>>>> 02354778
 
   override fun FFF(): Foldable<F> = TF()
 
@@ -181,87 +145,6 @@
 fun <F, G, A, B> EitherTOf<F, A, Kind<G, B>>.sequence(FF: Traverse<F>, GA: Applicative<G>): Kind<G, EitherT<F, A, B>> =
   traverse(FF, GA, ::identity)
 
-<<<<<<< HEAD
-fun <F, L> EitherT.Companion.functor(FF: Functor<F>): Functor<EitherTPartialOf<F, L>> =
-  object : EitherTFunctorInstance<F, L> {
-    override fun FF(): Functor<F> = FF
-
-  }
-
-fun <F, L> EitherT.Companion.applicative(AF: Applicative<F>): Applicative<EitherTPartialOf<F, L>> =
-  object : EitherTApplicativeInstance<F, L> {
-    override fun FF(): Functor<F> = AF
-
-    override fun AF(): Applicative<F> = AF
-  }
-
-fun <F, L> EitherT.Companion.applicativeError(MF: Monad<F>): ApplicativeError<EitherTPartialOf<F, L>, L> =
-  object : ApplicativeError<EitherTPartialOf<F, L>, L>, EitherTApplicativeInstance<F, L> {
-
-    override fun AF(): Applicative<F> = MF
-
-    override fun <A> raiseError(e: L): Kind<EitherTPartialOf<F, L>, A> =
-      EitherT(MF.just(Left(e)))
-
-    override fun <A> Kind<EitherTPartialOf<F, L>, A>.handleErrorWith(f: (L) -> Kind<EitherTPartialOf<F, L>, A>): EitherT<F, L, A> =
-      handleErrorWith(this, f, MF)
-  }
-
-fun <F, L> EitherT.Companion.monad(MF: Monad<F>): Monad<EitherTPartialOf<F, L>> =
-  object : EitherTMonadInstance<F, L> {
-    override fun FF(): Functor<F> = MF
-
-    override fun MF(): Monad<F> = MF
-  }
-
-fun <F, L> EitherT.Companion.monadError(MF: Monad<F>): MonadError<EitherTPartialOf<F, L>, L> =
-  object : MonadError<EitherTPartialOf<F, L>, L>, EitherTMonadInstance<F, L> {
-    override fun MF(): Monad<F> = MF
-
-    override fun <A> raiseError(e: L): Kind<EitherTPartialOf<F, L>, A> =
-      EitherT(MF.just(Left(e)))
-
-    override fun <A> EitherTOf<F, L, A>.handleErrorWith(f: (L) -> EitherTOf<F, L, A>): EitherT<F, L, A> =
-      handleErrorWith(this, f, MF())
-  }
-
-private fun <F, L, A> handleErrorWith(fa: EitherTOf<F, L, A>, f: (L) -> EitherTOf<F, L, A>, MF: Monad<F>): EitherT<F, L, A> =
-  MF.run {
-    EitherT(fa.value().flatMap {
-      when (it) {
-        is Either.Left -> f(it.a).value()
-        is Either.Right -> just(it)
-      }
-    })
-  }
-
-fun <F, L> EitherT.Companion.monadError(ME: MonadError<F, L>): MonadError<EitherTPartialOf<F, L>, L> =
-  object : EitherTMonadErrorInstance<F, L> {
-    override fun MF(): Monad<F> = ME
-    override fun AE(): ApplicativeError<F, L> = ME
-  }
-
-fun <F, A> EitherT.Companion.traverse(FF: Traverse<F>): Traverse<EitherTPartialOf<F, A>> =
-  object : EitherTTraverseInstance<F, A> {
-    override fun FF(): Functor<F> = FF
-
-    override fun FFF(): Foldable<F> = FF
-
-    override fun TF(): Traverse<F> = FF
-  }
-
-fun <F, A> EitherT.Companion.foldable(FF: Traverse<F>): Foldable<EitherTPartialOf<F, A>> =
-  object : EitherTFoldableInstance<F, A> {
-    override fun FFF(): Foldable<F> = FF
-  }
-
-fun <F, L> EitherT.Companion.semigroupK(MF: Monad<F>): SemigroupK<EitherTPartialOf<F, L>> =
-  object : EitherTSemigroupKInstance<F, L> {
-    override fun MF(): Monad<F> = MF
-  }
-
-=======
->>>>>>> 02354778
 class EitherTContext<F, E>(val MF: MonadError<F, E>) : EitherTMonadErrorInstance<F, E>, EitherTSemigroupKInstance<F, E> {
   override fun FF(): Functor<F> = MF
   override fun MF(): Monad<F> = MF
