--- conflicted
+++ resolved
@@ -14,8 +14,6 @@
  */
 typealias KleisliFun<F, D, A> = (D) -> Kind<F, A>
 
-fun <F, D, A> KleisliOf<F, D, A>.run(d: D): Kind<F, A> = fix().run(d)
-
 /**
  * [Kleisli] represents a function parameter from [D] to a value `Kind<F, A>`.
  *
@@ -33,14 +31,9 @@
    * @param ff function with the [Kleisli] context.
    * @param AF [Applicative] for the context [F].
    */
-<<<<<<< HEAD
-  fun <B> ap(AF: Applicative<F>, ff: KleisliOf<F, D, (A) -> B>): Kleisli<F, D, B> =
-    AF.run { Kleisli { run(it).ap(ff.run(it)) } }
-=======
   fun <B> ap(AF: Applicative<F>, ff: KleisliOf<F, D, (A) -> B>): Kleisli<F, D, B> = AF.run {
     Kleisli { d -> run(d).ap(ff.run(d)) }
   }
->>>>>>> 02354778
 
   /**
    * Map the end of the arrow [A] to [B] given a function [f].
@@ -117,13 +110,8 @@
    * @param f function to handle error.
    * @param AE [ApplicativeError] for the context [F].
    */
-<<<<<<< HEAD
-  fun <E> handleErrorWith(AE: ApplicativeError<F, E>, f: (E) -> KleisliOf<F, D, A>): Kleisli<F, D, A> = Kleisli {
-    AE.run { run(it).handleErrorWith { e: E -> f(e).run(it) } }
-=======
   fun <E> handleErrorWith(AE: ApplicativeError<F, E>, f: (E) -> KleisliOf<F, D, A>): Kleisli<F, D, A> = AE.run {
     Kleisli { d -> run(d).handleErrorWith { e -> f(e).run(d) } }
->>>>>>> 02354778
   }
 
   companion object {
@@ -144,11 +132,7 @@
      * @param MF [Monad] for the context [F].
      */
     fun <F, D, A, B> tailRecM(MF: Monad<F>, a: A, f: (A) -> KleisliOf<F, D, Either<A, B>>): Kleisli<F, D, B> =
-<<<<<<< HEAD
-      Kleisli { b -> MF.tailRecM(a) { f(it).run(b) } }
-=======
       Kleisli { d -> MF.tailRecM(a) { f(it).run(d) } }
->>>>>>> 02354778
 
     /**
      * Create an arrow for a value of [A].
@@ -180,13 +164,6 @@
      */
     fun <F, D, A> liftF(fa: Kind<F, A>): Kleisli<F, D, A> =
       Kleisli { _ -> fa }
-
-    /**
-     * Lift a value of context [F] into the [Kleisli].
-     *
-     * @param fa [Kind] of [A] in context [F].
-     */
-    fun <F, D, A> liftF(fa: Kind<F, A>): Kleisli<F, D, A> = Kleisli { fa }
 
   }
 
