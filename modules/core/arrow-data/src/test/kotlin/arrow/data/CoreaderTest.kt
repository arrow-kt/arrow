--- conflicted
+++ resolved
@@ -20,18 +20,10 @@
         }
       }
 
-<<<<<<< HEAD
-        "flatMap should map over the inner value" {
-          forAll { num: Int ->
-            invoke<Int, Int> { it -> it * 2 }.flatMap { a -> Coreader.just<Int, Int>(Id.comonad(), a * 3) }
-              .runId(num) == num * 6
-          }
-=======
       "flatMap should map over the inner value" {
         forAll { num: Int ->
           invoke<Int, Int> { it * 2 }.flatMap { a -> Coreader.just<Int, Int>(Id.comonad(), a * 3) }
             .runId(num) == num * 6
->>>>>>> 5f4e8803
         }
       }
 
