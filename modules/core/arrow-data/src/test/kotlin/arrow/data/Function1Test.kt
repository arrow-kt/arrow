package arrow.data

<<<<<<< HEAD
=======
import arrow.core.Function1
import arrow.core.Function1Of
import arrow.core.category
import arrow.core.invoke
import arrow.core.profunctor
import arrow.Kind
>>>>>>> 4b000bcc
import arrow.core.*
import arrow.instances.ForFunction1
import arrow.instances.monoid
import arrow.instances.semigroup
import arrow.test.UnitSpec
import arrow.test.laws.ContravariantLaws
import arrow.test.laws.CategoryLaws
import arrow.test.laws.MonadLaws
<<<<<<< HEAD
import arrow.test.laws.MonoidLaws
import arrow.test.laws.SemigroupLaws
import arrow.typeclasses.Eq
=======
import arrow.test.laws.ProfunctorLaws
import arrow.typeclasses.*
>>>>>>> 4b000bcc
import io.kotlintest.KTestJUnitRunner
import org.junit.runner.RunWith

@RunWith(KTestJUnitRunner::class)
class Function1Test : UnitSpec() {
  val ConestedEQ: Eq<Kind<Conested<ForFunction1, Int>, Int>> = Eq { a, b ->
    a.counnest().invoke(1) == b.counnest().invoke(1)
  }

  val EQ: Eq<Function1Of<Int, Int>> = Eq { a, b ->
    a(1) == b(1)
  }

  init {
    ForFunction1<Int>() extensions {
      testLaws(
<<<<<<< HEAD
        SemigroupLaws.laws(Function1.semigroup<Int, Int>(Int.semigroup()), Function1 { 1 }, Function1 { 2 }, Function1 { 3 }, EQ),
        MonoidLaws.laws(Function1.monoid<Int, Int>(Int.monoid()), Function1 { it }, EQ),
        MonadLaws.laws(this, EQ)
=======
        ContravariantLaws.laws(Function1.contravariant(), { Function1.just<Int, Int>(it).conest() }, ConestedEQ),
        ProfunctorLaws.laws(Function1.profunctor(), { Function1.just(it) }, EQ),
        MonadLaws.laws(this, EQ),
        CategoryLaws.laws(Function1.category(), { Function1.just(it) }, EQ)
>>>>>>> 4b000bcc
      )
    }
  }
}<|MERGE_RESOLUTION|>--- conflicted
+++ resolved
@@ -1,14 +1,6 @@
 package arrow.data
 
-<<<<<<< HEAD
-=======
-import arrow.core.Function1
-import arrow.core.Function1Of
-import arrow.core.category
-import arrow.core.invoke
-import arrow.core.profunctor
 import arrow.Kind
->>>>>>> 4b000bcc
 import arrow.core.*
 import arrow.instances.ForFunction1
 import arrow.instances.monoid
@@ -17,14 +9,10 @@
 import arrow.test.laws.ContravariantLaws
 import arrow.test.laws.CategoryLaws
 import arrow.test.laws.MonadLaws
-<<<<<<< HEAD
 import arrow.test.laws.MonoidLaws
 import arrow.test.laws.SemigroupLaws
-import arrow.typeclasses.Eq
-=======
 import arrow.test.laws.ProfunctorLaws
 import arrow.typeclasses.*
->>>>>>> 4b000bcc
 import io.kotlintest.KTestJUnitRunner
 import org.junit.runner.RunWith
 
@@ -41,16 +29,12 @@
   init {
     ForFunction1<Int>() extensions {
       testLaws(
-<<<<<<< HEAD
         SemigroupLaws.laws(Function1.semigroup<Int, Int>(Int.semigroup()), Function1 { 1 }, Function1 { 2 }, Function1 { 3 }, EQ),
         MonoidLaws.laws(Function1.monoid<Int, Int>(Int.monoid()), Function1 { it }, EQ),
-        MonadLaws.laws(this, EQ)
-=======
         ContravariantLaws.laws(Function1.contravariant(), { Function1.just<Int, Int>(it).conest() }, ConestedEQ),
         ProfunctorLaws.laws(Function1.profunctor(), { Function1.just(it) }, EQ),
         MonadLaws.laws(this, EQ),
         CategoryLaws.laws(Function1.category(), { Function1.just(it) }, EQ)
->>>>>>> 4b000bcc
       )
     }
   }
