package arrow.data

import arrow.Kind
import arrow.core.*
import arrow.effects.ForIO
import arrow.effects.IO
<<<<<<< HEAD
import arrow.effects.instances.io.applicativeError.attempt
import arrow.effects.instances.io.async.async
import arrow.effects.typeclasses.seconds
import arrow.instances.*
import arrow.instances.id.functor.functor
=======
import arrow.effects.instances.eithert.async.async
import arrow.effects.instances.io.applicativeError.attempt
import arrow.effects.instances.io.async.async
import arrow.instances.eithert.applicative.applicative
import arrow.instances.eithert.semigroupK.semigroupK
import arrow.instances.eithert.traverse.traverse
>>>>>>> 02354778
import arrow.instances.id.monad.monad
import arrow.instances.id.traverse.traverse
import arrow.instances.option.functor.functor
import arrow.test.UnitSpec
<<<<<<< HEAD
import arrow.test.laws.*
=======
import arrow.test.laws.AsyncLaws
import arrow.test.laws.SemigroupKLaws
import arrow.test.laws.TraverseLaws
>>>>>>> 02354778
import arrow.typeclasses.Eq
import io.kotlintest.KTestJUnitRunner
import io.kotlintest.properties.forAll
import org.junit.runner.RunWith

@RunWith(KTestJUnitRunner::class)
class EitherTTest : UnitSpec() {

  private fun IOEQ(): Eq<Kind<EitherTPartialOf<ForIO, Throwable>, Int>> = Eq { a, b ->
    a.value().attempt().unsafeRunSync() == b.value().attempt().unsafeRunSync()
  }

  private fun IOEitherEQ(): Eq<Kind<EitherTPartialOf<ForIO, Throwable>, Either<Throwable, Int>>> = Eq { a, b ->
    a.value().attempt().unsafeRunSync() == b.value().attempt().unsafeRunSync()
  }

  init {

<<<<<<< HEAD
    fun <A> EQ(): Eq<Kind<EitherTPartialOf<ForIO, Throwable>, A>> = Eq { a, b ->
      a.value().attempt().unsafeRunTimed(60.seconds) == b.value().attempt().unsafeRunTimed(60.seconds)
    }

    testLaws(
      AsyncLaws.laws<EitherTPartialOf<ForIO, Throwable>>(EitherT.async<ForIO>(IO.async()), EQ(), EQ()),
      TraverseLaws.laws<EitherTPartialOf<ForId, Int>>(EitherT.traverse<ForId, Int>(Id.traverse()), EitherT.functor<ForId, Int>(Id.functor()), { EitherT(Id(Right(it))) }, Eq.any()),
      SemigroupKLaws.laws<EitherTPartialOf<ForId, Int>>(
        EitherT.semigroupK<ForId, Int>(Id.monad()),
        EitherT.applicative<ForId, Int>(Id.monad()),
        Eq.any())
    )
=======
      testLaws(
        AsyncLaws.laws(EitherT.async(IO.async()), IOEQ(), IOEitherEQ()),
        TraverseLaws.laws(EitherT.traverse<ForId, Int>(Id.traverse()), EitherT.applicative<ForId, Int>(Id.monad()), { EitherT(Id(Right(it))) }, Eq.any()),
        SemigroupKLaws.laws<EitherTPartialOf<ForId, Int>>(
          EitherT.semigroupK(Id.monad()),
          EitherT.applicative(Id.monad()),
          Eq.any())
      )
>>>>>>> 02354778

    "mapLeft should alter left instance only" {
      forAll { i: Int, j: Int ->
        val left: Either<Int, Int> = Left(i)
        val right: Either<Int, Int> = Right(j)
        EitherT(Option(left)).mapLeft(Option.functor()) { it + 1 } == EitherT(Option(Left(i + 1))) &&
          EitherT(Option(right)).mapLeft(Option.functor()) { it + 1 } == EitherT(Option(right)) &&
          EitherT(Option.empty<Either<Int, Int>>()).mapLeft(Option.functor()) { it + 1 } == EitherT(Option.empty<Either<Int, Int>>())
      }
    }

  }
}<|MERGE_RESOLUTION|>--- conflicted
+++ resolved
@@ -4,31 +4,19 @@
 import arrow.core.*
 import arrow.effects.ForIO
 import arrow.effects.IO
-<<<<<<< HEAD
-import arrow.effects.instances.io.applicativeError.attempt
-import arrow.effects.instances.io.async.async
-import arrow.effects.typeclasses.seconds
-import arrow.instances.*
-import arrow.instances.id.functor.functor
-=======
 import arrow.effects.instances.eithert.async.async
 import arrow.effects.instances.io.applicativeError.attempt
 import arrow.effects.instances.io.async.async
 import arrow.instances.eithert.applicative.applicative
 import arrow.instances.eithert.semigroupK.semigroupK
 import arrow.instances.eithert.traverse.traverse
->>>>>>> 02354778
 import arrow.instances.id.monad.monad
 import arrow.instances.id.traverse.traverse
 import arrow.instances.option.functor.functor
 import arrow.test.UnitSpec
-<<<<<<< HEAD
-import arrow.test.laws.*
-=======
 import arrow.test.laws.AsyncLaws
 import arrow.test.laws.SemigroupKLaws
 import arrow.test.laws.TraverseLaws
->>>>>>> 02354778
 import arrow.typeclasses.Eq
 import io.kotlintest.KTestJUnitRunner
 import io.kotlintest.properties.forAll
@@ -47,20 +35,6 @@
 
   init {
 
-<<<<<<< HEAD
-    fun <A> EQ(): Eq<Kind<EitherTPartialOf<ForIO, Throwable>, A>> = Eq { a, b ->
-      a.value().attempt().unsafeRunTimed(60.seconds) == b.value().attempt().unsafeRunTimed(60.seconds)
-    }
-
-    testLaws(
-      AsyncLaws.laws<EitherTPartialOf<ForIO, Throwable>>(EitherT.async<ForIO>(IO.async()), EQ(), EQ()),
-      TraverseLaws.laws<EitherTPartialOf<ForId, Int>>(EitherT.traverse<ForId, Int>(Id.traverse()), EitherT.functor<ForId, Int>(Id.functor()), { EitherT(Id(Right(it))) }, Eq.any()),
-      SemigroupKLaws.laws<EitherTPartialOf<ForId, Int>>(
-        EitherT.semigroupK<ForId, Int>(Id.monad()),
-        EitherT.applicative<ForId, Int>(Id.monad()),
-        Eq.any())
-    )
-=======
       testLaws(
         AsyncLaws.laws(EitherT.async(IO.async()), IOEQ(), IOEitherEQ()),
         TraverseLaws.laws(EitherT.traverse<ForId, Int>(Id.traverse()), EitherT.applicative<ForId, Int>(Id.monad()), { EitherT(Id(Right(it))) }, Eq.any()),
@@ -69,7 +43,6 @@
           EitherT.applicative(Id.monad()),
           Eq.any())
       )
->>>>>>> 02354778
 
     "mapLeft should alter left instance only" {
       forAll { i: Int, j: Int ->
