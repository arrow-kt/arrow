package arrow.data

import arrow.Kind
import arrow.core.Either
import arrow.core.ForTry
import arrow.core.Try
import arrow.effects.ForIO
import arrow.effects.IO
import arrow.effects.instances.io.applicativeError.attempt
import arrow.effects.instances.io.async.async
import arrow.effects.instances.io.monad.monad
import arrow.effects.instances.statet.async.async
import arrow.instances.`try`.monad.monad
import arrow.instances.applicative
import arrow.instances.listk.monad.monad
import arrow.instances.listk.semigroupK.semigroupK
import arrow.instances.semigroupK
import arrow.mtl.instances.StateTMonadStateInstance
import arrow.mtl.instances.listk.monadCombine.monadCombine
import arrow.mtl.instances.statet.monadCombine.monadCombine
import arrow.mtl.instances.statet.monadState.monadState
import arrow.test.UnitSpec
import arrow.test.laws.AsyncLaws
import arrow.test.laws.MonadCombineLaws
import arrow.test.laws.MonadStateLaws
import arrow.test.laws.SemigroupKLaws
import arrow.typeclasses.Eq
import io.kotlintest.KTestJUnitRunner
import org.junit.runner.RunWith

@RunWith(KTestJUnitRunner::class)
class StateTTests : UnitSpec() {

  val M: StateTMonadStateInstance<ForTry, Int> = StateT.monadState(Try.monad())

  val EQ: Eq<StateTOf<ForTry, Int, Int>> = Eq { a, b ->
    a.runM(Try.monad(), 1) == b.runM(Try.monad(), 1)
  }

  val EQ_UNIT: Eq<StateTOf<ForTry, Int, Unit>> = Eq { a, b ->
    a.runM(Try.monad(), 1) == b.runM(Try.monad(), 1)
  }

  val EQ_LIST: Eq<Kind<StateTPartialOf<ForListK, Int>, Int>> = Eq { a, b ->
    a.runM(ListK.monad(), 1) == b.runM(ListK.monad(), 1)
  }

  private fun IOEQ(): Eq<StateTOf<ForIO, Int, Int>> = Eq { a, b ->
    a.runM(IO.monad(), 1).attempt().unsafeRunSync() == b.runM(IO.monad(), 1).attempt().unsafeRunSync()
  }

  private fun IOEitherEQ(): Eq<StateTOf<ForIO, Int, Either<Throwable, Int>>> = Eq { a, b ->
    a.runM(IO.monad(), 1).attempt().unsafeRunSync() == b.runM(IO.monad(), 1).attempt().unsafeRunSync()
  }

  init {

    testLaws(
<<<<<<< HEAD
      MonadStateLaws.laws<StateTPartialOf<ForTry, Int>>(M, EQ, EQ_UNIT),
      SemigroupKLaws.laws<StateTPartialOf<ForListK, Int>>(
        StateT.semigroupK<ForListK, Int>(ListK.monad(), ListK.semigroupK()),
        StateT.applicative<ForListK, Int>(ListK.monad()),
        EQ_LIST),
      MonadCombineLaws.laws<StateTPartialOf<ForListK, Int>>(StateT.monadCombine<ForListK, Int>(ListK.monadCombine()),
=======
      MonadStateLaws.laws(M, EQ, EQ_UNIT),
      AsyncLaws.laws<StateTPartialOf<ForIO, Int>>(StateT.async(IO.async()), IOEQ(), IOEitherEQ()),
      SemigroupKLaws.laws(
        StateT.semigroupK<ForListK, Int>(ListK.monad(), ListK.semigroupK()),
        StateT.applicative<ForListK, Int>(ListK.monad()),
        EQ_LIST),
      MonadCombineLaws.laws(StateT.monadCombine<ForListK, Int>(ListK.monadCombine()),
>>>>>>> 02354778
        { StateT.liftF(ListK.monad(), ListK.just(it)) },
        { StateT.liftF(ListK.monad(), ListK.just({ s: Int -> s * 2 })) },
        EQ_LIST)
    )
  }

}<|MERGE_RESOLUTION|>--- conflicted
+++ resolved
@@ -11,10 +11,10 @@
 import arrow.effects.instances.io.monad.monad
 import arrow.effects.instances.statet.async.async
 import arrow.instances.`try`.monad.monad
-import arrow.instances.applicative
 import arrow.instances.listk.monad.monad
 import arrow.instances.listk.semigroupK.semigroupK
-import arrow.instances.semigroupK
+import arrow.instances.statet.applicative.applicative
+import arrow.instances.statet.semigroupK.semigroupK
 import arrow.mtl.instances.StateTMonadStateInstance
 import arrow.mtl.instances.listk.monadCombine.monadCombine
 import arrow.mtl.instances.statet.monadCombine.monadCombine
@@ -56,14 +56,6 @@
   init {
 
     testLaws(
-<<<<<<< HEAD
-      MonadStateLaws.laws<StateTPartialOf<ForTry, Int>>(M, EQ, EQ_UNIT),
-      SemigroupKLaws.laws<StateTPartialOf<ForListK, Int>>(
-        StateT.semigroupK<ForListK, Int>(ListK.monad(), ListK.semigroupK()),
-        StateT.applicative<ForListK, Int>(ListK.monad()),
-        EQ_LIST),
-      MonadCombineLaws.laws<StateTPartialOf<ForListK, Int>>(StateT.monadCombine<ForListK, Int>(ListK.monadCombine()),
-=======
       MonadStateLaws.laws(M, EQ, EQ_UNIT),
       AsyncLaws.laws<StateTPartialOf<ForIO, Int>>(StateT.async(IO.async()), IOEQ(), IOEitherEQ()),
       SemigroupKLaws.laws(
@@ -71,7 +63,6 @@
         StateT.applicative<ForListK, Int>(ListK.monad()),
         EQ_LIST),
       MonadCombineLaws.laws(StateT.monadCombine<ForListK, Int>(ListK.monadCombine()),
->>>>>>> 02354778
         { StateT.liftF(ListK.monad(), ListK.just(it)) },
         { StateT.liftF(ListK.monad(), ListK.just({ s: Int -> s * 2 })) },
         EQ_LIST)
