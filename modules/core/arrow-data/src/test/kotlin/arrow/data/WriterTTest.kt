package arrow.data

import arrow.Kind
import arrow.core.*
import arrow.effects.ForIO
import arrow.effects.IO
import arrow.effects.instances.io.applicativeError.attempt
import arrow.effects.instances.io.async.async
<<<<<<< HEAD
=======
import arrow.effects.instances.writert.async.async
>>>>>>> 02354778
import arrow.instances.*
import arrow.instances.listk.monad.monad
import arrow.instances.listk.monoidK.monoidK
import arrow.instances.option.monad.monad
import arrow.mtl.instances.option.monadFilter.monadFilter
import arrow.mtl.instances.writert.monadFilter.monadFilter
import arrow.mtl.instances.writert.monadWriter.monadWriter
import arrow.test.UnitSpec
import arrow.test.generators.genIntSmall
import arrow.test.generators.genTuple
import arrow.test.laws.*
import arrow.typeclasses.Eq
import io.kotlintest.KTestJUnitRunner
import org.junit.runner.RunWith

@RunWith(KTestJUnitRunner::class)
class WriterTTest : UnitSpec() {

  private fun IOEQ(): Eq<Kind<WriterTPartialOf<ForIO, Int>, Int>> = Eq { a, b ->
    a.value().attempt().unsafeRunSync() == b.value().attempt().unsafeRunSync()
  }

  private fun IOEitherEQ(): Eq<Kind<WriterTPartialOf<ForIO, Int>, Either<Throwable, Int>>> = Eq { a, b ->
    a.value().attempt().unsafeRunSync() == b.value().attempt().unsafeRunSync()
  }

  init {

    testLaws(
<<<<<<< HEAD
      AsyncLaws.laws<WriterTPartialOf<ForIO, Int>>(WriterT.async(IO.async(), Int.monoid()), IOEQ(), IOEitherEQ()),
      MonoidKLaws.laws<WriterTPartialOf<ForListK, Int>>(
        WriterT.monoidK<ForListK, Int>(ListK.monoidK()),
        WriterT.applicative<ForListK, Int>(ListK.monad(), Int.monoid()),
        Eq { a, b -> a.value() == b.value() }),
=======
      AsyncLaws.laws(WriterT.async(IO.async(), Int.monoid()), IOEQ(), IOEitherEQ()),

      MonoidKLaws.laws(
        WriterT.  monoidK<ForListK, Int>(ListK.monoidK()),
        WriterT.applicative(ListK.monad(), Int.monoid()),
        Eq { a, b ->
          a.value() == b.value()
        }),
>>>>>>> 02354778

      MonadWriterLaws.laws<WriterTPartialOf<ForOption, Int>, Int>(WriterT.monad(Option.monad(), Int.monoid()),
        WriterT.monadWriter<ForOption, Int>(Option.monad(), Int.monoid()),
        Int.monoid(),
        genIntSmall(),
        genTuple(genIntSmall(), genIntSmall()),
        Eq { a, b ->
          a.value().fix().let { optionA: Option<Tuple2<Int, Int>> ->
            val optionB = b.value().fix()
            optionA.fold({ optionB.fold({ true }, { false }) }, { value: Tuple2<Int, Int> -> optionB.fold({ false }, { value == it }) })
          }
        },
        Eq { a, b ->
          a.value().fix().let { optionA: Option<Tuple2<Int, Tuple2<Int, Int>>> ->
            val optionB = b.value().fix()
            optionA.fold({ optionB.fold({ true }, { false }) }, { value: Tuple2<Int, Tuple2<Int, Int>> -> optionB.fold({ false }, { value == it }) })
          }
        }
      ),

      MonadFilterLaws.laws<WriterTPartialOf<ForOption, Int>>(
        WriterT.monadFilter<ForOption, Int>(Option.monadFilter(), Int.monoid()),
        { WriterT<ForOption, Int, Int>(Option(Tuple2(it, it))) },
        object : Eq<Kind<WriterTPartialOf<ForOption, Int>, Int>> {
          override fun Kind<WriterTPartialOf<ForOption, Int>, Int>.eqv(b: Kind<WriterTPartialOf<ForOption, Int>, Int>): Boolean =
            value().fix().let { optionA: Option<Tuple2<Int, Int>> ->
              val optionB = b.value().fix()
              optionA.fold({ optionB.fold({ true }, { false }) }, { value: Tuple2<Int, Int> -> optionB.fold({ false }, { value == it }) })
            }
        })
    )

  }
}<|MERGE_RESOLUTION|>--- conflicted
+++ resolved
@@ -6,14 +6,14 @@
 import arrow.effects.IO
 import arrow.effects.instances.io.applicativeError.attempt
 import arrow.effects.instances.io.async.async
-<<<<<<< HEAD
-=======
 import arrow.effects.instances.writert.async.async
->>>>>>> 02354778
 import arrow.instances.*
 import arrow.instances.listk.monad.monad
 import arrow.instances.listk.monoidK.monoidK
 import arrow.instances.option.monad.monad
+import arrow.instances.writert.applicative.applicative
+import arrow.instances.writert.monad.monad
+import arrow.instances.writert.monoidK.monoidK
 import arrow.mtl.instances.option.monadFilter.monadFilter
 import arrow.mtl.instances.writert.monadFilter.monadFilter
 import arrow.mtl.instances.writert.monadWriter.monadWriter
@@ -39,13 +39,6 @@
   init {
 
     testLaws(
-<<<<<<< HEAD
-      AsyncLaws.laws<WriterTPartialOf<ForIO, Int>>(WriterT.async(IO.async(), Int.monoid()), IOEQ(), IOEitherEQ()),
-      MonoidKLaws.laws<WriterTPartialOf<ForListK, Int>>(
-        WriterT.monoidK<ForListK, Int>(ListK.monoidK()),
-        WriterT.applicative<ForListK, Int>(ListK.monad(), Int.monoid()),
-        Eq { a, b -> a.value() == b.value() }),
-=======
       AsyncLaws.laws(WriterT.async(IO.async(), Int.monoid()), IOEQ(), IOEitherEQ()),
 
       MonoidKLaws.laws(
@@ -54,10 +47,9 @@
         Eq { a, b ->
           a.value() == b.value()
         }),
->>>>>>> 02354778
 
-      MonadWriterLaws.laws<WriterTPartialOf<ForOption, Int>, Int>(WriterT.monad(Option.monad(), Int.monoid()),
-        WriterT.monadWriter<ForOption, Int>(Option.monad(), Int.monoid()),
+      MonadWriterLaws.laws(WriterT.monad(Option.monad(), Int.monoid()),
+        WriterT.monadWriter(Option.monad(), Int.monoid()),
         Int.monoid(),
         genIntSmall(),
         genTuple(genIntSmall(), genIntSmall()),
@@ -75,9 +67,8 @@
         }
       ),
 
-      MonadFilterLaws.laws<WriterTPartialOf<ForOption, Int>>(
-        WriterT.monadFilter<ForOption, Int>(Option.monadFilter(), Int.monoid()),
-        { WriterT<ForOption, Int, Int>(Option(Tuple2(it, it))) },
+      MonadFilterLaws.laws(WriterT.monadFilter(Option.monadFilter(), Int.monoid()),
+        { WriterT(Option(Tuple2(it, it))) },
         object : Eq<Kind<WriterTPartialOf<ForOption, Int>, Int>> {
           override fun Kind<WriterTPartialOf<ForOption, Int>, Int>.eqv(b: Kind<WriterTPartialOf<ForOption, Int>, Int>): Boolean =
             value().fix().let { optionA: Option<Tuple2<Int, Int>> ->
