--- conflicted
+++ resolved
@@ -3,11 +3,8 @@
 import arrow.Kind
 import arrow.core.*
 import arrow.instances.eq
-<<<<<<< HEAD
 import arrow.instances.monoid
-=======
 import arrow.mtl.instances.extensions
->>>>>>> da7655f3
 import arrow.syntax.collections.firstOption
 import arrow.syntax.collections.option
 import arrow.test.UnitSpec
@@ -44,26 +41,16 @@
         })
     }
 
-<<<<<<< HEAD
-    testLaws(
-      EqLaws.laws(Option.eq(Int.eq()), { genOption(Gen.int()).generate() }),
-      ShowLaws.laws(Option.show(), Option.eq(Int.eq()), { Some(it) }),
-      MonoidLaws.laws(Option.monoid(Int.monoid()), Some(1), Option.eq(Int.eq())),
-      //testLaws(MonadErrorLaws.laws(monadError<ForOption, Unit>(), Eq.any(), EQ_EITHER)) TODO reenable once the MonadErrorLaws are parametric to `E`
-      TraverseFilterLaws.laws(Option.traverseFilter(), Option.monad(), ::Some, Eq.any()),
-      MonadFilterLaws.laws(Option.monadFilter(), ::Some, Eq.any())
-    )
-=======
     ForOption extensions {
       testLaws(
         EqLaws.laws(Option.eq(Int.eq()), { genOption(Gen.int()).generate() }),
         ShowLaws.laws(Option.show(), Option.eq(Int.eq()), { Some(it) }),
+        MonoidLaws.laws(Option.monoid(Int.monoid()), Some(1), Option.eq(Int.eq())),
         //testLaws(MonadErrorLaws.laws(monadError<ForOption, Unit>(), Eq.any(), EQ_EITHER)) TODO reenable once the MonadErrorLaws are parametric to `E`
         TraverseFilterLaws.laws(this, this, ::Some, Eq.any()),
         MonadFilterLaws.laws(this, ::Some, Eq.any())
       )
     }
->>>>>>> da7655f3
 
     "fromNullable should work for both null and non-null values of nullable types" {
       forAll { a: Int? ->
