package arrow.data

import arrow.Kind
import arrow.core.Either
import arrow.core.None
import arrow.core.Option
import arrow.core.Some
import arrow.effects.ForIO
import arrow.effects.IO
import arrow.effects.instances.io.applicativeError.attempt
import arrow.effects.instances.io.async.async
<<<<<<< HEAD
import arrow.effects.typeclasses.seconds
=======
import arrow.effects.instances.optiont.async.async
>>>>>>> 02354778
import arrow.instances.nonemptylist.monad.monad
import arrow.instances.option.monad.monad
import arrow.instances.optiont.applicative.applicative
<<<<<<< HEAD
import arrow.instances.optiont.async.async
import arrow.instances.optiont.monad.monad
=======
>>>>>>> 02354778
import arrow.instances.optiont.monoidK.monoidK
import arrow.instances.optiont.semigroupK.semigroupK
import arrow.mtl.instances.option.traverseFilter.traverseFilter
import arrow.mtl.instances.optiont.functorFilter.functorFilter
import arrow.mtl.instances.optiont.traverseFilter.traverseFilter
import arrow.test.UnitSpec
import arrow.test.laws.*
import arrow.typeclasses.Eq
import arrow.typeclasses.Monad
import io.kotlintest.KTestJUnitRunner
import io.kotlintest.properties.forAll
import org.junit.runner.RunWith

@RunWith(KTestJUnitRunner::class)
class OptionTTest : UnitSpec() {

  fun <A> EQ(): Eq<Kind<OptionTPartialOf<A>, Int>> = Eq { a, b ->
    a.value() == b.value()
  }

  fun <A> EQ_NESTED(): Eq<Kind<OptionTPartialOf<A>, Kind<OptionTPartialOf<A>, Int>>> = Eq { a, b ->
    a.value() == b.value()
  }

  private fun IOEQ(): Eq<Kind<OptionTPartialOf<ForIO>, Int>> = Eq { a, b ->
    a.value().attempt().unsafeRunSync() == b.value().attempt().unsafeRunSync()
  }

  private fun IOEitherEQ(): Eq<Kind<OptionTPartialOf<ForIO>, Either<Throwable, Int>>> = Eq { a, b ->
    a.value().attempt().unsafeRunSync() == b.value().attempt().unsafeRunSync()
  }

  val NELM: Monad<ForNonEmptyList> = NonEmptyList.monad()

  fun <A> IOEQ(): Eq<Kind<OptionTPartialOf<ForIO>, A>> = Eq { a, b ->
    a.value().attempt().unsafeRunTimed(60.seconds) == b.value().attempt().unsafeRunTimed(60.seconds)
  }

  init {

    testLaws(
<<<<<<< HEAD
      AsyncLaws.laws(OptionT.async(IO.async()), IOEQ(), IOEQ()),
=======
      AsyncLaws.laws(OptionT.async(IO.async()), IOEQ(), IOEitherEQ()),

>>>>>>> 02354778
      SemigroupKLaws.laws(
        OptionT.semigroupK(Option.monad()),
        OptionT.applicative(Option.monad()),
        EQ()),

      MonoidKLaws.laws(
        OptionT.monoidK(Option.monad()),
        OptionT.applicative(Option.monad()),
        EQ()),

      FunctorFilterLaws.laws(
        OptionT.functorFilter(Option.monad()),
        { OptionT(Some(Some(it))) },
        EQ()),

      TraverseFilterLaws.laws(
        OptionT.traverseFilter(Option.traverseFilter()),
        OptionT.applicative(Option.monad()),
        { OptionT(Some(Some(it))) },
        EQ(),
        EQ_NESTED())
    )

    "toLeft for Some should build a correct EitherT" {
      forAll { a: Int, b: String ->
        OptionT.fromOption(this.NELM, Some(a)).toLeft(this.NELM) { b } == EitherT.left<ForNonEmptyList, Int, String>(this.NELM, a)
      }
    }

    "toLeft for None should build a correct EitherT" {
      forAll { b: String ->
        OptionT.fromOption<ForNonEmptyList, Int>(this.NELM, None).toLeft(this.NELM) { b } == EitherT.right<ForNonEmptyList, Int, String>(this.NELM, b)
      }
    }

    "toRight for Some should build a correct EitherT" {
      forAll { a: Int, b: String ->
        OptionT.fromOption(this.NELM, Some(b)).toRight(this.NELM) { a } == EitherT.right<ForNonEmptyList, Int, String>(this.NELM, b)
      }
    }

    "toRight for None should build a correct EitherT" {
      forAll { a: Int ->
        OptionT.fromOption<ForNonEmptyList, String>(this.NELM, None).toRight(this.NELM) { a } == EitherT.left<ForNonEmptyList, Int, String>(this.NELM, a)
      }
    }

  }
}<|MERGE_RESOLUTION|>--- conflicted
+++ resolved
@@ -9,19 +9,10 @@
 import arrow.effects.IO
 import arrow.effects.instances.io.applicativeError.attempt
 import arrow.effects.instances.io.async.async
-<<<<<<< HEAD
-import arrow.effects.typeclasses.seconds
-=======
 import arrow.effects.instances.optiont.async.async
->>>>>>> 02354778
 import arrow.instances.nonemptylist.monad.monad
 import arrow.instances.option.monad.monad
 import arrow.instances.optiont.applicative.applicative
-<<<<<<< HEAD
-import arrow.instances.optiont.async.async
-import arrow.instances.optiont.monad.monad
-=======
->>>>>>> 02354778
 import arrow.instances.optiont.monoidK.monoidK
 import arrow.instances.optiont.semigroupK.semigroupK
 import arrow.mtl.instances.option.traverseFilter.traverseFilter
@@ -56,19 +47,11 @@
 
   val NELM: Monad<ForNonEmptyList> = NonEmptyList.monad()
 
-  fun <A> IOEQ(): Eq<Kind<OptionTPartialOf<ForIO>, A>> = Eq { a, b ->
-    a.value().attempt().unsafeRunTimed(60.seconds) == b.value().attempt().unsafeRunTimed(60.seconds)
-  }
-
   init {
 
     testLaws(
-<<<<<<< HEAD
-      AsyncLaws.laws(OptionT.async(IO.async()), IOEQ(), IOEQ()),
-=======
       AsyncLaws.laws(OptionT.async(IO.async()), IOEQ(), IOEitherEQ()),
 
->>>>>>> 02354778
       SemigroupKLaws.laws(
         OptionT.semigroupK(Option.monad()),
         OptionT.applicative(Option.monad()),
