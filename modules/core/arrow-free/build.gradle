--- conflicted
+++ resolved
@@ -7,14 +7,9 @@
     kaptTest project(':arrow-annotations-processor')
     compileOnly project(':arrow-annotations-processor')
     testCompileOnly project(':arrow-annotations-processor')
-<<<<<<< HEAD
     testCompile("junit:junit:$jUnitVersion")
     testRuntime("org.junit.vintage:junit-vintage-engine:$jUnitVintageVersion")
     testCompile "io.kotlintest:kotlintest-runner-junit4:$kotlinTestVersion"
-    testCompile project(':arrow-instances-data')
-=======
-    testCompile "io.kotlintest:kotlintest:$kotlinTestVersion"
->>>>>>> 5f4e8803
     testCompile project(':arrow-test')
     testCompile project(':arrow-instances-free')
 }
