--- conflicted
+++ resolved
@@ -6,13 +6,4 @@
     compile project(':arrow-annotations')
 }
 
-apply from: rootProject.file('gradle/gradle-mvn-push.gradle')
-<<<<<<< HEAD
-=======
-
-compileKotlin {
-    kotlinOptions.freeCompilerArgs = [
-            "-Xplugin=/Users/raulraja/workspace/arrow/arrow/modules/meta/arrow-meta-prototype/compiler-plugin/build/libs/compiler-plugin.jar"
-    ]
-}
->>>>>>> ba91de22
+apply from: rootProject.file('gradle/gradle-mvn-push.gradle')