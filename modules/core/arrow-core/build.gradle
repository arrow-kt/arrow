
dependencies {
<<<<<<< HEAD
    compile "org.jetbrains.kotlin:kotlin-stdlib-jdk7:$kotlinVersion"
    compile project(':arrow-annotations')
    kapt project(':arrow-annotations-processor')
    kaptTest project(':arrow-annotations-processor')
    compileOnly project(':arrow-annotations-processor')
    testCompileOnly project(':arrow-annotations-processor')
    testCompile("junit:junit:$jUnitVersion")
    testRuntime("org.junit.vintage:junit-vintage-engine:$jUnitVintageVersion")
    testCompile "io.kotlintest:kotlintest-runner-junit4:$kotlinTestVersion"
    testCompile project(':arrow-test')
    testCompile project(':arrow-syntax')
    testCompile project(':arrow-instances-core')
=======
    compile project(':arrow-core-data')
    compile project(':arrow-core-extensions')
>>>>>>> 1cab8563
}

apply from: rootProject.file('gradle/gradle-mvn-push.gradle')<|MERGE_RESOLUTION|>--- conflicted
+++ resolved
@@ -1,22 +1,6 @@
-
 dependencies {
-<<<<<<< HEAD
-    compile "org.jetbrains.kotlin:kotlin-stdlib-jdk7:$kotlinVersion"
-    compile project(':arrow-annotations')
-    kapt project(':arrow-annotations-processor')
-    kaptTest project(':arrow-annotations-processor')
-    compileOnly project(':arrow-annotations-processor')
-    testCompileOnly project(':arrow-annotations-processor')
-    testCompile("junit:junit:$jUnitVersion")
-    testRuntime("org.junit.vintage:junit-vintage-engine:$jUnitVintageVersion")
-    testCompile "io.kotlintest:kotlintest-runner-junit4:$kotlinTestVersion"
-    testCompile project(':arrow-test')
-    testCompile project(':arrow-syntax')
-    testCompile project(':arrow-instances-core')
-=======
     compile project(':arrow-core-data')
     compile project(':arrow-core-extensions')
->>>>>>> 1cab8563
 }
 
 apply from: rootProject.file('gradle/gradle-mvn-push.gradle')