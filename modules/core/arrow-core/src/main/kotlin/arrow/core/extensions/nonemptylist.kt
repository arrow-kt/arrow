--- conflicted
+++ resolved
@@ -4,22 +4,16 @@
 import arrow.core.Either
 import arrow.core.Eval
 import arrow.core.ForNonEmptyList
-<<<<<<< HEAD
 import arrow.core.Ior
-=======
 import arrow.core.ListK
->>>>>>> 96d11b70
 import arrow.core.NonEmptyList
 import arrow.core.NonEmptyListOf
 import arrow.core.extensions.listk.eq.eq
 import arrow.core.extensions.nonemptylist.monad.monad
 import arrow.core.fix
-<<<<<<< HEAD
+import arrow.core.k
 import arrow.core.leftIor
 import arrow.core.rightIor
-=======
-import arrow.core.k
->>>>>>> 96d11b70
 import arrow.extension
 import arrow.typeclasses.Applicative
 import arrow.typeclasses.Apply
@@ -199,24 +193,24 @@
   NonEmptyList.monad().fx.monad(c).fix()
 
 @extension
-<<<<<<< HEAD
+interface NonEmptyListEqK : EqK<ForNonEmptyList> {
+  override fun <A> Kind<ForNonEmptyList, A>.eqK(other: Kind<ForNonEmptyList, A>, EQ: Eq<A>) =
+    (this.fix() to other.fix()).let {
+      ListK.eq(EQ).run { it.first.all.k().eqv(it.second.all.k()) }
+    }
+}
+
+@extension
 interface NonEmptyListSemialign : Semialign<ForNonEmptyList>, NonEmptyListFunctor {
   override fun <A, B> align(
-    left: Kind<ForNonEmptyList, A>,
-    right: Kind<ForNonEmptyList, B>
+    a: Kind<ForNonEmptyList, A>,
+    b: Kind<ForNonEmptyList, B>
   ): Kind<ForNonEmptyList, Ior<A, B>> =
-    NonEmptyList.fromListUnsafe(alignRec(left.fix().all, right.fix().all))
+    NonEmptyList.fromListUnsafe(alignRec(a.fix().all, b.fix().all))
 
   private fun <X, Y> alignRec(ls: List<X>, rs: List<Y>): List<Ior<X, Y>> = when {
     ls.isEmpty() -> rs.map { it.rightIor() }
     rs.isEmpty() -> ls.map { it.leftIor() }
     else -> listOf(Ior.Both(ls.first(), rs.first())) + alignRec(ls.drop(1), rs.drop(1))
   }
-=======
-interface NonEmptyListEqK : EqK<ForNonEmptyList> {
-  override fun <A> Kind<ForNonEmptyList, A>.eqK(other: Kind<ForNonEmptyList, A>, EQ: Eq<A>) =
-    (this.fix() to other.fix()).let {
-      ListK.eq(EQ).run { it.first.all.k().eqv(it.second.all.k()) }
-    }
->>>>>>> 96d11b70
 }