package arrow.core.extensions

import arrow.Kind
import arrow.core.Either
import arrow.core.Eval
import arrow.core.ForSequenceK
import arrow.core.Ior
import arrow.core.Option
import arrow.core.SequenceK
import arrow.core.SequenceKOf
import arrow.core.Tuple2
import arrow.core.extensions.sequence.foldable.isEmpty
<<<<<<< HEAD
import arrow.core.extensions.sequencek.eq.eq
=======
import arrow.core.extensions.sequence.monadFilter.filterMap
>>>>>>> 37466c04
import arrow.core.extensions.sequencek.monad.map
import arrow.core.extensions.sequencek.monad.monad
import arrow.core.fix
import arrow.core.k
import arrow.core.some
import arrow.core.toT
import arrow.extension
import arrow.typeclasses.Align
import arrow.typeclasses.Alternative
import arrow.typeclasses.Applicative
import arrow.typeclasses.Apply
import arrow.typeclasses.Crosswalk
import arrow.typeclasses.Eq
import arrow.typeclasses.EqK
import arrow.typeclasses.Foldable
import arrow.typeclasses.Functor
import arrow.typeclasses.FunctorFilter
import arrow.typeclasses.Hash
import arrow.typeclasses.Monad
import arrow.typeclasses.MonadCombine
import arrow.typeclasses.MonadFilter
import arrow.typeclasses.MonadSyntax
import arrow.typeclasses.Monoid
import arrow.typeclasses.MonoidK
import arrow.typeclasses.Monoidal
import arrow.typeclasses.Semialign
import arrow.typeclasses.Semigroup
import arrow.typeclasses.SemigroupK
import arrow.typeclasses.Semigroupal
import arrow.typeclasses.Show
import arrow.typeclasses.Traverse
import arrow.typeclasses.Unalign
import arrow.core.combineK as sequenceCombineK

@extension
interface SequenceKSemigroup<A> : Semigroup<SequenceK<A>> {
  override fun SequenceK<A>.combine(b: SequenceK<A>): SequenceK<A> = (this.sequence + b.sequence).k()
}

@extension
interface SequenceKSemigroupal : Semigroupal<ForSequenceK> {
  override fun <A, B> Kind<ForSequenceK, A>.product(fb: Kind<ForSequenceK, B>): Kind<ForSequenceK, Tuple2<A, B>> =
    fb.fix().ap(this.map { a: A -> { b: B -> Tuple2(a, b) } })
}

@extension
interface SequenceKMonoidal : Monoidal<ForSequenceK>, SequenceKSemigroupal {
  override fun <A> identity(): Kind<ForSequenceK, A> = SequenceK.empty()
}

@extension
interface SequenceKMonoid<A> : Monoid<SequenceK<A>> {
  override fun SequenceK<A>.combine(b: SequenceK<A>): SequenceK<A> = (this.sequence + b.sequence).k()

  override fun empty(): SequenceK<A> = emptySequence<A>().k()
}

@extension
interface SequenceKEq<A> : Eq<SequenceK<A>> {

  fun EQ(): Eq<A>

  override fun SequenceK<A>.eqv(b: SequenceK<A>): Boolean =
    zip(b) { aa, bb -> EQ().run { aa.eqv(bb) } }.fold(true) { acc, bool ->
      acc && bool
    }
}

@extension
interface SequenceKShow<A> : Show<SequenceK<A>> {
  override fun SequenceK<A>.show(): String =
    toString()
}

@extension
interface SequenceKFunctor : Functor<ForSequenceK> {
  override fun <A, B> Kind<ForSequenceK, A>.map(f: (A) -> B): SequenceK<B> =
    fix().map(f)
}

@extension
interface SequenceKApply : Apply<ForSequenceK> {
  override fun <A, B> Kind<ForSequenceK, A>.ap(ff: Kind<ForSequenceK, (A) -> B>): SequenceK<B> =
    fix().ap(ff)

  override fun <A, B> Kind<ForSequenceK, A>.map(f: (A) -> B): SequenceK<B> =
    fix().map(f)

  override fun <A, B, Z> Kind<ForSequenceK, A>.map2(fb: Kind<ForSequenceK, B>, f: (Tuple2<A, B>) -> Z): SequenceK<Z> =
    fix().map2(fb, f)
}

@extension
interface SequenceKApplicative : Applicative<ForSequenceK> {
  override fun <A, B> Kind<ForSequenceK, A>.ap(ff: Kind<ForSequenceK, (A) -> B>): SequenceK<B> =
    fix().ap(ff)

  override fun <A, B> Kind<ForSequenceK, A>.map(f: (A) -> B): SequenceK<B> =
    fix().map(f)

  override fun <A, B, Z> Kind<ForSequenceK, A>.map2(fb: Kind<ForSequenceK, B>, f: (Tuple2<A, B>) -> Z): SequenceK<Z> =
    fix().map2(fb, f)

  override fun <A> just(a: A): SequenceK<A> =
    SequenceK.just(a)
}

@extension
interface SequenceKMonad : Monad<ForSequenceK> {
  override fun <A, B> Kind<ForSequenceK, A>.ap(ff: Kind<ForSequenceK, (A) -> B>): SequenceK<B> =
    fix().ap(ff)

  override fun <A, B> Kind<ForSequenceK, A>.flatMap(f: (A) -> Kind<ForSequenceK, B>): SequenceK<B> =
    fix().flatMap(f)

  override fun <A, B> tailRecM(a: A, f: kotlin.Function1<A, SequenceKOf<Either<A, B>>>): SequenceK<B> =
    SequenceK.tailRecM(a, f)

  override fun <A, B> Kind<ForSequenceK, A>.map(f: (A) -> B): SequenceK<B> =
    fix().map(f)

  override fun <A, B, Z> Kind<ForSequenceK, A>.map2(fb: Kind<ForSequenceK, B>, f: (Tuple2<A, B>) -> Z): SequenceK<Z> =
    fix().map2(fb, f)

  override fun <A> just(a: A): SequenceK<A> =
    SequenceK.just(a)
}

@extension
interface SequenceKFoldable : Foldable<ForSequenceK> {
  override fun <A, B> Kind<ForSequenceK, A>.foldLeft(b: B, f: (B, A) -> B): B =
    fix().foldLeft(b, f)

  override fun <A, B> Kind<ForSequenceK, A>.foldRight(lb: Eval<B>, f: (A, Eval<B>) -> Eval<B>): Eval<B> =
    fix().foldRight(lb, f)
}

@extension
interface SequenceKTraverse : Traverse<ForSequenceK> {
  override fun <A, B> Kind<ForSequenceK, A>.map(f: (A) -> B): SequenceK<B> =
    fix().map(f)

  override fun <G, A, B> Kind<ForSequenceK, A>.traverse(AP: Applicative<G>, f: (A) -> Kind<G, B>): Kind<G, SequenceK<B>> =
    fix().traverse(AP, f)

  override fun <A, B> Kind<ForSequenceK, A>.foldLeft(b: B, f: (B, A) -> B): B =
    fix().foldLeft(b, f)

  override fun <A, B> Kind<ForSequenceK, A>.foldRight(lb: Eval<B>, f: (A, Eval<B>) -> Eval<B>): Eval<B> =
    fix().foldRight(lb, f)
}

@extension
interface SequenceKSemigroupK : SemigroupK<ForSequenceK> {
  override fun <A> Kind<ForSequenceK, A>.combineK(y: Kind<ForSequenceK, A>): SequenceK<A> =
    fix().sequenceCombineK(y)
}

@extension
interface SequenceKMonoidK : MonoidK<ForSequenceK> {
  override fun <A> empty(): SequenceK<A> =
    SequenceK.empty()

  override fun <A> Kind<ForSequenceK, A>.combineK(y: Kind<ForSequenceK, A>): SequenceK<A> =
    fix().sequenceCombineK(y)
}

@extension
interface SequenceKHash<A> : Hash<SequenceK<A>>, SequenceKEq<A> {
  fun HA(): Hash<A>

  override fun EQ(): Eq<A> = HA()

  override fun SequenceK<A>.hash(): Int = foldLeft(1) { hash, a ->
    31 * hash + HA().run { a.hash() }
  }
}

@extension
interface SequenceKFunctorFilter : FunctorFilter<ForSequenceK> {
  override fun <A, B> Kind<ForSequenceK, A>.filterMap(f: (A) -> Option<B>): SequenceK<B> =
    fix().filterMap(f)

  override fun <A, B> Kind<ForSequenceK, A>.map(f: (A) -> B): SequenceK<B> =
    fix().map(f)
}

@extension
interface SequenceKMonadFilter : MonadFilter<ForSequenceK> {
  override fun <A> empty(): SequenceK<A> =
    SequenceK.empty()

  override fun <A, B> Kind<ForSequenceK, A>.filterMap(f: (A) -> Option<B>): SequenceK<B> =
    fix().filterMap(f)

  override fun <A, B> Kind<ForSequenceK, A>.ap(ff: Kind<ForSequenceK, (A) -> B>): SequenceK<B> =
    fix().ap(ff)

  override fun <A, B> Kind<ForSequenceK, A>.flatMap(f: (A) -> Kind<ForSequenceK, B>): SequenceK<B> =
    fix().flatMap(f)

  override fun <A, B> tailRecM(a: A, f: kotlin.Function1<A, SequenceKOf<Either<A, B>>>): SequenceK<B> =
    SequenceK.tailRecM(a, f)

  override fun <A, B> Kind<ForSequenceK, A>.map(f: (A) -> B): SequenceK<B> =
    fix().map(f)

  override fun <A, B, Z> Kind<ForSequenceK, A>.map2(fb: Kind<ForSequenceK, B>, f: (Tuple2<A, B>) -> Z): SequenceK<Z> =
    fix().map2(fb, f)

  override fun <A> just(a: A): SequenceK<A> =
    SequenceK.just(a)
}

@extension
interface SequenceKMonadCombine : MonadCombine<ForSequenceK>, SequenceKAlternative {
  override fun <A> empty(): SequenceK<A> =
    SequenceK.empty()

  override fun <A, B> Kind<ForSequenceK, A>.filterMap(f: (A) -> Option<B>): SequenceK<B> =
    fix().filterMap(f)

  override fun <A, B> Kind<ForSequenceK, A>.ap(ff: Kind<ForSequenceK, (A) -> B>): SequenceK<B> =
    fix().ap(ff)

  override fun <A, B> Kind<ForSequenceK, A>.flatMap(f: (A) -> Kind<ForSequenceK, B>): SequenceK<B> =
    fix().flatMap(f)

  override fun <A, B> tailRecM(a: A, f: kotlin.Function1<A, SequenceKOf<Either<A, B>>>): SequenceK<B> =
    SequenceK.tailRecM(a, f)

  override fun <A, B> Kind<ForSequenceK, A>.map(f: (A) -> B): SequenceK<B> =
    fix().map(f)

  override fun <A, B, Z> Kind<ForSequenceK, A>.map2(fb: Kind<ForSequenceK, B>, f: (Tuple2<A, B>) -> Z): SequenceK<Z> =
    fix().map2(fb, f)

  override fun <A> just(a: A): SequenceK<A> =
    SequenceK.just(a)

  override fun <A> Kind<ForSequenceK, A>.some(): SequenceK<SequenceK<A>> =
    if (this.fix().isEmpty()) SequenceK.empty()
    else map {
      Sequence {
        object : Iterator<A> {
          override fun hasNext(): Boolean = true

          override fun next(): A = it
        }
      }.k()
    }.k()

  override fun <A> Kind<ForSequenceK, A>.many(): SequenceK<SequenceK<A>> =
    if (this.fix().isEmpty()) sequenceOf(emptySequence<A>().k()).k()
    else map {
      Sequence {
        object : Iterator<A> {
          override fun hasNext(): Boolean = true

          override fun next(): A = it
        }
      }.k()
    }.k()
}

fun <A> SequenceK.Companion.fx(c: suspend MonadSyntax<ForSequenceK>.() -> A): SequenceK<A> =
  SequenceK.monad().fx.monad(c).fix()

@extension
interface SequenceKAlternative : Alternative<ForSequenceK>, SequenceKApplicative {
  override fun <A> empty(): Kind<ForSequenceK, A> = emptySequence<A>().k()
  override fun <A> Kind<ForSequenceK, A>.orElse(b: Kind<ForSequenceK, A>): Kind<ForSequenceK, A> =
    (this.fix() + b.fix()).k()
}

@extension
interface SequenceKSemialign : Semialign<ForSequenceK>, SequenceKFunctor {
  override fun <A, B> align(a: Kind<ForSequenceK, A>, b: Kind<ForSequenceK, B>): Kind<ForSequenceK, Ior<A, B>> =
    object : Sequence<Ior<A, B>> {
      override fun iterator(): Iterator<Ior<A, B>> = object : Iterator<Ior<A, B>> {

        val leftIterator = a.fix().iterator()
        val rightIterator = b.fix().iterator()

        override fun hasNext(): Boolean = leftIterator.hasNext() || rightIterator.hasNext()

        fun <X> Iterator<X>.tryNext(): Option<X> = if (hasNext()) next().some() else Option.empty()

        override fun next(): Ior<A, B> =
          Ior.fromOptions(leftIterator.tryNext(), rightIterator.tryNext()).toList().first()
      }
    }.k()
}

@extension
interface SequenceKAlign : Align<ForSequenceK>, SequenceKSemialign {
  override fun <A> empty(): Kind<ForSequenceK, A> = emptySequence<A>().k()
}

@extension
<<<<<<< HEAD
interface SequenceKCrosswalk : Crosswalk<ForSequenceK>, SequenceKFunctor, SequenceKFoldable {
  override fun <F, A, B> crosswalk(ALIGN: Align<F>, fa: (A) -> Kind<F, B>, a: Kind<ForSequenceK, A>): Kind<F, Kind<ForSequenceK, B>> {
    val cons = { ior: Ior<B, Kind<ForSequenceK, B>> ->
      when (ior) {
        is Ior.Left -> SequenceK.just(ior.value)
        is Ior.Right -> ior.value
        is Ior.Both -> (SequenceK.just(ior.leftValue) + ior.rightValue.fix().sequence).k()
      }
    }

    fun crosswalkSequence(iterator: Iterator<A>): Kind<F, Kind<ForSequenceK, B>> =
      if (iterator.hasNext()) {
        val head = iterator.next()
        val ls = fa(head)
        val rs = crosswalkSequence(iterator)

        ALIGN.run {
          alignWith(cons, ls, rs)
        }
      } else {
        ALIGN.run { empty<B>().map { SequenceK.empty<B>() } }
      }

    return crosswalkSequence(a.fix().sequence.iterator())
  }
}

@extension
interface SequenceKEqK : EqK<ForSequenceK> {
  override fun <A> Kind<ForSequenceK, A>.eqK(other: Kind<ForSequenceK, A>, EQ: Eq<A>): Boolean =
    SequenceK.eq(EQ).run { this@eqK.fix().eqv(other.fix()) }
=======
interface SequenceKUnalign : Unalign<ForSequenceK>, SequenceKSemialign {
  override fun <A, B> unalign(ior: Kind<ForSequenceK, Ior<A, B>>): Tuple2<Kind<ForSequenceK, A>, Kind<ForSequenceK, B>> =
    ior.fix().let { seq ->
      val ls = seq.sequence.filterMap { it.toLeftOption() }.k()
      val rs = seq.sequence.filterMap { it.toOption() }.k()

      ls toT rs
    }
>>>>>>> 37466c04
}<|MERGE_RESOLUTION|>--- conflicted
+++ resolved
@@ -10,11 +10,8 @@
 import arrow.core.SequenceKOf
 import arrow.core.Tuple2
 import arrow.core.extensions.sequence.foldable.isEmpty
-<<<<<<< HEAD
 import arrow.core.extensions.sequencek.eq.eq
-=======
 import arrow.core.extensions.sequence.monadFilter.filterMap
->>>>>>> 37466c04
 import arrow.core.extensions.sequencek.monad.map
 import arrow.core.extensions.sequencek.monad.monad
 import arrow.core.fix
@@ -315,7 +312,17 @@
 }
 
 @extension
-<<<<<<< HEAD
+interface SequenceKUnalign : Unalign<ForSequenceK>, SequenceKSemialign {
+  override fun <A, B> unalign(ior: Kind<ForSequenceK, Ior<A, B>>): Tuple2<Kind<ForSequenceK, A>, Kind<ForSequenceK, B>> =
+    ior.fix().let { seq ->
+      val ls = seq.sequence.filterMap { it.toLeftOption() }.k()
+      val rs = seq.sequence.filterMap { it.toOption() }.k()
+
+      ls toT rs
+    }
+}
+
+@extension
 interface SequenceKCrosswalk : Crosswalk<ForSequenceK>, SequenceKFunctor, SequenceKFoldable {
   override fun <F, A, B> crosswalk(ALIGN: Align<F>, fa: (A) -> Kind<F, B>, a: Kind<ForSequenceK, A>): Kind<F, Kind<ForSequenceK, B>> {
     val cons = { ior: Ior<B, Kind<ForSequenceK, B>> ->
@@ -347,14 +354,4 @@
 interface SequenceKEqK : EqK<ForSequenceK> {
   override fun <A> Kind<ForSequenceK, A>.eqK(other: Kind<ForSequenceK, A>, EQ: Eq<A>): Boolean =
     SequenceK.eq(EQ).run { this@eqK.fix().eqv(other.fix()) }
-=======
-interface SequenceKUnalign : Unalign<ForSequenceK>, SequenceKSemialign {
-  override fun <A, B> unalign(ior: Kind<ForSequenceK, Ior<A, B>>): Tuple2<Kind<ForSequenceK, A>, Kind<ForSequenceK, B>> =
-    ior.fix().let { seq ->
-      val ls = seq.sequence.filterMap { it.toLeftOption() }.k()
-      val rs = seq.sequence.filterMap { it.toOption() }.k()
-
-      ls toT rs
-    }
->>>>>>> 37466c04
 }