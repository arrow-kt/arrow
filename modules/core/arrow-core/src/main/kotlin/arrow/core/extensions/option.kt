--- conflicted
+++ resolved
@@ -55,11 +55,8 @@
 import arrow.typeclasses.Traverse
 import arrow.typeclasses.TraverseFilter
 import arrow.typeclasses.Unalign
-<<<<<<< HEAD
-=======
 import arrow.typeclasses.Unzip
 import arrow.typeclasses.Zip
->>>>>>> 50a0816a
 import arrow.core.extensions.traverse as optionTraverse
 import arrow.core.extensions.traverseFilter as optionTraverseFilter
 import arrow.core.select as optionSelect
@@ -495,29 +492,29 @@
 }
 
 @extension
-<<<<<<< HEAD
+interface OptionZip : Zip<ForOption>, OptionSemialign {
+  override fun <A, B> Kind<ForOption, A>.zip(other: Kind<ForOption, B>): Kind<ForOption, Tuple2<A, B>> =
+    Option.apply().tupled(this, other)
+}
+
+@extension
+interface OptionRepeat : Repeat<ForOption>, OptionZip {
+  override fun <A> repeat(a: A): Kind<ForOption, A> =
+    Option.just(a)
+}
+
+@extension
+interface OptionUnzip : Unzip<ForOption>, OptionZip {
+  override fun <A, B> Kind<ForOption, Tuple2<A, B>>.unzip(): Tuple2<Kind<ForOption, A>, Kind<ForOption, B>> =
+    fix().fold({ Option.empty<A>() toT Option.empty() },
+      { it.a.some() toT it.b.some() })
+}
+
+@extension
 interface OptionCrosswalk : Crosswalk<ForOption>, OptionFunctor, OptionFoldable {
   override fun <F, A, B> crosswalk(ALIGN: Align<F>, a: Kind<ForOption, A>, fa: (A) -> Kind<F, B>): Kind<F, Kind<ForOption, B>> =
     when (val e = a.fix()) {
       is None -> ALIGN.run { empty<B>().map { Option.empty<B>() } }
       is Some -> ALIGN.run { fa(e.t).map { Option.just(it) } }
     }
-=======
-interface OptionZip : Zip<ForOption>, OptionSemialign {
-  override fun <A, B> Kind<ForOption, A>.zip(other: Kind<ForOption, B>): Kind<ForOption, Tuple2<A, B>> =
-    Option.apply().tupled(this, other)
-}
-
-@extension
-interface OptionRepeat : Repeat<ForOption>, OptionZip {
-  override fun <A> repeat(a: A): Kind<ForOption, A> =
-    Option.just(a)
-}
-
-@extension
-interface OptionUnzip : Unzip<ForOption>, OptionZip {
-  override fun <A, B> Kind<ForOption, Tuple2<A, B>>.unzip(): Tuple2<Kind<ForOption, A>, Kind<ForOption, B>> =
-    fix().fold({ Option.empty<A>() toT Option.empty() },
-      { it.a.some() toT it.b.some() })
->>>>>>> 50a0816a
 }