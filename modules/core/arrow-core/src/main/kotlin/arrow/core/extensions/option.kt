@file:Suppress("UnusedImports")

package arrow.core.extensions

import arrow.Kind
import arrow.core.Either
import arrow.core.Eval
import arrow.core.ForOption
import arrow.core.None
import arrow.core.Option
import arrow.core.OptionOf
import arrow.core.SequenceK
import arrow.core.Some
import arrow.core.Tuple2
import arrow.core.extensions.option.monad.map
import arrow.core.extensions.option.monad.monad
import arrow.core.fix
import arrow.core.identity
import arrow.core.k
import arrow.core.orElse
import arrow.extension
import arrow.typeclasses.Alternative
import arrow.typeclasses.Applicative
import arrow.typeclasses.ApplicativeError
import arrow.typeclasses.Apply
import arrow.typeclasses.Eq
import arrow.typeclasses.EqK
import arrow.typeclasses.Foldable
import arrow.typeclasses.Functor
import arrow.typeclasses.FunctorFilter
import arrow.typeclasses.Hash
import arrow.typeclasses.Monad
import arrow.typeclasses.MonadCombine
import arrow.typeclasses.MonadError
import arrow.typeclasses.MonadFilter
import arrow.typeclasses.MonadFx
import arrow.typeclasses.MonadSyntax
import arrow.typeclasses.Monoid
import arrow.typeclasses.MonoidK
import arrow.typeclasses.Monoidal
import arrow.typeclasses.Selective
import arrow.typeclasses.Semigroup
import arrow.typeclasses.SemigroupK
import arrow.typeclasses.Semigroupal
import arrow.typeclasses.Semiring
import arrow.typeclasses.Show
import arrow.typeclasses.Traverse
import arrow.typeclasses.TraverseFilter
import arrow.core.extensions.traverse as optionTraverse
import arrow.core.extensions.traverseFilter as optionTraverseFilter
import arrow.core.select as optionSelect
import arrow.typeclasses.Semialign
import arrow.core.Ior
<<<<<<< HEAD
import arrow.core.toT
import arrow.typeclasses.Zip
=======
import arrow.typeclasses.Align
>>>>>>> b5ed2037

@extension
interface OptionSemigroup<A> : Semigroup<Option<A>> {

  fun SG(): Semigroup<A>

  override fun Option<A>.combine(b: Option<A>): Option<A> =
    when (this) {
      is Some<A> -> when (b) {
        is Some<A> -> Some(SG().run { t.combine(b.t) })
        None -> this
      }
      None -> b
    }
}

@extension
interface OptionSemigroupal : Semigroupal<ForOption> {
  override fun <A, B> Kind<ForOption, A>.product(fb: Kind<ForOption, B>): Kind<ForOption, Tuple2<A, B>> =
    fb.fix().ap(this.map { a: A -> { b: B -> Tuple2(a, b) } })
}

@extension
interface OptionMonoidal : Monoidal<ForOption>, OptionSemigroupal {
  override fun <A> identity(): Kind<ForOption, A> = None
}

@extension
interface OptionMonoid<A> : Monoid<Option<A>>, OptionSemigroup<A> {
  override fun SG(): Semigroup<A>
  override fun empty(): Option<A> = None
}

@extension
interface OptionSemiring<A> : Semiring<Option<A>> {

  fun SG(): Semiring<A>
  override fun zero(): Option<A> = None
  override fun one(): Option<A> = None

  override fun Option<A>.combine(b: Option<A>): Option<A> =
    when (this) {
      is Some<A> -> when (b) {
        is Some<A> -> Some(SG().run { t.combine(b.t) })
        None -> this
      }
      None -> b
    }

  override fun Option<A>.combineMultiplicate(b: Option<A>): Option<A> =
    when (this) {
      is Some<A> -> when (b) {
        is Some<A> -> Some(SG().run { t.combineMultiplicate(b.t) })
        None -> this
      }
      None -> b
    }
}

@extension
interface OptionApplicativeError : ApplicativeError<ForOption, Unit>, OptionApplicative {
  override fun <A> raiseError(e: Unit): Option<A> =
    None

  override fun <A> OptionOf<A>.handleErrorWith(f: (Unit) -> OptionOf<A>): Option<A> =
    fix().orElse { f(Unit).fix() }
}

@extension
interface OptionMonadError : MonadError<ForOption, Unit>, OptionMonad {
  override fun <A> raiseError(e: Unit): OptionOf<A> =
    None

  override fun <A> OptionOf<A>.handleErrorWith(f: (Unit) -> OptionOf<A>): Option<A> =
    fix().orElse { f(Unit).fix() }
}

@extension
interface OptionEq<A> : Eq<Option<A>> {

  fun EQ(): Eq<A>

  override fun Option<A>.eqv(b: Option<A>): Boolean = when (this) {
    is Some -> when (b) {
      None -> false
      is Some -> EQ().run { t.eqv(b.t) }
    }
    None -> when (b) {
      None -> true
      is Some -> false
    }
  }
}

@extension
interface OptionShow<A> : Show<Option<A>> {
  override fun Option<A>.show(): String =
    toString()
}

@extension
interface OptionFunctor : Functor<ForOption> {
  override fun <A, B> OptionOf<A>.map(f: (A) -> B): Option<B> =
    fix().map(f)
}

@extension
interface OptionApply : Apply<ForOption> {
  override fun <A, B> OptionOf<A>.ap(ff: OptionOf<(A) -> B>): Option<B> =
    fix().ap(ff)

  override fun <A, B> OptionOf<A>.map(f: (A) -> B): Option<B> =
    fix().map(f)
}

@extension
interface OptionApplicative : Applicative<ForOption> {
  override fun <A, B> OptionOf<A>.ap(ff: OptionOf<(A) -> B>): Option<B> =
    fix().ap(ff)

  override fun <A, B> OptionOf<A>.map(f: (A) -> B): Option<B> =
    fix().map(f)

  override fun <A> just(a: A): Option<A> =
    Option.just(a)
}

@extension
interface OptionSelective : Selective<ForOption>, OptionApplicative {
  override fun <A, B> OptionOf<Either<A, B>>.select(f: OptionOf<(A) -> B>): Option<B> =
    fix().optionSelect(f)
}

@extension
interface OptionMonad : Monad<ForOption> {
  override fun <A, B> OptionOf<A>.ap(ff: OptionOf<(A) -> B>): Option<B> =
    fix().ap(ff)

  override fun <A, B> OptionOf<A>.flatMap(f: (A) -> OptionOf<B>): Option<B> =
    fix().flatMap(f)

  override fun <A, B> tailRecM(a: A, f: (A) -> OptionOf<Either<A, B>>): Option<B> =
    Option.tailRecM(a, f)

  override fun <A, B> OptionOf<A>.map(f: (A) -> B): Option<B> =
    fix().map(f)

  override fun <A> just(a: A): Option<A> =
    Option.just(a)

  override fun <A, B> OptionOf<Either<A, B>>.select(f: OptionOf<(A) -> B>): OptionOf<B> =
    fix().optionSelect(f)

  override val fx: MonadFx<ForOption>
    get() = OptionFxMonad
}

internal object OptionFxMonad : MonadFx<ForOption> {
  override val M: Monad<ForOption> = Option.monad()
  override fun <A> monad(c: suspend MonadSyntax<ForOption>.() -> A): Option<A> =
    super.monad(c).fix()
}

@extension
interface OptionFoldable : Foldable<ForOption> {
  override fun <A> OptionOf<A>.exists(p: (A) -> Boolean): Boolean =
    fix().exists(p)

  override fun <A, B> OptionOf<A>.foldLeft(b: B, f: (B, A) -> B): B =
    fix().foldLeft(b, f)

  override fun <A, B> OptionOf<A>.foldRight(lb: Eval<B>, f: (A, Eval<B>) -> Eval<B>): Eval<B> =
    fix().foldRight(lb, f)

  override fun <A> OptionOf<A>.forAll(p: (A) -> Boolean): Boolean =
    fix().forall(p)

  override fun <A> OptionOf<A>.isEmpty(): Boolean =
    fix().isEmpty()

  override fun <A> OptionOf<A>.nonEmpty(): Boolean =
    fix().nonEmpty()
}

@extension
interface OptionSemigroupK : SemigroupK<ForOption> {
  override fun <A> OptionOf<A>.combineK(y: OptionOf<A>): Option<A> =
    orElse { y.fix() }
}

@extension
interface OptionMonoidK : MonoidK<ForOption> {
  override fun <A> empty(): Option<A> =
    Option.empty()

  override fun <A> OptionOf<A>.combineK(y: OptionOf<A>): Option<A> =
    orElse { y.fix() }
}

fun <A, G, B> OptionOf<A>.traverse(GA: Applicative<G>, f: (A) -> Kind<G, B>): Kind<G, Option<B>> = GA.run {
  fix().fold({ just(None) }, { f(it).map { Some(it) } })
}

fun <A, G> OptionOf<Kind<G, A>>.sequence(GA: Applicative<G>): Kind<G, Option<A>> =
  optionTraverse(GA, ::identity)

fun <A, G, B> OptionOf<A>.traverseFilter(GA: Applicative<G>, f: (A) -> Kind<G, Option<B>>): Kind<G, Option<B>> = GA.run {
  fix().fold({ just(None) }, f)
}

@extension
interface OptionTraverse : Traverse<ForOption> {
  override fun <A, B> OptionOf<A>.map(f: (A) -> B): Option<B> =
    fix().map(f)

  override fun <G, A, B> OptionOf<A>.traverse(AP: Applicative<G>, f: (A) -> Kind<G, B>): Kind<G, Option<B>> =
    optionTraverse(AP, f)

  override fun <A> OptionOf<A>.exists(p: (A) -> Boolean): Boolean =
    fix().exists(p)

  override fun <A, B> OptionOf<A>.foldLeft(b: B, f: (B, A) -> B): B =
    fix().foldLeft(b, f)

  override fun <A, B> OptionOf<A>.foldRight(lb: Eval<B>, f: (A, Eval<B>) -> Eval<B>): Eval<B> =
    fix().foldRight(lb, f)

  override fun <A> OptionOf<A>.forAll(p: (A) -> Boolean): Boolean =
    fix().forall(p)

  override fun <A> OptionOf<A>.isEmpty(): Boolean =
    fix().isEmpty()

  override fun <A> OptionOf<A>.nonEmpty(): Boolean =
    fix().nonEmpty()
}

@extension
interface OptionHash<A> : Hash<Option<A>>, OptionEq<A> {

  fun HA(): Hash<A>

  override fun EQ(): Eq<A> = HA()

  override fun Option<A>.hash(): Int = fold({
    None.hashCode()
  }, {
    HA().run { it.hash() }
  })
}

@extension
interface OptionFunctorFilter : FunctorFilter<ForOption> {
  override fun <A, B> Kind<ForOption, A>.filterMap(f: (A) -> Option<B>): Option<B> =
    fix().filterMap(f)

  override fun <A, B> Kind<ForOption, A>.map(f: (A) -> B): Option<B> =
    fix().map(f)
}

fun <A> Option.Companion.fx(c: suspend MonadSyntax<ForOption>.() -> A): Option<A> =
  Option.monad().fx.monad(c).fix()

@extension
interface OptionMonadCombine : MonadCombine<ForOption>, OptionAlternative {
  override fun <A> empty(): Option<A> =
    Option.empty()

  override fun <A, B> Kind<ForOption, A>.filterMap(f: (A) -> Option<B>): Option<B> =
    fix().filterMap(f)

  override fun <A, B> Kind<ForOption, A>.ap(ff: Kind<ForOption, (A) -> B>): Option<B> =
    fix().ap(ff)

  override fun <A, B> Kind<ForOption, A>.flatMap(f: (A) -> Kind<ForOption, B>): Option<B> =
    fix().flatMap(f)

  override fun <A, B> tailRecM(a: A, f: kotlin.Function1<A, OptionOf<Either<A, B>>>): Option<B> =
    Option.tailRecM(a, f)

  override fun <A, B> Kind<ForOption, A>.map(f: (A) -> B): Option<B> =
    fix().map(f)

  override fun <A, B, Z> Kind<ForOption, A>.map2(fb: Kind<ForOption, B>, f: (Tuple2<A, B>) -> Z): Option<Z> =
    fix().map2(fb, f)

  override fun <A> just(a: A): Option<A> =
    Option.just(a)

  override fun <A> Kind<ForOption, A>.some(): Option<SequenceK<A>> =
    fix().fold(
      { Option.empty() },
      {
        Sequence {
          object : Iterator<A> {
            override fun hasNext(): Boolean = true

            override fun next(): A = it
          }
        }.k().just().fix()
      }
    )

  override fun <A> Kind<ForOption, A>.many(): Option<SequenceK<A>> =
    fix().fold(
      { emptySequence<A>().k().just().fix() },
      {
        Sequence {
          object : Iterator<A> {
            override fun hasNext(): Boolean = true

            override fun next(): A = it
          }
        }.k().just().fix()
      }
    )
}

@extension
interface OptionTraverseFilter : TraverseFilter<ForOption> {
  override fun <A> Kind<ForOption, A>.filter(f: (A) -> Boolean): Option<A> =
    fix().filter(f)

  override fun <G, A, B> Kind<ForOption, A>.traverseFilter(AP: Applicative<G>, f: (A) -> Kind<G, Option<B>>): Kind<G, Option<B>> =
    optionTraverseFilter(AP, f)

  override fun <A, B> Kind<ForOption, A>.map(f: (A) -> B): Option<B> =
    fix().map(f)

  override fun <G, A, B> Kind<ForOption, A>.traverse(AP: Applicative<G>, f: (A) -> Kind<G, B>): Kind<G, Option<B>> =
    optionTraverse(AP, f)

  override fun <A> Kind<ForOption, A>.exists(p: (A) -> Boolean): Boolean =
    fix().exists(p)

  override fun <A, B> Kind<ForOption, A>.foldLeft(b: B, f: (B, A) -> B): B =
    fix().foldLeft(b, f)

  override fun <A, B> Kind<ForOption, A>.foldRight(lb: Eval<B>, f: (A, Eval<B>) -> Eval<B>): Eval<B> =
    fix().foldRight(lb, f)

  override fun <A> OptionOf<A>.forAll(p: (A) -> Boolean): Boolean =
    fix().forall(p)

  override fun <A> Kind<ForOption, A>.isEmpty(): Boolean =
    fix().isEmpty()

  override fun <A> Kind<ForOption, A>.nonEmpty(): Boolean =
    fix().nonEmpty()
}

@extension
interface OptionMonadFilter : MonadFilter<ForOption> {
  override fun <A> empty(): Option<A> =
    Option.empty()

  override fun <A, B> Kind<ForOption, A>.filterMap(f: (A) -> Option<B>): Option<B> =
    fix().filterMap(f)

  override fun <A, B> Kind<ForOption, A>.ap(ff: Kind<ForOption, (A) -> B>): Option<B> =
    fix().ap(ff)

  override fun <A, B> Kind<ForOption, A>.flatMap(f: (A) -> Kind<ForOption, B>): Option<B> =
    fix().flatMap(f)

  override fun <A, B> tailRecM(a: A, f: kotlin.Function1<A, OptionOf<Either<A, B>>>): Option<B> =
    Option.tailRecM(a, f)

  override fun <A, B> Kind<ForOption, A>.map(f: (A) -> B): Option<B> =
    fix().map(f)

  override fun <A, B, Z> Kind<ForOption, A>.map2(fb: Kind<ForOption, B>, f: (Tuple2<A, B>) -> Z): Option<Z> =
    fix().map2(fb, f)

  override fun <A> just(a: A): Option<A> =
    Option.just(a)
}

@extension
interface OptionAlternative : Alternative<ForOption>, OptionApplicative {
  override fun <A> empty(): Kind<ForOption, A> = None
  override fun <A> Kind<ForOption, A>.orElse(b: Kind<ForOption, A>): Kind<ForOption, A> =
    if (fix().isEmpty()) b
    else this
}

@extension
interface OptionEqK : EqK<ForOption> {
  override fun <A> Kind<ForOption, A>.eqK(other: Kind<ForOption, A>, EQ: Eq<A>) =
    (this.fix() to other.fix()).let { (a, b) ->
      when (a) {
        is None -> {
          when (b) {
            is None -> true
            is Some -> false
          }
        }
        is Some -> {
          when (b) {
            is None -> false
            is Some -> EQ.run { a.t.eqv(b.t) }
          }
        }
      }
    }
}

@extension
interface OptionSemialign : Semialign<ForOption>, OptionFunctor {
  override fun <A, B> align(a: Kind<ForOption, A>, b: Kind<ForOption, B>): Kind<ForOption, Ior<A, B>> =
    Ior.fromOptions(a.fix(), b.fix())
}

@extension
<<<<<<< HEAD
interface OptionZip : Zip<ForOption>, OptionSemialign {
  override fun <A, B> Kind<ForOption, A>.zip(other: Kind<ForOption, B>): Kind<ForOption, Tuple2<A, B>> =
    when (val l = this.fix()) {
      is None -> None
      is Some -> when (val r = other.fix()) {
        is None -> None
        is Some -> Option.just(l.t toT r.t)
      }
    }
=======
interface OptionAlign : Align<ForOption>, OptionSemialign {
  override fun <A> empty(): Kind<ForOption, A> = Option.empty()
>>>>>>> b5ed2037
}<|MERGE_RESOLUTION|>--- conflicted
+++ resolved
@@ -51,12 +51,9 @@
 import arrow.core.select as optionSelect
 import arrow.typeclasses.Semialign
 import arrow.core.Ior
-<<<<<<< HEAD
 import arrow.core.toT
 import arrow.typeclasses.Zip
-=======
 import arrow.typeclasses.Align
->>>>>>> b5ed2037
 
 @extension
 interface OptionSemigroup<A> : Semigroup<Option<A>> {
@@ -471,7 +468,11 @@
 }
 
 @extension
-<<<<<<< HEAD
+interface OptionAlign : Align<ForOption>, OptionSemialign {
+  override fun <A> empty(): Kind<ForOption, A> = Option.empty()
+}
+
+@extension
 interface OptionZip : Zip<ForOption>, OptionSemialign {
   override fun <A, B> Kind<ForOption, A>.zip(other: Kind<ForOption, B>): Kind<ForOption, Tuple2<A, B>> =
     when (val l = this.fix()) {
@@ -481,8 +482,4 @@
         is Some -> Option.just(l.t toT r.t)
       }
     }
-=======
-interface OptionAlign : Align<ForOption>, OptionSemialign {
-  override fun <A> empty(): Kind<ForOption, A> = Option.empty()
->>>>>>> b5ed2037
 }