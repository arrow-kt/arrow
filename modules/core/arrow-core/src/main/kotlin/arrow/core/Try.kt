--- conflicted
+++ resolved
@@ -95,27 +95,6 @@
 
   fun exists(predicate: Predicate<A>): Boolean = fold({ false }, { predicate(it) })
 
-<<<<<<< HEAD
-  @Deprecated(DeprecatedUnsafeAccess, ReplaceWith("getOrElse { ifEmpty }"))
-  abstract fun get(): A
-
-  @Deprecated(DeprecatedUnsafeAccess, ReplaceWith("map { body(it); it }"))
-  fun onSuccess(body: (A) -> Unit): Try<A> {
-    fold({ Unit }, body)
-    return this
-  }
-
-  @Deprecated(DeprecatedUnsafeAccess, ReplaceWith("fold ({ Try { body(it); it }}, { Try.just(it) })"))
-  fun onFailure(body: (Throwable) -> Unit): Try<A> = when (this) {
-    is Success -> this
-    is Failure -> {
-      body(exception)
-      this
-    }
-  }
-
-=======
->>>>>>> 5f4e8803
   fun toOption(): Option<A> = fold({ None }, { Some(it) })
 
   fun toEither(): Either<Throwable, A> = fold({ Left(it) }, { Right(it) })
