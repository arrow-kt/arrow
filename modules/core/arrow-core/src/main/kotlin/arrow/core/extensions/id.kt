--- conflicted
+++ resolved
@@ -209,15 +209,15 @@
   Id.monad().fx.monad(c).fix()
 
 @extension
-<<<<<<< HEAD
-interface IdSemialign : Semialign<ForId>, IdFunctor {
-  override fun <A, B, C> alignWith(fa: (Ior<A, B>) -> C, a: Kind<ForId, A>, b: Kind<ForId, B>): Kind<ForId, C> =
-    Id.just(fa(Ior.Both(a.fix().extract(), b.fix().extract())))
-=======
 interface IdEqK : EqK<ForId> {
   override fun <A> Kind<ForId, A>.eqK(other: Kind<ForId, A>, EQ: Eq<A>) =
     (this.fix() to other.fix()).let {
       EQ.run { it.first.extract().eqv(it.second.extract()) }
     }
->>>>>>> 96d11b70
+}
+
+@extension
+interface IdSemialign : Semialign<ForId>, IdFunctor {
+  override fun <A, B, C> alignWith(fa: (Ior<A, B>) -> C, a: Kind<ForId, A>, b: Kind<ForId, B>): Kind<ForId, C> =
+    Id.just(fa(Ior.Both(a.fix().extract(), b.fix().extract())))
 }