--- conflicted
+++ resolved
@@ -323,12 +323,12 @@
 }
 
 @extension
-<<<<<<< HEAD
+interface ListKAlign : Align<ForListK>, ListKSemialign {
+  override fun <A> empty(): Kind<ForListK, A> = ListK.empty()
+}
+
+@extension
 interface ListKZip : Zip<ForListK>, ListKSemialign {
   override fun <A, B> Kind<ForListK, A>.zip(other: Kind<ForListK, B>): Kind<ForListK, Tuple2<A, B>> =
     this.fix().listZip(other.fix()).map { it.first toT it.second }.k()
-=======
-interface ListKAlign : Align<ForListK>, ListKSemialign {
-  override fun <A> empty(): Kind<ForListK, A> = ListK.empty()
->>>>>>> b5ed2037
 }