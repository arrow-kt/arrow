package arrow.core.extensions

import arrow.Kind
import arrow.core.Either
import arrow.core.Eval
import arrow.core.ForListK
import arrow.core.Ior
import arrow.core.ListK
import arrow.core.ListKOf
import arrow.core.Option
import arrow.core.SequenceK
import arrow.core.Tuple2
import arrow.core.extensions.listk.eq.eq
import arrow.core.extensions.listk.monad.monad
import arrow.core.extensions.listk.semigroup.plus
import arrow.core.fix
import arrow.core.k
import arrow.core.leftIor
import arrow.core.rightIor
import arrow.core.toT
import arrow.extension
import arrow.typeclasses.Align
import arrow.typeclasses.Alternative
import arrow.typeclasses.Applicative
import arrow.typeclasses.Apply
import arrow.typeclasses.Crosswalk
import arrow.typeclasses.Eq
import arrow.typeclasses.EqK
import arrow.typeclasses.Foldable
import arrow.typeclasses.Functor
import arrow.typeclasses.FunctorFilter
import arrow.typeclasses.Hash
import arrow.typeclasses.Monad
import arrow.typeclasses.MonadCombine
import arrow.typeclasses.MonadFilter
import arrow.typeclasses.MonadSyntax
import arrow.typeclasses.Monoid
import arrow.typeclasses.MonoidK
import arrow.typeclasses.Monoidal
import arrow.typeclasses.Semialign
import arrow.typeclasses.Semigroup
import arrow.typeclasses.SemigroupK
import arrow.typeclasses.Semigroupal
import arrow.typeclasses.Show
import arrow.typeclasses.Traverse
import arrow.typeclasses.Unalign
import arrow.core.combineK as listCombineK
import kotlin.collections.plus as listPlus

@extension
interface ListKSemigroup<A> : Semigroup<ListK<A>> {
  override fun ListK<A>.combine(b: ListK<A>): ListK<A> =
    (this.listPlus(b)).k()
}

@extension
interface ListKMonoid<A> : Monoid<ListK<A>>, ListKSemigroup<A> {
  override fun empty(): ListK<A> =
    emptyList<A>().k()
}

@extension
interface ListKEq<A> : Eq<ListKOf<A>> {

  fun EQ(): Eq<A>

  override fun ListKOf<A>.eqv(b: ListKOf<A>): Boolean =
    if (fix().size == b.fix().size) fix().zip(b.fix()) { aa, bb ->
      EQ().run { aa.eqv(bb) }
    }.fold(true) { acc, bool ->
      acc && bool
    }
    else false
}

@extension
interface ListKShow<A> : Show<ListKOf<A>> {
  override fun ListKOf<A>.show(): String =
    toString()
}

@extension
interface ListKFunctor : Functor<ForListK> {
  override fun <A, B> Kind<ForListK, A>.map(f: (A) -> B): ListK<B> =
    fix().map(f)
}

@extension
interface ListKApply : Apply<ForListK> {
  override fun <A, B> Kind<ForListK, A>.ap(ff: Kind<ForListK, (A) -> B>): ListK<B> =
    fix().ap(ff)

  override fun <A, B> Kind<ForListK, A>.map(f: (A) -> B): ListK<B> =
    fix().map(f)

  override fun <A, B, Z> Kind<ForListK, A>.map2(fb: Kind<ForListK, B>, f: (Tuple2<A, B>) -> Z): ListK<Z> =
    fix().map2(fb, f)
}

@extension
interface ListKApplicative : Applicative<ForListK> {
  override fun <A, B> Kind<ForListK, A>.ap(ff: Kind<ForListK, (A) -> B>): ListK<B> =
    fix().ap(ff)

  override fun <A, B> Kind<ForListK, A>.map(f: (A) -> B): ListK<B> =
    fix().map(f)

  override fun <A, B, Z> Kind<ForListK, A>.map2(fb: Kind<ForListK, B>, f: (Tuple2<A, B>) -> Z): ListK<Z> =
    fix().map2(fb, f)

  override fun <A> just(a: A): ListK<A> =
    ListK.just(a)
}

@extension
interface ListKMonad : Monad<ForListK> {
  override fun <A, B> Kind<ForListK, A>.ap(ff: Kind<ForListK, (A) -> B>): ListK<B> =
    fix().ap(ff)

  override fun <A, B> Kind<ForListK, A>.flatMap(f: (A) -> Kind<ForListK, B>): ListK<B> =
    fix().flatMap(f)

  override fun <A, B> tailRecM(a: A, f: kotlin.Function1<A, ListKOf<Either<A, B>>>): ListK<B> =
    ListK.tailRecM(a, f)

  override fun <A, B> Kind<ForListK, A>.map(f: (A) -> B): ListK<B> =
    fix().map(f)

  override fun <A, B, Z> Kind<ForListK, A>.map2(fb: Kind<ForListK, B>, f: (Tuple2<A, B>) -> Z): ListK<Z> =
    fix().map2(fb, f)

  override fun <A> just(a: A): ListK<A> =
    ListK.just(a)
}

@extension
interface ListKFoldable : Foldable<ForListK> {
  override fun <A, B> Kind<ForListK, A>.foldLeft(b: B, f: (B, A) -> B): B =
    fix().foldLeft(b, f)

  override fun <A, B> Kind<ForListK, A>.foldRight(lb: Eval<B>, f: (A, Eval<B>) -> Eval<B>): Eval<B> =
    fix().foldRight(lb, f)

  override fun <A> Kind<ForListK, A>.isEmpty(): kotlin.Boolean =
    fix().isEmpty()
}

@extension
interface ListKTraverse : Traverse<ForListK> {
  override fun <A, B> Kind<ForListK, A>.map(f: (A) -> B): ListK<B> =
    fix().map(f)

  override fun <G, A, B> Kind<ForListK, A>.traverse(AP: Applicative<G>, f: (A) -> Kind<G, B>): Kind<G, ListK<B>> =
    fix().traverse(AP, f)

  override fun <A, B> Kind<ForListK, A>.foldLeft(b: B, f: (B, A) -> B): B =
    fix().foldLeft(b, f)

  override fun <A, B> Kind<ForListK, A>.foldRight(lb: Eval<B>, f: (A, Eval<B>) -> Eval<B>): Eval<B> =
    fix().foldRight(lb, f)

  override fun <A> Kind<ForListK, A>.isEmpty(): Boolean =
    fix().isEmpty()
}

@extension
interface ListKSemigroupK : SemigroupK<ForListK> {
  override fun <A> Kind<ForListK, A>.combineK(y: Kind<ForListK, A>): ListK<A> =
    fix().listCombineK(y)
}

@extension
interface ListKSemigroupal : Semigroupal<ForListK> {
  override fun <A, B> Kind<ForListK, A>.product(fb: Kind<ForListK, B>): Kind<ForListK, Tuple2<A, B>> =
    fb.fix().ap(fix().map { a: A -> { b: B -> Tuple2(a, b) } })
}

@extension
interface ListKMonoidal : Monoidal<ForListK>, ListKSemigroupal {
  override fun <A> identity(): Kind<ForListK, A> = ListK.empty()
}

@extension
interface ListKMonoidK : MonoidK<ForListK> {
  override fun <A> empty(): ListK<A> =
    ListK.empty()

  override fun <A> Kind<ForListK, A>.combineK(y: Kind<ForListK, A>): ListK<A> =
    fix().listCombineK(y)
}

@extension
interface ListKHash<A> : Hash<ListKOf<A>>, ListKEq<A> {

  fun HA(): Hash<A>

  override fun EQ(): Eq<A> = HA()

  override fun ListKOf<A>.hash(): Int = fix().foldLeft(1) { hash, a ->
    31 * hash + HA().run { a.hash() }
  }
}

@extension
interface ListKFunctorFilter : FunctorFilter<ForListK> {
  override fun <A, B> Kind<ForListK, A>.filterMap(f: (A) -> Option<B>): ListK<B> =
    fix().filterMap(f)

  override fun <A, B> Kind<ForListK, A>.map(f: (A) -> B): ListK<B> =
    fix().map(f)
}

fun <A> ListK.Companion.fx(c: suspend MonadSyntax<ForListK>.() -> A): ListK<A> =
  ListK.monad().fx.monad(c).fix()

@extension
interface ListKMonadCombine : MonadCombine<ForListK>, ListKAlternative {
  override fun <A> empty(): ListK<A> =
    ListK.empty()

  override fun <A, B> Kind<ForListK, A>.filterMap(f: (A) -> Option<B>): ListK<B> =
    fix().filterMap(f)

  override fun <A, B> Kind<ForListK, A>.ap(ff: Kind<ForListK, (A) -> B>): ListK<B> =
    fix().ap(ff)

  override fun <A, B> Kind<ForListK, A>.flatMap(f: (A) -> Kind<ForListK, B>): ListK<B> =
    fix().flatMap(f)

  override fun <A, B> tailRecM(a: A, f: kotlin.Function1<A, ListKOf<Either<A, B>>>): ListK<B> =
    ListK.tailRecM(a, f)

  override fun <A, B> Kind<ForListK, A>.map(f: (A) -> B): ListK<B> =
    fix().map(f)

  override fun <A, B, Z> Kind<ForListK, A>.map2(fb: Kind<ForListK, B>, f: (Tuple2<A, B>) -> Z): ListK<Z> =
    fix().map2(fb, f)

  override fun <A> just(a: A): ListK<A> =
    ListK.just(a)

  override fun <A> Kind<ForListK, A>.some(): ListK<SequenceK<A>> =
    if (this.fix().isEmpty()) ListK.empty()
    else map {
      Sequence {
        object : Iterator<A> {
          override fun hasNext(): Boolean = true

          override fun next(): A = it
        }
      }.k()
    }.k()

  override fun <A> Kind<ForListK, A>.many(): ListK<SequenceK<A>> =
    if (this.fix().isEmpty()) listOf(emptySequence<A>().k()).k()
    else map {
      Sequence {
        object : Iterator<A> {
          override fun hasNext(): Boolean = true

          override fun next(): A = it
        }
      }.k()
    }.k()
}

@extension
interface ListKMonadFilter : MonadFilter<ForListK> {
  override fun <A> empty(): ListK<A> =
    ListK.empty()

  override fun <A, B> Kind<ForListK, A>.filterMap(f: (A) -> Option<B>): ListK<B> =
    fix().filterMap(f)

  override fun <A, B> Kind<ForListK, A>.ap(ff: Kind<ForListK, (A) -> B>): ListK<B> =
    fix().ap(ff)

  override fun <A, B> Kind<ForListK, A>.flatMap(f: (A) -> Kind<ForListK, B>): ListK<B> =
    fix().flatMap(f)

  override fun <A, B> tailRecM(a: A, f: kotlin.Function1<A, ListKOf<Either<A, B>>>): ListK<B> =
    ListK.tailRecM(a, f)

  override fun <A, B> Kind<ForListK, A>.map(f: (A) -> B): ListK<B> =
    fix().map(f)

  override fun <A, B, Z> Kind<ForListK, A>.map2(fb: Kind<ForListK, B>, f: (Tuple2<A, B>) -> Z): ListK<Z> =
    fix().map2(fb, f)

  override fun <A> just(a: A): ListK<A> =
    ListK.just(a)
}

@extension
interface ListKAlternative : Alternative<ForListK>, ListKApplicative {
  override fun <A> empty(): Kind<ForListK, A> = emptyList<A>().k()
  override fun <A> Kind<ForListK, A>.orElse(b: Kind<ForListK, A>): Kind<ForListK, A> =
    (this.fix() + b.fix()).k()
}

@extension
interface ListKEqK : EqK<ForListK> {
  override fun <A> Kind<ForListK, A>.eqK(other: Kind<ForListK, A>, EQ: Eq<A>) =
    (this.fix() to other.fix()).let {
      ListK.eq(EQ).run {
        it.first.eqv(it.second)
      }
    }
}

@extension
interface ListKSemialign : Semialign<ForListK>, ListKFunctor {
  override fun <A, B> align(
    a: Kind<ForListK, A>,
    b: Kind<ForListK, B>
  ): Kind<ForListK, Ior<A, B>> = alignRec(a.fix(), b.fix()).k()

  private fun <X, Y> alignRec(ls: List<X>, rs: List<Y>): List<Ior<X, Y>> = when {
    ls.isEmpty() -> rs.map { it.rightIor() }
    rs.isEmpty() -> ls.map { it.leftIor() }
    else -> listOf(Ior.Both(ls.first(), rs.first())).listPlus(alignRec(ls.drop(1), rs.drop(1)))
  }
}

@extension
interface ListKAlign : Align<ForListK>, ListKSemialign {
  override fun <A> empty(): Kind<ForListK, A> = ListK.empty()
}

@extension
<<<<<<< HEAD
interface ListKCrosswalk : Crosswalk<ForListK>, ListKFunctor, ListKFoldable {
  override fun <F, A, B> crosswalk(
    ALIGN: Align<F>,
    fa: (A) -> Kind<F, B>,
    a: Kind<ForListK, A>
  ): Kind<F, Kind<ForListK, B>> {

    val list = a.fix()

    val cons = { ior: Ior<B, Kind<ForListK, B>> ->
      when (ior) {
        is Ior.Left -> ListK.just(ior.value)
        is Ior.Right -> ior.value
        is Ior.Both -> ListK.just(ior.leftValue) + ior.rightValue.fix()
      }
    }

    return if (list.isEmpty()) {
      ALIGN.run { empty<B>().map { ListK.empty<B>() } }
    } else {
      val head = list.first()
      val tail = list.drop(1).k()

      val ls: Kind<F, B> = fa(head)
      val rs: Kind<F, Kind<ForListK, B>> = crosswalk(ALIGN, fa, tail)

      ALIGN.run { alignWith(cons, ls, rs) }
    }
  }
=======
interface ListKUnalign : Unalign<ForListK>, ListKSemialign {
  override fun <A, B> unalign(ior: Kind<ForListK, Ior<A, B>>): Tuple2<Kind<ForListK, A>, Kind<ForListK, B>> =
    ior.fix().let { list ->
      list.fold(emptyList<A>() toT emptyList<B>()) { (l, r), x ->
        x.fold(
          { l.listPlus(it) toT r },
          { l toT r.listPlus(it) },
          { a, b -> l.listPlus(a) toT r.listPlus(b) }
        )
      }.bimap({ it.k() }, { it.k() })
    }
>>>>>>> 37466c04
}<|MERGE_RESOLUTION|>--- conflicted
+++ resolved
@@ -328,37 +328,6 @@
 }
 
 @extension
-<<<<<<< HEAD
-interface ListKCrosswalk : Crosswalk<ForListK>, ListKFunctor, ListKFoldable {
-  override fun <F, A, B> crosswalk(
-    ALIGN: Align<F>,
-    fa: (A) -> Kind<F, B>,
-    a: Kind<ForListK, A>
-  ): Kind<F, Kind<ForListK, B>> {
-
-    val list = a.fix()
-
-    val cons = { ior: Ior<B, Kind<ForListK, B>> ->
-      when (ior) {
-        is Ior.Left -> ListK.just(ior.value)
-        is Ior.Right -> ior.value
-        is Ior.Both -> ListK.just(ior.leftValue) + ior.rightValue.fix()
-      }
-    }
-
-    return if (list.isEmpty()) {
-      ALIGN.run { empty<B>().map { ListK.empty<B>() } }
-    } else {
-      val head = list.first()
-      val tail = list.drop(1).k()
-
-      val ls: Kind<F, B> = fa(head)
-      val rs: Kind<F, Kind<ForListK, B>> = crosswalk(ALIGN, fa, tail)
-
-      ALIGN.run { alignWith(cons, ls, rs) }
-    }
-  }
-=======
 interface ListKUnalign : Unalign<ForListK>, ListKSemialign {
   override fun <A, B> unalign(ior: Kind<ForListK, Ior<A, B>>): Tuple2<Kind<ForListK, A>, Kind<ForListK, B>> =
     ior.fix().let { list ->
@@ -370,5 +339,36 @@
         )
       }.bimap({ it.k() }, { it.k() })
     }
->>>>>>> 37466c04
+}
+
+@extension
+interface ListKCrosswalk : Crosswalk<ForListK>, ListKFunctor, ListKFoldable {
+  override fun <F, A, B> crosswalk(
+    ALIGN: Align<F>,
+    fa: (A) -> Kind<F, B>,
+    a: Kind<ForListK, A>
+  ): Kind<F, Kind<ForListK, B>> {
+
+    val list = a.fix()
+
+    val cons = { ior: Ior<B, Kind<ForListK, B>> ->
+      when (ior) {
+        is Ior.Left -> ListK.just(ior.value)
+        is Ior.Right -> ior.value
+        is Ior.Both -> ListK.just(ior.leftValue) + ior.rightValue.fix()
+      }
+    }
+
+    return if (list.isEmpty()) {
+      ALIGN.run { empty<B>().map { ListK.empty<B>() } }
+    } else {
+      val head = list.first()
+      val tail = list.drop(1).k()
+
+      val ls: Kind<F, B> = fa(head)
+      val rs: Kind<F, Kind<ForListK, B>> = crosswalk(ALIGN, fa, tail)
+
+      ALIGN.run { alignWith(cons, ls, rs) }
+    }
+  }
 }