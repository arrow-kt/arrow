package arrow.core.extensions

import arrow.Kind
import arrow.core.Eval
import arrow.core.Ior
import arrow.core.MapK
import arrow.core.MapKOf
import arrow.core.MapKPartialOf
import arrow.core.Option
import arrow.core.SetK
import arrow.core.Tuple2
import arrow.core.extensions.list.functorFilter.flattenOption
import arrow.core.extensions.option.applicative.applicative
import arrow.core.extensions.setk.eq.eq
import arrow.core.extensions.setk.hash.hash
import arrow.core.fix
import arrow.core.getOption
import arrow.core.identity
import arrow.core.k
import arrow.core.sequence
import arrow.core.toMap
import arrow.core.toOption
import arrow.core.toT
import arrow.core.updated
import arrow.extension
import arrow.typeclasses.Align
import arrow.typeclasses.Applicative
import arrow.typeclasses.Apply
import arrow.typeclasses.Eq
import arrow.typeclasses.Foldable
import arrow.typeclasses.Functor
import arrow.typeclasses.FunctorFilter
import arrow.typeclasses.Hash
import arrow.typeclasses.Monoid
import arrow.typeclasses.Semialign
import arrow.typeclasses.Semigroup
import arrow.typeclasses.Show
import arrow.typeclasses.Traverse
import arrow.typeclasses.Zip
import arrow.undocumented

@extension
@undocumented
interface MapKFunctor<K> : Functor<MapKPartialOf<K>> {
  override fun <A, B> Kind<MapKPartialOf<K>, A>.map(f: (A) -> B): MapK<K, B> = fix().map(f)
}

@extension
@undocumented
interface MapKFoldable<K> : Foldable<MapKPartialOf<K>> {

  override fun <A, B> Kind<MapKPartialOf<K>, A>.foldLeft(b: B, f: (B, A) -> B): B = fix().foldLeft(b, f)

  override fun <A, B> Kind<MapKPartialOf<K>, A>.foldRight(lb: Eval<B>, f: (A, Eval<B>) -> Eval<B>): Eval<B> =
    fix().foldRight(lb, f)
}

@extension
@undocumented
interface MapKTraverse<K> : Traverse<MapKPartialOf<K>>, MapKFoldable<K> {

  override fun <G, A, B> MapKOf<K, A>.traverse(AP: Applicative<G>, f: (A) -> Kind<G, B>): Kind<G, MapKOf<K, B>> =
    fix().traverse(AP, f)
}

@extension
interface MapKSemigroup<K, A> : Semigroup<MapK<K, A>> {

  fun SG(): Semigroup<A>

  override fun MapK<K, A>.combine(b: MapK<K, A>): MapK<K, A> = with(SG()) {
    if (fix().size < b.fix().size) fix().foldLeft<A>(b.fix()) { my, (k, b) -> my.updated(k, b.maybeCombine(my[k])) }
    else b.fix().foldLeft<A>(fix()) { my, (k, a) -> my.updated(k, a.maybeCombine(my[k])) }
  }
}

@extension
interface MapKFunctorFilter<K> : FunctorFilter<MapKPartialOf<K>> {
  override fun <A, B> Kind<MapKPartialOf<K>, A>.filterMap(f: (A) -> Option<B>): Kind<MapKPartialOf<K>, B> =
    fix().map(f).sequence(Option.applicative()).fix().fold({ emptyMap<K, B>().k() }, ::identity)

  override fun <A, B> Kind<MapKPartialOf<K>, A>.map(f: (A) -> B): Kind<MapKPartialOf<K>, B> =
    fix().map(f)
}

@extension
interface MapKApply<K> : Apply<MapKPartialOf<K>> {
  override fun <A, B> Kind<MapKPartialOf<K>, A>.ap(ff: Kind<MapKPartialOf<K>, (A) -> B>): Kind<MapKPartialOf<K>, B> =
    fix().ap(ff.fix())

  override fun <A, B> Kind<MapKPartialOf<K>, A>.map(f: (A) -> B): Kind<MapKPartialOf<K>, B> =
    fix().map(f)
}

@extension
interface MapKMonoid<K, A> : Monoid<MapK<K, A>>, MapKSemigroup<K, A> {

  override fun SG(): Semigroup<A>

  override fun empty(): MapK<K, A> = emptyMap<K, A>().k()
}

@extension
interface MapKEq<K, A> : Eq<MapK<K, A>> {

  fun EQK(): Eq<K>

  fun EQA(): Eq<A>

  override fun MapK<K, A>.eqv(b: MapK<K, A>): Boolean =
    if (SetK.eq(EQK()).run { keys.k().eqv(b.keys.k()) }) {
      keys.map { key ->
        b[key]?.let {
          EQA().run { getValue(key).eqv(it) }
        } ?: false
      }.fold(true) { b1, b2 -> b1 && b2 }
    } else false
}

@extension
interface MapKShow<K, A> : Show<MapK<K, A>> {
  override fun MapK<K, A>.show(): String =
    toString()
}

@extension
interface MapKHash<K, A> : Hash<MapK<K, A>>, MapKEq<K, A> {
  fun HK(): Hash<K>
  fun HA(): Hash<A>

  override fun EQK(): Eq<K> = HK()
  override fun EQA(): Eq<A> = HA()

  // Somewhat mirrors HashMap.Node.hashCode in that the combinator there between key and value is xor
  override fun MapK<K, A>.hash(): Int =
    SetK.hash(HK()).run { keys.k().hash() } xor foldLeft(1) { hash, a ->
      31 * hash + HA().run { a.hash() }
    }
}

@extension
interface MapKSemialign<K> : Semialign<MapKPartialOf<K>>, MapKFunctor<K> {
  override fun <A, B> align(
    a: Kind<MapKPartialOf<K>, A>,
    b: Kind<MapKPartialOf<K>, B>
  ): Kind<MapKPartialOf<K>, Ior<A, B>> {
    val l = a.fix()
    val r = b.fix()
    val keys = l.keys + r.keys

    return keys.map { key ->
      Ior.fromOptions(l[key].toOption(), r[key].toOption()).map { key toT it }
    }.flattenOption().toMap().k()
  }
}

@extension
<<<<<<< HEAD
interface MapKZip<K> : Zip<MapKPartialOf<K>>, MapKSemialign<K> {
  override fun <A, B> Kind<MapKPartialOf<K>, A>.zip(other: Kind<MapKPartialOf<K>, B>): Kind<MapKPartialOf<K>, Tuple2<A, B>> =
    (this.fix() to other.fix()).let { (ls, rs) ->
      val keys = (ls.keys.intersect(rs.keys))

      val values = keys.map { key -> ls.getOption(key).flatMap { l -> rs.getOption(key).map { key to (l toT it) } } }.flattenOption()

      return values.toMap().k()
    }
=======
interface MapKAlign<K> : Align<MapKPartialOf<K>>, MapKSemialign<K> {
  override fun <A> empty(): Kind<MapKPartialOf<K>, A> = emptyMap<K, A>().k()
>>>>>>> b5ed2037
}<|MERGE_RESOLUTION|>--- conflicted
+++ resolved
@@ -155,7 +155,11 @@
 }
 
 @extension
-<<<<<<< HEAD
+interface MapKAlign<K> : Align<MapKPartialOf<K>>, MapKSemialign<K> {
+  override fun <A> empty(): Kind<MapKPartialOf<K>, A> = emptyMap<K, A>().k()
+}
+
+@extension
 interface MapKZip<K> : Zip<MapKPartialOf<K>>, MapKSemialign<K> {
   override fun <A, B> Kind<MapKPartialOf<K>, A>.zip(other: Kind<MapKPartialOf<K>, B>): Kind<MapKPartialOf<K>, Tuple2<A, B>> =
     (this.fix() to other.fix()).let { (ls, rs) ->
@@ -165,8 +169,4 @@
 
       return values.toMap().k()
     }
-=======
-interface MapKAlign<K> : Align<MapKPartialOf<K>>, MapKSemialign<K> {
-  override fun <A> empty(): Kind<MapKPartialOf<K>, A> = emptyMap<K, A>().k()
->>>>>>> b5ed2037
 }