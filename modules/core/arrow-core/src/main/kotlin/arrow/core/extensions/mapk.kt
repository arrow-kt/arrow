package arrow.core.extensions

import arrow.Kind
import arrow.core.Eval
import arrow.core.Ior
import arrow.core.MapK
import arrow.core.MapKOf
import arrow.core.MapKPartialOf
import arrow.core.Option
import arrow.core.SetK
import arrow.core.Tuple2
import arrow.core.extensions.list.functorFilter.flattenOption
import arrow.core.extensions.option.applicative.applicative
import arrow.core.extensions.set.foldable.foldLeft
import arrow.core.extensions.setk.eq.eq
import arrow.core.extensions.setk.hash.hash
import arrow.core.fix
import arrow.core.getOption
import arrow.core.identity
import arrow.core.k
import arrow.core.sequence
import arrow.core.toMap
import arrow.core.toOption
import arrow.core.toT
import arrow.core.updated
import arrow.extension
import arrow.typeclasses.Align
import arrow.typeclasses.Applicative
import arrow.typeclasses.Apply
import arrow.typeclasses.Eq
import arrow.typeclasses.Foldable
import arrow.typeclasses.Functor
import arrow.typeclasses.FunctorFilter
import arrow.typeclasses.Hash
import arrow.typeclasses.Monoid
import arrow.typeclasses.Semialign
import arrow.typeclasses.Semigroup
import arrow.typeclasses.Show
import arrow.typeclasses.Traverse
<<<<<<< HEAD
import arrow.typeclasses.Zip
=======
import arrow.typeclasses.Unalign
>>>>>>> 37466c04
import arrow.undocumented

@extension
@undocumented
interface MapKFunctor<K> : Functor<MapKPartialOf<K>> {
  override fun <A, B> Kind<MapKPartialOf<K>, A>.map(f: (A) -> B): MapK<K, B> = fix().map(f)
}

@extension
@undocumented
interface MapKFoldable<K> : Foldable<MapKPartialOf<K>> {

  override fun <A, B> Kind<MapKPartialOf<K>, A>.foldLeft(b: B, f: (B, A) -> B): B = fix().foldLeft(b, f)

  override fun <A, B> Kind<MapKPartialOf<K>, A>.foldRight(lb: Eval<B>, f: (A, Eval<B>) -> Eval<B>): Eval<B> =
    fix().foldRight(lb, f)
}

@extension
@undocumented
interface MapKTraverse<K> : Traverse<MapKPartialOf<K>>, MapKFoldable<K> {

  override fun <G, A, B> MapKOf<K, A>.traverse(AP: Applicative<G>, f: (A) -> Kind<G, B>): Kind<G, MapKOf<K, B>> =
    fix().traverse(AP, f)
}

@extension
interface MapKSemigroup<K, A> : Semigroup<MapK<K, A>> {

  fun SG(): Semigroup<A>

  override fun MapK<K, A>.combine(b: MapK<K, A>): MapK<K, A> = with(SG()) {
    if (fix().size < b.fix().size) fix().foldLeft<A>(b.fix()) { my, (k, b) -> my.updated(k, b.maybeCombine(my[k])) }
    else b.fix().foldLeft<A>(fix()) { my, (k, a) -> my.updated(k, a.maybeCombine(my[k])) }
  }
}

@extension
interface MapKFunctorFilter<K> : FunctorFilter<MapKPartialOf<K>> {
  override fun <A, B> Kind<MapKPartialOf<K>, A>.filterMap(f: (A) -> Option<B>): Kind<MapKPartialOf<K>, B> =
    fix().map(f).sequence(Option.applicative()).fix().fold({ emptyMap<K, B>().k() }, ::identity)

  override fun <A, B> Kind<MapKPartialOf<K>, A>.map(f: (A) -> B): Kind<MapKPartialOf<K>, B> =
    fix().map(f)
}

@extension
interface MapKApply<K> : Apply<MapKPartialOf<K>> {
  override fun <A, B> Kind<MapKPartialOf<K>, A>.ap(ff: Kind<MapKPartialOf<K>, (A) -> B>): Kind<MapKPartialOf<K>, B> =
    fix().ap(ff.fix())

  override fun <A, B> Kind<MapKPartialOf<K>, A>.map(f: (A) -> B): Kind<MapKPartialOf<K>, B> =
    fix().map(f)
}

@extension
interface MapKMonoid<K, A> : Monoid<MapK<K, A>>, MapKSemigroup<K, A> {

  override fun SG(): Semigroup<A>

  override fun empty(): MapK<K, A> = emptyMap<K, A>().k()
}

@extension
interface MapKEq<K, A> : Eq<MapK<K, A>> {

  fun EQK(): Eq<K>

  fun EQA(): Eq<A>

  override fun MapK<K, A>.eqv(b: MapK<K, A>): Boolean =
    if (SetK.eq(EQK()).run { keys.k().eqv(b.keys.k()) }) {
      keys.map { key ->
        b[key]?.let {
          EQA().run { getValue(key).eqv(it) }
        } ?: false
      }.fold(true) { b1, b2 -> b1 && b2 }
    } else false
}

@extension
interface MapKShow<K, A> : Show<MapK<K, A>> {
  override fun MapK<K, A>.show(): String =
    toString()
}

@extension
interface MapKHash<K, A> : Hash<MapK<K, A>>, MapKEq<K, A> {
  fun HK(): Hash<K>
  fun HA(): Hash<A>

  override fun EQK(): Eq<K> = HK()
  override fun EQA(): Eq<A> = HA()

  // Somewhat mirrors HashMap.Node.hashCode in that the combinator there between key and value is xor
  override fun MapK<K, A>.hash(): Int =
    SetK.hash(HK()).run { keys.k().hash() } xor foldLeft(1) { hash, a ->
      31 * hash + HA().run { a.hash() }
    }
}

@extension
interface MapKSemialign<K> : Semialign<MapKPartialOf<K>>, MapKFunctor<K> {
  override fun <A, B> align(
    a: Kind<MapKPartialOf<K>, A>,
    b: Kind<MapKPartialOf<K>, B>
  ): Kind<MapKPartialOf<K>, Ior<A, B>> {
    val l = a.fix()
    val r = b.fix()
    val keys = l.keys + r.keys

    return keys.map { key ->
      Ior.fromOptions(l[key].toOption(), r[key].toOption()).map { key toT it }
    }.flattenOption().toMap().k()
  }
}

@extension
interface MapKAlign<K> : Align<MapKPartialOf<K>>, MapKSemialign<K> {
  override fun <A> empty(): Kind<MapKPartialOf<K>, A> = emptyMap<K, A>().k()
}

@extension
<<<<<<< HEAD
interface MapKZip<K> : Zip<MapKPartialOf<K>>, MapKSemialign<K> {
  override fun <A, B> Kind<MapKPartialOf<K>, A>.zip(other: Kind<MapKPartialOf<K>, B>): Kind<MapKPartialOf<K>, Tuple2<A, B>> =
    (this.fix() to other.fix()).let { (ls, rs) ->
      val keys = (ls.keys.intersect(rs.keys))

      val values = keys.map { key -> ls.getOption(key).flatMap { l -> rs.getOption(key).map { key to (l toT it) } } }.flattenOption()

      return values.toMap().k()
=======
interface MapKUnalign<K> : Unalign<MapKPartialOf<K>>, MapKSemialign<K> {
  override fun <A, B> unalign(ior: Kind<MapKPartialOf<K>, Ior<A, B>>): Tuple2<Kind<MapKPartialOf<K>, A>, Kind<MapKPartialOf<K>, B>> =
    ior.fix().let { map ->
      map.entries.foldLeft(emptyMap<K, A>() toT emptyMap<K, B>()) { (ls, rs), (k, v) ->
        v.fold(
          { a -> ls.plus(k to a) toT rs },
          { b -> ls toT rs.plus(k to b) },
          { a, b -> ls.plus(k to a) toT rs.plus(k to b) })
      }.bimap({ it.k() }, { it.k() })
>>>>>>> 37466c04
    }
}<|MERGE_RESOLUTION|>--- conflicted
+++ resolved
@@ -37,11 +37,8 @@
 import arrow.typeclasses.Semigroup
 import arrow.typeclasses.Show
 import arrow.typeclasses.Traverse
-<<<<<<< HEAD
 import arrow.typeclasses.Zip
-=======
 import arrow.typeclasses.Unalign
->>>>>>> 37466c04
 import arrow.undocumented
 
 @extension
@@ -165,16 +162,6 @@
 }
 
 @extension
-<<<<<<< HEAD
-interface MapKZip<K> : Zip<MapKPartialOf<K>>, MapKSemialign<K> {
-  override fun <A, B> Kind<MapKPartialOf<K>, A>.zip(other: Kind<MapKPartialOf<K>, B>): Kind<MapKPartialOf<K>, Tuple2<A, B>> =
-    (this.fix() to other.fix()).let { (ls, rs) ->
-      val keys = (ls.keys.intersect(rs.keys))
-
-      val values = keys.map { key -> ls.getOption(key).flatMap { l -> rs.getOption(key).map { key to (l toT it) } } }.flattenOption()
-
-      return values.toMap().k()
-=======
 interface MapKUnalign<K> : Unalign<MapKPartialOf<K>>, MapKSemialign<K> {
   override fun <A, B> unalign(ior: Kind<MapKPartialOf<K>, Ior<A, B>>): Tuple2<Kind<MapKPartialOf<K>, A>, Kind<MapKPartialOf<K>, B>> =
     ior.fix().let { map ->
@@ -184,6 +171,17 @@
           { b -> ls toT rs.plus(k to b) },
           { a, b -> ls.plus(k to a) toT rs.plus(k to b) })
       }.bimap({ it.k() }, { it.k() })
->>>>>>> 37466c04
+    }
+}
+
+@extension
+interface MapKZip<K> : Zip<MapKPartialOf<K>>, MapKSemialign<K> {
+  override fun <A, B> Kind<MapKPartialOf<K>, A>.zip(other: Kind<MapKPartialOf<K>, B>): Kind<MapKPartialOf<K>, Tuple2<A, B>> =
+    (this.fix() to other.fix()).let { (ls, rs) ->
+      val keys = (ls.keys.intersect(rs.keys))
+
+      val values = keys.map { key -> ls.getOption(key).flatMap { l -> rs.getOption(key).map { key to (l toT it) } } }.flattenOption()
+
+      return values.toMap().k()
     }
 }