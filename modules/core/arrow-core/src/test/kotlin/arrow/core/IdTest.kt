package arrow.core

import arrow.instances.eq
import arrow.instances.hash
import arrow.instances.id.applicative.applicative
import arrow.instances.id.comonad.comonad
import arrow.instances.id.eq.eq
import arrow.instances.id.hash.hash
import arrow.instances.id.monad.monad
import arrow.instances.id.monoid.monoid
import arrow.instances.id.show.show
import arrow.instances.id.traverse.traverse
<<<<<<< HEAD
import arrow.instances.monoid
=======
import arrow.instances.id.semigroup.semigroup
import arrow.instances.id.monoid.monoid
import arrow.instances.monoid
import arrow.instances.semigroup
>>>>>>> a5793426
import arrow.test.UnitSpec
import arrow.test.laws.*
import arrow.typeclasses.Eq
import io.kotlintest.KTestJUnitRunner
import io.kotlintest.properties.forAll
import org.junit.runner.RunWith

@RunWith(KTestJUnitRunner::class)
class IdTest : UnitSpec() {
  init {
    testLaws(
      SemigroupLaws.laws(Id.semigroup(Int.semigroup()), Id(1), Id(2), Id(3), Id.eq(Int.eq())),
      MonoidLaws.laws(Id.monoid(Int.monoid()), Id(1), Id.eq(Int.eq())),
      ShowLaws.laws(Id.show(), Eq.any()) { Id(it) },
      MonoidLaws.laws(Id.monoid(String.monoid()), Id("Hello"), Eq.any()),
      MonadLaws.laws(Id.monad(), Eq.any()),
      TraverseLaws.laws(Id.traverse(), Id.applicative(), ::Id, Eq.any()),
      ComonadLaws.laws(Id.comonad(), ::Id, Eq.any()),
      HashLaws.laws(Id.hash(Int.hash()), Id.eq(Int.eq())) { Id(it) }
    )

    "Semigroup of Id<A> is Id<Semigroup<A>>"() {
      forAll { a: Int ->
        val left = Id.semigroup(Int.semigroup()).run {
          Id(a).combine(Id(a))
        }

        val right = Id(Int.monoid().run { a.combine(a) })

        Id.eq(Int.eq()).run { left.eqv(right) }
      }
    }

    "Id<A>.empty() is Id{A.empty()}" {
      forAll { a: Int, b: Int ->
        val left = Id.monoid(Int.monoid()).run { empty() }
        val right = Id(Int.monoid().run { empty() })
        Id.eq(Int.eq()).run { left.eqv(right) }
      }
    }
  }
}<|MERGE_RESOLUTION|>--- conflicted
+++ resolved
@@ -10,14 +10,10 @@
 import arrow.instances.id.monoid.monoid
 import arrow.instances.id.show.show
 import arrow.instances.id.traverse.traverse
-<<<<<<< HEAD
-import arrow.instances.monoid
-=======
 import arrow.instances.id.semigroup.semigroup
 import arrow.instances.id.monoid.monoid
 import arrow.instances.monoid
 import arrow.instances.semigroup
->>>>>>> a5793426
 import arrow.test.UnitSpec
 import arrow.test.laws.*
 import arrow.typeclasses.Eq
@@ -32,7 +28,6 @@
       SemigroupLaws.laws(Id.semigroup(Int.semigroup()), Id(1), Id(2), Id(3), Id.eq(Int.eq())),
       MonoidLaws.laws(Id.monoid(Int.monoid()), Id(1), Id.eq(Int.eq())),
       ShowLaws.laws(Id.show(), Eq.any()) { Id(it) },
-      MonoidLaws.laws(Id.monoid(String.monoid()), Id("Hello"), Eq.any()),
       MonadLaws.laws(Id.monad(), Eq.any()),
       TraverseLaws.laws(Id.traverse(), Id.applicative(), ::Id, Eq.any()),
       ComonadLaws.laws(Id.comonad(), ::Id, Eq.any()),
