--- conflicted
+++ resolved
@@ -6,13 +6,8 @@
 
 ## TraverseFilter
 
-<<<<<<< HEAD
-{:.intermediate}
-intermediate
-=======
 {:.advanced}
 advanced
->>>>>>> 22ec1672
 
 TODO. Meanwhile you can find a short description in the [intro to typeclasses]({{ '/docs/typeclasses/intro/' | relative_url }}).
 
