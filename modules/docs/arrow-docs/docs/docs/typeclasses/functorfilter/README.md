---
layout: docs
title: FunctorFilter
permalink: /docs/typeclasses/functorfilter/
---

## FunctorFilter

<<<<<<< HEAD
{:.intermediate}
intermediate
=======
{:.advanced}
advanced
>>>>>>> 22ec1672

TODO. Meanwhile you can find a short description in the [intro to typeclasses]({{ '/docs/typeclasses/intro/' | relative_url }}).<|MERGE_RESOLUTION|>--- conflicted
+++ resolved
@@ -6,12 +6,7 @@
 
 ## FunctorFilter
 
-<<<<<<< HEAD
-{:.intermediate}
-intermediate
-=======
 {:.advanced}
 advanced
->>>>>>> 22ec1672
 
 TODO. Meanwhile you can find a short description in the [intro to typeclasses]({{ '/docs/typeclasses/intro/' | relative_url }}).