--- conflicted
+++ resolved
@@ -54,13 +54,8 @@
   Thread.currentThread().name
 
 val program = IO.fx {
-<<<<<<< HEAD
-  val fiberA = !dispatchers().default().startFiber(effect { threadName() })
-  val fiberB = !dispatchers().default().startFiber(effect { threadName() })
-=======
-  val fiberA = !effect { threadName() }.fork(NonBlocking)
-  val fiberB = !effect { threadName() }.fork(NonBlocking)
->>>>>>> 91a815a1
+  val fiberA = !effect { threadName() }.fork(dispatchers().default())
+  val fiberB = !effect { threadName() }.fork(dispatchers().default())
   val threadA = !fiberA.join()
   val threadB = !fiberB.join()
   !effect { println(threadA) }
