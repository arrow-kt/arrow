---
layout: docs
title: Arrow Fx - Asynchronous & Concurrent Programming
permalink: /docs/effects/fx/async/
---

# Asynchronous & Concurrent Programming

Arrow Fx benefits from the `!effect` application and direct syntax for asynchronous programming by yielding extremely succinct programs without callbacks. This allows us to use direct style syntax with asynchronous and concurrent operations while preserving effect control in the types and runtime and bind their results to the left-hand side. The resulting expressions enjoy the same syntax that most OOP and Java programmers are already accustomed to, direct blocking imperative style.

## Dispatchers and Contexts

Performing effects while switching execution contexts a la carte is trivial.

```kotlin:ank:playground
import arrow.effects.IO
import arrow.unsafe
import arrow.effects.extensions.io.unsafeRun.runBlocking
import arrow.effects.extensions.io.fx.fx
import kotlinx.coroutines.newSingleThreadContext

//sampleStart
val contextA = newSingleThreadContext("A")

suspend fun printThreadName(): Unit =
  println(Thread.currentThread().name)

val program = fx {
  continueOn(contextA)
  !effect { printThreadName() }
  continueOn(NonBlocking)
  !effect { printThreadName() }
}
//sampleEnd
fun main() { // The edge of our world
  unsafe { runBlocking { program } }
}
```

In addition to `continueOn`, Arrow Fx allows users to override the executions context in all functions that require one.

## Fibers

A [Fiber](/docs/effects/fiber) represents the pure result of a [Concurrent] data type starting concurrently that can be either `join`ed or `cancel`ed.

```kotlin:ank:playground
import arrow.effects.IO
import arrow.unsafe
import arrow.effects.extensions.io.unsafeRun.runBlocking
import arrow.effects.extensions.io.fx.fx

//sampleStart
suspend fun threadName(): String =
  Thread.currentThread().name

val program = fx {
  val fiberA = !NonBlocking.startFiber(effect { threadName() })
  val fiberB = !NonBlocking.startFiber(effect { threadName() })
  val threadA = !fiberA.join()
  val threadB = !fiberB.join()
  !effect { println(threadA) }
  !effect { println(threadB) }
}
//sampleEnd
fun main() { // The edge of our world
  unsafe { runBlocking { program } }
}
```

When we spawn fibers, we can obtain their deferred non-blocking result using `join()` and destructuring the effect.

`NonBlocking` is an execution context that's available to all concurrent data types, such as IO, that you can use directly on `fx` blocks.

Note that, because we are using `Fiber` and a Dispatcher that may not create new threads in all cases here, there is no guarantee that the printed thread names will be different.

This is part of the greatness of Fibers. They run as scheduled based on the policies provided by the Dispatcher's Context.

## Parallelization & Concurrency

Arrow Fx comes with built-in versions of `parMapN`, `parTraverse`, and `parSequence` allowing users to dispatch effects in parallel and receive non-blocking results and direct syntax without wrappers.

### `parMapN`

`parMapN` allows *N#* effects to run in parallel non-blocking waiting for all results to complete and then delegates to a user-provided function that applies a final transformation over the results.
Once the function specifies a valid return, we can observe how the returned non-blocking value is bound on the left-hand side.

```kotlin:ank:playground
import arrow.effects.IO
import arrow.unsafe
import arrow.effects.extensions.io.unsafeRun.runBlocking
import arrow.effects.extensions.io.fx.fx

//sampleStart
suspend fun threadName(): String =
  Thread.currentThread().name
  
data class ThreadInfo(
  val threadA: String,
  val threadB: String
)

val program = fx {
  val (threadA: String, threadB: String) = 
    !NonBlocking.parMapN(
      effect { threadName() },
      effect { threadName() },
      ::ThreadInfo
    )
  !effect { println(threadA) }
  !effect { println(threadB) }
}
//sampleEnd
fun main() { // The edge of our world
  unsafe { runBlocking { program } }
}
```

### `parTraverse`

`parTraverse` allows any `Iterable<suspend () -> A>` to iterate over its contained effects in parallel as we apply a user-provided function over each effect result and then gather all the transformed results in a `List<B>`.

```kotlin:ank:playground
import arrow.effects.IO
import arrow.unsafe
import arrow.effects.extensions.io.unsafeRun.runBlocking
import arrow.effects.extensions.io.fx.fx

//sampleStart
suspend fun threadName(): String =
  Thread.currentThread().name

val program = fx {
  val result: List<String> = !NonBlocking.parTraverse(
    listOf(
        effect { threadName() },
        effect { threadName() },
        effect { threadName() }
    )
  ) {
      "running on: $it" 
    }
  !effect { println(result) }
}
//sampleEnd
fun main() { // The edge of our world
  unsafe { runBlocking { program } }
}
```

### `parSequence`

`parSequence` applies all effects in `Iterable<suspend () -> A>` in non-blocking in parallel and then gathers all the transformed results and returns them in a `List<B>`.

```kotlin:ank:playground
import arrow.effects.IO
import arrow.unsafe
import arrow.effects.extensions.io.unsafeRun.runBlocking
import arrow.effects.extensions.io.fx.fx

//sampleStart
suspend fun threadName(): String =
  Thread.currentThread().name

val program = fx {
  val result: List<String> = !NonBlocking.parSequence(
    listOf(
      effect { threadName() },
      effect { threadName() },
      effect { threadName() }
    )
  )
  
  !effect { println(result) }
}
//sampleEnd
fun main() { // The edge of our world
  unsafe { runBlocking { program } }
}
```

## Cancellation

All concurrent `fx` continuations are cancellable. Users may use the `fxCancellable` function to run `fx` blocks that in addition to returning a value, returns a disposable handler that can interrupt the operation.

```kotlin:ank:playground
import arrow.effects.IO
import arrow.unsafe
import arrow.effects.extensions.io.unsafeRun.runBlocking
import arrow.effects.extensions.io.fx.fxCancellable

fun main() { // The edge of our world
//sampleStart
  val (_, disposable) = fxCancellable {
    !effect { println("BOOM!") }
  }
//sampleEnd
  println(disposable)
}
```

## Arrow Fx vs KotlinX Coroutines

In the same way that Arrow serves as a companion to the Kotlin standard library in providing the abstractions and runtime to implement Typed FP in Kotlin, Arrow Fx can be seen as a companion to the KotlinX Coroutines library.

Arrow Fx adds an extra layer of security and effect control where we can easily model side effects and how they interact with pure computations.

In contrast with the couroutines library where `Deferred` computations are eager by default and fire immediately when instantiated, in Arrow Fx, all bindings and compositions are lazy and suspended ensuring execution is explicit and always deferred until the last second.

Deferring execution and being able to suspend side effects is essential for programs built with Arrow because we can ensure that effects run in a controlled environment and preserve the properties of purity and referential transparency, allowing us to apply equational reasoning over the different parts that conform our programs.

Since Arrow Fx uses this lazy behavior by default, we don't have to resort to special configuration arguments when creating deferred computations.

The value `program` below is pure and referentially transparent because `fx` returns a lazy computation:

```kotlin:ank:playground
import arrow.effects.IO
import arrow.unsafe
import arrow.effects.extensions.io.unsafeRun.runBlocking
import arrow.effects.extensions.io.fx.fx
//sampleStart
suspend fun printThreadName(): Unit =
  println(Thread.currentThread().name)

val program = fx {
  !effect { printThreadName() }
}

fun main() { // The edge of our world
  unsafe { runBlocking { program } }
}
//sampleEnd
```

Using the same with the default `async` constructor from the coroutines library will yield an impure function because effects are not controlled and they fire immediately upon function invocation:

```kotlin:ank:playground
import kotlinx.coroutines.*
import kotlin.system.*

//sampleStart
suspend fun printThreadName(): Unit =
  println(Thread.currentThread().name)

suspend fun program() = 
<<<<<<< HEAD
  async { printThreadName() } //XXX This doesn't execute: "IllegalAccessError: tried to access field kotlinx.coroutines.Dispatchers.Default from class kotlinx.coroutines.DeferredKt"
=======
  GlobalScope.async { printThreadName() }
>>>>>>> 86614470

fun main() { 
  runBlocking<Unit> { program().await() }
}
//sampleEnd
```

In the previous program, `printThreadName()` may be invoked before we call `await`.
If we wanted a pure lazy version of this operation, we need to hint to the `async` constructor that our policy is not to start right away.

```kotlin:ank:playground
import kotlinx.coroutines.*
import kotlin.system.*

//sampleStart
suspend fun printThreadName(): Unit =
  println(Thread.currentThread().name)

suspend fun program() = 
<<<<<<< HEAD
  async(start = CoroutineStart.LAZY) { printThreadName() }  //XXX This doesn't execute: same as above
=======
  GlobalScope.async(start = CoroutineStart.LAZY) { printThreadName() }
>>>>>>> 86614470

fun main() { 
  runBlocking<Unit> { program().await() }
}
//sampleEnd
```

If an `async` computation fires immediately, it does not give us a chance to suspend side effects. This implies that all functions that immediately produce their effects when invoked are impure and non-referentially transparent. This is the default in the KotlinX Coroutines Library.

Arrow Fx is not opinionated as to whether eagerly firing is a more or less appropriate technique. We, the authors, understand this style gathers a different audience where purity and referential transparency may not be goals or optimization techniques are in play, and that's just fine.

Life goes on.

Arrow Fx offers in contrast, a different approach that is in-line with Arrow's primary concern - helping you, as a user, create well-typed safe and pure programs in Kotlin.

On top of complementing the KolinX Coroutines API, Arrow Fx provides interoperability with its runtime allowing you to run polymorphic programs over the KotlinX Coroutines, Rx2, Reactor, and even custom runtimes.

## Integrating with third-party libraries

Arrow Fx integrates with the Arrow Effects IO runtime, Rx2, Reactor framework, and any library that models effectful async/concurrent computations and can provide a `@extension` to the `ConcurrentEffect<F>` type class defined in the `arrow-effects` module out of the box.

If you are interested in providing your own runtime as a backend to the Arrow Fx library, please contact us in the main [Arrow Gitter](https://gitter.im/arrow-kt/Lobby) or #Arrow channel on the official [Kotlin Lang Slack](https://kotlinlang.slack.com/) with any questions and we'll help you along the way.<|MERGE_RESOLUTION|>--- conflicted
+++ resolved
@@ -242,11 +242,7 @@
   println(Thread.currentThread().name)
 
 suspend fun program() = 
-<<<<<<< HEAD
-  async { printThreadName() } //XXX This doesn't execute: "IllegalAccessError: tried to access field kotlinx.coroutines.Dispatchers.Default from class kotlinx.coroutines.DeferredKt"
-=======
   GlobalScope.async { printThreadName() }
->>>>>>> 86614470
 
 fun main() { 
   runBlocking<Unit> { program().await() }
@@ -266,11 +262,7 @@
   println(Thread.currentThread().name)
 
 suspend fun program() = 
-<<<<<<< HEAD
-  async(start = CoroutineStart.LAZY) { printThreadName() }  //XXX This doesn't execute: same as above
-=======
   GlobalScope.async(start = CoroutineStart.LAZY) { printThreadName() }
->>>>>>> 86614470
 
 fun main() { 
   runBlocking<Unit> { program().await() }
