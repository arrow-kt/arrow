--- conflicted
+++ resolved
@@ -163,11 +163,7 @@
 ```
 <properties>
     <kotlin.version>1.3.0</kotlin.version>
-<<<<<<< HEAD
     <arrow.version>0.9.0</arrow.version>
-=======
-     <arrow.version>0.9.0</arrow.version>
->>>>>>> 0636b11c
 </properties>
 ```
 
