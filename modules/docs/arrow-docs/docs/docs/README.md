---
layout: docs
title: Quick Start
permalink: /docs/
---

[![Maven Central](https://maven-badges.herokuapp.com/maven-central/io.arrow-kt/arrow-core-data/badge.svg)](https://maven-badges.herokuapp.com/maven-central/io.arrow-kt/arrow-core)
[![Build Status](https://travis-ci.org/arrow-kt/arrow.svg?branch=master)](https://travis-ci.org/arrow-kt/arrow/)
[![Kotlin version badge](https://img.shields.io/badge/kotlin-1.3-blue.svg)](https://kotlinlang.org/docs/reference/whatsnew13.html)
[![License](https://img.shields.io/badge/License-Apache%202.0-blue.svg)](http://www.apache.org/licenses/LICENSE-2.0)
[![StackOverflow](https://img.shields.io/badge/arrow--kt-black.svg?logo=stackoverflow)]( http://stackoverflow.com/questions/tagged/arrow-kt)

Λrrow is a library for Typed Functional Programming in Kotlin.

Arrow aims to provide a [*lingua franca*](https://en.wikipedia.org/wiki/Lingua_franca) of interfaces and abstractions across Kotlin libraries.
For this, it includes the most popular data types, type classes and abstractions such as `Option`, `Try`, `Either`, `IO`, `Functor`, `Applicative`, `Monad` to empower users to write pure FP apps and libraries built atop higher order abstractions.

Use the list below to learn more about Λrrow's main features.

- [Patterns](http://arrow-kt.io/docs/patterns/glossary/): tutorials and approaches to day-to-day challenges using FP
- [Libraries](http://arrow-kt.io/docs/quickstart/libraries/): all the libraries provided by Λrrow
- [Type classes](http://arrow-kt.io/docs/typeclasses/intro/): defining behaviors for data
- [Data types](http://arrow-kt.io/docs/datatypes/intro/): common abstractions
- [Effects](http://arrow-kt.io/docs/effects/io/): interfacing with external systems
- [Optics](http://arrow-kt.io/docs/optics/iso/): inspecting and modifying data structures

#### Curated external links

- [Projects and Examples](http://arrow-kt.io/docs/quickstart/projects/)
- [Blogs and Presentations](http://arrow-kt.io/docs/quickstart/blogs/)

# Gradle 
## Basic Setup

Make sure to have the latest version of JDK 1.8 installed.

In your project's root `build.gradle` append these repositories to your list.

```groovy
allprojects {
    repositories {
        mavenCentral()
        jcenter()
        maven { url "https://dl.bintray.com/arrow-kt/arrow-kt/" } 
        maven { url 'https://oss.jfrog.org/artifactory/oss-snapshot-local/' } // for SNAPSHOT builds
    }
}
```

# Next development version 0.10.0

<<<<<<< HEAD
Starting in 0.9.1, Arrow follows the following convention for artifact publication.

The arrow modules are Core, Effects, Optics, Recursion, etc.

An Arrow module is composed of data types and type classes.
Arrow modules are exported and published with the following semantics.

If we take for example `arrow-core`.

Arrow core contains the basic arrow type classes and data types and it's composed of 2 main artifacts that may be used a la carte:

Recomended for most use cases:

- `arrow-core` (Depends on data and extensions modules and exports both)
=======
Add the dependencies into the project's `build.gradle`
>>>>>>> fd2913d1

## Λrrow Core

<<<<<<< HEAD
- `arrow-core-data` (Only data types & typeclasses)
- `arrow-core` (Data types, typeclasses & type class extensions)
=======
```groovy
def arrow_version = "0.10.0-SNAPSHOT"
dependencies {
    compile "io.arrow-kt:arrow-core:$arrow_version"
    compile "io.arrow-kt:arrow-syntax:$arrow_version"
    kapt    "io.arrow-kt:arrow-meta:$arrow_version"
}
```
>>>>>>> fd2913d1

## Λrrow Core + Λrrow Optics

```groovy
def arrow_version = "0.10.0-SNAPSHOT"
dependencies {
    compile "io.arrow-kt:arrow-optics:$arrow_version"
    compile "io.arrow-kt:arrow-syntax:$arrow_version"
    kapt    "io.arrow-kt:arrow-meta:$arrow_version"
}
```

## Λrrow Core + Λrrow Fx 

```groovy
def arrow_version = "0.10.0-SNAPSHOT"
dependencies {
    compile "io.arrow-kt:arrow-fx:$arrow_version"
    compile "io.arrow-kt:arrow-syntax:$arrow_version"
    kapt    "io.arrow-kt:arrow-meta:$arrow_version"
}
```

## Λrrow Core + Λrrow Optics + Λrrow Fx

```groovy
def arrow_version = "0.10.0-SNAPSHOT"
dependencies {
<<<<<<< HEAD
    compile "io.arrow-kt:arrow-core-data:$arrow_version"
    compile "io.arrow-kt:arrow-core:$arrow_version"
    compile "io.arrow-kt:arrow-syntax:$arrow_version"
    kapt    "io.arrow-kt:arrow-meta:$arrow_version"

    compile "io.arrow-kt:arrow-free-data:$arrow_version" //optional
    compile "io.arrow-kt:arrow-free:$arrow_version" //optional
    compile "io.arrow-kt:arrow-mtl-data:$arrow_version" //optional
    compile "io.arrow-kt:arrow-mtl:$arrow_version" //optional
    compile "io.arrow-kt:arrow-fx:$arrow_version" //optional
    compile "io.arrow-kt:arrow-fx-rx2:$arrow_version" //optional
    compile "io.arrow-kt:arrow-fx-reactor:$arrow_version" //optional
    compile "io.arrow-kt:arrow-optics:$arrow_version" //optional
    compile "io.arrow-kt:arrow-generic:$arrow_version" //optional
    compile "io.arrow-kt:arrow-recursion-data:$arrow_version" //optional
    compile "io.arrow-kt:arrow-recursion:$arrow_version" //optional
    compile "io.arrow-kt:arrow-aql:$arrow_version" //optional
    compile "io.arrow-kt:arrow-integration-retrofit-adapter:$arrow_version" //optional
=======
    compile "io.arrow-kt:arrow-fx:$arrow_version"
    compile "io.arrow-kt:arrow-optics:$arrow_version"
    compile "io.arrow-kt:arrow-syntax:$arrow_version"
    kapt    "io.arrow-kt:arrow-meta:$arrow_version"
>>>>>>> fd2913d1
}
```

Here is the complete [library list]({{ '/docs/quickstart/libraries/' | relative_url }}) for a more granular dependency set-up.

# Additional Setup

For projects that wish to use their own `@higherkind`, `@optics` and other meta programming facilities provided by Λrrow
the setup below is also required:

Add the dependencies into the project's `build.gradle`

```groovy
apply plugin: 'kotlin-kapt' //optional
apply from: rootProject.file('gradle/generated-kotlin-sources.gradle') //only for Android projects

def arrow_version = "0.10.0-SNAPSHOT"
dependencies {
    ...
    kapt    'io.arrow-kt:arrow-meta:$arrow_version' //optional
    ...
}
```

`gradle/generated-kotlin-sources.gradle`
```groovy
apply plugin: 'idea'

idea {
    module {
        sourceDirs += files(
                'build/generated/source/kapt/main',
                'build/generated/source/kapt/debug',
                'build/generated/source/kapt/release',
                'build/generated/source/kaptKotlin/main',
                'build/generated/source/kaptKotlin/debug',
                'build/generated/source/kaptKotlin/release',
                'build/tmp/kapt/main/kotlinGenerated')
        generatedSourceDirs += files(
                'build/generated/source/kapt/main',
                'build/generated/source/kapt/debug',
                'build/generated/source/kapt/release',
                'build/generated/source/kaptKotlin/main',
                'build/generated/source/kaptKotlin/debug',
                'build/generated/source/kaptKotlin/release',
                'build/tmp/kapt/main/kotlinGenerated')
    }
}
```
## Linting

Some linters might complaint about some code practices that are common when working with functional programming. You can read more about how to solve this problem in the [Linting](http://arrow-kt.io/docs/quickstart/linting/) section.

# Maven 
## Basic Setup

Make sure to have the at least the latest version of JDK 1.8 installed.
Add to your pom.xml file the following properties:
```
<properties>
    <kotlin.version>1.3.0</kotlin.version>
     <arrow.version>0.9.0</arrow.version>
</properties>
```

Add the dependencies that you want to use
```
        <dependency>
            <groupId>io.arrow-kt</groupId>
            <artifactId>arrow-core</artifactId>
            <version>${arrow.version}</version>
        </dependency>
        <dependency>
            <groupId>io.arrow-kt</groupId>
            <artifactId>arrow-syntax</artifactId>
            <version>${arrow.version}</version>
        </dependency>

```

## Enabling kapt

Enable annotaton processing using kotlin plugin 
```
<plugin>
    <groupId>org.jetbrains.kotlin</groupId>
    <artifactId>kotlin-maven-plugin</artifactId>
    <version>${kotlin.version}</version>
    <executions>
        <execution>
            <id>kapt</id>
            <goals>
                <goal>kapt</goal>
            </goals>
            <configuration>
                <sourceDirs>
                    <sourceDir>src/main/kotlin</sourceDir>
                </sourceDirs>
                <annotationProcessorPaths>
                    <annotationProcessorPath>
                        <groupId>io.arrow-kt</groupId>
                        <artifactId>arrow-meta</artifactId>
                        <version>${arrow.version}</version>
                    </annotationProcessorPath>
                </annotationProcessorPaths>
            </configuration>
        </execution>
        <execution>
            <id>compile</id>
            <phase>compile</phase>
            <goals>
                <goal>compile</goal>
            </goals>
            <configuration>
                <sourceDirs>
                    <sourceDir>src/main/kotlin</sourceDir>
                </sourceDirs>
            </configuration>
        </execution>
        <execution>
            <id>test-compile</id>
            <phase>test-compile</phase>
            <goals>
                <goal>test-compile</goal>
            </goals>
        </execution>
    </executions>
</plugin>
```<|MERGE_RESOLUTION|>--- conflicted
+++ resolved
@@ -49,31 +49,10 @@
 
 # Next development version 0.10.0
 
-<<<<<<< HEAD
-Starting in 0.9.1, Arrow follows the following convention for artifact publication.
-
-The arrow modules are Core, Effects, Optics, Recursion, etc.
-
-An Arrow module is composed of data types and type classes.
-Arrow modules are exported and published with the following semantics.
-
-If we take for example `arrow-core`.
-
-Arrow core contains the basic arrow type classes and data types and it's composed of 2 main artifacts that may be used a la carte:
-
-Recomended for most use cases:
-
-- `arrow-core` (Depends on data and extensions modules and exports both)
-=======
 Add the dependencies into the project's `build.gradle`
->>>>>>> fd2913d1
 
 ## Λrrow Core
 
-<<<<<<< HEAD
-- `arrow-core-data` (Only data types & typeclasses)
-- `arrow-core` (Data types, typeclasses & type class extensions)
-=======
 ```groovy
 def arrow_version = "0.10.0-SNAPSHOT"
 dependencies {
@@ -82,7 +61,6 @@
     kapt    "io.arrow-kt:arrow-meta:$arrow_version"
 }
 ```
->>>>>>> fd2913d1
 
 ## Λrrow Core + Λrrow Optics
 
@@ -111,31 +89,10 @@
 ```groovy
 def arrow_version = "0.10.0-SNAPSHOT"
 dependencies {
-<<<<<<< HEAD
-    compile "io.arrow-kt:arrow-core-data:$arrow_version"
-    compile "io.arrow-kt:arrow-core:$arrow_version"
-    compile "io.arrow-kt:arrow-syntax:$arrow_version"
-    kapt    "io.arrow-kt:arrow-meta:$arrow_version"
-
-    compile "io.arrow-kt:arrow-free-data:$arrow_version" //optional
-    compile "io.arrow-kt:arrow-free:$arrow_version" //optional
-    compile "io.arrow-kt:arrow-mtl-data:$arrow_version" //optional
-    compile "io.arrow-kt:arrow-mtl:$arrow_version" //optional
-    compile "io.arrow-kt:arrow-fx:$arrow_version" //optional
-    compile "io.arrow-kt:arrow-fx-rx2:$arrow_version" //optional
-    compile "io.arrow-kt:arrow-fx-reactor:$arrow_version" //optional
-    compile "io.arrow-kt:arrow-optics:$arrow_version" //optional
-    compile "io.arrow-kt:arrow-generic:$arrow_version" //optional
-    compile "io.arrow-kt:arrow-recursion-data:$arrow_version" //optional
-    compile "io.arrow-kt:arrow-recursion:$arrow_version" //optional
-    compile "io.arrow-kt:arrow-aql:$arrow_version" //optional
-    compile "io.arrow-kt:arrow-integration-retrofit-adapter:$arrow_version" //optional
-=======
     compile "io.arrow-kt:arrow-fx:$arrow_version"
     compile "io.arrow-kt:arrow-optics:$arrow_version"
     compile "io.arrow-kt:arrow-syntax:$arrow_version"
     kapt    "io.arrow-kt:arrow-meta:$arrow_version"
->>>>>>> fd2913d1
 }
 ```
 
