---
layout: docs-core
title: Functional Error Handling
permalink: /docs/patterns/error_handling/
---

## Functional Error Handling




When dealing with errors in a purely functional way, we try as much as we can to avoid exceptions.
Exceptions break referential transparency and lead to bugs when callers are unaware that they may happen until it's too late at runtime.

In the following example, we are going to model a basic program and go over the different options we have for dealing with errors in Arrow.
The program simulates the typical lunch scenario where we have to get the ingredient, and a series of preconditions needs to be met in order to actually prepare and eat it.

### Requirements

- Take food out of the refrigerator
- Get your cutting tool
- Cut up the lettuce to make lunch

### Requirements

```kotlin:ank
/** model */
object Lettuce
object Knife
object Salad

fun takeFoodFromRefrigerator(): Lettuce = TODO()
fun getKnife(): Knife = TODO()
fun prepare(tool: Knife, ingredient: Lettuce): Salad = TODO()
```

### Exceptions

A naive implementation that uses exceptions may look like this

```kotlin:ank
fun takeFoodFromRefrigerator(): Lettuce = throw RuntimeException("You need to go to the store and buy some ingredients")
fun getKnife(): Knife = throw RuntimeException("Your knife needs to be sharpened")
fun prepare(tool: Knife, ingredient: Lettuce): Salad = Salad
```

As you may have noticed, the function signatures include no clue that, when asking for `takeFoodFromRefrigerator()` or `getKnife()`,
an exception may be thrown.

#### The issues with exceptions

Exceptions can be seen as GOTO statement, given they interrupt the program flow by jumping back to the caller.
Exceptions are not consistent, as throwing an exception may not survive async boundaries; that is to say that one can't rely on exceptions for error handling
in async code, since invoking a function that is async inside a `try/catch` may not capture the exception potentially thrown in a different thread.

Because of this extreme power of stopping computation and jumping to other areas, Exceptions have been abused even in core libraries to signal events.

```
at java.lang.Throwable.fillInStackTrace(Throwable.java:-1)
at java.lang.Throwable.fillInStackTrace(Throwable.java:782)
- locked <0x6c> (a sun.misc.CEStreamExhausted)
at java.lang.Throwable.<init>(Throwable.java:250)
at java.lang.Exception.<init>(Exception.java:54)
at java.io.IOException.<init>(IOException.java:47)
at sun.misc.CEStreamExhausted.<init>(CEStreamExhausted.java:30)
at sun.misc.BASE64Decoder.decodeAtom(BASE64Decoder.java:117)
at sun.misc.CharacterDecoder.decodeBuffer(CharacterDecoder.java:163)
at sun.misc.CharacterDecoder.decodeBuffer(CharacterDecoder.java:194)
```

They often lead to incorrect and dangerous code because `Throwable` is an open hierarchy where you may catch more than you originally intended to.

```kotlin
try {
  doExceptionalStuff() //throws IllegalArgumentException
} catch (e: Throwable) { //too broad matches:
    /*
    VirtualMachineError
    OutOfMemoryError
    ThreadDeath
    LinkageError
    InterruptedException
    ControlThrowable
    NotImplementedError
    */
}
```

Furthermore, exceptions are costly to create. `Throwable#fillInStackTrace` attempts to gather all stack information to present you with a meaningful stacktrace.

```java
public class Throwable {
    /**
    * Fills in the execution stack trace.
    * This method records within this Throwable object information
    * about the current state of the stack frames for the current thread.
    */
    Throwable fillInStackTrace();
}
```

Constructing an exception may be as costly as your current Thread stack size, and it's also platform dependent since `fillInStackTrace` calls into native code.

More info on the cost of instantiating Throwables, and throwing exceptions in general, can be found in the links below.

> [The Hidden Performance costs of instantiating Throwables](http://normanmaurer.me/blog/2013/11/09/The-hidden-performance-costs-of-instantiating-Throwables/)
> * New: Creating a new Throwable each time
> * Lazy: Reusing a created Throwable in the method invocation.
> * Static: Reusing a static Throwable with an empty stacktrace.

Exceptions may be considered generally a poor choice in Functional Programming when:

- Modeling absence
- Modeling known business cases that result in alternate paths
- Used in async boundaries over unprincipled APIs (callbacks)
- In general, when people have no access to your source code

### How do we model exceptional cases then?

Arrow provides proper datatypes and typeclasses to represent exceptional cases.

### Option

We use [`Option`](/docs/arrow/core/option) to model the potential absence of a value.

When using `Option`, our previous example may look like:

```kotlin:ank
import arrow.*
import arrow.core.*

fun takeFoodFromRefrigerator(): Option<Lettuce> = None
fun getKnife(): Option<Knife> = None
fun prepare(tool: Knife, ingredient: Lettuce): Option<Salad> = Some(Salad)
```

It's easy to work with [`Option`](/docs/apidocs/arrow-core-data/arrow.core/-option/) if your lang supports [Monad Comprehensions]({{ '/docs/patterns/monad_comprehensions' | relative_url }}) or special syntax for them.
Arrow provides [monadic comprehensions]({{ '/docs/patterns/monad_comprehensions' | relative_url }})  for all datatypes for which a [`Monad`](/docs/arrow/typeclasses/monad) instance exists built atop coroutines.

```kotlin
import arrow.typeclasses.*
import arrow.core.extensions.*
import arrow.core.extensions.option.monad.binding

fun prepareLunchOption(): Option<Salad> =
  fx.monad {
    val lettuce = takeFoodFromRefrigerator().bind()
    val knife = getKnife().bind()
    val salad = prepare(knife, lettuce).bind()
    salad
  }

prepareLunchOption()
//None
```

While we could model this problem using `Option`, and forgetting about exceptions, we are still unable to determine the reasons why `takeFoodFromRefrigerator()` and `getKnife()` returned empty values in the form of `None`.
For this reason, using `Option` is only a good idea when we know that values may be absent, but we don't really care about the reason why.
Additionally, `Option` is unable to capture exceptions. So, if an exception was thrown internally, it would still bubble up and result in a runtime exception.

In the next example, we are going to use `Either` to deal with potentially thrown exceptions that are outside the control of the caller.

### Either
<<<<<<< HEAD

=======
>>>>>>> 1e59a2d4

When dealing with a known alternate path, we model return types as [`Either`]({{ '/docs/apidocs/arrow-core-data/arrow.core/-either/' | relative_url }})
Either represents the presence of either a `Left` value or a `Right` value. 
By convention, most functional programming libraries choose `Left` as the exceptional case and `Right` as the success value.

It turns out that all exceptions thrown in our example are actually known to the system, so there is no point in modeling these exceptional cases as
`java.lang.Exception`.
<<<<<<< HEAD

We should redefine our functions to express that their result is not just a `Nuke`, `Target`, or `Impact`, but those potential values or other exceptional ones.

=======

We should redefine our functions to express that their result is not just a `Lettuce`, `Knife`, or `Salad`, but those potential values or other exceptional ones.

>>>>>>> 1e59a2d4
We can now assign proper types and values to the exceptional cases.

```kotlin:ank
sealed class CookingException {
    object LettuceIsRotten: CookingException()
    object KnifeNeedsSharpening: CookingException()
    data class InsufficientAmount(val quantityInGrams : Int): CookingException()
}

typealias NastyLettuce = CookingException.LettuceIsRotten
typealias KnifeIsDull = CookingException.KnifeNeedsSharpening
typealias InsufficientAmountOfLettuce = CookingException.InsufficientAmount
```

This type of definition is commonly known as an Algebraic Data Type or Sum Type in most FP capable languages.
In Kotlin, it is encoded using sealed hierarchies. We can think of sealed hierarchies as a declaration of a type and all its  possible states.

Once we have an ADT defined to model our known errors, we can redefine our functions.

```kotlin:ank
fun takeFoodFromRefrigerator(): Either<NastyLettuce, Lettuce> = Right(Lettuce)
fun getKnife(): Either<KnifeIsDull, Knife> = Right(Knife)
fun lunch(knife: Knife, food: Lettuce): Either<InsufficientAmountOfLettuce, Salad> = Left(InsufficientAmountOfLettuce(5))
```

Arrow also provides a `Monad` instance for `Either` in the same way it did for `Option`.
Except for the types signatures, our program remains unchanged when we compute over `Either`.
All values on the left side assume to be `Right` biased and, whenever a `Left` value is found, the computation short-circuits, producing a result that is compatible with the function type signature.

```kotlin
import arrow.core.extensions.either.monad.binding

fun prepareEither(): Either<CookingException, Salad> =
  fx.monad {
    val lettuce = takeFoodFromRefrigerator().bind()
    val knife = getKnife().bind()
    val salad = lunch(knife, lettuce).bind()
    salad
  }

prepareEither()
//Left(InsufficientAmountOfLettuce(5))
```

So far, we have seen how we can use `Option` and `Either` to handle exceptions in a purely functional way.

The question now is, can we further generalize error handling and write this code in a way that is abstract from the actual datatypes that it uses?
Since Arrow supports typeclasses, emulated higher kinds, and higher order abstractions, we can rewrite this in a fully polymorphic way thanks to [`MonadError`]({{ '/docs/arrow/typeclasses/monaderror' | relative_url }})

### MonadError

[`MonadError`]({{ '/docs/arrow/typeclasses/monaderror' | relative_url }}) is a typeclass that allows us to handle error cases inside monadic contexts such as the ones we have seen with `Either` and `Option`.
Typeclasses allows us to code focusing on the behaviors, and not the datatypes that implement them.

Arrow provides the following `MonadError` instances for `Option` and `Either`

```kotlin:ank
import arrow.core.extensions.option.monadError.*

Option.monadError()
```

```kotlin:ank
import arrow.core.extensions.either.monadError.*

Either.monadError<CookingException>()
```

Let's now rewrite our program as a polymorphic function that will work over any datatype for which a `MonadError` instance exists.
Polymorphic code in Arrow is based on emulated `Higher Kinds`, as described in [Lightweight higher-kinded polymorphism](https://www.cl.cam.ac.uk/~jdy22/papers/lightweight-higher-kinded-polymorphism.pdf) and applied to Kotlin, a lang which does not yet support Higher Kinded Types.

```kotlin
fun <F> takeFoodFromRefrigerator(ME: MonadError<F, CookingException>): Kind<F, Lettuce> = ME.just(Lettuce)
fun <F> getKnife(ME: MonadError<F, CookingException>): Kind<F, Knife> = ME.just(Knife)
fun <F> lunch(knife: Knife, food: Lettuce, ME: MonadError<F, CookingException>):
        Kind<F, Salad> = ME.raiseError(InsufficientAmountOfLettuce(5))
```

We can now express the same program as before in a fully polymorphic context

```kotlin
fun <F> MonadError<F, CookingException>.prepare():Kind<F, Salad> =
    fx.monad {
        val lettuce = takeFoodFromRefrigerator<F>().bind()
        val knife = getKnife<F>().bind()
        val salad = lunch<F>(knife, lettuce).bind()
        salad
    }
```

Or, since `takeFoodFromRefrigerator()` and `getKnife()` are operations that do not depend on each other, we don't need the [Monad Comprehensions]({{ '/docs/patterns/monad_comprehensions' | relative_url }}) here, and we can express our logic as:

```kotlin
fun <F> MonadError<F, CookingException>.prepare1(ME): Kind<F, Salad> =
    ME.tupled(getKnife(), takeFoodFromRefrigerator()).flatMap(ME, { (nuke, target) -> lunch<F>(nuke, target) })

val result = Either.monadError<CookingException>().prepare()
result.fix()
//Left(InsufficientAmountOfLettuce(5))
// or
val result1 = Either.monadError<CookingException>().prepare1()
result1.fix()
```

Note that `MonadThrow` also has a function `fx.monadThrow` that automatically captures and wraps exceptions in its binding block.

```kotlin
fun <F> MonadError<F, CookingException>.lunchImpure(target: Knife, nuke: Lettuce): Salad {
    throw InsufficientAmountOfLettuce(5)
}

fun <F> MonadError<F, CookingException>.prepare(): Kind<F, Salad> =
    fx.monadThrow {
        val lettuce = takeFoodFromRefrigerator<F>().bind()
        val knife = getKnife<F>().bind()
        val salad = lunchImpure<F>(knife, lettuce).bind()
        salad
    }
```

### Example : Alternative validation strategies using `ApplicativeError`

In this validation example, we demonstrate how we can use `ApplicativeError` instead of `Validated` to abstract away validation strategies and raise errors in the context we are computing in.

*Model*

```kotlin
import arrow.*
import arrow.core.*
import arrow.typeclasses.*

sealed class ValidationError(val msg: String) {
  data class DoesNotContain(val value: String) : ValidationError("Did not contain $value")
  data class MaxLength(val value: Int) : ValidationError("Exceeded length of $value")
  data class NotAnEmail(val reasons: Nel<ValidationError>) : ValidationError("Not a valid email")
}

data class FormField(val label: String, val value: String)
data class Email(val value: String)
```

*Rules*

```kotlin
sealed class Rules<F>(A: ApplicativeError<F, Nel<ValidationError>>) : ApplicativeError<F, Nel<ValidationError>> by A {

  private fun FormField.contains(needle: String): Kind<F, FormField> =
    if (value.contains(needle, false)) just(this)
    else raiseError(ValidationError.DoesNotContain(needle).nel())

  private fun FormField.maxLength(maxLength: Int): Kind<F, FormField> =
    if (value.length <= maxLength) just(this)
    else raiseError(ValidationError.MaxLength(maxLength).nel())

  fun FormField.validateEmail(): Kind<F, Email> =
    map(contains("@"), maxLength(250), {
      Email(value)
    }).handleErrorWith { raiseError(ValidationError.NotAnEmail(it).nel()) }

  object ErrorAccumulationStrategy :
    Rules<ValidatedPartialOf<Nel<ValidationError>>>(Validated.applicativeError(NonEmptyList.semigroup()))

  object FailFastStrategy :
    Rules<EitherPartialOf<Nel<ValidationError>>>(Either.applicativeError())

  companion object {
    infix fun <A> failFast(f: FailFastStrategy.() -> A): A = f(FailFastStrategy)
    infix fun <A> accumulateErrors(f: ErrorAccumulationStrategy.() -> A): A = f(ErrorAccumulationStrategy)
  }

}
```

`Rules` defines abstract behaviors that can be composed and have access to the scope of `ApplicativeError`, where we can invoke `just` to lift values into the positive result and `raiseError` into the error context.

Once we have such abstract algebra defined, we can simply materialize it to data types that support different error strategies:

*Error accumulation*

```kotlin
Rules accumulateErrors {
  listOf(
    FormField("Invalid Email Domain Label", "nowhere.com"),
    FormField("Too Long Email Label", "nowheretoolong${(0..251).map { "g" }}"), //this accumulates N errors
    FormField("Valid Email Label", "getlost@nowhere.com")
  ).map { it.validateEmail() }
}
```
*Fail Fast*

```kotlin
Rules failFast {
  listOf(
    FormField("Invalid Email Domain Label", "nowhere.com"),
    FormField("Too Long Email Label", "nowheretoolong${(0..251).map { "g" }}"), //this fails fast
    FormField("Valid Email Label", "getlost@nowhere.com")
  ).map { it.validateEmail() }
}
```

### Credits

Tutorial adapted from the 47 Degrees blog [`Functional Error Handling`](https://www.47deg.com/presentations/2017/02/18/Functional-error-handling/)

Deck:

- https://speakerdeck.com/raulraja/functional-error-handling
- https://github.com/47deg/functional-error-handling<|MERGE_RESOLUTION|>--- conflicted
+++ resolved
@@ -161,10 +161,6 @@
 In the next example, we are going to use `Either` to deal with potentially thrown exceptions that are outside the control of the caller.
 
 ### Either
-<<<<<<< HEAD
-
-=======
->>>>>>> 1e59a2d4
 
 When dealing with a known alternate path, we model return types as [`Either`]({{ '/docs/apidocs/arrow-core-data/arrow.core/-either/' | relative_url }})
 Either represents the presence of either a `Left` value or a `Right` value. 
@@ -172,15 +168,9 @@
 
 It turns out that all exceptions thrown in our example are actually known to the system, so there is no point in modeling these exceptional cases as
 `java.lang.Exception`.
-<<<<<<< HEAD
-
-We should redefine our functions to express that their result is not just a `Nuke`, `Target`, or `Impact`, but those potential values or other exceptional ones.
-
-=======
 
 We should redefine our functions to express that their result is not just a `Lettuce`, `Knife`, or `Salad`, but those potential values or other exceptional ones.
 
->>>>>>> 1e59a2d4
 We can now assign proper types and values to the exceptional cases.
 
 ```kotlin:ank
