--- conflicted
+++ resolved
@@ -43,11 +43,7 @@
 
 This library include the possible [typeclass extensions]({{ '/docs/patterns/glossary/#instances-and-extensions-interfaces' | relative_url }}) including datatypes and typeclasses from `arrow-core-data` that can be implemented for the datatypes in their respective libraries.
 
-<<<<<<< HEAD
-Datatypes: [`Either`]({{ '/docs/arrow/core/either/' | relative_url }}), [`Option`]({{ '/docs/arrow/core/option/' | relative_url }}), [`Try`]({{ '/docs/arrow/core/try/' | relative_url }}), [`Eval`]({{ '/docs/apidocs/arrow-core-data/arrow.core/-eval' | relative_url }}), [`Id`]({{ '/docs/apidocs/arrow-core-data/arrow.core/-id/' | relative_url }}), `TupleN`, `Function0`, `Function1`, `FunctionK`
-=======
 Dependency: `arrow-core-data`
->>>>>>> fd2913d1
 
 ### arrow-core-data
 
@@ -86,23 +82,12 @@
 
 The [fx library]({{ '/docs/effects/fx/' | relative_url }}) offers a powerful concurrency DSL with an emphasis on easy concurrency and parallelism with guarantees about concurrent and parallel resource safety. It can be used with Arrow Fx's IO or a set of typeclasses to abstract over concurrency frameworks like `RxJava`, `Reactor`, `Arrow's IO`, etc.
 
-<<<<<<< HEAD
 ### arrow-extras 
-=======
-Dependency: `arrow-core`
->>>>>>> fd2913d1
 
 ## Extension libraries
 
 These libraries are hosted inside the arrow repository building on the core, to provide higher level constructs to deal with concepts rather than code abstraction.
 
-<<<<<<< HEAD
-Dependencies: arrow-core-data
-
-Datatypes: [`Cokleisli`]({{ '/docs/datatypes/cokleisli/' | relative_url }}), [`Coreader`]({{ '/docs/datatypes/coreader/' | relative_url }}), [`Ior`]({{ '/docs/arrow/data/ior/' | relative_url }}), [`ListK`]({{ '/docs/arrow/data/listk/' | relative_url }}), [`NonEmptyList`]({{ '/docs/arrow/data/nonemptylist/' | relative_url }}), [`SequenceK`]({{ '/docs/arrow/data/sequencek/' | relative_url }}), [`SortedMapK`]({{ '/docs/arrow/data/sortedmapk/' | relative_url }}), [`StateT`]({{ '/docs/arrow/data/statet/' | relative_url }}), [`WriterT`]({{ '/docs/arrow/data/writert/' | relative_url }}), [`EitherT`]({{ '/docs/arrow/data/eithert/' | relative_url }}), [`Kleisli`]({{ '/docs/arrow/data/kleisli/' | relative_url }}), [`MapK`]({{ '/docs/arrow/data/mapk/' | relative_url }}), [`OptionT`]({{ '/docs/arrow/data/optiont/' | relative_url }}), [`Reader`]({{ '/docs/arrow/data/reader/' | relative_url }}), [`SetK`]({{ '/docs/arrow/data/setk/' | relative_url }}), [`State`]({{ '/docs/arrow/data/state/' | relative_url }}), [`Validated`]({{ '/docs/arrow/data/validated/' | relative_url }})
-
-### arrow-core, arrow-effects-extensions
-=======
 ### arrow-syntax
 
 ```groovy
@@ -112,17 +97,12 @@
 ```
 
 Multiple extensions functions to work better with function objects and collections.
->>>>>>> fd2913d1
 
 For function objects the library provides composition, currying, partial application, memoization, pipe operator, complement for predicates, and several more helpers.
 
 For collections, arrow-syntax provides `firstOption`, tail, basic list traversal, and tuple addition.
 
-<<<<<<< HEAD
-Dependencies: arrow-core, and the base libraries they extend
-=======
-Dependency: `arrow-core`
->>>>>>> fd2913d1
+Dependency: `arrow-core`
 
 ### arrow-fx-rx2 & arrow-fx-reactor
 
@@ -135,32 +115,24 @@
 
 Each of these modules provides wrappers over the datatypes in each of the libraries that implement all the typeclasses provided by arrow-fx
 
-<<<<<<< HEAD
+[Rx]({{ 'docs/integrations/rx2/' | relative_url }})
+
+[Reactor]({{ 'docs/integrations/reactor/' | relative_url }})
+
+Dependency: `arrow-fx`
+
+### arrow-mtl
+
+```groovy
+dependencies {
+    compile "io.arrow-kt:arrow-mtl:$arrow_version"
+}
+```
+
+Advanced [typeclasses]({{ '/docs/typeclasses/intro' | relative_url }}) to be used in programs using the Tagless-final architecture.
+
 It also includes the extensions available for datatypes in arrow-core 
 
-Dependencies: arrow-core, arrow-mtl-data
-
-Typeclasses: [`FunctorFilter`]({{ '/docs/arrow/typeclasses/functorfilter/' | relative_url }}), [`MonadFilter`]({{ '/docs/arrow/typeclasses/monadfilter/' | relative_url }}), [`MonadReader`]({{ '/docs/arrow/mtl/typeclasses/monadreader/' | relative_url }}), [`MonadWriter`]({{ '/docs/arrow/mtl/typeclasses/monadwriter/' | relative_url }}), [`MonadCombine`]({{ '/docs/arrow/typeclasses/monadcombine/' | relative_url }}), [`MonadState`]({{ '/docs/arrow/mtl/typeclasses/monadstate' | relative_url }}), [`TraverseFilter`]({{ '/docs/arrow/typeclasses/traversefilter/' | relative_url }})
-=======
-[Rx]({{ 'docs/integrations/rx2/' | relative_url }})
-
-[Reactor]({{ 'docs/integrations/reactor/' | relative_url }})
-
-Dependency: `arrow-fx`
->>>>>>> fd2913d1
-
-### arrow-mtl
-
-```groovy
-dependencies {
-    compile "io.arrow-kt:arrow-mtl:$arrow_version"
-}
-```
-
-Advanced [typeclasses]({{ '/docs/typeclasses/intro' | relative_url }}) to be used in programs using the Tagless-final architecture.
-
-It also includes the extensions available for datatypes in arrow-core 
-
 Dependency: `arrow-mtl-data`
 
 ### arrow-mtl-data
@@ -193,11 +165,7 @@
 
 Recursion schemes is a construct to work with recursive data structures in a way that decouples structure and data, and allows for ergonomy and performance improvements.
 
-<<<<<<< HEAD
-### arrow-effects-(rx2, reactor)
-=======
 Dependency: `arrow-recursion-data`
->>>>>>> fd2913d1
 
 ### arrow-recursion-data
 
@@ -211,9 +179,6 @@
 
 Dependency: `arrow-core`
 
-<<<<<<< HEAD
-### arrow-fx
-=======
 ### arrow-integration-retrofit-adapter
 
 ```groovy
@@ -221,7 +186,6 @@
     compile "io.arrow-kt:arrow-integration-retrofit-adapter:$arrow_version"
 }
 ```
->>>>>>> fd2913d1
 
 The [adapter]({{ 'docs/integrations/retrofit/' | relative_url }}) is a library that adds integration with Retrofit, providing extensions functions and/or classes to work with Retrofit by encapsulating the responses in the chosen datatypes, through the use of typeclasses.
 
