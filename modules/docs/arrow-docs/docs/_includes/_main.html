--- conflicted
+++ resolved
@@ -4,11 +4,7 @@
       {% for item in site.data.features.content %}
       {% assign title = item.title | downcase  %}
       {% if title != "arrow incubator" %}
-<<<<<<< HEAD
-      <a id="{{ item.id }}" class="{{ item.id }} main-item feature" href="{{ site.baseurl }}{{ item.url }}">
-=======
       <a id="{{ item.id }}" class="{{ item.id }} main-item feature" href="{{ item.url | relative_url }}">
->>>>>>> 04b28f46
 
         <div id="{{ item.id }}-header" class="item-header">
           <div id="icon-{{ item.id }}-content" class="icon-content">
@@ -32,11 +28,7 @@
         <ul id="incubator-list" class="incubator-list">
           {% for item in site.data.features.incubator %}
           {% if item.title == 'Arrow Query Language' %}
-<<<<<<< HEAD
-            {% assign aqlUrl = item.url %}
-=======
           {% assign aqlUrl = item.url %}
->>>>>>> 04b28f46
           {% endif %}
           <li class="incubator-items">
             <a class="incubator-link" href="{{ item.url }}" title="{{ item.title }}">{{ item.title }}</a>
