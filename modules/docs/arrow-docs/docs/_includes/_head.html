<head>
  <meta charset="UTF-8">
  <title>{{site.name}}</title>
  <meta name="viewport" content="width=device-width, initial-scale=1.0">
  <meta name="description" content="{{site.description}}">
  <meta name="keywords" content="{{site.keywords}}">

  <meta property="og:image" content="" />
  <meta property="og:title" content="{{site.name}}" />
  <meta property="og:site_name" content="{{site.name}}" />
  <meta property="og:url" content="{{site.url}}" />
  <meta property="og:type" content="website" />
  <meta property="og:description" content="{{site.description}}" />
  <meta property="og:keywords" content="{{site.keywords}}" />

  <meta name="twitter:text:description" content="{{site.description}}" />
  <meta name="twitter:card" content="summary_large_image">
  <meta name="twitter:site" content="{{site.twitter_handle}}">
  <meta name="twitter:creator" content="{{site.twitter_handle}}">
  <meta name="twitter:image" content="" />

  <script defer src="{{ '/js/main.js' | relative_url }}"></script>
  <script defer src="{{ '/js/main-hovers.js' | relative_url }}"></script>
  <script defer src="{{ '/js/animations.js' | relative_url }}"></script>

  <!-- Favicon -->
<<<<<<< HEAD
  <link rel="shortcut icon" href="{{ '/img/favicon.png' | relative_url }}">
=======
  <link rel="shortcut icon" type="image/png" href="{{ '/img/favicon.png' | relative_url }}">
>>>>>>> 04b28f46

  <!-- Site main css -->
  <link rel="stylesheet" type="text/css" href="{{ '/css/home-styles.css' | relative_url }}">
  <script src="https://cdnjs.cloudflare.com/ajax/libs/bodymovin/5.5.6/lottie.min.js" type="text/javascript"></script>

  <!-- Arrow playground -->
<<<<<<< HEAD
  <script src="https://unpkg.com/arrow-playground@1" data-selector="[class^='language-kotlin']"></script>
=======
  <script src="https://unpkg.com/arrow-playground@1" data-selector="[class^='language-kotlin']" data-arrow-version="latest"></script>
>>>>>>> 04b28f46

  <!-- Highlight -->
  <script src="{{ '/js/highlight.pack.js' | relative_url }}"></script>
  <script>
    hljs.initHighlighting();
  </script>

  {% if jekyll.environment == 'production' and site.data.commons.google_analytics %}
  {% include _google-tag-manager.html %}
  {% endif %}

  <!-- Gitter -->
  <script src="https://sidecar.gitter.im/dist/sidecar.v1.js" defer></script>
  <script>
    ((window.gitter = {}).chat = {}).options = {
      room: "{{site.gitter_room}}"
    };
  </script>
</head><|MERGE_RESOLUTION|>--- conflicted
+++ resolved
@@ -24,22 +24,14 @@
   <script defer src="{{ '/js/animations.js' | relative_url }}"></script>
 
   <!-- Favicon -->
-<<<<<<< HEAD
-  <link rel="shortcut icon" href="{{ '/img/favicon.png' | relative_url }}">
-=======
   <link rel="shortcut icon" type="image/png" href="{{ '/img/favicon.png' | relative_url }}">
->>>>>>> 04b28f46
 
   <!-- Site main css -->
   <link rel="stylesheet" type="text/css" href="{{ '/css/home-styles.css' | relative_url }}">
   <script src="https://cdnjs.cloudflare.com/ajax/libs/bodymovin/5.5.6/lottie.min.js" type="text/javascript"></script>
 
   <!-- Arrow playground -->
-<<<<<<< HEAD
-  <script src="https://unpkg.com/arrow-playground@1" data-selector="[class^='language-kotlin']"></script>
-=======
   <script src="https://unpkg.com/arrow-playground@1" data-selector="[class^='language-kotlin']" data-arrow-version="latest"></script>
->>>>>>> 04b28f46
 
   <!-- Highlight -->
   <script src="{{ '/js/highlight.pack.js' | relative_url }}"></script>
