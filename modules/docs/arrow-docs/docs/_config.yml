<<<<<<< HEAD
=======
defaults:
  -
    scope:
      path: "" # an empty string here means all files in the project
    values:
      layout: "docs"

# Plugins
>>>>>>> 8955a112
plugins:
  - jekyll-redirect-from<|MERGE_RESOLUTION|>--- conflicted
+++ resolved
@@ -1,13 +1,3 @@
-<<<<<<< HEAD
-=======
-defaults:
-  -
-    scope:
-      path: "" # an empty string here means all files in the project
-    values:
-      layout: "docs"
-
 # Plugins
->>>>>>> 8955a112
 plugins:
   - jekyll-redirect-from