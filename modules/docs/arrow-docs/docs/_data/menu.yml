options:
  - title: Quick Start

    nested_options:

      - title: Index
        url: /docs/

      - title: Libraries
        url: /docs/quickstart/libraries/

      - title: Blogs & Presentations
        url: /docs/quickstart/blogs/

      - title: Projects & Examples
        url: /docs/quickstart/projects/

  - title: Patterns

    nested_options:

      - title: Glossary
        url: /docs/patterns/glossary/

      - title: Error Handling
        url: /docs/patterns/error_handling/

      - title: Dependency Injection
        url: /docs/patterns/dependency_injection/

      - title: The Monad Tutorial
        url: /docs/patterns/monads/

      - title: Monad Comprehensions
        url: /docs/patterns/monad_comprehensions/

      - title: Polymorphic Programs
        url: /docs/patterns/polymorphic_programs/

      - title: Free Algebras
        url: /docs/patterns/free_algebras/

  - title: Data Types

    nested_options:

      - title: Intro
        url: /docs/datatypes/intro/

      - title: Basic Types
        url: /docs/datatypes/basic/

      - title: Option
        url: /docs/datatypes/option/

      - title: Either
        url: /docs/datatypes/either/

      - title: Try
        url: /docs/datatypes/try/

      - title: Validated
        url: /docs/datatypes/validated/

      - title: NonEmptyList
        url: /docs/datatypes/nonemptylist/

      - title: ListK
        url: /docs/datatypes/listk/

      - title: SequenceK
        url: /docs/datatypes/sequencek/

      - title: SetK
        url: /docs/datatypes/setk/

      - title: MapK
        url: /docs/datatypes/mapk/

      - title: SortedMapK
        url: /docs/datatypes/sortedmapk/

      - title: Ior
        url: /docs/datatypes/ior/

      - title: Id
        url: /docs/datatypes/id/

      - title: Reader
        url: /docs/datatypes/reader/

      - title: Kleisli
        url: /docs/datatypes/kleisli/

      - title: State
        url: /docs/datatypes/state/

      - title: StateT
        url: /docs/datatypes/statet/

      - title: Store
        url: /docs/datatypes/store/

      - title: Moore
        url: /docs/datatypes/moore/

      - title: Sum
        url: /docs/datatypes/sum/

      - title: Day
        url: /docs/datatypes/day/

      - title: WriterT
        url: /docs/datatypes/writert/

      - title: Trampoline
        url: /docs/datatypes/trampoline/

      - title: Coproduct
        url: /docs/datatypes/coproduct/

      - title: Eval
        url: /docs/datatypes/eval/

      - title: OptionT
        url: /docs/datatypes/optiont/

      - title: EitherT
        url: /docs/datatypes/eithert/

      - title: Function0
        url: /docs/datatypes/function0/

      - title: Function1
        url: /docs/datatypes/function1/

      - title: Const
        url: /docs/datatypes/const/

  - title: Type Classes

    nested_options:

      - title: Intro
        url: /docs/typeclasses/intro/

      - title: Show
        url: /docs/typeclasses/show/

      - title: Eq
        url: /docs/typeclasses/eq/

      - title: Order
        url: /docs/typeclasses/order/

      - title: Semigroup
        url: /docs/typeclasses/semigroup/

      - title: Monoid
        url: /docs/typeclasses/monoid/

      - title: Foldable
        url: /docs/typeclasses/foldable/

      - title: Bifoldable
        url: /docs/typeclasses/bifoldable/

      - title: Traverse
        url: /docs/typeclasses/traverse/

      - title: Reducible
        url: /docs/typeclasses/reducible/

      - title: TraverseFilter
        url: /docs/typeclasses/traversefilter/

      - title: Functor
        url: /docs/typeclasses/functor/

      - title: FunctorFilter
        url: /docs/typeclasses/functorfilter/

      - title: Applicative
        url: /docs/typeclasses/applicative/

      - title: ApplicativeError
        url: /docs/typeclasses/applicativeerror/

      - title: Monad
        url: /docs/typeclasses/monad/

      - title: MonadError
        url: /docs/typeclasses/monaderror/

      - title: MonadFilter
        url: /docs/typeclasses/monadfilter/

      - title: MonadReader
        url: /docs/typeclasses/monadreader/

      - title: MonadWriter
        url: /docs/typeclasses/monadwriter/

      - title: MonadState
        url: /docs/typeclasses/monadstate/

      - title: MonadCombine
        url: /docs/typeclasses/monadcombine/

      - title: Comonad
        url: /docs/typeclasses/comonad/

      - title: Bimonad
        url: /docs/typeclasses/bimonad/

      - title: Bifunctor
        url: /docs/typeclasses/bifunctor

      - title: Profunctor
        url: /docs/typeclasses/profunctor

      - title: SemigroupK
        url: /docs/typeclasses/semigroupk/

      - title: MonoidK
        url: /docs/typeclasses/monoidk/

      - title: Inject
        url: /docs/typeclasses/inject/

      - title: Alternative
        url: /docs/typeclasses/alternative/

  - title: Effects

    nested_options:

      - title: IO
        url: /docs/effects/io/

      - title: MonadDefer
        url: /docs/effects/monaddefer/

      - title: Async
        url: /docs/effects/async/

      - title: Effect
        url: /docs/effects/effect/

      - title: Ref
        url: /docs/effects/ref/

  - title: Optics

    nested_options:

      - title: Optics DSL
        url: /docs/optics/dsl/

      - title: Iso
        url: /docs/optics/iso/

      - title: Lens
        url: /docs/optics/lens/

      - title: Optional
        url: /docs/optics/optional/

      - title: Prism
        url: /docs/optics/prism/

      - title: Getter
        url: /docs/optics/getter/

      - title: Setter
        url: /docs/optics/setter/

      - title: Fold
        url: /docs/optics/fold/

      - title: Traversal
        url: /docs/optics/traversal/

<<<<<<< HEAD
      - title: Snoc
        url: /docs/optics/snoc/
=======
      - title: Cons
        url: /docs/optics/cons
>>>>>>> 86dd8ccf

      - title: At
        url: /docs/optics/at/

      - title: Index
        url: /docs/optics/index/

      - title: FilterIndex
        url: /docs/optics/filterindex/

      - title: Each
        url: /docs/optics/each/

  - title: Λrrow Query Language

    nested_options:

      - title: Λrrow Query Language
        url: /docs/aql/intro

      - title: select
        url: /docs/aql/select

      - title: from
        url: /docs/aql/from

      - title: where
        url: /docs/aql/where

      - title: groupBy
        url: /docs/aql/groupby

      - title: orderBy
        url: /docs/aql/orderby

      - title: sum
        url: /docs/aql/sum

      - title: union
        url: /docs/aql/union

      - title: Custom Data Types
        url: /docs/aql/custom

  - title: Generic
    nested_options:

          - title: Coproduct
            url: /docs/generic/coproduct

          - title: Product
            url: /docs/generic/product/

  - title: Integrations

    nested_options:

      - title: Rx2
        url: /docs/integrations/rx2/

      - title: Reactor
        url: /docs/integrations/reactor/

      - title: kotlinx.coroutines
        url: /docs/integrations/kotlinxcoroutines/

      - title: Retrofit
        url: /docs/integrations/retrofit/

      - title: KindedJ
        url: /docs/integrations/kindedj/

  - title: Free

    nested_options:

      - title: Free
        url: /docs/free/free/

      - title: FreeApplicative
        url: /docs/free/freeapplicative/

      - title: Cofree
        url: /docs/free/cofree/

      - title: Yoneda
        url: /docs/free/yoneda/

      - title: Coyoneda
        url: /docs/free/coyoneda/

  - title: Recursion Schemes

    nested_options:

      - title: Intro
        url: /docs/recursion/intro/

      - title: Recursive
        url: /docs/recursion/recursive/

      - title: Corecursive
        url: /docs/recursion/corecursive/

      - title: Birecursive
        url: /docs/recursion/birecursive/

      - title: Mu
        url: /docs/recursion/mu/

      - title: Nu
        url: /docs/recursion/nu/

      - title: Fix
        url: /docs/recursion/fix/

  - title: Legal

    nested_options:

      - title: Credits
        url: /docs/legal/credits/

      - title: Licenses
        url: /docs/legal/licenses/<|MERGE_RESOLUTION|>--- conflicted
+++ resolved
@@ -281,13 +281,11 @@
       - title: Traversal
         url: /docs/optics/traversal/
 
-<<<<<<< HEAD
+      - title: Cons
+        url: /docs/optics/cons
+
       - title: Snoc
         url: /docs/optics/snoc/
-=======
-      - title: Cons
-        url: /docs/optics/cons
->>>>>>> 86dd8ccf
 
       - title: At
         url: /docs/optics/at/
