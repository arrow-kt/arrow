<<<<<<< HEAD
nav:
    - title: Documentation
      url: /docs
  
    - title: Blog
      url: /category/all

    - title: Github
      url: https://github.com/arrow-kt/arrow

    - title: License
      url: https://github.com/arrow-kt/arrow#license
      
tab:
    - title: All
      url: /category/all
      
    - title: Media
      url: /category/media
      
    - title: News
      url: /category/news
=======
options:
  - title: Quick Start

    nested_options:

      - title: Index
        url: /docs/

      - title: Libraries
        url: /docs/quickstart/libraries/

      - title: Blogs & Presentations
        url: /docs/quickstart/blogs/

      - title: Projects & Examples
        url: /docs/quickstart/projects/

  - title: API Docs

    nested_options:

      - title: Type Classes
        url: /docs/apidocs/arrow-typeclasses/

      - title: Core Data Types
        url: /docs/apidocs/arrow-core-data/

      - title: Core Extensions
        url: /docs/apidocs/arrow-core-extensions/
        
      - title: Core Extra Data Types
        url: /docs/apidocs/arrow-extras/

      - title: Core Extra Extensions
        url: /docs/apidocs/arrow-extras-extensions/

      - title: Effects
        url: /docs/apidocs/arrow-effects-data/

      - title: Effects Extensions
        url: /docs/apidocs/arrow-effects-extensions/

      - title: Effects Coroutines
        url: /docs/apidocs/arrow-effects-kotlinx-coroutines-data/

      - title: Effects Coroutines Extensions
        url: /docs/apidocs/arrow-effects-kotlinx-coroutines-extensions/

      - title: Effects Rx2
        url: /docs/apidocs/arrow-effects-rx2-data/

      - title: Effects Rx2 Extensions
        url: /docs/apidocs/arrow-effects-rx2-extensions/

      - title: Effects Reactor
        url: /docs/apidocs/arrow-effects-reactor-data/

      - title: Effects Reactor Extensions
        url: /docs/apidocs/arrow-effects-reactor-extensions/

      - title: Streams
        url: /docs/apidocs/arrow-streams/

      - title: MTL
        url: /docs/apidocs/arrow-mtl/

      - title: Optics
        url: /docs/apidocs/arrow-optics/

      - title: Recursion
        url: /docs/apidocs/arrow-recursion-data/

      - title: Recursion Extensions
        url: /docs/apidocs/arrow-recursion-extensions/

      - title: Generic
        url: /docs/apidocs/arrow-generic/

      - title: Free
        url: /docs/apidocs/arrow-free-data/

      - title: Validation
        url: /docs/apidocs/arrow-validation/

  - title: Patterns

    nested_options:

      - title: Glossary
        url: /docs/patterns/glossary/

      - title: Error Handling
        url: /docs/patterns/error_handling/

      - title: Dependency Injection
        url: /docs/patterns/dependency_injection/

      - title: The Monad Tutorial
        url: /docs/patterns/monads/

      - title: Monad Comprehensions
        url: /docs/patterns/monad_comprehensions/

      - title: Polymorphic Programs
        url: /docs/patterns/polymorphic_programs/

      - title: Free Algebras
        url: /docs/patterns/free_algebras/

  - title: Data Types

    nested_options:

      - title: Intro
        url: /docs/datatypes/intro/

      - title: Basic Types
        url: /docs/datatypes/basic/

      - title: Option
        url: /docs/arrow/core/option/

      - title: Either
        url: /docs/arrow/core/either/

      - title: Try
        url: /docs/arrow/core/try/

      - title: Validated
        url: /docs/arrow/data/validated/

      - title: NonEmptyList
        url: /docs/arrow/data/nonemptylist/

      - title: ListK
        url: /docs/arrow/data/listk/

      - title: SequenceK
        url: /docs/arrow/data/sequencek/

      - title: SetK
        url: /docs/arrow/data/setk/

      - title: MapK
        url: /docs/arrow/data/mapk/

      - title: SortedMapK
        url: /docs/arrow/data/sortedmapk/

      - title: Ior
        url: /docs/arrow/data/ior/

      - title: Id
        url: /docs/arrow/core/id/

      - title: Reader
        url: /docs/arrow/data/reader/

      - title: Kleisli
        url: /docs/arrow/data/kleisli/

      - title: State
        url: /docs/arrow/data/state/

      - title: StateT
        url: /docs/arrow/data/statet/

      - title: Store
        url: /docs/arrow/data/store/

      - title: Moore
        url: /docs/arrow/data/moore/

      - title: Sum
        url: /docs/arrow/data/moore/

      - title: Day
        url: /docs/arrow/data/day/

      - title: WriterT
        url: /docs/arrow/data/writert/

      - title: Trampoline
        url: /docs/arrow/free/trampoline/

      - title: Coproduct
        url: /docs/arrow/data/coproduct/

      - title: Eval
        url: /docs/arrow/core/eval/

      - title: OptionT
        url: /docs/arrow/data/optiont/

      - title: EitherT
        url: /docs/arrow/data/eithert/

      - title: Function0
        url: /docs/arrow/core/function0/

      - title: Function1
        url: /docs/arrow/core/function1/

      - title: Const
        url: /docs/arrow/typeclasses/const/

  - title: Type Classes

    nested_options:

      - title: Intro
        url: /docs/typeclasses/intro/

      - title: Show
        url: /docs/arrow/typeclasses/show/

      - title: Eq
        url: /docs/arrow/typeclasses/eq/

      - title: Hash
        url: /docs/arrow/typeclasses/hash

      - title: Order
        url: /docs/arrow/typeclasses/order/

      - title: Semigroup
        url: /docs/arrow/typeclasses/semigroup/

      - title: Monoid
        url: /docs/arrow/typeclasses/monoid/

      - title: Foldable
        url: /docs/arrow/typeclasses/foldable/

      - title: Bifoldable
        url: /docs/arrow/typeclasses/bifoldable/

      - title: Traverse
        url: /docs/arrow/typeclasses/traverse/

      - title: Reducible
        url: /docs/arrow/typeclasses/reducible/

      - title: TraverseFilter
        url: /docs/arrow/mtl/typeclasses/traversefilter/

      - title: Functor
        url: /docs/arrow/typeclasses/functor/

      - title: FunctorFilter
        url: /docs/arrow/mtl/typeclasses/functorfilter/

      - title: Applicative
        url: /docs/arrow/typeclasses/applicative/

      - title: ApplicativeError
        url: /docs/arrow/typeclasses/applicativeerror/

      - title: Monad
        url: /docs/arrow/typeclasses/monad/

      - title: MonadError
        url: /docs/arrow/typeclasses/monaderror/

      - title: Bracket
        url: /docs/arrow/effects/typeclasses/bracket/

      - title: MonadFilter
        url: /docs/arrow/mtl/typeclasses/monadfilter/

      - title: MonadReader
        url: /docs/arrow/mtl/typeclasses/monadreader/

      - title: MonadWriter
        url: /docs/arrow/mtl/typeclasses/monadwriter/

      - title: MonadState
        url: /docs/arrow/mtl/typeclasses/monadstate

      - title: MonadCombine
        url: /docs/arrow/mtl/typeclasses/monadcombine/

      - title: Comonad
        url: /docs/arrow/typeclasses/comonad/

      - title: Bimonad
        url: /docs/arrow/typeclasses/bimonad/

      - title: Bifunctor
        url: /docs/arrow/typeclasses/bifunctor

      - title: Profunctor
        url: /docs/arrow/typeclasses/profunctor

      - title: SemigroupK
        url: /docs/arrow/typeclasses/semigroupk/

      - title: MonoidK
        url: /docs/arrow/typeclasses/monoidk/

      - title: Inject
        url: /docs/typeclasses/inject/

      - title: Alternative
        url: /docs/arrow/typeclasses/alternative/

  - title: Effects

    nested_options:

      - title: IO
        url: /docs/effects/io/

      - title: MonadDefer
        url: /docs/effects/monaddefer/

      - title: Async
        url: /docs/effects/async/

      - title: Effect
        url: /docs/effects/effect/

      - title: Promise
        url: /docs/effects/promise/

      - title: Ref
        url: /docs/effects/ref/

  - title: Optics

    nested_options:

      - title: Optics DSL
        url: /docs/optics/dsl/

      - title: Iso
        url: /docs/optics/iso/

      - title: Lens
        url: /docs/optics/lens/

      - title: Optional
        url: /docs/optics/optional/

      - title: Prism
        url: /docs/optics/prism/

      - title: Getter
        url: /docs/optics/getter/

      - title: Setter
        url: /docs/optics/setter/

      - title: Fold
        url: /docs/optics/fold/

      - title: Traversal
        url: /docs/optics/traversal/

      - title: Cons
        url: /docs/optics/cons

      - title: Snoc
        url: /docs/optics/snoc/

      - title: At
        url: /docs/optics/at/

      - title: Index
        url: /docs/optics/index/

      - title: FilterIndex
        url: /docs/optics/filterindex/

      - title: Each
        url: /docs/optics/each/

  - title: Λrrow Query Language

    nested_options:

      - title: Λrrow Query Language
        url: /docs/aql/intro

      - title: select
        url: /docs/aql/select

      - title: from
        url: /docs/aql/from

      - title: where
        url: /docs/aql/where

      - title: groupBy
        url: /docs/aql/groupby

      - title: orderBy
        url: /docs/aql/orderby

      - title: sum
        url: /docs/aql/sum

      - title: union
        url: /docs/aql/union

      - title: Custom Data Types
        url: /docs/aql/custom

  - title: Generic
    nested_options:

          - title: Coproduct
            url: /docs/generic/coproduct

          - title: Product
            url: /docs/generic/product/

  - title: Integrations

    nested_options:

      - title: Rx2
        url: /docs/integrations/rx2/

      - title: Reactor
        url: /docs/integrations/reactor/

      - title: kotlinx.coroutines
        url: /docs/integrations/kotlinxcoroutines/

      - title: Retrofit
        url: /docs/integrations/retrofit/

      - title: KindedJ
        url: /docs/integrations/kindedj/

  - title: Free

    nested_options:

      - title: Free
        url: /docs/free/free/

      - title: FreeApplicative
        url: /docs/free/freeapplicative/

      - title: Cofree
        url: /docs/free/cofree/

      - title: Yoneda
        url: /docs/free/yoneda/

      - title: Coyoneda
        url: /docs/free/coyoneda/

  - title: Recursion Schemes

    nested_options:

      - title: Intro
        url: /docs/recursion/intro/

      - title: Recursive
        url: /docs/recursion/recursive/

      - title: Corecursive
        url: /docs/recursion/corecursive/

      - title: Birecursive
        url: /docs/recursion/birecursive/

      - title: Mu
        url: /docs/recursion/mu/

      - title: Nu
        url: /docs/recursion/nu/

      - title: Fix
        url: /docs/recursion/fix/

  - title: Legal

    nested_options:

      - title: Credits
        url: /docs/legal/credits/

      - title: Licenses
        url: /docs/legal/licenses/
>>>>>>> 384ff045
<|MERGE_RESOLUTION|>--- conflicted
+++ resolved
@@ -1,8 +1,7 @@
-<<<<<<< HEAD
 nav:
     - title: Documentation
       url: /docs
-  
+
     - title: Blog
       url: /category/all
 
@@ -11,504 +10,13 @@
 
     - title: License
       url: https://github.com/arrow-kt/arrow#license
-      
+
 tab:
     - title: All
       url: /category/all
-      
+
     - title: Media
       url: /category/media
-      
+
     - title: News
-      url: /category/news
-=======
-options:
-  - title: Quick Start
-
-    nested_options:
-
-      - title: Index
-        url: /docs/
-
-      - title: Libraries
-        url: /docs/quickstart/libraries/
-
-      - title: Blogs & Presentations
-        url: /docs/quickstart/blogs/
-
-      - title: Projects & Examples
-        url: /docs/quickstart/projects/
-
-  - title: API Docs
-
-    nested_options:
-
-      - title: Type Classes
-        url: /docs/apidocs/arrow-typeclasses/
-
-      - title: Core Data Types
-        url: /docs/apidocs/arrow-core-data/
-
-      - title: Core Extensions
-        url: /docs/apidocs/arrow-core-extensions/
-        
-      - title: Core Extra Data Types
-        url: /docs/apidocs/arrow-extras/
-
-      - title: Core Extra Extensions
-        url: /docs/apidocs/arrow-extras-extensions/
-
-      - title: Effects
-        url: /docs/apidocs/arrow-effects-data/
-
-      - title: Effects Extensions
-        url: /docs/apidocs/arrow-effects-extensions/
-
-      - title: Effects Coroutines
-        url: /docs/apidocs/arrow-effects-kotlinx-coroutines-data/
-
-      - title: Effects Coroutines Extensions
-        url: /docs/apidocs/arrow-effects-kotlinx-coroutines-extensions/
-
-      - title: Effects Rx2
-        url: /docs/apidocs/arrow-effects-rx2-data/
-
-      - title: Effects Rx2 Extensions
-        url: /docs/apidocs/arrow-effects-rx2-extensions/
-
-      - title: Effects Reactor
-        url: /docs/apidocs/arrow-effects-reactor-data/
-
-      - title: Effects Reactor Extensions
-        url: /docs/apidocs/arrow-effects-reactor-extensions/
-
-      - title: Streams
-        url: /docs/apidocs/arrow-streams/
-
-      - title: MTL
-        url: /docs/apidocs/arrow-mtl/
-
-      - title: Optics
-        url: /docs/apidocs/arrow-optics/
-
-      - title: Recursion
-        url: /docs/apidocs/arrow-recursion-data/
-
-      - title: Recursion Extensions
-        url: /docs/apidocs/arrow-recursion-extensions/
-
-      - title: Generic
-        url: /docs/apidocs/arrow-generic/
-
-      - title: Free
-        url: /docs/apidocs/arrow-free-data/
-
-      - title: Validation
-        url: /docs/apidocs/arrow-validation/
-
-  - title: Patterns
-
-    nested_options:
-
-      - title: Glossary
-        url: /docs/patterns/glossary/
-
-      - title: Error Handling
-        url: /docs/patterns/error_handling/
-
-      - title: Dependency Injection
-        url: /docs/patterns/dependency_injection/
-
-      - title: The Monad Tutorial
-        url: /docs/patterns/monads/
-
-      - title: Monad Comprehensions
-        url: /docs/patterns/monad_comprehensions/
-
-      - title: Polymorphic Programs
-        url: /docs/patterns/polymorphic_programs/
-
-      - title: Free Algebras
-        url: /docs/patterns/free_algebras/
-
-  - title: Data Types
-
-    nested_options:
-
-      - title: Intro
-        url: /docs/datatypes/intro/
-
-      - title: Basic Types
-        url: /docs/datatypes/basic/
-
-      - title: Option
-        url: /docs/arrow/core/option/
-
-      - title: Either
-        url: /docs/arrow/core/either/
-
-      - title: Try
-        url: /docs/arrow/core/try/
-
-      - title: Validated
-        url: /docs/arrow/data/validated/
-
-      - title: NonEmptyList
-        url: /docs/arrow/data/nonemptylist/
-
-      - title: ListK
-        url: /docs/arrow/data/listk/
-
-      - title: SequenceK
-        url: /docs/arrow/data/sequencek/
-
-      - title: SetK
-        url: /docs/arrow/data/setk/
-
-      - title: MapK
-        url: /docs/arrow/data/mapk/
-
-      - title: SortedMapK
-        url: /docs/arrow/data/sortedmapk/
-
-      - title: Ior
-        url: /docs/arrow/data/ior/
-
-      - title: Id
-        url: /docs/arrow/core/id/
-
-      - title: Reader
-        url: /docs/arrow/data/reader/
-
-      - title: Kleisli
-        url: /docs/arrow/data/kleisli/
-
-      - title: State
-        url: /docs/arrow/data/state/
-
-      - title: StateT
-        url: /docs/arrow/data/statet/
-
-      - title: Store
-        url: /docs/arrow/data/store/
-
-      - title: Moore
-        url: /docs/arrow/data/moore/
-
-      - title: Sum
-        url: /docs/arrow/data/moore/
-
-      - title: Day
-        url: /docs/arrow/data/day/
-
-      - title: WriterT
-        url: /docs/arrow/data/writert/
-
-      - title: Trampoline
-        url: /docs/arrow/free/trampoline/
-
-      - title: Coproduct
-        url: /docs/arrow/data/coproduct/
-
-      - title: Eval
-        url: /docs/arrow/core/eval/
-
-      - title: OptionT
-        url: /docs/arrow/data/optiont/
-
-      - title: EitherT
-        url: /docs/arrow/data/eithert/
-
-      - title: Function0
-        url: /docs/arrow/core/function0/
-
-      - title: Function1
-        url: /docs/arrow/core/function1/
-
-      - title: Const
-        url: /docs/arrow/typeclasses/const/
-
-  - title: Type Classes
-
-    nested_options:
-
-      - title: Intro
-        url: /docs/typeclasses/intro/
-
-      - title: Show
-        url: /docs/arrow/typeclasses/show/
-
-      - title: Eq
-        url: /docs/arrow/typeclasses/eq/
-
-      - title: Hash
-        url: /docs/arrow/typeclasses/hash
-
-      - title: Order
-        url: /docs/arrow/typeclasses/order/
-
-      - title: Semigroup
-        url: /docs/arrow/typeclasses/semigroup/
-
-      - title: Monoid
-        url: /docs/arrow/typeclasses/monoid/
-
-      - title: Foldable
-        url: /docs/arrow/typeclasses/foldable/
-
-      - title: Bifoldable
-        url: /docs/arrow/typeclasses/bifoldable/
-
-      - title: Traverse
-        url: /docs/arrow/typeclasses/traverse/
-
-      - title: Reducible
-        url: /docs/arrow/typeclasses/reducible/
-
-      - title: TraverseFilter
-        url: /docs/arrow/mtl/typeclasses/traversefilter/
-
-      - title: Functor
-        url: /docs/arrow/typeclasses/functor/
-
-      - title: FunctorFilter
-        url: /docs/arrow/mtl/typeclasses/functorfilter/
-
-      - title: Applicative
-        url: /docs/arrow/typeclasses/applicative/
-
-      - title: ApplicativeError
-        url: /docs/arrow/typeclasses/applicativeerror/
-
-      - title: Monad
-        url: /docs/arrow/typeclasses/monad/
-
-      - title: MonadError
-        url: /docs/arrow/typeclasses/monaderror/
-
-      - title: Bracket
-        url: /docs/arrow/effects/typeclasses/bracket/
-
-      - title: MonadFilter
-        url: /docs/arrow/mtl/typeclasses/monadfilter/
-
-      - title: MonadReader
-        url: /docs/arrow/mtl/typeclasses/monadreader/
-
-      - title: MonadWriter
-        url: /docs/arrow/mtl/typeclasses/monadwriter/
-
-      - title: MonadState
-        url: /docs/arrow/mtl/typeclasses/monadstate
-
-      - title: MonadCombine
-        url: /docs/arrow/mtl/typeclasses/monadcombine/
-
-      - title: Comonad
-        url: /docs/arrow/typeclasses/comonad/
-
-      - title: Bimonad
-        url: /docs/arrow/typeclasses/bimonad/
-
-      - title: Bifunctor
-        url: /docs/arrow/typeclasses/bifunctor
-
-      - title: Profunctor
-        url: /docs/arrow/typeclasses/profunctor
-
-      - title: SemigroupK
-        url: /docs/arrow/typeclasses/semigroupk/
-
-      - title: MonoidK
-        url: /docs/arrow/typeclasses/monoidk/
-
-      - title: Inject
-        url: /docs/typeclasses/inject/
-
-      - title: Alternative
-        url: /docs/arrow/typeclasses/alternative/
-
-  - title: Effects
-
-    nested_options:
-
-      - title: IO
-        url: /docs/effects/io/
-
-      - title: MonadDefer
-        url: /docs/effects/monaddefer/
-
-      - title: Async
-        url: /docs/effects/async/
-
-      - title: Effect
-        url: /docs/effects/effect/
-
-      - title: Promise
-        url: /docs/effects/promise/
-
-      - title: Ref
-        url: /docs/effects/ref/
-
-  - title: Optics
-
-    nested_options:
-
-      - title: Optics DSL
-        url: /docs/optics/dsl/
-
-      - title: Iso
-        url: /docs/optics/iso/
-
-      - title: Lens
-        url: /docs/optics/lens/
-
-      - title: Optional
-        url: /docs/optics/optional/
-
-      - title: Prism
-        url: /docs/optics/prism/
-
-      - title: Getter
-        url: /docs/optics/getter/
-
-      - title: Setter
-        url: /docs/optics/setter/
-
-      - title: Fold
-        url: /docs/optics/fold/
-
-      - title: Traversal
-        url: /docs/optics/traversal/
-
-      - title: Cons
-        url: /docs/optics/cons
-
-      - title: Snoc
-        url: /docs/optics/snoc/
-
-      - title: At
-        url: /docs/optics/at/
-
-      - title: Index
-        url: /docs/optics/index/
-
-      - title: FilterIndex
-        url: /docs/optics/filterindex/
-
-      - title: Each
-        url: /docs/optics/each/
-
-  - title: Λrrow Query Language
-
-    nested_options:
-
-      - title: Λrrow Query Language
-        url: /docs/aql/intro
-
-      - title: select
-        url: /docs/aql/select
-
-      - title: from
-        url: /docs/aql/from
-
-      - title: where
-        url: /docs/aql/where
-
-      - title: groupBy
-        url: /docs/aql/groupby
-
-      - title: orderBy
-        url: /docs/aql/orderby
-
-      - title: sum
-        url: /docs/aql/sum
-
-      - title: union
-        url: /docs/aql/union
-
-      - title: Custom Data Types
-        url: /docs/aql/custom
-
-  - title: Generic
-    nested_options:
-
-          - title: Coproduct
-            url: /docs/generic/coproduct
-
-          - title: Product
-            url: /docs/generic/product/
-
-  - title: Integrations
-
-    nested_options:
-
-      - title: Rx2
-        url: /docs/integrations/rx2/
-
-      - title: Reactor
-        url: /docs/integrations/reactor/
-
-      - title: kotlinx.coroutines
-        url: /docs/integrations/kotlinxcoroutines/
-
-      - title: Retrofit
-        url: /docs/integrations/retrofit/
-
-      - title: KindedJ
-        url: /docs/integrations/kindedj/
-
-  - title: Free
-
-    nested_options:
-
-      - title: Free
-        url: /docs/free/free/
-
-      - title: FreeApplicative
-        url: /docs/free/freeapplicative/
-
-      - title: Cofree
-        url: /docs/free/cofree/
-
-      - title: Yoneda
-        url: /docs/free/yoneda/
-
-      - title: Coyoneda
-        url: /docs/free/coyoneda/
-
-  - title: Recursion Schemes
-
-    nested_options:
-
-      - title: Intro
-        url: /docs/recursion/intro/
-
-      - title: Recursive
-        url: /docs/recursion/recursive/
-
-      - title: Corecursive
-        url: /docs/recursion/corecursive/
-
-      - title: Birecursive
-        url: /docs/recursion/birecursive/
-
-      - title: Mu
-        url: /docs/recursion/mu/
-
-      - title: Nu
-        url: /docs/recursion/nu/
-
-      - title: Fix
-        url: /docs/recursion/fix/
-
-  - title: Legal
-
-    nested_options:
-
-      - title: Credits
-        url: /docs/legal/credits/
-
-      - title: Licenses
-        url: /docs/legal/licenses/
->>>>>>> 384ff045
+      url: /category/news