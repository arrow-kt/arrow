--- conflicted
+++ resolved
@@ -361,13 +361,11 @@
       - title: Ref
         url: /docs/effects/ref/
 
-<<<<<<< HEAD
+      - title: Fiber
+        url: /docs/effects/fiber/
+
       - title: Resource
         url: /docs/apidocs/arrow-effects-data/resource
-=======
-      - title: Fiber
-        url: /docs/effects/fiber/
->>>>>>> ab55c864
 
   - title: Optics
 
