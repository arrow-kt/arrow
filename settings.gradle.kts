@file:Suppress("LocalVariableName")

enableFeaturePreview("TYPESAFE_PROJECT_ACCESSORS")

rootProject.name = "arrow"

pluginManagement {
  @Suppress("LocalVariableName") val kotlin_repo_url: String? by settings
  repositories {
    gradlePluginPortal()
    mavenCentral()
    mavenLocal()
    kotlin_repo_url?.also { maven(it) }
    google()
    maven("https://maven.pkg.jetbrains.space/public/p/compose/dev")
  }
}

plugins {
<<<<<<< HEAD
  id("com.gradle.develocity") version "3.17.1"
=======
  id("com.gradle.enterprise") version "3.17.2"
>>>>>>> 5f0da633
  id("org.gradle.toolchains.foojay-resolver-convention") version("0.8.0")
}

val kotlin_repo_url: String? by settings
val kotlin_version: String? by settings
val ksp_version: String? by settings
val compose_version: String? by settings

dependencyResolutionManagement {
  repositories {
    mavenCentral()
    gradlePluginPortal()
    mavenLocal()
    kotlin_repo_url?.also { maven(it) }
  }
  versionCatalogs {
    create("libs") {
      if (!kotlin_version.isNullOrBlank()) {
        println("Overriding Kotlin version with $kotlin_version")
        version("kotlin", kotlin_version!!)
      }
      if (!ksp_version.isNullOrBlank()) {
        println("Overriding KSP version with $ksp_version")
        version("kspVersion", ksp_version!!)
      }
      if (!compose_version.isNullOrBlank()) {
        println("Overriding Compose version with $compose_version")
        version("composePlugin", compose_version!!)
      }
    }
  }
}

//CORE
include("arrow-annotations")
project(":arrow-annotations").projectDir = file("arrow-libs/core/arrow-annotations")

include("arrow-core")
project(":arrow-core").projectDir = file("arrow-libs/core/arrow-core")

include("arrow-functions")
project(":arrow-functions").projectDir = file("arrow-libs/core/arrow-functions")

include("arrow-core-high-arity")
project(":arrow-core-high-arity").projectDir = file("arrow-libs/core/arrow-core-high-arity")

include("arrow-atomic")
project(":arrow-atomic").projectDir = file("arrow-libs/core/arrow-atomic")

include("arrow-eval")
project(":arrow-eval").projectDir = file("arrow-libs/core/arrow-eval")

include("arrow-core-retrofit")
project(":arrow-core-retrofit").projectDir = file("arrow-libs/core/arrow-core-retrofit")

include("arrow-core-serialization")
project(":arrow-core-serialization").projectDir = file("arrow-libs/core/arrow-core-serialization")

include("arrow-cache4k")
project(":arrow-cache4k").projectDir = file("arrow-libs/core/arrow-cache4k")

include("arrow-autoclose")
project(":arrow-autoclose").projectDir = file("arrow-libs/core/arrow-autoclose")

// FX
include("arrow-fx-coroutines")
project(":arrow-fx-coroutines").projectDir = file("arrow-libs/fx/arrow-fx-coroutines")

include("arrow-fx-stm")
project(":arrow-fx-stm").projectDir = file("arrow-libs/fx/arrow-fx-stm")

include("arrow-collectors")
project(":arrow-collectors").projectDir = file("arrow-libs/fx/arrow-collectors")

include("arrow-resilience")
project(":arrow-resilience").projectDir = file("arrow-libs/resilience/arrow-resilience")

// OPTICS
include("arrow-optics")
project(":arrow-optics").projectDir = file("arrow-libs/optics/arrow-optics")

include("arrow-optics-reflect")
project(":arrow-optics-reflect").projectDir = file("arrow-libs/optics/arrow-optics-reflect")

if (kotlin_version.isNullOrBlank() || "2.0" !in kotlin_version!!) {
  include("arrow-optics-compose")
  project(":arrow-optics-compose").projectDir = file("arrow-libs/optics/arrow-optics-compose")
}

include("arrow-optics-ksp-plugin")
project(":arrow-optics-ksp-plugin").projectDir = file("arrow-libs/optics/arrow-optics-ksp-plugin")

// STACK
include("arrow-stack")
project(":arrow-stack").projectDir = file("arrow-libs/stack")

develocity {
  buildScan {
    termsOfUseUrl = "https://gradle.com/terms-of-service"
    termsOfUseAgree = "yes"
  }
}<|MERGE_RESOLUTION|>--- conflicted
+++ resolved
@@ -17,11 +17,7 @@
 }
 
 plugins {
-<<<<<<< HEAD
-  id("com.gradle.develocity") version "3.17.1"
-=======
-  id("com.gradle.enterprise") version "3.17.2"
->>>>>>> 5f0da633
+  id("com.gradle.develocity") version "3.17.2"
   id("org.gradle.toolchains.foojay-resolver-convention") version("0.8.0")
 }
 
