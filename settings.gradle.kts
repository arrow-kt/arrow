enableFeaturePreview("TYPESAFE_PROJECT_ACCESSORS")

rootProject.name = "arrow"

pluginManagement {
  @Suppress("LocalVariableName") val kotlin_repo_url: String? by settings
  repositories {
    gradlePluginPortal()
    mavenCentral()
    mavenLocal()
    kotlin_repo_url?.also { maven(it) }
    google()
    maven("https://maven.pkg.jetbrains.space/public/p/compose/dev")
  }
}

plugins {
  id("com.gradle.enterprise") version "3.16.1"
  id("org.gradle.toolchains.foojay-resolver-convention") version("0.8.0")
}

dependencyResolutionManagement {
  @Suppress("LocalVariableName") val kotlin_repo_url: String? by settings
  @Suppress("LocalVariableName") val kotlin_version: String? by settings
<<<<<<< HEAD
  @Suppress("LocalVariableName") val compose_version: String? by settings
=======
  @Suppress("LocalVariableName") val ksp_version: String? by settings
>>>>>>> a54c2e9d

  repositories {
    mavenCentral()
    gradlePluginPortal()
    mavenLocal()
    kotlin_repo_url?.also { maven(it) }
  }
  versionCatalogs {
    create("libs") {
      if (!kotlin_version.isNullOrBlank()) {
        println("Overriding Kotlin version with $kotlin_version")
        version("kotlin", kotlin_version!!)
      }
<<<<<<< HEAD
      if (!compose_version.isNullOrBlank()) {
        println("Overriding Compose version with $compose_version")
        version("composePlugin", compose_version!!)
=======
      if (!ksp_version.isNullOrBlank()) {
        println("Overriding KSP version with $ksp_version")
        version("kspVersion", ksp_version!!)
>>>>>>> a54c2e9d
      }
    }
  }
}

//CORE
include("arrow-annotations")
project(":arrow-annotations").projectDir = file("arrow-libs/core/arrow-annotations")

include("arrow-core")
project(":arrow-core").projectDir = file("arrow-libs/core/arrow-core")

include("arrow-atomic")
project(":arrow-atomic").projectDir = file("arrow-libs/core/arrow-atomic")

include("arrow-continuations")
project(":arrow-continuations").projectDir = file("arrow-libs/core/arrow-continuations")

include("arrow-eval")
project(":arrow-eval").projectDir = file("arrow-libs/core/arrow-eval")

include("arrow-core-retrofit")
project(":arrow-core-retrofit").projectDir = file("arrow-libs/core/arrow-core-retrofit")

include("arrow-core-serialization")
project(":arrow-core-serialization").projectDir = file("arrow-libs/core/arrow-core-serialization")

include("arrow-cache4k")
project(":arrow-cache4k").projectDir = file("arrow-libs/core/arrow-cache4k")

// FX
include("arrow-fx-coroutines")
project(":arrow-fx-coroutines").projectDir = file("arrow-libs/fx/arrow-fx-coroutines")

include("arrow-fx-stm")
project(":arrow-fx-stm").projectDir = file("arrow-libs/fx/arrow-fx-stm")

<<<<<<< HEAD
include("arrow-fx-stm-compose")
project(":arrow-fx-stm-compose").projectDir = file("arrow-libs/fx/arrow-fx-stm-compose")
=======
include("arrow-collectors")
project(":arrow-collectors").projectDir = file("arrow-libs/fx/arrow-collectors")
>>>>>>> a54c2e9d

include("arrow-resilience")
project(":arrow-resilience").projectDir = file("arrow-libs/resilience/arrow-resilience")

// OPTICS
include("arrow-optics")
project(":arrow-optics").projectDir = file("arrow-libs/optics/arrow-optics")

include("arrow-optics-reflect")
project(":arrow-optics-reflect").projectDir = file("arrow-libs/optics/arrow-optics-reflect")

include("arrow-optics-ksp-plugin")
project(":arrow-optics-ksp-plugin").projectDir = file("arrow-libs/optics/arrow-optics-ksp-plugin")

// STACK
include("arrow-stack")
project(":arrow-stack").projectDir = file("arrow-libs/stack")

gradleEnterprise {
  buildScan {
    termsOfServiceUrl = "https://gradle.com/terms-of-service"
    termsOfServiceAgree = "yes"
  }
}<|MERGE_RESOLUTION|>--- conflicted
+++ resolved
@@ -22,11 +22,8 @@
 dependencyResolutionManagement {
   @Suppress("LocalVariableName") val kotlin_repo_url: String? by settings
   @Suppress("LocalVariableName") val kotlin_version: String? by settings
-<<<<<<< HEAD
   @Suppress("LocalVariableName") val compose_version: String? by settings
-=======
   @Suppress("LocalVariableName") val ksp_version: String? by settings
->>>>>>> a54c2e9d
 
   repositories {
     mavenCentral()
@@ -40,15 +37,13 @@
         println("Overriding Kotlin version with $kotlin_version")
         version("kotlin", kotlin_version!!)
       }
-<<<<<<< HEAD
       if (!compose_version.isNullOrBlank()) {
         println("Overriding Compose version with $compose_version")
         version("composePlugin", compose_version!!)
-=======
+      }
       if (!ksp_version.isNullOrBlank()) {
         println("Overriding KSP version with $ksp_version")
         version("kspVersion", ksp_version!!)
->>>>>>> a54c2e9d
       }
     }
   }
@@ -86,13 +81,11 @@
 include("arrow-fx-stm")
 project(":arrow-fx-stm").projectDir = file("arrow-libs/fx/arrow-fx-stm")
 
-<<<<<<< HEAD
 include("arrow-fx-stm-compose")
 project(":arrow-fx-stm-compose").projectDir = file("arrow-libs/fx/arrow-fx-stm-compose")
-=======
+
 include("arrow-collectors")
 project(":arrow-collectors").projectDir = file("arrow-libs/fx/arrow-collectors")
->>>>>>> a54c2e9d
 
 include("arrow-resilience")
 project(":arrow-resilience").projectDir = file("arrow-libs/resilience/arrow-resilience")
