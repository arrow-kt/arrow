--- conflicted
+++ resolved
@@ -203,13 +203,8 @@
 
 #### Enabling kapt
 
-<<<<<<< HEAD
-Enable annotaton processing using kotlin plugin 
+Enable annotation processing using kotlin plugin 
 ```xml
-=======
-Enable annotation processing using kotlin plugin 
-```
->>>>>>> 3c828146
 <plugin>
     <groupId>org.jetbrains.kotlin</groupId>
     <artifactId>kotlin-maven-plugin</artifactId>
