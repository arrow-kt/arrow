<a href="https://arrow-kt.io" title="Arrow website"><img src="https://arrow-kt.io/img/arrow-brand.svg" width="200" alt=""></a>

[![Maven Central](https://img.shields.io/maven-central/v/io.arrow-kt/arrow-core?color=4caf50&label=latest%20release)](https://maven-badges.herokuapp.com/maven-central/io.arrow-kt/arrow-core)
[![Kotlin version](https://img.shields.io/badge/Kotlin-1.8.10-blue)](https://kotlinlang.org/docs/whatsnew18.html)

[![License](https://img.shields.io/badge/License-Apache%202.0-blue.svg)](https://www.apache.org/licenses/LICENSE-2.0)
[![StackOverflow](https://img.shields.io/badge/arrow--kt-grey.svg?logo=stackoverflow)](https://stackoverflow.com/questions/tagged/arrow-kt)
[![Twitter](https://img.shields.io/twitter/follow/arrow_kt?color=blue&style=flat)](https://twitter.com/arrow_kt)

Λrrow is a library for Typed Functional Programming in Kotlin.

Arrow aims to provide a [*lingua franca*](https://en.wikipedia.org/wiki/Lingua_franca) of interfaces
and abstractions across Kotlin libraries. For this, it includes the most popular data types such
<<<<<<< HEAD
as `Option`, `Either` etc and functional operators such as `traverse` and computation
=======
as `Option`, and `Either`, functional operators such as `zipOrAccumulate`, and computation
>>>>>>> a1f3829b
blocks to empower users to write pure FP apps and libraries built atop higher order abstractions.

## [Documentation](http://arrow-kt.io)

- [Quickstart and setup](https://arrow-kt.io/learn/quickstart/)
- [Typed errors](https://arrow-kt.io/learn/typed-errors/)
- [Coroutines and resources](https://arrow-kt.io/learn/coroutines/)
- [Resilience](https://arrow-kt.io/learn/resilience/)
- [Immutable data](https://arrow-kt.io/learn/immutable-data/)
- [Collections and functions](https://arrow-kt.io/learn/collections-functions/)

The documentation is hosted in a [separate repository](https://github.com/arrow-kt/arrow-website).

## Arrow 2.0

⚠️ _**Every new API has been backported to Arrow 1.2**. We strongly discourage from using Arrow 2.0
at this point, except for testing purposes, and use Arrow 1.2 instead._

The next version of Arrow is [in active development](https://github.com/arrow-kt/arrow/pull/2778).
If you want to try it, you need to add the following repository in your build file:

```
maven("https://oss.sonatype.org/content/repositories/snapshots")
```

and depend on the `2.0.0-SNAPSHOT` version of the desired library.

## Join Us

Arrow is an inclusive community powered by awesome individuals like you. As an actively growing
ecosystem, Arrow and its associated libraries and toolsets are in need of new contributors! We have
issues suited for all levels, from entry to advanced, and our maintainers are happy to provide 1:1
mentoring. All are welcome in Arrow.

If you’re looking to contribute, have questions, or want to keep up-to-date about what’s happening,
please follow us here and say hello!

- [Arrow on Twitter](https://twitter.com/arrow_kt)
- [#arrow on Kotlin Slack](https://kotlinlang.slack.com/messages/C5UPMM0A0)
- [#arrow-contributors on Kotlin Slack](https://kotlinlang.slack.com/archives/C8UK6RTHU)
- [Arrow on Gitter](https://gitter.im/arrow-kt/Lobby)

Find more details in [CONTRIBUTING](CONTRIBUTING.md).

## License

    Copyright (C) 2017 The Λrrow Authors

    Licensed under the Apache License, Version 2.0 (the "License");
    you may not use this file except in compliance with the License.
    You may obtain a copy of the License at

       http://www.apache.org/licenses/LICENSE-2.0

    Unless required by applicable law or agreed to in writing, software
    distributed under the License is distributed on an "AS IS" BASIS,
    WITHOUT WARRANTIES OR CONDITIONS OF ANY KIND, either express or implied.
    See the License for the specific language governing permissions and
    limitations under the License.<|MERGE_RESOLUTION|>--- conflicted
+++ resolved
@@ -11,11 +11,7 @@
 
 Arrow aims to provide a [*lingua franca*](https://en.wikipedia.org/wiki/Lingua_franca) of interfaces
 and abstractions across Kotlin libraries. For this, it includes the most popular data types such
-<<<<<<< HEAD
-as `Option`, `Either` etc and functional operators such as `traverse` and computation
-=======
 as `Option`, and `Either`, functional operators such as `zipOrAccumulate`, and computation
->>>>>>> a1f3829b
 blocks to empower users to write pure FP apps and libraries built atop higher order abstractions.
 
 ## [Documentation](http://arrow-kt.io)
