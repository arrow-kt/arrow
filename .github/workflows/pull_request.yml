--- conflicted
+++ resolved
@@ -179,11 +179,7 @@
       - name: jvmTest (K2 enabled)
         uses: gradle/gradle-build-action@v2
         with:
-<<<<<<< HEAD
-          arguments: "jvmTest -Pkotlin_version=2.0.0-dev-7674 -Pkotlin_repo_url=https://maven.pkg.jetbrains.space/kotlin/p/kotlin/bootstrap -Pkotlin_language_version=2.0 -Pkotlin_api_version=2.0 -Pcompose_version=1.6.0-dev1323"
-=======
-          arguments: "jvmTest -Pkotlin_version=2.0.0-Beta2 -Pksp_version=2.0.0-Beta2-1.0.16 -Pkotlin_language_version=2.0 -Pkotlin_api_version=2.0"
->>>>>>> a685f01f
+          arguments: "jvmTest -Pkotlin_version=2.0.0-Beta2 -Pksp_version=2.0.0-Beta2-1.0.16  -Pcompose_version=1.6.0-alpha1 -Pkotlin_language_version=2.0 -Pkotlin_api_version=2.0"
 
       - name: Upload reports
         if: failure()
