name: "Publish all libs, Arrow-stack and Docs"

on:
  push:
    branch:
      - 'arrow-2'
#on:
#  workflow_dispatch:
#    branches: [main]
#    inputs:
#      version:
#        description: 'Version'
#        required: true
#        type: string

env:
  BASEDIR: ${{github.workspace}}/arrow-libs
  GRADLE_OPTS: -Dorg.gradle.daemon=false -Dorg.gradle.kotlin.dsl.internal.io.timeout=120000 -Dorg.gradle.jvmargs="-Xmx5g -XX:+HeapDumpOnOutOfMemoryError -XX:+UseParallelGC -XX:MaxMetaspaceSize=1g -Dfile.encoding=UTF-8"
  OSS_USER: '${{ secrets.OSS_USER }}'
  OSS_TOKEN: '${{ secrets.OSS_TOKEN }}'
  OSS_STAGING_PROFILE_ID: '${{ secrets.OSS_STAGING_PROFILE_ID }}'
  SIGNING_KEY_NAME: '${{ secrets.SIGNING_KEY_NAME }}'
  SIGNING_KEY_ID: '${{ secrets.SIGNING_KEY_ID }}'
  SIGNING_KEY_PASSPHRASE: '${{ secrets.SIGNING_KEY_PASSPHRASE }}'
  SIGNING_KEY: '${{ secrets.SIGNING_KEY }}'

jobs:
  publish:
    timeout-minutes: 90
    runs-on: macos-latest
    steps:
      - uses: actions/checkout@v4
        with:
          fetch-depth: 0

      - name: Set up Java
        uses: actions/setup-java@v4
        with:
          distribution: 'temurin'
<<<<<<< HEAD
          java-version: 11
=======
          java-version: 17
>>>>>>> 686512be

      - name: assemble
        uses: gradle/gradle-build-action@v2
        with:
          arguments: assemble -Pversion=${{ inputs.version }}

      - name: Upload reports
        if: failure()
        uses: actions/upload-artifact@v3
        with:
          name: 'reports-${{ matrix.os }}'
          path: '**/build/reports/**'

      - name: Publish next major SNAPSHOT version
        uses: gradle/gradle-build-action@v2
        with:
          arguments: -Pversion=${{ inputs.version }}  publishToSonatype closeSonatypeStagingRepository<|MERGE_RESOLUTION|>--- conflicted
+++ resolved
@@ -37,11 +37,7 @@
         uses: actions/setup-java@v4
         with:
           distribution: 'temurin'
-<<<<<<< HEAD
-          java-version: 11
-=======
           java-version: 17
->>>>>>> 686512be
 
       - name: assemble
         uses: gradle/gradle-build-action@v2
