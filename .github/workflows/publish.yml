name: "Publish all libs, Arrow-stack and Docs"

on:
  push:
    branches:
      - main
      - release/**
    paths:
      - 'arrow-libs/**'
      - '.github/**'

env:
  BASEDIR: ${{github.workspace}}/arrow-libs
  JAVA_OPTS: -Xms512m -Xmx1024m
  SONATYPE_USER: ${{ secrets.SONATYPE_USER }}
  SONATYPE_PWD: ${{ secrets.SONATYPE_PWD }}
  ORG_GRADLE_PROJECT_signingKey: ${{ secrets.ORG_GRADLE_PROJECT_signingKey }}
  ORG_GRADLE_PROJECT_signingPassword: ${{ secrets.ORG_GRADLE_PROJECT_signingPassword }}
  GRADLE_OPTS: -Dorg.gradle.configureondemand=true -Dorg.gradle.parallel=false -Dkotlin.incremental=false -Dorg.gradle.jvmargs="-Xmx3g -XX:MaxPermSize=2048m -XX:+HeapDumpOnOutOfMemoryError -Dfile.encoding=UTF-8"

jobs:
  publish_linux_jvm_js_and_commons:
    runs-on: ubuntu-latest
    timeout-minutes: 20

    steps:
      - uses: actions/checkout@v2
        with:
          fetch-depth: 0

      - name: Restore Gradle cache
        id: cache
        uses: actions/cache@v2.1.6
        with:
          path: |
            ~/.gradle/caches
            ~/.gradle/wrapper
            ~/.konan
          key: linux-step-gradle-${{ hashFiles('**/*.gradle*', '**/gradle-wrapper.properties') }}
          restore-keys: |
            linux-step-gradle-

      - name: Install grep
        run: sudo apt-get install grep

      - name: "Set env"
        run: ${GITHUB_WORKSPACE}/.github/scripts/set-env.sh

      - name: "Show env"
        run: ${GITHUB_WORKSPACE}/.github/scripts/show-env.sh

      - name: Publish commons
        working-directory: arrow-libs
        run: |
          ./gradlew publishKotlinMultiplatformPublicationToMavenRepository
          echo "$(cat $BASEDIR/gradle.properties | grep VERSION_NAME | cut -d'=' -f2) Commons deployed!"

      - name: Publish LinuxX64
        working-directory: arrow-libs
        run: |
          ./gradlew publishLinuxX64PublicationToMavenRepository
          echo "$(cat $BASEDIR/gradle.properties | grep VERSION_NAME | cut -d'=' -f2) LinuxX64 deployed!"

      - name: Publish Jvm
        working-directory: arrow-libs
        run: |
          ./gradlew publishJvmPublicationToMavenRepository
          echo "$(cat $BASEDIR/gradle.properties | grep VERSION_NAME | cut -d'=' -f2) JVM deployed!"

      - name: Publish Js
        working-directory: arrow-libs
        run: |
          ./gradlew publishJsPublicationToMavenRepository
          echo "$(cat $BASEDIR/gradle.properties | grep VERSION_NAME | cut -d'=' -f2) JS deployed!"

  publish_macos_and_ios:
    runs-on: macos-latest
    timeout-minutes: 40

    steps:
      - uses: actions/checkout@v2
        with:
          fetch-depth: 0

      - name: Restore Gradle cache
        id: cache
        uses: actions/cache@v2.1.6
        with:
          path: |
            ~/.gradle/caches
            ~/.gradle/wrapper
            ~/.konan
          key: mac-step-gradle-${{ hashFiles('**/*.gradle*', '**/gradle-wrapper.properties') }}
          restore-keys: |
            mac-step-gradle-

      - name: "Install grep"
        run: brew install grep

      - name: "Set env"
        run: ${GITHUB_WORKSPACE}/.github/scripts/set-env.sh

      - name: "Show env"
        run: ${GITHUB_WORKSPACE}/.github/scripts/show-env.sh

      - name: Publish macos X64
        working-directory: arrow-libs
        run: |
          ./gradlew publishMacosX64PublicationToMavenRepository
          echo "$(cat $BASEDIR/gradle.properties | grep VERSION_NAME | cut -d'=' -f2) MacOs X64 deployed!"

      - name: Publish macos Arm64
        working-directory: arrow-libs
        run: |
          ./gradlew publishMacosArm64PublicationToMavenRepository
          echo "$(cat $BASEDIR/gradle.properties | grep VERSION_NAME | cut -d'=' -f2) MacOs Arm64 deployed!"

      - name: Publish iosX64
        working-directory: arrow-libs
        run: |
          ./gradlew publishIosX64PublicationToMavenRepository
          echo "$(cat $BASEDIR/gradle.properties | grep VERSION_NAME | cut -d'=' -f2) ios X64 deployed!"

      - name: Publish iosArm64
        working-directory: arrow-libs
        run: |
          ./gradlew publishIosArm64PublicationToMavenRepository
          echo "$(cat $BASEDIR/gradle.properties | grep VERSION_NAME | cut -d'=' -f2) ios Arm64 deployed!"

      - name: Publish iosArm32
        working-directory: arrow-libs
        run: |
          ./gradlew publishIosArm32PublicationToMavenRepository
          echo "$(cat $BASEDIR/gradle.properties | grep VERSION_NAME | cut -d'=' -f2) ios Arm32 deployed!"

      - name: Publish iosSimulatorArm64
        working-directory: arrow-libs
        run: |
          ./gradlew publishIosSimulatorArm64PublicationToMavenRepository
          echo "$(cat $BASEDIR/gradle.properties | grep VERSION_NAME | cut -d'=' -f2) iosSimulatorArm64 deployed!"

  publish_tvos_and_watchos:
    runs-on: macos-latest
    timeout-minutes: 40

    steps:
      - uses: actions/checkout@v2
        with:
          fetch-depth: 0

      - name: Restore Gradle cache
        id: cache
        uses: actions/cache@v2.1.6
        with:
          path: |
            ~/.gradle/caches
            ~/.gradle/wrapper
            ~/.konan
          key: tv-watchos-step-gradle-${{ hashFiles('**/*.gradle*', '**/gradle-wrapper.properties') }}
          restore-keys: |
            tv-watchos-step-gradle-

      - name: "Install grep"
        run: brew install grep

      - name: "Set env"
        run: ${GITHUB_WORKSPACE}/.github/scripts/set-env.sh

      - name: "Show env"
        run: ${GITHUB_WORKSPACE}/.github/scripts/show-env.sh

      - name: Publish tvos Arm64
        working-directory: arrow-libs
        run: |
          ./gradlew publishTvosArm64PublicationToMavenRepository
          echo "$(cat $BASEDIR/gradle.properties | grep VERSION_NAME | cut -d'=' -f2) tvosArm64 deployed!"

      - name: Publish tvos X64
        working-directory: arrow-libs
        run: |
          ./gradlew publishTvosX64PublicationToMavenRepository
          echo "$(cat $BASEDIR/gradle.properties | grep VERSION_NAME | cut -d'=' -f2) tvosX64 deployed!"

      - name: Publish tvosSimulatorArm64
        working-directory: arrow-libs
        run: |
          ./gradlew publishTvosSimulatorArm64PublicationToMavenRepository
          echo "$(cat $BASEDIR/gradle.properties | grep VERSION_NAME | cut -d'=' -f2) tvosSimulatorArm64 deployed!"

      - name: Publish watchosX64
        working-directory: arrow-libs
        run: |
          ./gradlew publishWatchosX64PublicationToMavenRepository
          echo "$(cat $BASEDIR/gradle.properties | grep VERSION_NAME | cut -d'=' -f2) watchosX64 deployed!"

      - name: Publish watchosX86
        working-directory: arrow-libs
        run: |
          ./gradlew publishWatchosX86PublicationToMavenRepository
          echo "$(cat $BASEDIR/gradle.properties | grep VERSION_NAME | cut -d'=' -f2) watchosX86 deployed!"

      - name: Publish watchosArm32
        working-directory: arrow-libs
        run: |
          ./gradlew publishWatchosArm32PublicationToMavenRepository
          echo "$(cat $BASEDIR/gradle.properties | grep VERSION_NAME | cut -d'=' -f2) watchosArm32 deployed!"

      - name: Publish watchosSimulatorArm64
        working-directory: arrow-libs
        run: |
          ./gradlew publishWatchosSimulatorArm64PublicationToMavenRepository
          echo "$(cat $BASEDIR/gradle.properties | grep VERSION_NAME | cut -d'=' -f2) watchosSimulatorArm64 deployed!"

  publish_windows:
    runs-on: windows-latest
    timeout-minutes: 20

    steps:
      - uses: actions/checkout@v2
        with:
          fetch-depth: 0

      - name: Restore Gradle cache
        id: cache
        uses: actions/cache@v2.1.6
        with:
          path: |
            ~/.gradle/caches
            ~/.gradle/wrapper
            ~/.konan
          key: ${{ runner.os }}-gradle-${{ hashFiles('**/*.gradle*', '**/gradle-wrapper.properties') }}
          restore-keys: |
            ${{ runner.os }}-gradle-

      - name: "Set env"
        run: ${GITHUB_WORKSPACE}/.github/scripts/set-env.sh
        shell: bash

      - name: "Show env"
        run: ${GITHUB_WORKSPACE}/.github/scripts/show-env.sh
        shell: bash

      - name: Publish MingwX64
        working-directory: arrow-libs
        run: |
          ./gradlew publishMingwX64PublicationToMavenRepository
          echo "$(cat gradle.properties | grep VERSION_NAME | cut -d'=' -f2) MingwX64 deployed!"

  publish-arrow-stack:
    runs-on: ubuntu-latest
    timeout-minutes: 20
    defaults:
      run:
        working-directory: arrow-stack

    steps:

      - uses: actions/checkout@v2
        with:
          fetch-depth: 0

      - name: Install grep
        run: sudo apt-get install grep

      - name: "Set env"
        run: ${GITHUB_WORKSPACE}/.github/scripts/set-env.sh

      - name: "Show env"
        run: ${GITHUB_WORKSPACE}/.github/scripts/show-env.sh

      - name: "Publish"
        run: |
          ./gradlew publish
          echo "$(cat $BASEDIR/gradle.properties | grep VERSION_NAME | cut -d'=' -f2) deployed!"

  publish_doc:
    env:
<<<<<<< HEAD
      JAVA_OPTS: -Xms1g -Xmx3g
      GRADLE_OPTS: "-Dorg.gradle.daemon=false -Dorg.gradle.configureondemand=true -Dorg.gradle.jvmargs=-Xmx3g -XX:MaxPermSize=2048m -XX:+HeapDumpOnOutOfMemoryError -Dfile.encoding=UTF-8"
=======
      JAVA_OPTS: -Xms2g -Xmx4g
      GRADLE_OPTS: "-Dorg.gradle.daemon=false -Dorg.gradle.configureondemand=true -XX:MaxPermSize=4096m -XX:+HeapDumpOnOutOfMemoryError -Dfile.encoding=UTF-8 -Dorg.gradle.parallel=false"
>>>>>>> 5e670acb
      AWS_ACCESS_KEY_ID: ${{ secrets.AWS_ACCESS_KEY_ID }}
      AWS_SECRET_ACCESS_KEY: ${{ secrets.AWS_SECRET_ACCESS_KEY }}
      S3_BUCKET: ${{ secrets.S3_BUCKET }}
      AWS_CLOUDFRONT_ID: ${{ secrets.AWS_CLOUDFRONT_ID }}
      AWS_DEFAULT_REGION: eu-west-1
      JEKYLL_ENV: production

    runs-on: macos-latest
    timeout-minutes: 60

    steps:

      - uses: actions/checkout@v2
        with:
          fetch-depth: 0

      - name: "Setup"
        run: brew install grep

      - name: "Set env"
        run: ${GITHUB_WORKSPACE}/.github/scripts/set-env.sh

      - name: "Show env"
        run: ${GITHUB_WORKSPACE}/.github/scripts/show-env.sh

      - name: "Prepare environment"
        working-directory: arrow-site
        run: |
          mkdir $BASEDIR/logs
          brew install tree
          bundle install --gemfile Gemfile --path vendor/bundle

      - name: "Assemble"
        working-directory: arrow-libs
        run: |
          echo "Additional step to avoid a random failure with Dokka 0.10.0 and MPP"
          ./gradlew assemble

      - name: "Create API doc"
        working-directory: arrow-libs
        run: ./gradlew  --no-parallel dokkaGfm

      - name: "Validate documentation"
        working-directory: arrow-site
        run: ./gradlew runAnk

      - name: "Landing page: build"
        if: ${{ env.NEW_RELEASE_VERSION_EXISTS == '1' && github.ref == 'refs/heads/main' }}
        working-directory: arrow-site
        run: |
          bundle exec jekyll build -b docs -s build/site
          tree _site > $BASEDIR/logs/content.log

      - name: "Landing page: publish"
        if: ${{ env.NEW_RELEASE_VERSION_EXISTS == '1' && github.ref == 'refs/heads/main' }}
        working-directory: arrow-site
        run: |
          echo ">>> Landing page" >> $BASEDIR/logs/aws_sync.log
          ${GITHUB_WORKSPACE}/.github/scripts/publish-landing-page.sh

      - name: "Remove index for versions"
        working-directory: arrow-site
        run: rm -f build/site/index.md

      - name: "Latest release: build (docs/)"
        if: ${{ env.NEW_RELEASE_VERSION_EXISTS == '1' && github.ref == 'refs/heads/main' }}
        working-directory: arrow-site
        run: |
          bundle exec jekyll build -b docs -s build/site
          tree _site > $BASEDIR/logs/content_docs.log

      - name: "Latest release: publish (docs/)"
        if: ${{ env.NEW_RELEASE_VERSION_EXISTS == '1' && github.ref == 'refs/heads/main' }}
        working-directory: arrow-site
        run: |
          echo ">>> Latest release" >> $BASEDIR/logs/aws_sync.log
          ${GITHUB_WORKSPACE}/.github/scripts/publish-latest-release.sh

      - name: "Latest release: build release directory (docs/<major.minor>)"
        if: env.NEW_RELEASE_VERSION_EXISTS == '1'
        working-directory: arrow-site
        run: |
          SHORT_VERSION=$(echo $RELEASE_VERSION | cut -d. -f1-2)
          bundle exec jekyll build -b docs/${SHORT_VERSION} -s build/site
          tree _site > $BASEDIR/logs/content_docs-${SHORT_VERSION}.log

      - name: "Latest release: publish release directory (docs/<major.minor>)"
        if: env.NEW_RELEASE_VERSION_EXISTS == '1'
        working-directory: arrow-site
        run: |
          SHORT_VERSION=$(echo $RELEASE_VERSION | cut -d. -f1-2)
          echo ">>> $SHORT_VERSION VERSION" >> $BASEDIR/logs/aws_sync.log
          if [ "${SHORT_VERSION}" != "" ]; then
            aws s3 sync _site s3://$S3_BUCKET/docs/$SHORT_VERSION --delete >> $BASEDIR/logs/aws_sync.log
          else
            exit 1
          fi

      - name: "Next version: build (/docs/next)"
        if: ${{ github.ref == 'refs/heads/main' }}
        working-directory: arrow-site
        run: |
          bundle exec jekyll build -b docs/next -s build/site
          tree _site > $BASEDIR/logs/content_docs-next.log

      - name: "Next version: publish (/docs/next)"
        if: ${{ github.ref == 'refs/heads/main' }}
        working-directory: arrow-site
        run: |
          echo ">>> NEXT VERSION" >> $BASEDIR/logs/aws_sync.log
          aws s3 sync _site s3://$S3_BUCKET/docs/next --delete >> $BASEDIR/logs/aws_sync.log

      - name: "Site: publish sitemap.xml"
        if: ${{ env.NEW_RELEASE_VERSION_EXISTS == '1' && github.ref == 'refs/heads/main' }}
        run: |
          ${GITHUB_WORKSPACE}/.github/scripts/create-sitemap.sh > sitemap.xml
          aws s3 cp sitemap.xml s3://$S3_BUCKET/sitemap.xml >> $BASEDIR/logs/aws_sync.log

      - name: CloudFront cache invalidation
        run: aws cloudfront create-invalidation --distribution-id $AWS_CLOUDFRONT_ID --paths "/*"

      - name: List S3
        run: aws s3 ls s3://$S3_BUCKET --recursive --summarize > $BASEDIR/logs/site-content.log

      - uses: actions/upload-artifact@v1
        with:
          name: logs
          path: arrow-libs/logs<|MERGE_RESOLUTION|>--- conflicted
+++ resolved
@@ -275,13 +275,8 @@
 
   publish_doc:
     env:
-<<<<<<< HEAD
-      JAVA_OPTS: -Xms1g -Xmx3g
-      GRADLE_OPTS: "-Dorg.gradle.daemon=false -Dorg.gradle.configureondemand=true -Dorg.gradle.jvmargs=-Xmx3g -XX:MaxPermSize=2048m -XX:+HeapDumpOnOutOfMemoryError -Dfile.encoding=UTF-8"
-=======
       JAVA_OPTS: -Xms2g -Xmx4g
       GRADLE_OPTS: "-Dorg.gradle.daemon=false -Dorg.gradle.configureondemand=true -XX:MaxPermSize=4096m -XX:+HeapDumpOnOutOfMemoryError -Dfile.encoding=UTF-8 -Dorg.gradle.parallel=false"
->>>>>>> 5e670acb
       AWS_ACCESS_KEY_ID: ${{ secrets.AWS_ACCESS_KEY_ID }}
       AWS_SECRET_ACCESS_KEY: ${{ secrets.AWS_SECRET_ACCESS_KEY }}
       S3_BUCKET: ${{ secrets.S3_BUCKET }}
