--- conflicted
+++ resolved
@@ -54,12 +54,5 @@
           name: 'reports-${{ matrix.os }}'
           path: '**/build/reports/**'
 
-<<<<<<< HEAD
       - name: Publish next major SNAPSHOT version
-        uses: gradle/gradle-build-action@v2
-        with:
-          arguments: -Pversion=${{ inputs.version }}  publishToSonatype closeSonatypeStagingRepository
-=======
-      - name: Publish final version
-        run: ./gradlew -Pversion=${{ inputs.version }}  publishToSonatype closeSonatypeStagingRepository
->>>>>>> c28a3ab0
+        run: ./gradlew -Pversion=${{ inputs.version }}  publishToSonatype closeSonatypeStagingRepository