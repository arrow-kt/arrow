name: "Run test with JDK"

on: pull_request

jobs:
  build:

    env:
      BASEDIR: ${{github.workspace}}/arrow-libs
      JAVA_OPTS: -Xms512m -Xmx1024m

    runs-on: ${{ matrix.os }}
    strategy:
      matrix:
        os: [macos-latest]
<<<<<<< HEAD
        java: [8, 11, 13, 15]
=======
        java: [8, 11, 13, 15, 16]
>>>>>>> 66025056
    name: Run test with JDK ${{ matrix.java }} on ${{ matrix.os }}
    timeout-minutes: 60

    steps:
      - uses: actions/checkout@v2
        with:
          fetch-depth: 0
      - name: Setup JDK ${{ matrix.java }}
        uses: actions/setup-java@v2
        with:
          distribution: 'adopt'
          java-version: ${{ matrix.java }}
      - name: Build
        working-directory: arrow-libs
        run: ./gradlew jvmTest
      - name: "Prepare test reports"
        if: ${{ always() }}
        run: |
          mkdir test-reports
          for report in `ls -d arrow-libs/**/**/build/reports/tests`; do
            module=$(echo $report | cut -d/ -f3)
            cp -r $report test-reports/$module
          done
      - name: "Make test reports available to download"
        if: ${{ always() }}
        uses: actions/upload-artifact@v1
        with:
          name: test-reports
          path: test-reports<|MERGE_RESOLUTION|>--- conflicted
+++ resolved
@@ -13,11 +13,7 @@
     strategy:
       matrix:
         os: [macos-latest]
-<<<<<<< HEAD
-        java: [8, 11, 13, 15]
-=======
         java: [8, 11, 13, 15, 16]
->>>>>>> 66025056
     name: Run test with JDK ${{ matrix.java }} on ${{ matrix.os }}
     timeout-minutes: 60
 
