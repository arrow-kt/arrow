package kategory

import io.kotlintest.KTestJUnitRunner
import io.kotlintest.matchers.shouldBe
import io.kotlintest.properties.forAll
import kategory.laws.FunctorFilterLaws
import org.junit.runner.RunWith

@RunWith(KTestJUnitRunner::class)
class OptionTTest : UnitSpec() {
    init {

        val OptionTFIdEq = object : Eq<HK<OptionTKindPartial<IdHK>, Int>> {
            override fun eqv(a: HK<OptionTKindPartial<IdHK>, Int>, b: HK<OptionTKindPartial<IdHK>, Int>): Boolean {
                return a.ev().value == b.ev().value
            }
        }

        testLaws(MonadLaws.laws(OptionT.monad(NonEmptyList.monad()), Eq.any()))
        testLaws(TraverseLaws.laws(OptionT.traverse(), OptionT.applicative(Id.monad()), { OptionT(Id(it.some())) }, Eq.any()))
        testLaws(SemigroupKLaws.laws(
                OptionT.semigroupK(Id.monad()),
                OptionT.applicative(Id.monad()),
                OptionTFIdEq))

        testLaws(MonoidKLaws.laws(
                OptionT.monoidK(Option.monad()),
                OptionT.applicative(Option.monad()),
                OptionT.invoke(Option(Option(1)), Option.monad()),
                Eq.any(),
                Eq.any()))

        testLaws(FunctorFilterLaws.laws(
                OptionT.functorFilter(),
                { OptionT(Id(it.some())) },
                OptionTFIdEq))

        "from option should build a correct OptionT" {
            forAll { a: String ->
                OptionT.fromOption<NonEmptyListHK, String>(Option.Some(a)) == OptionT.pure<NonEmptyListHK, String>(a)
            }
        }

<<<<<<< HEAD
=======
        "toLeft for Some should build a correct EitherT" {
            forAll { a: Int, b: String ->
                OptionT.fromOption<NonEmptyListHK, Int>(Option.Some(a)).toLeft { b } == EitherT.left<NonEmptyListHK, Int, String>(a)
            }
        }

        "toLeft for None should build a correct EitherT" {
            forAll { a: Int, b: String ->
                OptionT.fromOption<NonEmptyListHK, Int>(Option.None).toLeft { b } == EitherT.right<NonEmptyListHK, Int, String>(b)
            }
        }

        "toRight for Some should build a correct EitherT" {
            forAll { a: Int, b: String ->
                OptionT.fromOption<NonEmptyListHK, String>(Option.Some(b)).toRight { a } == EitherT.right<NonEmptyListHK, Int, String>(b)
            }
        }

        "toRight for None should build a correct EitherT" {
            forAll { a: Int, b: String ->
                OptionT.fromOption<NonEmptyListHK, String>(Option.None).toRight { a } == EitherT.left<NonEmptyListHK, Int, String>(a)
            }
        }

        "OptionTMonad.flatMap should be consistent with OptionT#flatMap" {
            forAll { a: Int ->
                val x = { b: Int -> OptionT.pure<IdHK, Int>(b * a) }
                val option = OptionT.pure<IdHK, Int>(a)
                option.flatMap(x) == OptionT.monad(Id).flatMap(option, x)
            }
        }

        "OptionTMonad.binding should for comprehend over option" {
            val M = OptionT.monad(NonEmptyList)
            val result = M.binding {
                val x = M.pure(1).bind()
                val y = bind { M.pure(1) }
                yields(x + y)
            }
            result shouldBe M.pure(2)
        }

        "Cartesian builder should build products over option" {
            OptionT.applicative(Id).map(OptionT.pure(1), OptionT.pure("a"), OptionT.pure(true), { (a, b, c) ->
                "$a $b $c"
            }) shouldBe OptionT.pure<IdHK, String>("1 a true")
        }

        "Cartesian builder works inside for comprehensions" {
            val M = OptionT.monad(NonEmptyList)
            val result = M.binding {
                val (x, y, z) = M.tupled(M.pure(1), M.pure(1), M.pure(1)).bind()
                val a = bind { M.pure(1) }
                yields(x + y + z + a)
            }
            result shouldBe M.pure(4)
        }
>>>>>>> abd1b10b
    }
}<|MERGE_RESOLUTION|>--- conflicted
+++ resolved
@@ -35,14 +35,6 @@
                 { OptionT(Id(it.some())) },
                 OptionTFIdEq))
 
-        "from option should build a correct OptionT" {
-            forAll { a: String ->
-                OptionT.fromOption<NonEmptyListHK, String>(Option.Some(a)) == OptionT.pure<NonEmptyListHK, String>(a)
-            }
-        }
-
-<<<<<<< HEAD
-=======
         "toLeft for Some should build a correct EitherT" {
             forAll { a: Int, b: String ->
                 OptionT.fromOption<NonEmptyListHK, Int>(Option.Some(a)).toLeft { b } == EitherT.left<NonEmptyListHK, Int, String>(a)
@@ -67,39 +59,5 @@
             }
         }
 
-        "OptionTMonad.flatMap should be consistent with OptionT#flatMap" {
-            forAll { a: Int ->
-                val x = { b: Int -> OptionT.pure<IdHK, Int>(b * a) }
-                val option = OptionT.pure<IdHK, Int>(a)
-                option.flatMap(x) == OptionT.monad(Id).flatMap(option, x)
-            }
-        }
-
-        "OptionTMonad.binding should for comprehend over option" {
-            val M = OptionT.monad(NonEmptyList)
-            val result = M.binding {
-                val x = M.pure(1).bind()
-                val y = bind { M.pure(1) }
-                yields(x + y)
-            }
-            result shouldBe M.pure(2)
-        }
-
-        "Cartesian builder should build products over option" {
-            OptionT.applicative(Id).map(OptionT.pure(1), OptionT.pure("a"), OptionT.pure(true), { (a, b, c) ->
-                "$a $b $c"
-            }) shouldBe OptionT.pure<IdHK, String>("1 a true")
-        }
-
-        "Cartesian builder works inside for comprehensions" {
-            val M = OptionT.monad(NonEmptyList)
-            val result = M.binding {
-                val (x, y, z) = M.tupled(M.pure(1), M.pure(1), M.pure(1)).bind()
-                val a = bind { M.pure(1) }
-                yields(x + y + z + a)
-            }
-            result shouldBe M.pure(4)
-        }
->>>>>>> abd1b10b
     }
 }