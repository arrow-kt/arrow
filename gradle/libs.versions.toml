[versions]
animalSniffer = "1.5.0"
arrow = "1.0.0"
arrowGradleConfig = "0.4.1"
autoService = "1.0-rc7"
compileTesting = "0.18"
coroutines = "1.5.2"
dokka = "1.5.30"
jUnit = "4.12"
jUnitVintage = "5.5.2"
kotest = "5.0.0.M2"
kotestGradle = "5.0.0.5"
kotlinTest = "3.3.3"
kotlin = "1.5.31"
kotlinBinaryCompatibilityValidator = "0.7.1"
kotlinPoet = "1.5.0"
<<<<<<< HEAD
mockWebServer = "3.13.1"
=======
ktlint = "10.1.0"
mockWebServer = "4.9.2"
>>>>>>> 9928d163
retrofit = "2.8.1"

[libraries]
arrow-ankGradle = { module = "io.arrow-kt:arrow-ank-gradle", version.ref = "arrow" }
arrow-kotlinMetadata = { module = "io.arrow-kt:kotlin-metadata", version.ref = "kotlin" }
coroutines-core = { module = "org.jetbrains.kotlinx:kotlinx-coroutines-core", version.ref = "coroutines" }
coroutines-test = { module = "org.jetbrains.kotlinx:kotlinx-coroutines-test", version.ref = "coroutines" }
dokka-core = { module = "org.jetbrains.dokka:dokka-core", version.ref = "dokka" }
dokka-base = { module = "org.jetbrains.dokka:dokka-base", version.ref = "dokka" }
dokka-gfmPluginx = { module = "org.jetbrains.dokka:gfm-plugin", version.ref = "dokka" }
google-autoService = { module = "com.google.auto.service:auto-service", version.ref = "autoService" }
google-compileTesting = { module = "com.google.testing.compile:compile-testing", version.ref = "compileTesting" }
jUnitJUnit = { module = "junit:junit", version.ref = "jUnit" }
jUnitVintageEngine = { module = "org.junit.vintage:junit-vintage-engine", version.ref = "jUnitVintage" }
kotest-assertionsCore = { module = "io.kotest:kotest-assertions-core", version.ref = "kotest" }
kotest-frameworkEngine = { module = "io.kotest:kotest-framework-engine", version.ref = "kotest" }
kotest-property = { module = "io.kotest:kotest-property", version.ref = "kotest" }
kotlinTest-runnerJUnit4 = { module = "io.kotlintest:kotlintest-runner-junit4", version.ref = "kotlinTest" }
kotest-runnerJUnit5 = { module = "io.kotest:kotest-runner-junit5", version.ref = "kotest" }
kotlin-compiler = { module = "org.jetbrains.kotlin:kotlin-compiler" }
kotlin-scriptingCompiler = { module = "org.jetbrains.kotlin:kotlin-scripting-compiler" }
kotlin-scriptUtil = { module = "org.jetbrains.kotlin:kotlin-script-util" }
kotlin-reflect = { module = "org.jetbrains.kotlin:kotlin-reflect" }
kotlin-stdlibCommon = { module = "org.jetbrains.kotlin:kotlin-stdlib-common" }
kotlin-stdlibJDK8 = { module = "org.jetbrains.kotlin:kotlin-stdlib-jdk8" }
kotlin-stdlibJS = { module = "org.jetbrains.kotlin:kotlin-stdlib-js" }
squareup-kotlinPoet = { module = "com.squareup:kotlinpoet", version.ref = "kotlinPoet" }
squareup-okhttpMockWebServer = { module = "com.squareup.okhttp3:mockwebserver", version.ref = "mockWebServer" }
squareup-retrofitConverterGson = { module = "com.squareup.retrofit2:converter-gson", version.ref = "retrofit" }
squareup-retrofit = { module = "com.squareup.retrofit2:retrofit", version.ref = "retrofit" }

[plugins]
animalSniffer = { id = "ru.vyarus.animalsniffer", version.ref = "animalSniffer" }
arrowAnk = { id = "ank-gradle-plugin", version.ref = "arrow" }
arrowGradleConfig-formatter = { id = "io.arrow-kt.arrow-gradle-config-formatter", version.ref = "arrowGradleConfig" }
arrowGradleConfig-jvm = { id = "io.arrow-kt.arrow-gradle-config-jvm", version.ref = "arrowGradleConfig" }
arrowGradleConfig-multiplatform = { id = "io.arrow-kt.arrow-gradle-config-multiplatform", version.ref = "arrowGradleConfig" }
arrowGradleConfig-nexus = { id = "io.arrow-kt.arrow-gradle-config-nexus", version.ref = "arrowGradleConfig" }
arrowGradleConfig-publishJavaPlatform = { id = "io.arrow-kt.arrow-gradle-config-publish-java-platform", version.ref = "arrowGradleConfig" }
arrowGradleConfig-publishJvm = { id = "io.arrow-kt.arrow-gradle-config-publish-jvm", version.ref = "arrowGradleConfig" }
arrowGradleConfig-publishMultiplatform = { id = "io.arrow-kt.arrow-gradle-config-publish-multiplatform", version.ref = "arrowGradleConfig" }
arrowGradleConfig-versioning = { id = "io.arrow-kt.arrow-gradle-config-versioning", version.ref = "arrowGradleConfig" }
dokka = { id = "org.jetbrains.dokka", version.ref = "dokka" }
kotest-multiplatform = { id = "io.kotest.multiplatform", version.ref = "kotestGradle" }
kotlin-jvm = { id = "org.jetbrains.kotlin.jvm", version.ref = "kotlin" }
kotlin-kapt = { id = "org.jetbrains.kotlin.kapt", version.ref = "kotlin" }
kotlin-multiplatform = { id = "org.jetbrains.kotlin.multiplatform", version.ref = "kotlin" }
kotlin-binaryCompatibilityValidator = { id = "org.jetbrains.kotlinx.binary-compatibility-validator", version.ref = "kotlinBinaryCompatibilityValidator" }<|MERGE_RESOLUTION|>--- conflicted
+++ resolved
@@ -1,6 +1,5 @@
 [versions]
 animalSniffer = "1.5.0"
-arrow = "1.0.0"
 arrowGradleConfig = "0.4.1"
 autoService = "1.0-rc7"
 compileTesting = "0.18"
@@ -14,16 +13,10 @@
 kotlin = "1.5.31"
 kotlinBinaryCompatibilityValidator = "0.7.1"
 kotlinPoet = "1.5.0"
-<<<<<<< HEAD
-mockWebServer = "3.13.1"
-=======
-ktlint = "10.1.0"
 mockWebServer = "4.9.2"
->>>>>>> 9928d163
 retrofit = "2.8.1"
 
 [libraries]
-arrow-ankGradle = { module = "io.arrow-kt:arrow-ank-gradle", version.ref = "arrow" }
 arrow-kotlinMetadata = { module = "io.arrow-kt:kotlin-metadata", version.ref = "kotlin" }
 coroutines-core = { module = "org.jetbrains.kotlinx:kotlinx-coroutines-core", version.ref = "coroutines" }
 coroutines-test = { module = "org.jetbrains.kotlinx:kotlinx-coroutines-test", version.ref = "coroutines" }
@@ -53,7 +46,6 @@
 
 [plugins]
 animalSniffer = { id = "ru.vyarus.animalsniffer", version.ref = "animalSniffer" }
-arrowAnk = { id = "ank-gradle-plugin", version.ref = "arrow" }
 arrowGradleConfig-formatter = { id = "io.arrow-kt.arrow-gradle-config-formatter", version.ref = "arrowGradleConfig" }
 arrowGradleConfig-jvm = { id = "io.arrow-kt.arrow-gradle-config-jvm", version.ref = "arrowGradleConfig" }
 arrowGradleConfig-multiplatform = { id = "io.arrow-kt.arrow-gradle-config-multiplatform", version.ref = "arrowGradleConfig" }
