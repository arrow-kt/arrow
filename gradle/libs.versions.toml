--- conflicted
+++ resolved
@@ -22,14 +22,11 @@
 retrofit = "2.9.0"
 retrofitKotlinxSerialization = "1.0.0"
 spotlessVersion = "6.23.3"
-<<<<<<< HEAD
 compose = "1.5.4"
 composePlugin = "1.5.11"
 agp = "8.2.0"
 android-compileSdk = "34"
-=======
 cache4k = "0.12.0"
->>>>>>> a685f01f
 
 [libraries]
 coroutines-core = { module = "org.jetbrains.kotlinx:kotlinx-coroutines-core", version.ref = "coroutines" }
@@ -61,11 +58,8 @@
 classgraph = { module = "io.github.classgraph:classgraph", version.ref = "classgraph" }
 kotlinCompileTesting = { module = "com.github.tschuchortdev:kotlin-compile-testing", version.ref = "kotlinCompileTesting" }
 kotlinCompileTestingKsp = { module = "com.github.tschuchortdev:kotlin-compile-testing-ksp", version.ref = "kotlinCompileTesting" }
-<<<<<<< HEAD
 compose-runtime = { module = "androidx.compose.runtime:runtime", version.ref = "compose" }
-=======
 cache4k = { module = "io.github.reactivecircus.cache4k:cache4k", version.ref = "cache4k" }
->>>>>>> a685f01f
 
 [plugins]
 animalSniffer = { id = "ru.vyarus.animalsniffer", version.ref = "animalSniffer" }
