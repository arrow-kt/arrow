[versions]
animalSniffer = "1.7.1"
arrowGradleConfig = "0.12.0-rc.6"
<<<<<<< HEAD
=======
assertj = "3.25.1"
>>>>>>> a64bd39e
coroutines = "1.7.3"
classgraph = "4.8.165"
dokka = "1.9.10"
kotest = "5.8.0"
kover = "0.7.5"
kotlin = "1.9.22"
kotlinxSerializationPlugin = "1.9.22"
kotlinBinaryCompatibilityValidator = "0.13.2"
kotlinCompileTesting = "0.4.0"
knit = "0.5.0"
kspVersion = "1.9.22-1.0.16"
kotlinxSerialization = "1.6.2"
mockWebServer = "4.12.0"
retrofit = "2.9.0"
retrofitKotlinxSerialization = "1.0.0"
spotlessVersion = "6.24.0"
cache4k = "0.12.0"

[libraries]
coroutines-core = { module = "org.jetbrains.kotlinx:kotlinx-coroutines-core", version.ref = "coroutines" }
coroutines-test = { module = "org.jetbrains.kotlinx:kotlinx-coroutines-test", version.ref = "coroutines" }
kotest-assertionsCore = { module = "io.kotest:kotest-assertions-core", version.ref = "kotest" }
kotest-property = { module = "io.kotest:kotest-property", version.ref = "kotest" }
kotlin-reflect = { module = "org.jetbrains.kotlin:kotlin-reflect" }
kotlin-stdlib = { module = "org.jetbrains.kotlin:kotlin-stdlib" }
kotlin-test = { module = "org.jetbrains.kotlin:kotlin-test" }
kotlinx-knit = { module = "org.jetbrains.kotlinx:kotlinx-knit", version.ref = "knit" }
kotlinx-serializationCore = { module = "org.jetbrains.kotlinx:kotlinx-serialization-core", version.ref = "kotlinxSerialization" }
kotlinx-serializationJson = { module = "org.jetbrains.kotlinx:kotlinx-serialization-json", version.ref = "kotlinxSerialization" }
squareup-okhttpMockWebServer = { module = "com.squareup.okhttp3:mockwebserver", version.ref = "mockWebServer" }
squareup-retrofitConverterGson = { module = "com.squareup.retrofit2:converter-gson", version.ref = "retrofit" }
squareup-retrofitConverterMoshi = { module = "com.squareup.retrofit2:converter-moshi", version.ref = "retrofit" }
jakewharton-retrofitConverterKotlinxSerialization = { module = "com.jakewharton.retrofit:retrofit2-kotlinx-serialization-converter", version.ref = "retrofitKotlinxSerialization" }
squareup-retrofit = { module = "com.squareup.retrofit2:retrofit", version.ref = "retrofit" }
ksp = { module = "com.google.devtools.ksp:symbol-processing-api", version.ref = "kspVersion" }
kspGradlePlugin = { module = "com.google.devtools.ksp:com.google.devtools.ksp.gradle.plugin", version.ref = "kspVersion" }
classgraph = { module = "io.github.classgraph:classgraph", version.ref = "classgraph" }
kotlinCompileTesting = { module = "dev.zacsweers.kctfork:core", version.ref = "kotlinCompileTesting" }
kotlinCompileTestingKsp = { module = "dev.zacsweers.kctfork:ksp", version.ref = "kotlinCompileTesting" }
cache4k = { module = "io.github.reactivecircus.cache4k:cache4k", version.ref = "cache4k" }

[plugins]
animalSniffer = { id = "ru.vyarus.animalsniffer", version.ref = "animalSniffer" }
arrowGradleConfig-formatter = { id = "io.arrow-kt.arrow-gradle-config-formatter", version.ref = "arrowGradleConfig" }
arrowGradleConfig-kotlin = { id = "io.arrow-kt.arrow-gradle-config-kotlin", version.ref = "arrowGradleConfig" }
arrowGradleConfig-nexus = { id = "io.arrow-kt.arrow-gradle-config-nexus", version.ref = "arrowGradleConfig" }
arrowGradleConfig-publish = { id = "io.arrow-kt.arrow-gradle-config-publish", version.ref = "arrowGradleConfig" }
arrowGradleConfig-versioning = { id = "io.arrow-kt.arrow-gradle-config-versioning", version.ref = "arrowGradleConfig" }
dokka = { id = "org.jetbrains.dokka", version.ref = "dokka" }
kotlin-jvm = { id = "org.jetbrains.kotlin.jvm", version.ref = "kotlin" }
kotlin-multiplatform = { id = "org.jetbrains.kotlin.multiplatform", version.ref = "kotlin" }
kotlin-binaryCompatibilityValidator = { id = "org.jetbrains.kotlinx.binary-compatibility-validator", version.ref = "kotlinBinaryCompatibilityValidator" }
kotlinx-knit = { id = "org.jetbrains.kotlinx.knit", version.ref = "knit" }
kotlinx-kover = { id = "org.jetbrains.kotlinx.kover", version.ref = "kover" }
kotlinx-serialization = { id = "org.jetbrains.kotlin.plugin.serialization", version.ref = "kotlinxSerializationPlugin" }
ksp = { id = "com.google.devtools.ksp", version.ref = "kspVersion" }
spotless = { id = "com.diffplug.spotless", version.ref = "spotlessVersion" }<|MERGE_RESOLUTION|>--- conflicted
+++ resolved
@@ -1,10 +1,6 @@
 [versions]
 animalSniffer = "1.7.1"
 arrowGradleConfig = "0.12.0-rc.6"
-<<<<<<< HEAD
-=======
-assertj = "3.25.1"
->>>>>>> a64bd39e
 coroutines = "1.7.3"
 classgraph = "4.8.165"
 dokka = "1.9.10"
