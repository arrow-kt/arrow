[versions]
animalSniffer = "1.7.1"
arrowGradleConfig = "0.12.0-rc.24"
<<<<<<< HEAD
coroutines = "1.8.0-RC2"
=======
assertj = "3.25.3"
coroutines = "1.8.0"
>>>>>>> 89b4c8ec
classgraph = "4.8.165"
dokka = "1.9.10"
kotest = "5.8.0"
<<<<<<< HEAD
kover = "0.7.5"
=======
kotestGradle = "5.8.0"
kover = "0.7.6"
>>>>>>> 89b4c8ec
kotlin = "1.9.22"
kotlinxSerializationPlugin = "1.9.22"
kotlinBinaryCompatibilityValidator = "0.14.0"
kotlinCompileTesting = "0.4.0"
knit = "0.5.0"
kspVersion = "1.9.22-1.0.17"
kotlinxSerialization = "1.6.3"
mockWebServer = "4.12.0"
retrofit = "2.9.0"
retrofitKotlinxSerialization = "1.0.0"
spotlessVersion = "6.25.0"
compose = "1.6.1"
composePlugin = "1.6.0-rc02"
agp = "8.2.2"
android-compileSdk = "34"
cache4k = "0.12.0"

[libraries]
coroutines-core = { module = "org.jetbrains.kotlinx:kotlinx-coroutines-core", version.ref = "coroutines" }
coroutines-test = { module = "org.jetbrains.kotlinx:kotlinx-coroutines-test", version.ref = "coroutines" }
kotest-assertionsCore = { module = "io.kotest:kotest-assertions-core", version.ref = "kotest" }
kotest-property = { module = "io.kotest:kotest-property", version.ref = "kotest" }
kotlin-reflect = { module = "org.jetbrains.kotlin:kotlin-reflect" }
kotlin-stdlib = { module = "org.jetbrains.kotlin:kotlin-stdlib" }
kotlin-test = { module = "org.jetbrains.kotlin:kotlin-test" }
kotlinx-knit = { module = "org.jetbrains.kotlinx:kotlinx-knit", version.ref = "knit" }
kotlinx-serializationCore = { module = "org.jetbrains.kotlinx:kotlinx-serialization-core", version.ref = "kotlinxSerialization" }
kotlinx-serializationJson = { module = "org.jetbrains.kotlinx:kotlinx-serialization-json", version.ref = "kotlinxSerialization" }
squareup-okhttpMockWebServer = { module = "com.squareup.okhttp3:mockwebserver", version.ref = "mockWebServer" }
squareup-retrofitConverterGson = { module = "com.squareup.retrofit2:converter-gson", version.ref = "retrofit" }
squareup-retrofitConverterMoshi = { module = "com.squareup.retrofit2:converter-moshi", version.ref = "retrofit" }
jakewharton-retrofitConverterKotlinxSerialization = { module = "com.jakewharton.retrofit:retrofit2-kotlinx-serialization-converter", version.ref = "retrofitKotlinxSerialization" }
squareup-retrofit = { module = "com.squareup.retrofit2:retrofit", version.ref = "retrofit" }
ksp = { module = "com.google.devtools.ksp:symbol-processing-api", version.ref = "kspVersion" }
kspGradlePlugin = { module = "com.google.devtools.ksp:com.google.devtools.ksp.gradle.plugin", version.ref = "kspVersion" }
classgraph = { module = "io.github.classgraph:classgraph", version.ref = "classgraph" }
compose-runtime = { module = "androidx.compose.runtime:runtime", version.ref = "compose" }
kotlinCompileTesting = { module = "dev.zacsweers.kctfork:core", version.ref = "kotlinCompileTesting" }
kotlinCompileTestingKsp = { module = "dev.zacsweers.kctfork:ksp", version.ref = "kotlinCompileTesting" }
cache4k = { module = "io.github.reactivecircus.cache4k:cache4k", version.ref = "cache4k" }

[plugins]
animalSniffer = { id = "ru.vyarus.animalsniffer", version.ref = "animalSniffer" }
arrowGradleConfig-formatter = { id = "io.arrow-kt.arrow-gradle-config-formatter", version.ref = "arrowGradleConfig" }
arrowGradleConfig-kotlin = { id = "io.arrow-kt.arrow-gradle-config-kotlin", version.ref = "arrowGradleConfig" }
arrowGradleConfig-nexus = { id = "io.arrow-kt.arrow-gradle-config-nexus", version.ref = "arrowGradleConfig" }
arrowGradleConfig-publish = { id = "io.arrow-kt.arrow-gradle-config-publish", version.ref = "arrowGradleConfig" }
arrowGradleConfig-versioning = { id = "io.arrow-kt.arrow-gradle-config-versioning", version.ref = "arrowGradleConfig" }
dokka = { id = "org.jetbrains.dokka", version.ref = "dokka" }
kotlin-jvm = { id = "org.jetbrains.kotlin.jvm", version.ref = "kotlin" }
kotlin-multiplatform = { id = "org.jetbrains.kotlin.multiplatform", version.ref = "kotlin" }
kotlin-binaryCompatibilityValidator = { id = "org.jetbrains.kotlinx.binary-compatibility-validator", version.ref = "kotlinBinaryCompatibilityValidator" }
kotlinx-knit = { id = "org.jetbrains.kotlinx.knit", version.ref = "knit" }
kotlinx-kover = { id = "org.jetbrains.kotlinx.kover", version.ref = "kover" }
kotlinx-serialization = { id = "org.jetbrains.kotlin.plugin.serialization", version.ref = "kotlinxSerializationPlugin" }
ksp = { id = "com.google.devtools.ksp", version.ref = "kspVersion" }
spotless = { id = "com.diffplug.spotless", version.ref = "spotlessVersion" }
jetbrainsCompose = { id = "org.jetbrains.compose", version.ref = "composePlugin" }
android-library = { id = "com.android.library", version.ref = "agp" }<|MERGE_RESOLUTION|>--- conflicted
+++ resolved
@@ -1,21 +1,11 @@
 [versions]
 animalSniffer = "1.7.1"
 arrowGradleConfig = "0.12.0-rc.24"
-<<<<<<< HEAD
-coroutines = "1.8.0-RC2"
-=======
-assertj = "3.25.3"
 coroutines = "1.8.0"
->>>>>>> 89b4c8ec
 classgraph = "4.8.165"
 dokka = "1.9.10"
 kotest = "5.8.0"
-<<<<<<< HEAD
-kover = "0.7.5"
-=======
-kotestGradle = "5.8.0"
 kover = "0.7.6"
->>>>>>> 89b4c8ec
 kotlin = "1.9.22"
 kotlinxSerializationPlugin = "1.9.22"
 kotlinBinaryCompatibilityValidator = "0.14.0"
