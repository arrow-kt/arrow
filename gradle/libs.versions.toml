--- conflicted
+++ resolved
@@ -20,14 +20,9 @@
 cache4k = "0.14.0"
 publish = "0.34.0"
 jacksonModuleKotlin = "2.20.0"
-<<<<<<< HEAD
-shadow = "9.1.0"
-kotlinWrappers = "2025.9.8"
-result4k="2.22.5.0"
-=======
 shadow = "9.2.1"
 kotlinWrappers = "2025.9.9"
->>>>>>> b1159ef0
+result4k="2.22.5.0"
 
 [libraries]
 coroutines-core = { module = "org.jetbrains.kotlinx:kotlinx-coroutines-core", version.ref = "coroutines" }
