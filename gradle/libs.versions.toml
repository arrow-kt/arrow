[versions]
animalSniffer = "1.6.0"
arrowGradleConfig = "0.11.0-alpha.1"
assertj = "3.23.1"
coroutines = "1.6.4"
classgraph = "4.8.151"
dokka = "1.7.20"
jUnit = "4.13.2"
jUnitJupiter = "5.8.2"
jUnitVintage = "5.8.2"
<<<<<<< HEAD
kotest = "5.4.1"
kotestGradle = "5.4.1"
kotestArrow = "1.2.5"
kotlin = "1.6.21"
kotlinBinaryCompatibilityValidator = "0.11.0"
kotlinCompileTesting = "1.4.8"
=======
kotest = "5.5.4"
kotestGradle = "5.5.4"
kotlin = "1.7.22"
kotlinBinaryCompatibilityValidator = "0.12.1"
kotlinCompileTesting = "1.4.9"
>>>>>>> fbba6699
knit = "0.4.0"
kspVersion = "1.7.22-1.0.8"
kotlinxSerialization = "1.4.1"
mockWebServer = "4.10.0"
retrofit = "2.9.0"
retrofitKotlinxSerialization = "0.8.0"

[libraries]
arrow-kotlinMetadata = { module = "io.arrow-kt:kotlin-metadata", version.ref = "kotlin" }
coroutines-core = { module = "org.jetbrains.kotlinx:kotlinx-coroutines-core", version.ref = "coroutines" }
coroutines-test = { module = "org.jetbrains.kotlinx:kotlinx-coroutines-test", version.ref = "coroutines" }
jUnitJUnit = { module = "junit:junit", version.ref = "jUnit" }
jUnitVintageEngine = { module = "org.junit.vintage:junit-vintage-engine", version.ref = "jUnitVintage" }
junitJupiter = { module = "org.junit.jupiter:junit-jupiter", version.ref = "jUnitJupiter" }
junitJupiterEngine = { module = "org.junit.jupiter:junit-jupiter-engine", version.ref = "jUnitJupiter" }
kotest-assertionsCore = { module = "io.kotest:kotest-assertions-core", version.ref = "kotest" }
kotest-frameworkApi = { module = "io.kotest:kotest-framework-api", version.ref = "kotest" }
kotest-frameworkEngine = { module = "io.kotest:kotest-framework-engine", version.ref = "kotest" }
kotest-property = { module = "io.kotest:kotest-property", version.ref = "kotest" }
kotest-runnerJUnit5 = { module = "io.kotest:kotest-runner-junit5", version.ref = "kotest" }
kotest-arrowAssertions = { module = "io.kotest.extensions:kotest-assertions-arrow", version.ref = "kotestArrow" }
kotest-arrowProperty = { module = "io.kotest.extensions:kotest-property-arrow", version.ref = "kotestArrow" }
kotest-arrowOpticsProperty = { module = "io.kotest.extensions:kotest-property-arrow-optics", version.ref = "kotestArrow" }
kotlin-reflect = { module = "org.jetbrains.kotlin:kotlin-reflect" }
kotlin-stdlibCommon = { module = "org.jetbrains.kotlin:kotlin-stdlib-common" }
kotlin-stdlibJDK8 = { module = "org.jetbrains.kotlin:kotlin-stdlib-jdk8" }
kotlin-stdlibJS = { module = "org.jetbrains.kotlin:kotlin-stdlib-js" }
kotlinx-knit = { module = "org.jetbrains.kotlinx:kotlinx-knit", version.ref = "knit" }
kotlinx-serializationJson = { module = "org.jetbrains.kotlinx:kotlinx-serialization-json", version.ref = "kotlinxSerialization" }
squareup-okhttpMockWebServer = { module = "com.squareup.okhttp3:mockwebserver", version.ref = "mockWebServer" }
squareup-retrofitConverterGson = { module = "com.squareup.retrofit2:converter-gson", version.ref = "retrofit" }
squareup-retrofitConverterMoshi = { module = "com.squareup.retrofit2:converter-moshi", version.ref = "retrofit" }
jakewharton-retrofitConverterKotlinxSerialization = { module = "com.jakewharton.retrofit:retrofit2-kotlinx-serialization-converter", version.ref = "retrofitKotlinxSerialization" }
squareup-retrofit = { module = "com.squareup.retrofit2:retrofit", version.ref = "retrofit" }
ksp = { module = "com.google.devtools.ksp:symbol-processing-api", version.ref = "kspVersion" }
kspGradlePlugin = { module = "com.google.devtools.ksp:com.google.devtools.ksp.gradle.plugin", version.ref = "kspVersion" }
assertj = { module = "org.assertj:assertj-core", version.ref = "assertj" }
classgraph = { module = "io.github.classgraph:classgraph", version.ref = "classgraph" }
kotlinCompileTesting = { module = "com.github.tschuchortdev:kotlin-compile-testing", version.ref = "kotlinCompileTesting" }
kotlinCompileTestingKsp = { module = "com.github.tschuchortdev:kotlin-compile-testing-ksp", version.ref = "kotlinCompileTesting" }

[plugins]
animalSniffer = { id = "ru.vyarus.animalsniffer", version.ref = "animalSniffer" }
arrowGradleConfig-formatter = { id = "io.arrow-kt.arrow-gradle-config-formatter", version.ref = "arrowGradleConfig" }
arrowGradleConfig-kotlin = { id = "io.arrow-kt.arrow-gradle-config-kotlin", version.ref = "arrowGradleConfig" }
arrowGradleConfig-nexus = { id = "io.arrow-kt.arrow-gradle-config-nexus", version.ref = "arrowGradleConfig" }
arrowGradleConfig-publish = { id = "io.arrow-kt.arrow-gradle-config-publish", version.ref = "arrowGradleConfig" }
arrowGradleConfig-versioning = { id = "io.arrow-kt.arrow-gradle-config-versioning", version.ref = "arrowGradleConfig" }
dokka = { id = "org.jetbrains.dokka", version.ref = "dokka" }
kotest-multiplatform = { id = "io.kotest.multiplatform", version.ref = "kotestGradle" }
kotlin-jvm = { id = "org.jetbrains.kotlin.jvm", version.ref = "kotlin" }
kotlin-multiplatform = { id = "org.jetbrains.kotlin.multiplatform", version.ref = "kotlin" }
kotlin-binaryCompatibilityValidator = { id = "org.jetbrains.kotlinx.binary-compatibility-validator", version.ref = "kotlinBinaryCompatibilityValidator" }
kotlinx-knit = { id = "org.jetbrains.kotlinx.knit", version.ref = "knit" }
kotlinx-serialization = { id = "org.jetbrains.kotlin.plugin.serialization", version.ref = "kotlin" }
ksp = { id = "com.google.devtools.ksp", version.ref = "kspVersion" }<|MERGE_RESOLUTION|>--- conflicted
+++ resolved
@@ -8,20 +8,12 @@
 jUnit = "4.13.2"
 jUnitJupiter = "5.8.2"
 jUnitVintage = "5.8.2"
-<<<<<<< HEAD
-kotest = "5.4.1"
-kotestGradle = "5.4.1"
-kotestArrow = "1.2.5"
-kotlin = "1.6.21"
-kotlinBinaryCompatibilityValidator = "0.11.0"
-kotlinCompileTesting = "1.4.8"
-=======
 kotest = "5.5.4"
 kotestGradle = "5.5.4"
+kotestArrow = "1.3.0"
 kotlin = "1.7.22"
 kotlinBinaryCompatibilityValidator = "0.12.1"
 kotlinCompileTesting = "1.4.9"
->>>>>>> fbba6699
 knit = "0.4.0"
 kspVersion = "1.7.22-1.0.8"
 kotlinxSerialization = "1.4.1"
@@ -45,6 +37,7 @@
 kotest-arrowAssertions = { module = "io.kotest.extensions:kotest-assertions-arrow", version.ref = "kotestArrow" }
 kotest-arrowProperty = { module = "io.kotest.extensions:kotest-property-arrow", version.ref = "kotestArrow" }
 kotest-arrowOpticsProperty = { module = "io.kotest.extensions:kotest-property-arrow-optics", version.ref = "kotestArrow" }
+kotest-arrowFxAssertions = { module = "io.kotest.extensions:kotest-assertions-arrow-fx-coroutines", version.ref = "kotestArrow" }
 kotlin-reflect = { module = "org.jetbrains.kotlin:kotlin-reflect" }
 kotlin-stdlibCommon = { module = "org.jetbrains.kotlin:kotlin-stdlib-common" }
 kotlin-stdlibJDK8 = { module = "org.jetbrains.kotlin:kotlin-stdlib-jdk8" }
