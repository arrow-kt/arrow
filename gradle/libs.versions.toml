[versions]
animalSniffer = "2.0.1"
coroutines = "1.10.2"
classgraph = "4.8.179"
dokka = "2.0.0"
kotest = "6.0.0.M4"
kover = "0.9.1"
kotlin = "2.2.0-RC"
kotlinBinaryCompatibilityValidator = "0.17.0"
kotlinCompileTesting = "0.7.1"
knit = "0.5.0"
<<<<<<< HEAD
kspVersion = "2.2.0-RC-2.0.1"
=======
kspVersion = "2.1.21-2.0.2"
>>>>>>> dafe47c0
kotlinxSerialization = "1.8.1"
ktor = "3.2.0"
mockWebServer = "4.12.0"
retrofit = "2.12.0"
moshi = "1.15.2"
spotlessVersion = "7.0.4"
composePlugin = "1.8.2"
agp = "8.10.1"
cache4k = "0.14.0"
publish = "0.33.0"
jacksonModuleKotlin = "2.19.1"
shadow = "9.0.0-beta17"

[libraries]
coroutines-core = { module = "org.jetbrains.kotlinx:kotlinx-coroutines-core", version.ref = "coroutines" }
coroutines-test = { module = "org.jetbrains.kotlinx:kotlinx-coroutines-test", version.ref = "coroutines" }
kotest-assertionsCore = { module = "io.kotest:kotest-assertions-core", version.ref = "kotest" }
kotest-property = { module = "io.kotest:kotest-property", version.ref = "kotest" }
kotlinx-knit = { module = "org.jetbrains.kotlinx:kotlinx-knit", version.ref = "knit" }
kotlinx-serializationCore = { module = "org.jetbrains.kotlinx:kotlinx-serialization-core", version.ref = "kotlinxSerialization" }
kotlinx-serializationJson = { module = "org.jetbrains.kotlinx:kotlinx-serialization-json", version.ref = "kotlinxSerialization" }
squareup-okhttpMockWebServer = { module = "com.squareup.okhttp3:mockwebserver", version.ref = "mockWebServer" }
squareup-retrofit-lib = { module = "com.squareup.retrofit2:retrofit", version.ref = "retrofit" }
squareup-retrofit-converter-gson = { module = "com.squareup.retrofit2:converter-gson", version.ref = "retrofit" }
squareup-retrofit-converter-moshi = { module = "com.squareup.retrofit2:converter-moshi", version.ref = "retrofit" }
squareup-retrofit-converter-kotlinxSerialization = { module = "com.squareup.retrofit2:converter-kotlinx-serialization", version.ref = "retrofit" }
squareup-moshi-kotlin = { module = "com.squareup.moshi:moshi-kotlin", version.ref = "moshi" }
ksp = { module = "com.google.devtools.ksp:symbol-processing-api", version.ref = "kspVersion" }
classgraph = { module = "io.github.classgraph:classgraph", version.ref = "classgraph" }
kotlinCompileTesting = { module = "dev.zacsweers.kctfork:core", version.ref = "kotlinCompileTesting" }
kotlinCompileTestingKsp = { module = "dev.zacsweers.kctfork:ksp", version.ref = "kotlinCompileTesting" }
cache4k = { module = "io.github.reactivecircus.cache4k:cache4k", version.ref = "cache4k" }
jacksonModuleKotlin = { module = "com.fasterxml.jackson.module:jackson-module-kotlin", version.ref = "jacksonModuleKotlin" }
ktor-client-core = { module = "io.ktor:ktor-client-core", version.ref = "ktor" }
ktor-test = { module = "io.ktor:ktor-server-test-host", version.ref = "ktor" }
ktor-mock = { module = "io.ktor:ktor-client-mock", version.ref = "ktor" }
ktor-server-core = { module = "io.ktor:ktor-server-core", version.ref = "ktor" }
# required for the convention plugin
gradlePlugin-kotlin-base = { module = "org.jetbrains.kotlin:kotlin-gradle-plugin", version.ref = "kotlin" }
gradlePlugin-kotlin-multiplatform = { module = "org.jetbrains.kotlin.multiplatform:org.jetbrains.kotlin.multiplatform.gradle.plugin", version.ref = "kotlin"}
gradlePlugin-android-library = { module = "com.android.library:com.android.library.gradle.plugin", version.ref = "agp" }
gradlePlugin-spotless = { module = "com.diffplug.spotless:spotless-plugin-gradle", version.ref = "spotlessVersion" }
gradlePlugin-animalSniffer = { module = "ru.vyarus.animalsniffer:ru.vyarus.animalsniffer.gradle.plugin", version.ref = "animalSniffer" }
gradlePlugin-dokka = { module = "org.jetbrains.dokka:dokka-gradle-plugin", version.ref = "dokka" }

[bundles]
testing = [ "coroutines-test", "kotest-assertionsCore", "kotest-property" ]

[plugins]
animalSniffer = { id = "ru.vyarus.animalsniffer", version.ref = "animalSniffer" }
publish = { id = "com.vanniktech.maven.publish", version.ref="publish" }
dokka = { id = "org.jetbrains.dokka", version.ref = "dokka" }
kotlin-jvm = { id = "org.jetbrains.kotlin.jvm", version.ref = "kotlin" }
kotlin-multiplatform = { id = "org.jetbrains.kotlin.multiplatform", version.ref = "kotlin" }
kotlin-binaryCompatibilityValidator = { id = "org.jetbrains.kotlinx.binary-compatibility-validator", version.ref = "kotlinBinaryCompatibilityValidator" }
kotlinx-knit = { id = "org.jetbrains.kotlinx.knit", version.ref = "knit" }
kotlinx-kover = { id = "org.jetbrains.kotlinx.kover", version.ref = "kover" }
kotlinx-serialization = { id = "org.jetbrains.kotlin.plugin.serialization", version.ref = "kotlin" }
spotless = { id = "com.diffplug.spotless", version.ref = "spotlessVersion" }
compose-jetbrains = { id = "org.jetbrains.compose", version.ref = "composePlugin" }
compose-compiler = { id = "org.jetbrains.kotlin.plugin.compose", version.ref = "kotlin" }
android-library = { id = "com.android.library", version.ref = "agp" }
shadow = { id = "com.gradleup.shadow", version.ref = "shadow" }<|MERGE_RESOLUTION|>--- conflicted
+++ resolved
@@ -5,15 +5,11 @@
 dokka = "2.0.0"
 kotest = "6.0.0.M4"
 kover = "0.9.1"
-kotlin = "2.2.0-RC"
+kotlin = "2.2.0"
 kotlinBinaryCompatibilityValidator = "0.17.0"
 kotlinCompileTesting = "0.7.1"
 knit = "0.5.0"
-<<<<<<< HEAD
-kspVersion = "2.2.0-RC-2.0.1"
-=======
-kspVersion = "2.1.21-2.0.2"
->>>>>>> dafe47c0
+kspVersion = "2.2.0-RC3-2.0.2"
 kotlinxSerialization = "1.8.1"
 ktor = "3.2.0"
 mockWebServer = "4.12.0"
