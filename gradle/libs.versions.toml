[versions]
animalSniffer = "1.7.1"
arrowGradleConfig = "0.12.0-rc.24"
coroutines = "1.8.0"
<<<<<<< HEAD
classgraph = "4.8.165"
dokka = "1.9.10"
kotest = "5.8.0"
=======
classgraph = "4.8.168"
dokka = "1.9.20"
jUnit = "4.13.2"
jUnitJupiter = "5.10.2"
jUnitVintage = "5.10.2"
kotest = "5.8.1"
kotestGradle = "5.8.1"
>>>>>>> 4bd86941
kover = "0.7.6"
kotlin = "1.9.23"
kotlinxSerializationPlugin = "1.9.23"
kotlinBinaryCompatibilityValidator = "0.14.0"
kotlinCompileTesting = "0.4.0"
knit = "0.5.0"
kspVersion = "1.9.23-1.0.19"
kotlinxSerialization = "1.6.3"
mockWebServer = "4.12.0"
retrofit = "2.9.0"
retrofitKotlinxSerialization = "1.0.0"
spotlessVersion = "6.25.0"
compose = "1.6.3"
composePlugin = "1.6.1"
agp = "8.3.0"
android-compileSdk = "34"
cache4k = "0.13.0"

[libraries]
coroutines-core = { module = "org.jetbrains.kotlinx:kotlinx-coroutines-core", version.ref = "coroutines" }
coroutines-test = { module = "org.jetbrains.kotlinx:kotlinx-coroutines-test", version.ref = "coroutines" }
kotest-assertionsCore = { module = "io.kotest:kotest-assertions-core", version.ref = "kotest" }
kotest-property = { module = "io.kotest:kotest-property", version.ref = "kotest" }
kotlin-reflect = { module = "org.jetbrains.kotlin:kotlin-reflect" }
kotlin-stdlib = { module = "org.jetbrains.kotlin:kotlin-stdlib" }
kotlin-test = { module = "org.jetbrains.kotlin:kotlin-test" }
kotlinx-knit = { module = "org.jetbrains.kotlinx:kotlinx-knit", version.ref = "knit" }
kotlinx-serializationCore = { module = "org.jetbrains.kotlinx:kotlinx-serialization-core", version.ref = "kotlinxSerialization" }
kotlinx-serializationJson = { module = "org.jetbrains.kotlinx:kotlinx-serialization-json", version.ref = "kotlinxSerialization" }
squareup-okhttpMockWebServer = { module = "com.squareup.okhttp3:mockwebserver", version.ref = "mockWebServer" }
squareup-retrofitConverterGson = { module = "com.squareup.retrofit2:converter-gson", version.ref = "retrofit" }
squareup-retrofitConverterMoshi = { module = "com.squareup.retrofit2:converter-moshi", version.ref = "retrofit" }
jakewharton-retrofitConverterKotlinxSerialization = { module = "com.jakewharton.retrofit:retrofit2-kotlinx-serialization-converter", version.ref = "retrofitKotlinxSerialization" }
squareup-retrofit = { module = "com.squareup.retrofit2:retrofit", version.ref = "retrofit" }
ksp = { module = "com.google.devtools.ksp:symbol-processing-api", version.ref = "kspVersion" }
kspGradlePlugin = { module = "com.google.devtools.ksp:com.google.devtools.ksp.gradle.plugin", version.ref = "kspVersion" }
classgraph = { module = "io.github.classgraph:classgraph", version.ref = "classgraph" }
compose-runtime = { module = "androidx.compose.runtime:runtime", version.ref = "compose" }
kotlinCompileTesting = { module = "dev.zacsweers.kctfork:core", version.ref = "kotlinCompileTesting" }
kotlinCompileTestingKsp = { module = "dev.zacsweers.kctfork:ksp", version.ref = "kotlinCompileTesting" }
cache4k = { module = "io.github.reactivecircus.cache4k:cache4k", version.ref = "cache4k" }

[plugins]
animalSniffer = { id = "ru.vyarus.animalsniffer", version.ref = "animalSniffer" }
arrowGradleConfig-formatter = { id = "io.arrow-kt.arrow-gradle-config-formatter", version.ref = "arrowGradleConfig" }
arrowGradleConfig-kotlin = { id = "io.arrow-kt.arrow-gradle-config-kotlin", version.ref = "arrowGradleConfig" }
arrowGradleConfig-nexus = { id = "io.arrow-kt.arrow-gradle-config-nexus", version.ref = "arrowGradleConfig" }
arrowGradleConfig-publish = { id = "io.arrow-kt.arrow-gradle-config-publish", version.ref = "arrowGradleConfig" }
arrowGradleConfig-versioning = { id = "io.arrow-kt.arrow-gradle-config-versioning", version.ref = "arrowGradleConfig" }
dokka = { id = "org.jetbrains.dokka", version.ref = "dokka" }
kotlin-jvm = { id = "org.jetbrains.kotlin.jvm", version.ref = "kotlin" }
kotlin-multiplatform = { id = "org.jetbrains.kotlin.multiplatform", version.ref = "kotlin" }
kotlin-binaryCompatibilityValidator = { id = "org.jetbrains.kotlinx.binary-compatibility-validator", version.ref = "kotlinBinaryCompatibilityValidator" }
kotlinx-knit = { id = "org.jetbrains.kotlinx.knit", version.ref = "knit" }
kotlinx-kover = { id = "org.jetbrains.kotlinx.kover", version.ref = "kover" }
kotlinx-serialization = { id = "org.jetbrains.kotlin.plugin.serialization", version.ref = "kotlinxSerializationPlugin" }
ksp = { id = "com.google.devtools.ksp", version.ref = "kspVersion" }
spotless = { id = "com.diffplug.spotless", version.ref = "spotlessVersion" }
jetbrainsCompose = { id = "org.jetbrains.compose", version.ref = "composePlugin" }
android-library = { id = "com.android.library", version.ref = "agp" }<|MERGE_RESOLUTION|>--- conflicted
+++ resolved
@@ -2,19 +2,9 @@
 animalSniffer = "1.7.1"
 arrowGradleConfig = "0.12.0-rc.24"
 coroutines = "1.8.0"
-<<<<<<< HEAD
-classgraph = "4.8.165"
-dokka = "1.9.10"
-kotest = "5.8.0"
-=======
 classgraph = "4.8.168"
 dokka = "1.9.20"
-jUnit = "4.13.2"
-jUnitJupiter = "5.10.2"
-jUnitVintage = "5.10.2"
 kotest = "5.8.1"
-kotestGradle = "5.8.1"
->>>>>>> 4bd86941
 kover = "0.7.6"
 kotlin = "1.9.23"
 kotlinxSerializationPlugin = "1.9.23"
