--- conflicted
+++ resolved
@@ -21,16 +21,12 @@
 mockWebServer = "4.12.0"
 retrofit = "2.9.0"
 retrofitKotlinxSerialization = "1.0.0"
-<<<<<<< HEAD
-spotlessVersion = "6.23.3"
 compose = "1.5.4"
 composePlugin = "1.5.11"
 agp = "8.2.0"
 android-compileSdk = "34"
-=======
 spotlessVersion = "6.24.0"
 cache4k = "0.12.0"
->>>>>>> a54c2e9d
 
 [libraries]
 coroutines-core = { module = "org.jetbrains.kotlinx:kotlinx-coroutines-core", version.ref = "coroutines" }
@@ -60,15 +56,10 @@
 kspGradlePlugin = { module = "com.google.devtools.ksp:com.google.devtools.ksp.gradle.plugin", version.ref = "kspVersion" }
 assertj = { module = "org.assertj:assertj-core", version.ref = "assertj" }
 classgraph = { module = "io.github.classgraph:classgraph", version.ref = "classgraph" }
-<<<<<<< HEAD
-kotlinCompileTesting = { module = "com.github.tschuchortdev:kotlin-compile-testing", version.ref = "kotlinCompileTesting" }
-kotlinCompileTestingKsp = { module = "com.github.tschuchortdev:kotlin-compile-testing-ksp", version.ref = "kotlinCompileTesting" }
 compose-runtime = { module = "androidx.compose.runtime:runtime", version.ref = "compose" }
-=======
 kotlinCompileTesting = { module = "dev.zacsweers.kctfork:core", version.ref = "kotlinCompileTesting" }
 kotlinCompileTestingKsp = { module = "dev.zacsweers.kctfork:ksp", version.ref = "kotlinCompileTesting" }
 cache4k = { module = "io.github.reactivecircus.cache4k:cache4k", version.ref = "cache4k" }
->>>>>>> a54c2e9d
 
 [plugins]
 animalSniffer = { id = "ru.vyarus.animalsniffer", version.ref = "animalSniffer" }
