[versions]
animalSniffer = "1.6.0"
arrowGradleConfig = "0.11.0-alpha.1"
assertj = "3.23.1"
coroutines = "1.6.4"
classgraph = "4.8.151"
dokka = "1.7.20"
jUnit = "4.13.2"
jUnitJupiter = "5.8.2"
jUnitVintage = "5.8.2"
kotest = "5.5.4"
kotestGradle = "5.5.4"
<<<<<<< HEAD
kotlin = "1.8.0-RC2"
=======
kover = "0.6.0"
kotlin = "1.7.22"
>>>>>>> 99e50bd2
kotlinBinaryCompatibilityValidator = "0.12.1"
kotlinCompileTesting = "1.4.9"
knit = "0.4.0"
kspVersion = "1.8.0-RC2-1.0.8"
kotlinxSerialization = "1.4.1"
mockWebServer = "4.10.0"
retrofit = "2.9.0"
retrofitKotlinxSerialization = "0.8.0"

[libraries]
arrow-kotlinMetadata = { module = "io.arrow-kt:kotlin-metadata", version.ref = "kotlin" }
coroutines-core = { module = "org.jetbrains.kotlinx:kotlinx-coroutines-core", version.ref = "coroutines" }
coroutines-test = { module = "org.jetbrains.kotlinx:kotlinx-coroutines-test", version.ref = "coroutines" }
jUnitJUnit = { module = "junit:junit", version.ref = "jUnit" }
jUnitVintageEngine = { module = "org.junit.vintage:junit-vintage-engine", version.ref = "jUnitVintage" }
junitJupiter = { module = "org.junit.jupiter:junit-jupiter", version.ref = "jUnitJupiter" }
junitJupiterEngine = { module = "org.junit.jupiter:junit-jupiter-engine", version.ref = "jUnitJupiter" }
kotest-assertionsCore = { module = "io.kotest:kotest-assertions-core", version.ref = "kotest" }
kotest-frameworkEngine = { module = "io.kotest:kotest-framework-engine", version.ref = "kotest" }
kotest-property = { module = "io.kotest:kotest-property", version.ref = "kotest" }
kotest-runnerJUnit5 = { module = "io.kotest:kotest-runner-junit5", version.ref = "kotest" }
kotlin-reflect = { module = "org.jetbrains.kotlin:kotlin-reflect" }
kotlin-stdlibCommon = { module = "org.jetbrains.kotlin:kotlin-stdlib-common" }
kotlin-stdlibJDK8 = { module = "org.jetbrains.kotlin:kotlin-stdlib-jdk8" }
kotlin-stdlibJS = { module = "org.jetbrains.kotlin:kotlin-stdlib-js" }
kotlinx-knit = { module = "org.jetbrains.kotlinx:kotlinx-knit", version.ref = "knit" }
kotlinx-serializationJson = { module = "org.jetbrains.kotlinx:kotlinx-serialization-json", version.ref = "kotlinxSerialization" }
squareup-okhttpMockWebServer = { module = "com.squareup.okhttp3:mockwebserver", version.ref = "mockWebServer" }
squareup-retrofitConverterGson = { module = "com.squareup.retrofit2:converter-gson", version.ref = "retrofit" }
squareup-retrofitConverterMoshi = { module = "com.squareup.retrofit2:converter-moshi", version.ref = "retrofit" }
jakewharton-retrofitConverterKotlinxSerialization = { module = "com.jakewharton.retrofit:retrofit2-kotlinx-serialization-converter", version.ref = "retrofitKotlinxSerialization" }
squareup-retrofit = { module = "com.squareup.retrofit2:retrofit", version.ref = "retrofit" }
ksp = { module = "com.google.devtools.ksp:symbol-processing-api", version.ref = "kspVersion" }
kspGradlePlugin = { module = "com.google.devtools.ksp:com.google.devtools.ksp.gradle.plugin", version.ref = "kspVersion" }
assertj = { module = "org.assertj:assertj-core", version.ref = "assertj" }
classgraph = { module = "io.github.classgraph:classgraph", version.ref = "classgraph" }
kotlinCompileTesting = { module = "com.github.tschuchortdev:kotlin-compile-testing", version.ref = "kotlinCompileTesting" }
kotlinCompileTestingKsp = { module = "com.github.tschuchortdev:kotlin-compile-testing-ksp", version.ref = "kotlinCompileTesting" }

[plugins]
animalSniffer = { id = "ru.vyarus.animalsniffer", version.ref = "animalSniffer" }
arrowGradleConfig-formatter = { id = "io.arrow-kt.arrow-gradle-config-formatter", version.ref = "arrowGradleConfig" }
arrowGradleConfig-kotlin = { id = "io.arrow-kt.arrow-gradle-config-kotlin", version.ref = "arrowGradleConfig" }
arrowGradleConfig-nexus = { id = "io.arrow-kt.arrow-gradle-config-nexus", version.ref = "arrowGradleConfig" }
arrowGradleConfig-publish = { id = "io.arrow-kt.arrow-gradle-config-publish", version.ref = "arrowGradleConfig" }
arrowGradleConfig-versioning = { id = "io.arrow-kt.arrow-gradle-config-versioning", version.ref = "arrowGradleConfig" }
dokka = { id = "org.jetbrains.dokka", version.ref = "dokka" }
kotest-multiplatform = { id = "io.kotest.multiplatform", version.ref = "kotestGradle" }
kotlin-jvm = { id = "org.jetbrains.kotlin.jvm", version.ref = "kotlin" }
kotlin-multiplatform = { id = "org.jetbrains.kotlin.multiplatform", version.ref = "kotlin" }
kotlin-binaryCompatibilityValidator = { id = "org.jetbrains.kotlinx.binary-compatibility-validator", version.ref = "kotlinBinaryCompatibilityValidator" }
kotlinx-knit = { id = "org.jetbrains.kotlinx.knit", version.ref = "knit" }
kotlinx-kover = { id = "org.jetbrains.kotlinx.kover", version.ref = "kover" }
kotlinx-serialization = { id = "org.jetbrains.kotlin.plugin.serialization", version.ref = "kotlin" }
ksp = { id = "com.google.devtools.ksp", version.ref = "kspVersion" }<|MERGE_RESOLUTION|>--- conflicted
+++ resolved
@@ -10,12 +10,8 @@
 jUnitVintage = "5.8.2"
 kotest = "5.5.4"
 kotestGradle = "5.5.4"
-<<<<<<< HEAD
+kover = "0.6.0"
 kotlin = "1.8.0-RC2"
-=======
-kover = "0.6.0"
-kotlin = "1.7.22"
->>>>>>> 99e50bd2
 kotlinBinaryCompatibilityValidator = "0.12.1"
 kotlinCompileTesting = "1.4.9"
 knit = "0.4.0"
