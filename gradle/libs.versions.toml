[versions]
animalSniffer = "1.6.0"
arrowGradleConfig = "0.11.0-alpha.1"
assertj = "3.23.1"
coroutines = "1.6.4"
classgraph = "4.8.151"
dokka = "1.7.20"
jUnit = "4.13.2"
jUnitJupiter = "5.8.2"
jUnitVintage = "5.8.2"
kotest = "5.5.4"
kotestGradle = "5.5.4"
<<<<<<< HEAD
kover = "0.6.0"
kotlin = "1.8.0"
=======
kover = "0.6.1"
kotlin = "1.7.22"
>>>>>>> 7a089394
kotlinBinaryCompatibilityValidator = "0.12.1"
kotlinCompileTesting = "1.4.9"
knit = "0.4.0"
kspVersion = "1.8.0-RC2-1.0.8"
kotlinxSerialization = "1.4.1"
mockWebServer = "4.10.0"
retrofit = "2.9.0"
retrofitKotlinxSerialization = "0.8.0"

[libraries]
arrow-kotlinMetadata = { module = "io.arrow-kt:kotlin-metadata", version.ref = "kotlin" }
coroutines-core = { module = "org.jetbrains.kotlinx:kotlinx-coroutines-core", version.ref = "coroutines" }
coroutines-test = { module = "org.jetbrains.kotlinx:kotlinx-coroutines-test", version.ref = "coroutines" }
jUnitJUnit = { module = "junit:junit", version.ref = "jUnit" }
jUnitVintageEngine = { module = "org.junit.vintage:junit-vintage-engine", version.ref = "jUnitVintage" }
junitJupiter = { module = "org.junit.jupiter:junit-jupiter", version.ref = "jUnitJupiter" }
junitJupiterEngine = { module = "org.junit.jupiter:junit-jupiter-engine", version.ref = "jUnitJupiter" }
kotest-assertionsCore = { module = "io.kotest:kotest-assertions-core", version.ref = "kotest" }
kotest-frameworkEngine = { module = "io.kotest:kotest-framework-engine", version.ref = "kotest" }
kotest-property = { module = "io.kotest:kotest-property", version.ref = "kotest" }
kotest-runnerJUnit5 = { module = "io.kotest:kotest-runner-junit5", version.ref = "kotest" }
kotlin-reflect = { module = "org.jetbrains.kotlin:kotlin-reflect" }
kotlin-stdlibCommon = { module = "org.jetbrains.kotlin:kotlin-stdlib-common" }
kotlin-stdlibJDK8 = { module = "org.jetbrains.kotlin:kotlin-stdlib-jdk8" }
kotlin-stdlibJS = { module = "org.jetbrains.kotlin:kotlin-stdlib-js" }
kotlinx-knit = { module = "org.jetbrains.kotlinx:kotlinx-knit", version.ref = "knit" }
kotlinx-serializationJson = { module = "org.jetbrains.kotlinx:kotlinx-serialization-json", version.ref = "kotlinxSerialization" }
squareup-okhttpMockWebServer = { module = "com.squareup.okhttp3:mockwebserver", version.ref = "mockWebServer" }
squareup-retrofitConverterGson = { module = "com.squareup.retrofit2:converter-gson", version.ref = "retrofit" }
squareup-retrofitConverterMoshi = { module = "com.squareup.retrofit2:converter-moshi", version.ref = "retrofit" }
jakewharton-retrofitConverterKotlinxSerialization = { module = "com.jakewharton.retrofit:retrofit2-kotlinx-serialization-converter", version.ref = "retrofitKotlinxSerialization" }
squareup-retrofit = { module = "com.squareup.retrofit2:retrofit", version.ref = "retrofit" }
ksp = { module = "com.google.devtools.ksp:symbol-processing-api", version.ref = "kspVersion" }
kspGradlePlugin = { module = "com.google.devtools.ksp:com.google.devtools.ksp.gradle.plugin", version.ref = "kspVersion" }
assertj = { module = "org.assertj:assertj-core", version.ref = "assertj" }
classgraph = { module = "io.github.classgraph:classgraph", version.ref = "classgraph" }
kotlinCompileTesting = { module = "com.github.tschuchortdev:kotlin-compile-testing", version.ref = "kotlinCompileTesting" }
kotlinCompileTestingKsp = { module = "com.github.tschuchortdev:kotlin-compile-testing-ksp", version.ref = "kotlinCompileTesting" }

[plugins]
animalSniffer = { id = "ru.vyarus.animalsniffer", version.ref = "animalSniffer" }
arrowGradleConfig-formatter = { id = "io.arrow-kt.arrow-gradle-config-formatter", version.ref = "arrowGradleConfig" }
arrowGradleConfig-kotlin = { id = "io.arrow-kt.arrow-gradle-config-kotlin", version.ref = "arrowGradleConfig" }
arrowGradleConfig-nexus = { id = "io.arrow-kt.arrow-gradle-config-nexus", version.ref = "arrowGradleConfig" }
arrowGradleConfig-publish = { id = "io.arrow-kt.arrow-gradle-config-publish", version.ref = "arrowGradleConfig" }
arrowGradleConfig-versioning = { id = "io.arrow-kt.arrow-gradle-config-versioning", version.ref = "arrowGradleConfig" }
dokka = { id = "org.jetbrains.dokka", version.ref = "dokka" }
kotest-multiplatform = { id = "io.kotest.multiplatform", version.ref = "kotestGradle" }
kotlin-jvm = { id = "org.jetbrains.kotlin.jvm", version.ref = "kotlin" }
kotlin-multiplatform = { id = "org.jetbrains.kotlin.multiplatform", version.ref = "kotlin" }
kotlin-binaryCompatibilityValidator = { id = "org.jetbrains.kotlinx.binary-compatibility-validator", version.ref = "kotlinBinaryCompatibilityValidator" }
kotlinx-knit = { id = "org.jetbrains.kotlinx.knit", version.ref = "knit" }
kotlinx-kover = { id = "org.jetbrains.kotlinx.kover", version.ref = "kover" }
kotlinx-serialization = { id = "org.jetbrains.kotlin.plugin.serialization", version.ref = "kotlin" }
ksp = { id = "com.google.devtools.ksp", version.ref = "kspVersion" }<|MERGE_RESOLUTION|>--- conflicted
+++ resolved
@@ -10,17 +10,12 @@
 jUnitVintage = "5.8.2"
 kotest = "5.5.4"
 kotestGradle = "5.5.4"
-<<<<<<< HEAD
-kover = "0.6.0"
+kover = "0.6.1"
 kotlin = "1.8.0"
-=======
-kover = "0.6.1"
-kotlin = "1.7.22"
->>>>>>> 7a089394
 kotlinBinaryCompatibilityValidator = "0.12.1"
 kotlinCompileTesting = "1.4.9"
 knit = "0.4.0"
-kspVersion = "1.8.0-RC2-1.0.8"
+kspVersion = "1.8.0-1.0.8"
 kotlinxSerialization = "1.4.1"
 mockWebServer = "4.10.0"
 retrofit = "2.9.0"
