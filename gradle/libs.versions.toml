[versions]
animalSniffer = "1.7.1"
arrowGradleConfig = "0.12.0-rc.6"
assertj = "3.24.2"
coroutines = "1.7.3"
classgraph = "4.8.165"
dokka = "1.9.10"
jUnit = "4.13.2"
jUnitJupiter = "5.10.1"
jUnitVintage = "5.10.1"
kotest = "5.8.0"
kotestGradle = "5.8.0"
kover = "0.7.5"
kotlin = "1.9.21"
kotlinxSerializationPlugin = "1.9.21"
kotlinBinaryCompatibilityValidator = "0.13.2"
kotlinCompileTesting = "1.5.0"
knit = "0.4.0"
kspVersion = "1.9.21-1.0.15"
kotlinxSerialization = "1.6.1"
mockWebServer = "4.12.0"
retrofit = "2.9.0"
retrofitKotlinxSerialization = "1.0.0"
<<<<<<< HEAD
spotlessVersion = "6.22.0"
compose = "1.5.4"
composePlugin = "1.5.10"
agp = "8.1.3"
android-compileSdk = "34"
=======
spotlessVersion = "6.23.2"
>>>>>>> d88d7674

[libraries]
coroutines-core = { module = "org.jetbrains.kotlinx:kotlinx-coroutines-core", version.ref = "coroutines" }
coroutines-test = { module = "org.jetbrains.kotlinx:kotlinx-coroutines-test", version.ref = "coroutines" }
jUnitJUnit = { module = "junit:junit", version.ref = "jUnit" }
jUnitVintageEngine = { module = "org.junit.vintage:junit-vintage-engine", version.ref = "jUnitVintage" }
junitJupiter = { module = "org.junit.jupiter:junit-jupiter", version.ref = "jUnitJupiter" }
junitJupiterEngine = { module = "org.junit.jupiter:junit-jupiter-engine", version.ref = "jUnitJupiter" }
kotest-assertionsCore = { module = "io.kotest:kotest-assertions-core", version.ref = "kotest" }
kotest-frameworkEngine = { module = "io.kotest:kotest-framework-engine", version.ref = "kotest" }
kotest-property = { module = "io.kotest:kotest-property", version.ref = "kotest" }
kotest-runnerJUnit5 = { module = "io.kotest:kotest-runner-junit5", version.ref = "kotest" }
kotlin-reflect = { module = "org.jetbrains.kotlin:kotlin-reflect" }
kotlin-stdlibCommon = { module = "org.jetbrains.kotlin:kotlin-stdlib-common" }
kotlin-stdlib = { module = "org.jetbrains.kotlin:kotlin-stdlib" }
kotlin-stdlibJS = { module = "org.jetbrains.kotlin:kotlin-stdlib-js" }
kotlin-test = { module = "org.jetbrains.kotlin:kotlin-test" }
kotlinx-knit = { module = "org.jetbrains.kotlinx:kotlinx-knit", version.ref = "knit" }
kotlinx-serializationCore = { module = "org.jetbrains.kotlinx:kotlinx-serialization-core", version.ref = "kotlinxSerialization" }
kotlinx-serializationJson = { module = "org.jetbrains.kotlinx:kotlinx-serialization-json", version.ref = "kotlinxSerialization" }
squareup-okhttpMockWebServer = { module = "com.squareup.okhttp3:mockwebserver", version.ref = "mockWebServer" }
squareup-retrofitConverterGson = { module = "com.squareup.retrofit2:converter-gson", version.ref = "retrofit" }
squareup-retrofitConverterMoshi = { module = "com.squareup.retrofit2:converter-moshi", version.ref = "retrofit" }
jakewharton-retrofitConverterKotlinxSerialization = { module = "com.jakewharton.retrofit:retrofit2-kotlinx-serialization-converter", version.ref = "retrofitKotlinxSerialization" }
squareup-retrofit = { module = "com.squareup.retrofit2:retrofit", version.ref = "retrofit" }
ksp = { module = "com.google.devtools.ksp:symbol-processing-api", version.ref = "kspVersion" }
kspGradlePlugin = { module = "com.google.devtools.ksp:com.google.devtools.ksp.gradle.plugin", version.ref = "kspVersion" }
assertj = { module = "org.assertj:assertj-core", version.ref = "assertj" }
classgraph = { module = "io.github.classgraph:classgraph", version.ref = "classgraph" }
kotlinCompileTesting = { module = "com.github.tschuchortdev:kotlin-compile-testing", version.ref = "kotlinCompileTesting" }
kotlinCompileTestingKsp = { module = "com.github.tschuchortdev:kotlin-compile-testing-ksp", version.ref = "kotlinCompileTesting" }
compose-runtime = { module = "androidx.compose.runtime:runtime", version.ref = "compose" }

[plugins]
animalSniffer = { id = "ru.vyarus.animalsniffer", version.ref = "animalSniffer" }
arrowGradleConfig-formatter = { id = "io.arrow-kt.arrow-gradle-config-formatter", version.ref = "arrowGradleConfig" }
arrowGradleConfig-kotlin = { id = "io.arrow-kt.arrow-gradle-config-kotlin", version.ref = "arrowGradleConfig" }
arrowGradleConfig-nexus = { id = "io.arrow-kt.arrow-gradle-config-nexus", version.ref = "arrowGradleConfig" }
arrowGradleConfig-publish = { id = "io.arrow-kt.arrow-gradle-config-publish", version.ref = "arrowGradleConfig" }
arrowGradleConfig-versioning = { id = "io.arrow-kt.arrow-gradle-config-versioning", version.ref = "arrowGradleConfig" }
dokka = { id = "org.jetbrains.dokka", version.ref = "dokka" }
kotest-multiplatform = { id = "io.kotest.multiplatform", version.ref = "kotestGradle" }
kotlin-jvm = { id = "org.jetbrains.kotlin.jvm", version.ref = "kotlin" }
kotlin-multiplatform = { id = "org.jetbrains.kotlin.multiplatform", version.ref = "kotlin" }
kotlin-binaryCompatibilityValidator = { id = "org.jetbrains.kotlinx.binary-compatibility-validator", version.ref = "kotlinBinaryCompatibilityValidator" }
kotlinx-knit = { id = "org.jetbrains.kotlinx.knit", version.ref = "knit" }
kotlinx-kover = { id = "org.jetbrains.kotlinx.kover", version.ref = "kover" }
kotlinx-serialization = { id = "org.jetbrains.kotlin.plugin.serialization", version.ref = "kotlinxSerializationPlugin" }
ksp = { id = "com.google.devtools.ksp", version.ref = "kspVersion" }
spotless = { id = "com.diffplug.spotless", version.ref = "spotlessVersion" }
jetbrainsCompose = { id = "org.jetbrains.compose", version.ref = "composePlugin" }
android-library = { id = "com.android.library", version.ref = "agp" }<|MERGE_RESOLUTION|>--- conflicted
+++ resolved
@@ -21,15 +21,11 @@
 mockWebServer = "4.12.0"
 retrofit = "2.9.0"
 retrofitKotlinxSerialization = "1.0.0"
-<<<<<<< HEAD
-spotlessVersion = "6.22.0"
+spotlessVersion = "6.23.2"
 compose = "1.5.4"
 composePlugin = "1.5.10"
 agp = "8.1.3"
 android-compileSdk = "34"
-=======
-spotlessVersion = "6.23.2"
->>>>>>> d88d7674
 
 [libraries]
 coroutines-core = { module = "org.jetbrains.kotlinx:kotlinx-coroutines-core", version.ref = "coroutines" }
