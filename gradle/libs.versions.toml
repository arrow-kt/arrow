[versions]
animalSniffer = "1.7.1"
arrowGradleConfig = "0.12.0-rc.6"
assertj = "3.25.1"
coroutines = "1.7.3"
classgraph = "4.8.165"
dokka = "1.9.10"
jUnit = "4.13.2"
jUnitJupiter = "5.10.1"
jUnitVintage = "5.10.1"
kotest = "5.8.0"
kotestGradle = "5.8.0"
kover = "0.7.5"
kotlin = "1.9.22"
kotlinxSerializationPlugin = "1.9.22"
kotlinBinaryCompatibilityValidator = "0.13.2"
kotlinCompileTesting = "0.4.0"
knit = "0.5.0"
kspVersion = "1.9.22-1.0.17"
kotlinxSerialization = "1.6.2"
mockWebServer = "4.12.0"
retrofit = "2.9.0"
retrofitKotlinxSerialization = "1.0.0"
<<<<<<< HEAD
spotlessVersion = "6.24.0"
compose = "1.6.0-rc01"
composePlugin = "1.6.0-dev1369"
agp = "8.2.0"
android-compileSdk = "34"
=======
spotlessVersion = "6.25.0"
>>>>>>> c579ca0a
cache4k = "0.12.0"

[libraries]
coroutines-core = { module = "org.jetbrains.kotlinx:kotlinx-coroutines-core", version.ref = "coroutines" }
coroutines-test = { module = "org.jetbrains.kotlinx:kotlinx-coroutines-test", version.ref = "coroutines" }
jUnitJUnit = { module = "junit:junit", version.ref = "jUnit" }
jUnitVintageEngine = { module = "org.junit.vintage:junit-vintage-engine", version.ref = "jUnitVintage" }
junitJupiter = { module = "org.junit.jupiter:junit-jupiter", version.ref = "jUnitJupiter" }
junitJupiterEngine = { module = "org.junit.jupiter:junit-jupiter-engine", version.ref = "jUnitJupiter" }
kotest-assertionsCore = { module = "io.kotest:kotest-assertions-core", version.ref = "kotest" }
kotest-frameworkEngine = { module = "io.kotest:kotest-framework-engine", version.ref = "kotest" }
kotest-property = { module = "io.kotest:kotest-property", version.ref = "kotest" }
kotest-runnerJUnit5 = { module = "io.kotest:kotest-runner-junit5", version.ref = "kotest" }
kotlin-reflect = { module = "org.jetbrains.kotlin:kotlin-reflect" }
kotlin-stdlibCommon = { module = "org.jetbrains.kotlin:kotlin-stdlib-common" }
kotlin-stdlib = { module = "org.jetbrains.kotlin:kotlin-stdlib" }
kotlin-stdlibJS = { module = "org.jetbrains.kotlin:kotlin-stdlib-js" }
kotlin-test = { module = "org.jetbrains.kotlin:kotlin-test" }
kotlinx-knit = { module = "org.jetbrains.kotlinx:kotlinx-knit", version.ref = "knit" }
kotlinx-serializationCore = { module = "org.jetbrains.kotlinx:kotlinx-serialization-core", version.ref = "kotlinxSerialization" }
kotlinx-serializationJson = { module = "org.jetbrains.kotlinx:kotlinx-serialization-json", version.ref = "kotlinxSerialization" }
squareup-okhttpMockWebServer = { module = "com.squareup.okhttp3:mockwebserver", version.ref = "mockWebServer" }
squareup-retrofitConverterGson = { module = "com.squareup.retrofit2:converter-gson", version.ref = "retrofit" }
squareup-retrofitConverterMoshi = { module = "com.squareup.retrofit2:converter-moshi", version.ref = "retrofit" }
jakewharton-retrofitConverterKotlinxSerialization = { module = "com.jakewharton.retrofit:retrofit2-kotlinx-serialization-converter", version.ref = "retrofitKotlinxSerialization" }
squareup-retrofit = { module = "com.squareup.retrofit2:retrofit", version.ref = "retrofit" }
ksp = { module = "com.google.devtools.ksp:symbol-processing-api", version.ref = "kspVersion" }
kspGradlePlugin = { module = "com.google.devtools.ksp:com.google.devtools.ksp.gradle.plugin", version.ref = "kspVersion" }
assertj = { module = "org.assertj:assertj-core", version.ref = "assertj" }
classgraph = { module = "io.github.classgraph:classgraph", version.ref = "classgraph" }
compose-runtime = { module = "androidx.compose.runtime:runtime", version.ref = "compose" }
kotlinCompileTesting = { module = "dev.zacsweers.kctfork:core", version.ref = "kotlinCompileTesting" }
kotlinCompileTestingKsp = { module = "dev.zacsweers.kctfork:ksp", version.ref = "kotlinCompileTesting" }
cache4k = { module = "io.github.reactivecircus.cache4k:cache4k", version.ref = "cache4k" }

[plugins]
animalSniffer = { id = "ru.vyarus.animalsniffer", version.ref = "animalSniffer" }
arrowGradleConfig-formatter = { id = "io.arrow-kt.arrow-gradle-config-formatter", version.ref = "arrowGradleConfig" }
arrowGradleConfig-kotlin = { id = "io.arrow-kt.arrow-gradle-config-kotlin", version.ref = "arrowGradleConfig" }
arrowGradleConfig-nexus = { id = "io.arrow-kt.arrow-gradle-config-nexus", version.ref = "arrowGradleConfig" }
arrowGradleConfig-publish = { id = "io.arrow-kt.arrow-gradle-config-publish", version.ref = "arrowGradleConfig" }
arrowGradleConfig-versioning = { id = "io.arrow-kt.arrow-gradle-config-versioning", version.ref = "arrowGradleConfig" }
dokka = { id = "org.jetbrains.dokka", version.ref = "dokka" }
kotest-multiplatform = { id = "io.kotest.multiplatform", version.ref = "kotestGradle" }
kotlin-jvm = { id = "org.jetbrains.kotlin.jvm", version.ref = "kotlin" }
kotlin-multiplatform = { id = "org.jetbrains.kotlin.multiplatform", version.ref = "kotlin" }
kotlin-binaryCompatibilityValidator = { id = "org.jetbrains.kotlinx.binary-compatibility-validator", version.ref = "kotlinBinaryCompatibilityValidator" }
kotlinx-knit = { id = "org.jetbrains.kotlinx.knit", version.ref = "knit" }
kotlinx-kover = { id = "org.jetbrains.kotlinx.kover", version.ref = "kover" }
kotlinx-serialization = { id = "org.jetbrains.kotlin.plugin.serialization", version.ref = "kotlinxSerializationPlugin" }
ksp = { id = "com.google.devtools.ksp", version.ref = "kspVersion" }
spotless = { id = "com.diffplug.spotless", version.ref = "spotlessVersion" }
jetbrainsCompose = { id = "org.jetbrains.compose", version.ref = "composePlugin" }
android-library = { id = "com.android.library", version.ref = "agp" }<|MERGE_RESOLUTION|>--- conflicted
+++ resolved
@@ -21,15 +21,11 @@
 mockWebServer = "4.12.0"
 retrofit = "2.9.0"
 retrofitKotlinxSerialization = "1.0.0"
-<<<<<<< HEAD
-spotlessVersion = "6.24.0"
+spotlessVersion = "6.25.0"
 compose = "1.6.0-rc01"
 composePlugin = "1.6.0-dev1369"
 agp = "8.2.0"
 android-compileSdk = "34"
-=======
-spotlessVersion = "6.25.0"
->>>>>>> c579ca0a
 cache4k = "0.12.0"
 
 [libraries]
