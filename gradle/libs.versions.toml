[versions]
animalSniffer = "1.7.1"
arrowGradleConfig = "0.12.0-rc.5"
assertj = "3.24.2"
coroutines = "1.7.3"
classgraph = "4.8.162"
dokka = "1.8.20"
jUnit = "4.13.2"
jUnitJupiter = "5.10.0"
jUnitVintage = "5.10.0"
kotest = "5.6.2"
kotestGradle = "5.6.2"
kover = "0.7.3"
kotlin = "1.9.0"
kotlinxSerialization = "1.5.1"
kotlinxSerializationPlugin = "1.9.0"
kotlinBinaryCompatibilityValidator = "0.13.2"
kotlinCompileTesting = "1.5.0"
knit = "0.4.0"
<<<<<<< HEAD
kspVersion = "1.9.0-1.0.12"
=======
kspVersion = "1.9.0-1.0.13"
kotlinxSerialization = "1.6.0"
>>>>>>> 7cbef615
mockWebServer = "4.11.0"
retrofit = "2.9.0"
retrofitKotlinxSerialization = "1.0.0"
spotlessVersion = "6.20.0"

[libraries]
coroutines-core = { module = "org.jetbrains.kotlinx:kotlinx-coroutines-core", version.ref = "coroutines" }
coroutines-test = { module = "org.jetbrains.kotlinx:kotlinx-coroutines-test", version.ref = "coroutines" }
jUnitJUnit = { module = "junit:junit", version.ref = "jUnit" }
jUnitVintageEngine = { module = "org.junit.vintage:junit-vintage-engine", version.ref = "jUnitVintage" }
junitJupiter = { module = "org.junit.jupiter:junit-jupiter", version.ref = "jUnitJupiter" }
junitJupiterEngine = { module = "org.junit.jupiter:junit-jupiter-engine", version.ref = "jUnitJupiter" }
kotest-assertionsCore = { module = "io.kotest:kotest-assertions-core", version.ref = "kotest" }
kotest-frameworkEngine = { module = "io.kotest:kotest-framework-engine", version.ref = "kotest" }
kotest-property = { module = "io.kotest:kotest-property", version.ref = "kotest" }
kotest-runnerJUnit5 = { module = "io.kotest:kotest-runner-junit5", version.ref = "kotest" }
kotlin-reflect = { module = "org.jetbrains.kotlin:kotlin-reflect" }
kotlin-stdlibCommon = { module = "org.jetbrains.kotlin:kotlin-stdlib-common" }
kotlin-stdlib = { module = "org.jetbrains.kotlin:kotlin-stdlib" }
kotlin-stdlibJS = { module = "org.jetbrains.kotlin:kotlin-stdlib-js" }
kotlinx-knit = { module = "org.jetbrains.kotlinx:kotlinx-knit", version.ref = "knit" }
kotlinx-serializationCore = { module = "org.jetbrains.kotlinx:kotlinx-serialization-core", version.ref = "kotlinxSerialization" }
kotlinx-serializationJson = { module = "org.jetbrains.kotlinx:kotlinx-serialization-json", version.ref = "kotlinxSerialization" }
squareup-okhttpMockWebServer = { module = "com.squareup.okhttp3:mockwebserver", version.ref = "mockWebServer" }
squareup-retrofitConverterGson = { module = "com.squareup.retrofit2:converter-gson", version.ref = "retrofit" }
squareup-retrofitConverterMoshi = { module = "com.squareup.retrofit2:converter-moshi", version.ref = "retrofit" }
jakewharton-retrofitConverterKotlinxSerialization = { module = "com.jakewharton.retrofit:retrofit2-kotlinx-serialization-converter", version.ref = "retrofitKotlinxSerialization" }
squareup-retrofit = { module = "com.squareup.retrofit2:retrofit", version.ref = "retrofit" }
ksp = { module = "com.google.devtools.ksp:symbol-processing-api", version.ref = "kspVersion" }
kspGradlePlugin = { module = "com.google.devtools.ksp:com.google.devtools.ksp.gradle.plugin", version.ref = "kspVersion" }
assertj = { module = "org.assertj:assertj-core", version.ref = "assertj" }
classgraph = { module = "io.github.classgraph:classgraph", version.ref = "classgraph" }
kotlinCompileTesting = { module = "com.github.tschuchortdev:kotlin-compile-testing", version.ref = "kotlinCompileTesting" }
kotlinCompileTestingKsp = { module = "com.github.tschuchortdev:kotlin-compile-testing-ksp", version.ref = "kotlinCompileTesting" }

[plugins]
animalSniffer = { id = "ru.vyarus.animalsniffer", version.ref = "animalSniffer" }
arrowGradleConfig-formatter = { id = "io.arrow-kt.arrow-gradle-config-formatter", version.ref = "arrowGradleConfig" }
arrowGradleConfig-kotlin = { id = "io.arrow-kt.arrow-gradle-config-kotlin", version.ref = "arrowGradleConfig" }
arrowGradleConfig-nexus = { id = "io.arrow-kt.arrow-gradle-config-nexus", version.ref = "arrowGradleConfig" }
arrowGradleConfig-publish = { id = "io.arrow-kt.arrow-gradle-config-publish", version.ref = "arrowGradleConfig" }
arrowGradleConfig-versioning = { id = "io.arrow-kt.arrow-gradle-config-versioning", version.ref = "arrowGradleConfig" }
dokka = { id = "org.jetbrains.dokka", version.ref = "dokka" }
kotest-multiplatform = { id = "io.kotest.multiplatform", version.ref = "kotestGradle" }
kotlin-jvm = { id = "org.jetbrains.kotlin.jvm", version.ref = "kotlin" }
kotlin-multiplatform = { id = "org.jetbrains.kotlin.multiplatform", version.ref = "kotlin" }
kotlin-binaryCompatibilityValidator = { id = "org.jetbrains.kotlinx.binary-compatibility-validator", version.ref = "kotlinBinaryCompatibilityValidator" }
kotlinx-knit = { id = "org.jetbrains.kotlinx.knit", version.ref = "knit" }
kotlinx-kover = { id = "org.jetbrains.kotlinx.kover", version.ref = "kover" }
kotlinx-serialization = { id = "org.jetbrains.kotlin.plugin.serialization", version.ref = "kotlinxSerializationPlugin" }
ksp = { id = "com.google.devtools.ksp", version.ref = "kspVersion" }
spotless = { id = "com.diffplug.spotless", version.ref = "spotlessVersion" }<|MERGE_RESOLUTION|>--- conflicted
+++ resolved
@@ -12,17 +12,12 @@
 kotestGradle = "5.6.2"
 kover = "0.7.3"
 kotlin = "1.9.0"
-kotlinxSerialization = "1.5.1"
 kotlinxSerializationPlugin = "1.9.0"
 kotlinBinaryCompatibilityValidator = "0.13.2"
 kotlinCompileTesting = "1.5.0"
 knit = "0.4.0"
-<<<<<<< HEAD
-kspVersion = "1.9.0-1.0.12"
-=======
 kspVersion = "1.9.0-1.0.13"
 kotlinxSerialization = "1.6.0"
->>>>>>> 7cbef615
 mockWebServer = "4.11.0"
 retrofit = "2.9.0"
 retrofitKotlinxSerialization = "1.0.0"
