--- conflicted
+++ resolved
@@ -20,13 +20,8 @@
 kotlinxSerialization = "1.6.1"
 mockWebServer = "4.12.0"
 retrofit = "2.9.0"
-retrofitKotlinxSerialization = "1.0.0"
-<<<<<<< HEAD
-spotlessVersion = "6.22.0"
+spotlessVersion = "6.23.2"
 cache4k = "0.12.0"
-=======
-spotlessVersion = "6.23.2"
->>>>>>> 7ef8147d
 
 [libraries]
 coroutines-core = { module = "org.jetbrains.kotlinx:kotlinx-coroutines-core", version.ref = "coroutines" }
