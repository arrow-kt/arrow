--- conflicted
+++ resolved
@@ -5,16 +5,9 @@
 classgraph = "4.8.165"
 dokka = "1.9.10"
 kotest = "5.8.0"
-<<<<<<< HEAD
-kover = "0.7.3"
-kotlin = "1.9.20"
-kotlinxSerializationPlugin = "1.9.20"
-=======
-kotestGradle = "5.8.0"
 kover = "0.7.5"
 kotlin = "1.9.21"
 kotlinxSerializationPlugin = "1.9.21"
->>>>>>> 686512be
 kotlinBinaryCompatibilityValidator = "0.13.2"
 kotlinCompileTesting = "1.5.0"
 knit = "0.4.0"
