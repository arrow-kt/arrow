package arrow.typeclasses

import arrow.core.Left
import arrow.core.Right
import arrow.core.sequenceEither
<<<<<<< HEAD
=======
import io.kotlintest.shouldBe
>>>>>>> a88291f1
import io.kotlintest.specs.StringSpec

class TraverseTest : StringSpec({
  "traverse is stacksafe over very long collections and short circuits properly" {
    // This has to traverse 50k elements till it reaches None and terminates
    generateSequence(0) { it + 1 }.map { if (it < 50_000) Right(it) else Left(Unit) }
<<<<<<< HEAD
      .sequenceEither()
=======
      .sequenceEither() shouldBe Left(Unit)
>>>>>>> a88291f1
  }
})<|MERGE_RESOLUTION|>--- conflicted
+++ resolved
@@ -3,20 +3,12 @@
 import arrow.core.Left
 import arrow.core.Right
 import arrow.core.sequenceEither
-<<<<<<< HEAD
-=======
-import io.kotlintest.shouldBe
->>>>>>> a88291f1
 import io.kotlintest.specs.StringSpec
 
 class TraverseTest : StringSpec({
   "traverse is stacksafe over very long collections and short circuits properly" {
     // This has to traverse 50k elements till it reaches None and terminates
     generateSequence(0) { it + 1 }.map { if (it < 50_000) Right(it) else Left(Unit) }
-<<<<<<< HEAD
-      .sequenceEither()
-=======
-      .sequenceEither() shouldBe Left(Unit)
->>>>>>> a88291f1
+      .sequenceEither() shouldbe Left(Unit)
   }
 })