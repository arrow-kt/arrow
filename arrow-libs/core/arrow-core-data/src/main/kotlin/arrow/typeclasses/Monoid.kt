--- conflicted
+++ resolved
@@ -44,16 +44,6 @@
   fun combineAll(elems: List<A>): A = elems.combineAll()
 
   companion object {
-<<<<<<< HEAD
-    fun <A> list(): Monoid<List<A>> =
-      ListMonoid as Monoid<List<A>>
-  }
-}
-
-object ListMonoid : Monoid<List<Any?>> {
-  override fun empty(): List<Any?> = emptyList()
-  override fun List<Any?>.combine(b: List<Any?>): List<Any?> = this._plus(b)
-=======
     @JvmStatic
     @JvmName("Boolean")
     fun boolean(): Monoid<Boolean> = AndMonoid
@@ -233,5 +223,4 @@
       override fun Pair<A, B>.combine(b: Pair<A, B>): Pair<A, B> = combine(MA, MB, b)
     }
   }
->>>>>>> aa8b2c05
 }