package arrow.core

object SequenceK {
  fun <B, C, D> mapN(
    b: Sequence<B>,
    c: Sequence<C>,
    map: (B, C) -> D
  ): Sequence<D> =
    mapN(
      b,
      c,
      sequenceOf(Unit),
      sequenceOf(Unit),
      sequenceOf(Unit),
      sequenceOf(Unit),
      sequenceOf(Unit),
      sequenceOf(Unit),
      sequenceOf(Unit),
      sequenceOf(Unit)
    ) { b, c, _, _, _, _, _, _, _, _ -> map(b, c) }

  fun <B, C, D, E> mapN(
    b: Sequence<B>,
    c: Sequence<C>,
    d: Sequence<D>,
    map: (B, C, D) -> E
  ): Sequence<E> =
    mapN(
      b,
      c,
      d,
      sequenceOf(Unit),
      sequenceOf(Unit),
      sequenceOf(Unit),
      sequenceOf(Unit),
      sequenceOf(Unit),
      sequenceOf(Unit),
      sequenceOf(Unit)
    ) { b, c, d, _, _, _, _, _, _, _ -> map(b, c, d) }

  fun <B, C, D, E, F> mapN(
    b: Sequence<B>,
    c: Sequence<C>,
    d: Sequence<D>,
    e: Sequence<E>,
    map: (B, C, D, E) -> F
  ): Sequence<F> =
    mapN(
      b,
      c,
      d,
      e,
      sequenceOf(Unit),
      sequenceOf(Unit),
      sequenceOf(Unit),
      sequenceOf(Unit),
      sequenceOf(Unit),
      sequenceOf(Unit)
    ) { b, c, d, e, _, _, _, _, _, _ -> map(b, c, d, e) }

  fun <B, C, D, E, F, G> mapN(
    b: Sequence<B>,
    c: Sequence<C>,
    d: Sequence<D>,
    e: Sequence<E>,
    f: Sequence<F>,
    map: (B, C, D, E, F) -> G
  ): Sequence<G> =
    mapN(
      b,
      c,
      d,
      e,
      f,
      sequenceOf(Unit),
      sequenceOf(Unit),
      sequenceOf(Unit),
      sequenceOf(Unit),
      sequenceOf(Unit)
    ) { b, c, d, e, f, _, _, _, _, _ -> map(b, c, d, e, f) }

  fun <B, C, D, E, F, G, H> mapN(
    b: Sequence<B>,
    c: Sequence<C>,
    d: Sequence<D>,
    e: Sequence<E>,
    f: Sequence<F>,
    g: Sequence<G>,
    map: (B, C, D, E, F, G) -> H
  ): Sequence<H> =
    mapN(
      b,
      c,
      d,
      e,
      f,
      g,
      sequenceOf(Unit),
      sequenceOf(Unit),
      sequenceOf(Unit),
      sequenceOf(Unit)
    ) { b, c, d, e, f, g, _, _, _, _ -> map(b, c, d, e, f, g) }

  fun <B, C, D, E, F, G, H, I> mapN(
    b: Sequence<B>,
    c: Sequence<C>,
    d: Sequence<D>,
    e: Sequence<E>,
    f: Sequence<F>,
    g: Sequence<G>,
    h: Sequence<H>,
    map: (B, C, D, E, F, G, H) -> I
  ): Sequence<I> =
    mapN(
      b,
      c,
      d,
      e,
      f,
      g,
      h,
      sequenceOf(Unit),
      sequenceOf(Unit),
      sequenceOf(Unit)
    ) { b, c, d, e, f, g, h, _, _, _ -> map(b, c, d, e, f, g, h) }

  fun <B, C, D, E, F, G, H, I, J> mapN(
    b: Sequence<B>,
    c: Sequence<C>,
    d: Sequence<D>,
    e: Sequence<E>,
    f: Sequence<F>,
    g: Sequence<G>,
    h: Sequence<H>,
    i: Sequence<I>,
    map: (B, C, D, E, F, G, H, I) -> J
  ): Sequence<J> =
    mapN(b, c, d, e, f, g, h, i, sequenceOf(Unit), sequenceOf(Unit)) { b, c, d, e, f, g, h, i, _, _ ->
      map(
        b,
        c,
        d,
        e,
        f,
        g,
        h,
        i
      )
    }

<<<<<<< HEAD
  fun <B, C, D, E, F, G, H, I, J, K> mapN(
    b: Sequence<B>,
    c: Sequence<C>,
    d: Sequence<D>,
    e: Sequence<E>,
    f: Sequence<F>,
    g: Sequence<G>,
    h: Sequence<H>,
    i: Sequence<I>,
    j: Sequence<J>,
    map: (B, C, D, E, F, G, H, I, J) -> K
  ): Sequence<K> =
    mapN(b, c, d, e, f, g, h, i, j, sequenceOf(Unit)) { b, c, d, e, f, g, h, i, j, _ -> map(b, c, d, e, f, g, h, i, j) }

  fun <B, C, D, E, F, G, H, I, J, K, L> mapN(
    b: Sequence<B>,
    c: Sequence<C>,
    d: Sequence<D>,
    e: Sequence<E>,
    f: Sequence<F>,
    g: Sequence<G>,
    h: Sequence<H>,
    i: Sequence<I>,
    j: Sequence<J>,
    k: Sequence<K>,
    map: (B, C, D, E, F, G, H, I, J, K) -> L
  ): Sequence<L> =
    b.flatMap { bb ->
      c.flatMap { cc ->
        d.flatMap { dd ->
          e.flatMap { ee ->
            f.flatMap { ff ->
              g.flatMap { gg ->
                h.flatMap { hh ->
                  i.flatMap { ii ->
                    j.flatMap { jj ->
                      k.map { kk ->
                        map(bb, cc, dd, ee, ff, gg, hh, ii, jj, kk)
=======
  fun toList(): List<A> = this.fix().sequence.toList()

  @Deprecated(ShowDeprecation)
  fun show(SA: Show<A>): String =
    "Sequence(${toList().k().show(SA)})"

  override fun toString(): String =
    sequence.toString()

  companion object {

    @Deprecated(SequenceKDeprecation, ReplaceWith("emptySequence<A>()"))
    fun <A> empty(): SequenceK<A> = emptySequence<A>().k()

    @Deprecated(SequenceKDeprecation, ReplaceWith("sequenceOf<A>(a)"))
    fun <A> just(a: A): SequenceK<A> = sequenceOf(a).k()

    @PublishedApi
    internal val unit: Sequence<Unit> =
      sequenceOf(Unit)

    fun <B, C, D> mapN(
      b: Sequence<B>,
      c: Sequence<C>,
      map: (B, C) -> D
    ): Sequence<D> =
      mapN(b, c, unit, unit, unit, unit, unit, unit, unit, unit) { b, c, _, _, _, _, _, _, _, _ -> map(b, c) }

    fun <B, C, D, E> mapN(
      b: Sequence<B>,
      c: Sequence<C>,
      d: Sequence<D>,
      map: (B, C, D) -> E
    ): Sequence<E> =
      mapN(b, c, d, unit, unit, unit, unit, unit, unit, unit) { b, c, d, _, _, _, _, _, _, _ -> map(b, c, d) }

    fun <B, C, D, E, F> mapN(
      b: Sequence<B>,
      c: Sequence<C>,
      d: Sequence<D>,
      e: Sequence<E>,
      map: (B, C, D, E) -> F
    ): Sequence<F> =
      mapN(b, c, d, e, unit, unit, unit, unit, unit, unit) { b, c, d, e, _, _, _, _, _, _ -> map(b, c, d, e) }

    fun <B, C, D, E, F, G> mapN(
      b: Sequence<B>,
      c: Sequence<C>,
      d: Sequence<D>,
      e: Sequence<E>,
      f: Sequence<F>,
      map: (B, C, D, E, F) -> G
    ): Sequence<G> =
      mapN(b, c, d, e, f, unit, unit, unit, unit, unit) { b, c, d, e, f, _, _, _, _, _ -> map(b, c, d, e, f) }

    fun <B, C, D, E, F, G, H> mapN(
      b: Sequence<B>,
      c: Sequence<C>,
      d: Sequence<D>,
      e: Sequence<E>,
      f: Sequence<F>,
      g: Sequence<G>,
      map: (B, C, D, E, F, G) -> H
    ): Sequence<H> =
      mapN(b, c, d, e, f, g, unit, unit, unit, unit) { b, c, d, e, f, g, _, _, _, _ -> map(b, c, d, e, f, g) }

    fun <B, C, D, E, F, G, H, I> mapN(
      b: Sequence<B>,
      c: Sequence<C>,
      d: Sequence<D>,
      e: Sequence<E>,
      f: Sequence<F>,
      g: Sequence<G>,
      h: Sequence<H>,
      map: (B, C, D, E, F, G, H) -> I
    ): Sequence<I> =
      mapN(b, c, d, e, f, g, h, unit, unit, unit) { b, c, d, e, f, g, h, _, _, _ -> map(b, c, d, e, f, g, h) }

    fun <B, C, D, E, F, G, H, I, J> mapN(
      b: Sequence<B>,
      c: Sequence<C>,
      d: Sequence<D>,
      e: Sequence<E>,
      f: Sequence<F>,
      g: Sequence<G>,
      h: Sequence<H>,
      i: Sequence<I>,
      map: (B, C, D, E, F, G, H, I) -> J
    ): Sequence<J> =
      mapN(b, c, d, e, f, g, h, i, unit, unit) { b, c, d, e, f, g, h, i, _, _ -> map(b, c, d, e, f, g, h, i) }

    fun <B, C, D, E, F, G, H, I, J, K> mapN(
      b: Sequence<B>,
      c: Sequence<C>,
      d: Sequence<D>,
      e: Sequence<E>,
      f: Sequence<F>,
      g: Sequence<G>,
      h: Sequence<H>,
      i: Sequence<I>,
      j: Sequence<J>,
      map: (B, C, D, E, F, G, H, I, J) -> K
    ): Sequence<K> =
      mapN(b, c, d, e, f, g, h, i, j, unit) { b, c, d, e, f, g, h, i, j, _ -> map(b, c, d, e, f, g, h, i, j) }

    fun <B, C, D, E, F, G, H, I, J, K, L> mapN(
      b: Sequence<B>,
      c: Sequence<C>,
      d: Sequence<D>,
      e: Sequence<E>,
      f: Sequence<F>,
      g: Sequence<G>,
      h: Sequence<H>,
      i: Sequence<I>,
      j: Sequence<J>,
      k: Sequence<K>,
      map: (B, C, D, E, F, G, H, I, J, K) -> L
    ): Sequence<L> =
      b.flatMap { bb ->
        c.flatMap { cc ->
          d.flatMap { dd ->
            e.flatMap { ee ->
              f.flatMap { ff ->
                g.flatMap { gg ->
                  h.flatMap { hh ->
                    i.flatMap { ii ->
                      j.flatMap { jj ->
                        k.map { kk ->
                          map(bb, cc, dd, ee, ff, gg, hh, ii, jj, kk)
                        }
>>>>>>> c5372595
                      }
                    }
                  }
                }
              }
            }
          }
        }
      }
    }
}<|MERGE_RESOLUTION|>--- conflicted
+++ resolved
@@ -1,6 +1,10 @@
 package arrow.core
 
 object SequenceK {
+  @PublishedApi
+    internal val unit: Sequence<Unit> =
+      sequenceOf(Unit)
+
   fun <B, C, D> mapN(
     b: Sequence<B>,
     c: Sequence<C>,
@@ -9,15 +13,8 @@
     mapN(
       b,
       c,
-      sequenceOf(Unit),
-      sequenceOf(Unit),
-      sequenceOf(Unit),
-      sequenceOf(Unit),
-      sequenceOf(Unit),
-      sequenceOf(Unit),
-      sequenceOf(Unit),
-      sequenceOf(Unit)
-    ) { b, c, _, _, _, _, _, _, _, _ -> map(b, c) }
+      unit, unit, unit, unit, unit, unit, unit, unit)
+     { b, c, _, _, _, _, _, _, _, _ -> map(b, c) }
 
   fun <B, C, D, E> mapN(
     b: Sequence<B>,
@@ -29,14 +26,8 @@
       b,
       c,
       d,
-      sequenceOf(Unit),
-      sequenceOf(Unit),
-      sequenceOf(Unit),
-      sequenceOf(Unit),
-      sequenceOf(Unit),
-      sequenceOf(Unit),
-      sequenceOf(Unit)
-    ) { b, c, d, _, _, _, _, _, _, _ -> map(b, c, d) }
+      unit, unit, unit, unit, unit, unit, unit)
+     { b, c, d, _, _, _, _, _, _, _ -> map(b, c, d) }
 
   fun <B, C, D, E, F> mapN(
     b: Sequence<B>,
@@ -50,13 +41,8 @@
       c,
       d,
       e,
-      sequenceOf(Unit),
-      sequenceOf(Unit),
-      sequenceOf(Unit),
-      sequenceOf(Unit),
-      sequenceOf(Unit),
-      sequenceOf(Unit)
-    ) { b, c, d, e, _, _, _, _, _, _ -> map(b, c, d, e) }
+      unit, unit, unit, unit, unit, unit)
+     { b, c, d, e, _, _, _, _, _, _ -> map(b, c, d, e) }
 
   fun <B, C, D, E, F, G> mapN(
     b: Sequence<B>,
@@ -72,12 +58,8 @@
       d,
       e,
       f,
-      sequenceOf(Unit),
-      sequenceOf(Unit),
-      sequenceOf(Unit),
-      sequenceOf(Unit),
-      sequenceOf(Unit)
-    ) { b, c, d, e, f, _, _, _, _, _ -> map(b, c, d, e, f) }
+      unit, unit, unit, unit, unit)
+     { b, c, d, e, f, _, _, _, _, _ -> map(b, c, d, e, f) }
 
   fun <B, C, D, E, F, G, H> mapN(
     b: Sequence<B>,
@@ -95,11 +77,8 @@
       e,
       f,
       g,
-      sequenceOf(Unit),
-      sequenceOf(Unit),
-      sequenceOf(Unit),
-      sequenceOf(Unit)
-    ) { b, c, d, e, f, g, _, _, _, _ -> map(b, c, d, e, f, g) }
+      unit, unit, unit, unit)
+     { b, c, d, e, f, g, _, _, _, _ -> map(b, c, d, e, f, g) }
 
   fun <B, C, D, E, F, G, H, I> mapN(
     b: Sequence<B>,
@@ -119,10 +98,8 @@
       f,
       g,
       h,
-      sequenceOf(Unit),
-      sequenceOf(Unit),
-      sequenceOf(Unit)
-    ) { b, c, d, e, f, g, h, _, _, _ -> map(b, c, d, e, f, g, h) }
+      unit, unit, unit)
+     { b, c, d, e, f, g, h, _, _, _ -> map(b, c, d, e, f, g, h) }
 
   fun <B, C, D, E, F, G, H, I, J> mapN(
     b: Sequence<B>,
@@ -135,7 +112,7 @@
     i: Sequence<I>,
     map: (B, C, D, E, F, G, H, I) -> J
   ): Sequence<J> =
-    mapN(b, c, d, e, f, g, h, i, sequenceOf(Unit), sequenceOf(Unit)) { b, c, d, e, f, g, h, i, _, _ ->
+    mapN(b, c, d, e, f, g, h, i, unit, unit) { b, c, d, e, f, g, h, i, _, _ ->
       map(
         b,
         c,
@@ -148,7 +125,6 @@
       )
     }
 
-<<<<<<< HEAD
   fun <B, C, D, E, F, G, H, I, J, K> mapN(
     b: Sequence<B>,
     c: Sequence<C>,
@@ -161,7 +137,7 @@
     j: Sequence<J>,
     map: (B, C, D, E, F, G, H, I, J) -> K
   ): Sequence<K> =
-    mapN(b, c, d, e, f, g, h, i, j, sequenceOf(Unit)) { b, c, d, e, f, g, h, i, j, _ -> map(b, c, d, e, f, g, h, i, j) }
+    mapN(b, c, d, e, f, g, h, i, j, unit) { b, c, d, e, f, g, h, i, j, _ -> map(b, c, d, e, f, g, h, i, j) }
 
   fun <B, C, D, E, F, G, H, I, J, K, L> mapN(
     b: Sequence<B>,
@@ -187,138 +163,6 @@
                     j.flatMap { jj ->
                       k.map { kk ->
                         map(bb, cc, dd, ee, ff, gg, hh, ii, jj, kk)
-=======
-  fun toList(): List<A> = this.fix().sequence.toList()
-
-  @Deprecated(ShowDeprecation)
-  fun show(SA: Show<A>): String =
-    "Sequence(${toList().k().show(SA)})"
-
-  override fun toString(): String =
-    sequence.toString()
-
-  companion object {
-
-    @Deprecated(SequenceKDeprecation, ReplaceWith("emptySequence<A>()"))
-    fun <A> empty(): SequenceK<A> = emptySequence<A>().k()
-
-    @Deprecated(SequenceKDeprecation, ReplaceWith("sequenceOf<A>(a)"))
-    fun <A> just(a: A): SequenceK<A> = sequenceOf(a).k()
-
-    @PublishedApi
-    internal val unit: Sequence<Unit> =
-      sequenceOf(Unit)
-
-    fun <B, C, D> mapN(
-      b: Sequence<B>,
-      c: Sequence<C>,
-      map: (B, C) -> D
-    ): Sequence<D> =
-      mapN(b, c, unit, unit, unit, unit, unit, unit, unit, unit) { b, c, _, _, _, _, _, _, _, _ -> map(b, c) }
-
-    fun <B, C, D, E> mapN(
-      b: Sequence<B>,
-      c: Sequence<C>,
-      d: Sequence<D>,
-      map: (B, C, D) -> E
-    ): Sequence<E> =
-      mapN(b, c, d, unit, unit, unit, unit, unit, unit, unit) { b, c, d, _, _, _, _, _, _, _ -> map(b, c, d) }
-
-    fun <B, C, D, E, F> mapN(
-      b: Sequence<B>,
-      c: Sequence<C>,
-      d: Sequence<D>,
-      e: Sequence<E>,
-      map: (B, C, D, E) -> F
-    ): Sequence<F> =
-      mapN(b, c, d, e, unit, unit, unit, unit, unit, unit) { b, c, d, e, _, _, _, _, _, _ -> map(b, c, d, e) }
-
-    fun <B, C, D, E, F, G> mapN(
-      b: Sequence<B>,
-      c: Sequence<C>,
-      d: Sequence<D>,
-      e: Sequence<E>,
-      f: Sequence<F>,
-      map: (B, C, D, E, F) -> G
-    ): Sequence<G> =
-      mapN(b, c, d, e, f, unit, unit, unit, unit, unit) { b, c, d, e, f, _, _, _, _, _ -> map(b, c, d, e, f) }
-
-    fun <B, C, D, E, F, G, H> mapN(
-      b: Sequence<B>,
-      c: Sequence<C>,
-      d: Sequence<D>,
-      e: Sequence<E>,
-      f: Sequence<F>,
-      g: Sequence<G>,
-      map: (B, C, D, E, F, G) -> H
-    ): Sequence<H> =
-      mapN(b, c, d, e, f, g, unit, unit, unit, unit) { b, c, d, e, f, g, _, _, _, _ -> map(b, c, d, e, f, g) }
-
-    fun <B, C, D, E, F, G, H, I> mapN(
-      b: Sequence<B>,
-      c: Sequence<C>,
-      d: Sequence<D>,
-      e: Sequence<E>,
-      f: Sequence<F>,
-      g: Sequence<G>,
-      h: Sequence<H>,
-      map: (B, C, D, E, F, G, H) -> I
-    ): Sequence<I> =
-      mapN(b, c, d, e, f, g, h, unit, unit, unit) { b, c, d, e, f, g, h, _, _, _ -> map(b, c, d, e, f, g, h) }
-
-    fun <B, C, D, E, F, G, H, I, J> mapN(
-      b: Sequence<B>,
-      c: Sequence<C>,
-      d: Sequence<D>,
-      e: Sequence<E>,
-      f: Sequence<F>,
-      g: Sequence<G>,
-      h: Sequence<H>,
-      i: Sequence<I>,
-      map: (B, C, D, E, F, G, H, I) -> J
-    ): Sequence<J> =
-      mapN(b, c, d, e, f, g, h, i, unit, unit) { b, c, d, e, f, g, h, i, _, _ -> map(b, c, d, e, f, g, h, i) }
-
-    fun <B, C, D, E, F, G, H, I, J, K> mapN(
-      b: Sequence<B>,
-      c: Sequence<C>,
-      d: Sequence<D>,
-      e: Sequence<E>,
-      f: Sequence<F>,
-      g: Sequence<G>,
-      h: Sequence<H>,
-      i: Sequence<I>,
-      j: Sequence<J>,
-      map: (B, C, D, E, F, G, H, I, J) -> K
-    ): Sequence<K> =
-      mapN(b, c, d, e, f, g, h, i, j, unit) { b, c, d, e, f, g, h, i, j, _ -> map(b, c, d, e, f, g, h, i, j) }
-
-    fun <B, C, D, E, F, G, H, I, J, K, L> mapN(
-      b: Sequence<B>,
-      c: Sequence<C>,
-      d: Sequence<D>,
-      e: Sequence<E>,
-      f: Sequence<F>,
-      g: Sequence<G>,
-      h: Sequence<H>,
-      i: Sequence<I>,
-      j: Sequence<J>,
-      k: Sequence<K>,
-      map: (B, C, D, E, F, G, H, I, J, K) -> L
-    ): Sequence<L> =
-      b.flatMap { bb ->
-        c.flatMap { cc ->
-          d.flatMap { dd ->
-            e.flatMap { ee ->
-              f.flatMap { ff ->
-                g.flatMap { gg ->
-                  h.flatMap { hh ->
-                    i.flatMap { ii ->
-                      j.flatMap { jj ->
-                        k.map { kk ->
-                          map(bb, cc, dd, ee, ff, gg, hh, ii, jj, kk)
-                        }
->>>>>>> c5372595
                       }
                     }
                   }
