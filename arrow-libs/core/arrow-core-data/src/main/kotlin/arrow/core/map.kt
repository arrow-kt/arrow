--- conflicted
+++ resolved
@@ -4,8 +4,6 @@
 import arrow.typeclasses.Semigroup
 import kotlin.collections.flatMap as _flatMap
 
-<<<<<<< HEAD
-=======
 inline fun <Key, B, C, D> mapN(
   b: Map<Key, B>,
   c: Map<Key, C>,
@@ -215,7 +213,6 @@
   return destination
 }
 
->>>>>>> 45f24094
 fun <K, A, B> Map<K, A>.flatMap(f: (Map.Entry<K, A>) -> Map<K, B>): Map<K, B> =
   _flatMap { entry ->
     f(entry)[entry.key]?.let { Pair(entry.key, it) }.asIterable()
