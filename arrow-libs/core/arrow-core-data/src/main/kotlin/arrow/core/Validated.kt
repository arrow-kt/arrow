package arrow.core

import arrow.typeclasses.Monoid
import arrow.typeclasses.Semigroup
import arrow.core.Either.Left
import arrow.core.Either.Right

typealias ValidatedNel<E, A> = Validated<Nel<E>, A>
typealias Valid<A> = Validated.Valid<A>
typealias Invalid<E> = Validated.Invalid<E>

/**
 *
 *
 * Imagine you are filling out a web form to sign up for an account. You input your username and
 * password, then submit. A response comes back saying your username can't have dashes in it,
 * so you make some changes, then resubmit. You can't have special characters either. Change, resubmit.
 * Password needs to have at least one capital letter. Change, resubmit. Password needs to have at least one number.
 *
 * Or perhaps you're reading from a configuration file. One could imagine the configuration library
 * you're using returns an `Either`. Your parsing may look something like:
 *
 * ```kotlin:ank
 * import arrow.core.Either
 * import arrow.core.Either.Left
 * import arrow.core.flatMap
 *
 * //sampleStart
 * data class ConnectionParams(val url: String, val port: Int)
 *
 * fun <A> config(key: String): Either<String, A> = Left(key)
 *
 * config<String>("url").flatMap { url ->
 *  config<Int>("port").map { ConnectionParams(url, it) }
 * }
 * //sampleEnd
 * ```
 *
 * You run your program and it says key "url" not found. Turns out the key was "endpoint." So
 * you change your code and re-run. Now it says the "port" key was not a well-formed integer.
 *
 * It would be nice to have all of these errors reported simultaneously. The username's inability to
 * have dashes can be validated separately from it not having special characters, as well as
 * from the password needing to have certain requirements. A misspelled (or missing) field in
 * a config can be validated separately from another field not being well-formed.
 *
 * # Enter `Validated`.
 *
 * ## Parallel Validation
 *
 * Our goal is to report any and all errors across independent bits of data. For instance, when
 * we ask for several pieces of configuration, each configuration field can be validated separately
 * from one another. How then do we ensure that the data we are working with is independent?
 * We ask for both of them up front.
 *
 * As our running example, we will look at config parsing. Our config will be represented by a
 * `Map<String, String>`. Parsing will be handled by a `Read` type class - we provide instances only
 * for `String` and `Int` for brevity.
 *
 * ```kotlin:ank
 * //sampleStart
 * abstract class Read<A> {
 *
 * abstract fun read(s: String): A?
 *
 *  companion object {
 *
 *   val stringRead: Read<String> =
 *    object: Read<String>() {
 *     override fun read(s: String): String? = s
 *    }
 *
 *   val intRead: Read<Int> =
 *    object: Read<Int>() {
 *     override fun read(s: String): Int? =
 *      if (s.matches(Regex("-?[0-9]+"))) s.toInt() else null
 *    }
 *  }
 * }
 * //sampleEnd
 * ```
 *
 * Then we enumerate our errors. When asking for a config value, one of two things can go wrong:
 * The field is missing, or it is not well-formed with regards to the expected type.
 *
 * ```kotlin:ank
 * sealed class ConfigError {
 *  data class MissingConfig(val field: String): ConfigError()
 *  data class ParseConfig(val field: String): ConfigError()
 * }
 * ```
 *
 * We need a data type that can represent either a successful value (a parsed configuration), or an error.
 * It would look like the following, which Arrow provides in `arrow.Validated`:
 *
 * ```kotlin
 * sealed class Validated<out E, out A> {
 *  data class Valid<out A>(val a: A) : Validated<Nothing, A>()
 *  data class Invalid<out E>(val e: E) : Validated<E, Nothing>()
 * }
 * ```
 *
 * Now we are ready to write our parser.
 *
 * ```kotlin:ank
 * import arrow.core.None
 * import arrow.core.Option
 * import arrow.core.Some
 * import arrow.core.Validated
 * import arrow.core.valid
 * import arrow.core.invalid
 *
 * //sampleStart
 * data class Config(val map: Map<String, String>) {
 *  fun <A> parse(read: Read<A>, key: String): Validated<ConfigError, A> {
 *   val v = map[key]
 *   return when (v) {
 *    null -> Validated.Invalid(ConfigError.MissingConfig(key))
 *    else ->
 *     when (val s = read.read(v)) {
 *      null -> ConfigError.ParseConfig(key).invalid()
 *      else -> s.valid()
 *     }
 *   }
 *  }
 * }
 * //sampleEnd
 * ```
 *
 * And, as you can see, the parser runs sequentially: it first tries to get the map value and then tries to read it.
 * It's then straightforward to translate this to an effect block. We use here the `either` block which includes syntax
 * to obtain `A` from values of `Validated<*, A>` through the [arrow.core.computations.EitherEffect.invoke]
 *
 * ```kotlin:ank
 * import arrow.core.Validated
 * import arrow.core.computations.either
 * import arrow.core.valid
 * import arrow.core.invalid
 *
 * //sampleStart
 * data class Config(val map: Map<String, String>) {
 *   suspend fun <A> parse(read: Read<A>, key: String) = either<ConfigError, A> {
 *     val value = Validated.fromNullable(map[key]) {
 *       ConfigError.MissingConfig(key)
 *     }.bind()
 *     val readVal = Validated.fromNullable(read.read(value)) {
 *       ConfigError.ParseConfig(key)
 *     }.bind()
 *     readVal
 *   }
 * }
 * //sampleEnd
 * ```
 *
 * Everything is in place to write the parallel validator. Remember that we can only do parallel
 * validation if each piece is independent. How do we ensure the data is independent? By
 * asking for all of it up front. Let's start with two pieces of data.
 *
 * ```kotlin:ank
 * import arrow.core.Validated
 * //sampleStart
 * fun <E, A, B, C> parallelValidate(v1: Validated<E, A>, v2: Validated<E, B>, f: (A, B) -> C): Validated<E, C> {
 *  return when {
 *   v1 is Validated.Valid && v2 is Validated.Valid -> Validated.Valid(f(v1.value, v2.value))
 *   v1 is Validated.Valid && v2 is Validated.Invalid -> v2
 *   v1 is Validated.Invalid && v2 is Validated.Valid -> v1
 *   v1 is Validated.Invalid && v2 is Validated.Invalid -> TODO()
 *   else -> TODO()
 *  }
 * }
 * //sampleEnd
 * ```
 *
 * We've run into a problem. In the case where both have errors, we want to report both. We
 * don't have a way to combine ConfigErrors. But, as clients, we can change our Validated
 * values where the error can be combined, say, a `List<ConfigError>`. We are going to use a
 * `NonEmptyList<ConfigError>`—the NonEmptyList statically guarantees we have at least one value,
 * which aligns with the fact that, if we have an Invalid, then we most certainly have at least one error.
 * This technique is so common there is a convenient method on `Validated` called `toValidatedNel`
 * that turns any `Validated<E, A>` value to a `Validated<NonEmptyList<E>, A>`. Additionally, the
 * type alias `ValidatedNel<E, A>` is provided.
 *
 * Time to validate:
 *
 * ```kotlin:ank
 * import arrow.core.NonEmptyList
 * import arrow.core.Validated
 * //sampleStart
 * fun <E, A, B, C> parallelValidate
 *   (v1: Validated<E, A>, v2: Validated<E, B>, f: (A, B) -> C): Validated<NonEmptyList<E>, C> =
 *  when {
 *   v1 is Validated.Valid && v2 is Validated.Valid -> Validated.Valid(f(v1.value, v2.value))
 *   v1 is Validated.Valid && v2 is Validated.Invalid -> v2.toValidatedNel()
 *   v1 is Validated.Invalid && v2 is Validated.Valid -> v1.toValidatedNel()
 *   v1 is Validated.Invalid && v2 is Validated.Invalid -> Validated.Invalid(NonEmptyList(v1.value, listOf(v2.value)))
 *   else -> throw IllegalStateException("Not possible value")
 *  }
 * //sampleEnd
 * ```
 *
 * ### Improving the validation
 *
 * Kotlin says that our match is not exhaustive and we have to add `else`. To solve this, we would need to nest our when,
 * but that would complicate the code. To achieve this, Arrow provides [zip].
 * This function combines [Validated]s by accumulating errors in a tuple, which we can then map.
 * The above function can be rewritten as follows:
 *
 * ```kotlin:ank:silent
 * import arrow.core.Validated
 * import arrow.core.validNel
 * import arrow.core.zip
 * import arrow.typeclasses.Semigroup
 * import arrow.core.nonEmptyList
 *
 * //sampleStart
 * val parallelValidate =
 *    1.validNel().zip(Semigroup.nonEmptyList<ConfigError>(), 2.validNel())
 *     { a, b -> /* combine the result */ }
 * //sampleEnd
 * ```
 *
 * Note that there are multiple `zip` functions with more arities, so we could easily add more parameters without worrying about
 * the function blowing up in complexity.
 *
 * When working with `NonEmptyList` in the `Invalid` side, there is no need to supply `Semigroup` as shown in the example above.
 *
 * ```kotlin:ank:silent
 * import arrow.core.Validated
 * import arrow.core.validNel
 * import arrow.core.zip
 *
 * //sampleStart
 * val parallelValidate =
 *   1.validNel().zip(2.validNel())
 *     { a, b -> /* combine the result */ }
 * //sampleEnd
 * ```
 *
 * ---
 *
 * Coming back to our example, when no errors are present in the configuration, we get a `ConnectionParams` wrapped in a `Valid` instance.
 *
 * ```kotlin:ank:playground
 * import arrow.core.Validated
 * import arrow.core.computations.either
 * import arrow.core.valid
 * import arrow.core.invalid
 * import arrow.core.NonEmptyList
 * import arrow.core.nonEmptyList
 * import arrow.typeclasses.Semigroup
 *
 * data class ConnectionParams(val url: String, val port: Int)
 *
 * abstract class Read<A> {
 *  abstract fun read(s: String): A?
 *
 *  companion object {
 *
 *   val stringRead: Read<String> =
 *    object : Read<String>() {
 *     override fun read(s: String): String? = s
 *    }
 *
 *   val intRead: Read<Int> =
 *    object : Read<Int>() {
 *     override fun read(s: String): Int? =
 *      if (s.matches(Regex("-?[0-9]+"))) s.toInt() else null
 *    }
 *  }
 * }
 *
 * sealed class ConfigError {
 *  data class MissingConfig(val field: String) : ConfigError()
 *  data class ParseConfig(val field: String) : ConfigError()
 * }
 *
 * data class Config(val map: Map<String, String>) {
 *   suspend fun <A> parse(read: Read<A>, key: String) = either<ConfigError, A> {
 *     val value = Validated.fromNullable(map[key]) {
 *       ConfigError.MissingConfig(key)
 *     }.bind()
 *     val readVal = Validated.fromNullable(read.read(value)) {
 *       ConfigError.ParseConfig(key)
 *     }.bind()
 *     readVal
 *   }.toValidatedNel()
 * }
 *
 *
 * suspend fun main() {
 * //sampleStart
 *  val config = Config(mapOf("url" to "127.0.0.1", "port" to "1337"))
 *
 *  val valid = config.parse(Read.stringRead, "url").zip(
 *    Semigroup.nonEmptyList<ConfigError>(),
 *    config.parse(Read.intRead, "port")
 *  ) { url, port -> ConnectionParams(url, port) }
 * //sampleEnd
 *  println("valid = $valid")
 * }
 * ```
 *
 * But what happens when we have one or more errors? They are accumulated in a `NonEmptyList` wrapped in
 * an `Invalid` instance.
 *
 * ```kotlin:ank:playground
 * import arrow.core.Validated
 * import arrow.core.computations.either
 * import arrow.core.valid
 * import arrow.core.invalid
 * import arrow.core.NonEmptyList
 * import arrow.core.nonEmptyList
 * import arrow.typeclasses.Semigroup
 *
 * data class ConnectionParams(val url: String, val port: Int)
 *
 * abstract class Read<A> {
 *  abstract fun read(s: String): A?
 *
 *  companion object {
 *
 *   val stringRead: Read<String> =
 *    object : Read<String>() {
 *     override fun read(s: String): String? = s
 *    }
 *
 *   val intRead: Read<Int> =
 *    object : Read<Int>() {
 *     override fun read(s: String): Int? =
 *      if (s.matches(Regex("-?[0-9]+"))) s.toInt() else null
 *    }
 *  }
 * }
 *
 * sealed class ConfigError {
 *  data class MissingConfig(val field: String) : ConfigError()
 *  data class ParseConfig(val field: String) : ConfigError()
 * }
 *
 * data class Config(val map: Map<String, String>) {
 *   suspend fun <A> parse(read: Read<A>, key: String) = either<ConfigError, A> {
 *     val value = Validated.fromNullable(map[key]) {
 *       ConfigError.MissingConfig(key)
 *     }.bind()
 *     val readVal = Validated.fromNullable(read.read(value)) {
 *       ConfigError.ParseConfig(key)
 *     }.bind()
 *     readVal
 *   }.toValidatedNel()
 * }
 *
 * suspend fun main() {
 * //sampleStart
 * val config = Config(mapOf("wrong field" to "127.0.0.1", "port" to "not a number"))
 *
 * val valid = config.parse(Read.stringRead, "url").zip(
 *  Semigroup.nonEmptyList<ConfigError>(),
 *  config.parse(Read.intRead, "port")
 * ) { url, port -> ConnectionParams(url, port) }
 * //sampleEnd
 *  println("valid = $valid")
 * }
 * ```
 *
 * ## Sequential Validation
 *
 * If you do want error accumulation, but occasionally run into places where sequential validation is needed,
 * then Validated provides a `withEither` method to allow you to temporarily turn a Validated
 * instance into an Either instance and apply it to a function.
 *
 * ```kotlin:ank:playground
 * import arrow.core.Either
 * import arrow.core.flatMap
 * import arrow.core.left
 * import arrow.core.right
 * import arrow.core.Validated
 * import arrow.core.computations.either
 * import arrow.core.valid
 * import arrow.core.invalid
 *
 * abstract class Read<A> {
 *  abstract fun read(s: String): A?
 *
 *  companion object {
 *
 *   val stringRead: Read<String> =
 *    object : Read<String>() {
 *     override fun read(s: String): String? = s
 *    }
 *
 *   val intRead: Read<Int> =
 *    object : Read<Int>() {
 *     override fun read(s: String): Int? =
 *      if (s.matches(Regex("-?[0-9]+"))) s.toInt() else null
 *    }
 *  }
 * }
 *
 * data class Config(val map: Map<String, String>) {
 *   suspend fun <A> parse(read: Read<A>, key: String) = either<ConfigError, A> {
 *     val value = Validated.fromNullable(map[key]) {
 *       ConfigError.MissingConfig(key)
 *     }.bind()
 *     val readVal = Validated.fromNullable(read.read(value)) {
 *       ConfigError.ParseConfig(key)
 *     }.bind()
 *     readVal
 *   }.toValidatedNel()
 * }
 *
 * sealed class ConfigError {
 *  data class MissingConfig(val field: String) : ConfigError()
 *  data class ParseConfig(val field: String) : ConfigError()
 * }
 *
 * //sampleStart
 * fun positive(field: String, i: Int): Either<ConfigError, Int> =
 *  if (i >= 0) i.right()
 *  else ConfigError.ParseConfig(field).left()
 *
 * val config = Config(mapOf("house_number" to "-42"))
 *
 * suspend fun main() {
 *   val houseNumber = config.parse(Read.intRead, "house_number").withEither { either ->
 *     either.flatMap { positive("house_number", it) }
 *   }
 * //sampleEnd
 *  println(houseNumber)
 * }
 *
 * ```
 */
sealed class Validated<out E, out A> {

  companion object {

    fun <E, A> invalidNel(e: E): ValidatedNel<E, A> = Invalid(NonEmptyList(e, listOf()))

    fun <E, A> validNel(a: A): ValidatedNel<E, A> = Valid(a)

    /**
     * Converts an `Either<E, A>` to a `Validated<E, A>`.
     */
    fun <E, A> fromEither(e: Either<E, A>): Validated<E, A> = e.fold({ Invalid(it) }, { Valid(it) })

    /**
     * Converts an `Option<A>` to a `Validated<E, A>`, where the provided `ifNone` output value is returned as [Invalid]
     * when the specified `Option` is `None`.
     */
    inline fun <E, A> fromOption(o: Option<A>, ifNone: () -> E): Validated<E, A> =
      o.fold(
        { Invalid(ifNone()) },
        { Valid(it) }
      )

    /**
     * Converts a nullable `A?` to a `Validated<E, A>`, where the provided `ifNull` output value is returned as [Invalid]
     * when the specified value is null.
     */
    inline fun <E, A> fromNullable(value: A?, ifNull: () -> E): Validated<E, A> =
      value?.let(::Valid) ?: Invalid(ifNull())

    inline fun <A> catch(f: () -> A): Validated<Throwable, A> =
      try {
        f().valid()
      } catch (e: Throwable) {
        e.nonFatalOrThrow().invalid()
      }

    inline fun <E, A> catch(recover: (Throwable) -> E, f: () -> A): Validated<E, A> =
      catch(f).mapLeft(recover)

    inline fun <A> catchNel(f: () -> A): ValidatedNel<Throwable, A> =
      try {
        f().validNel()
      } catch (e: Throwable) {
        e.nonFatalOrThrow().invalidNel()
      }

    /**
     * Lifts a function `A -> B` to the [Validated] structure.
     *
     * `A -> B -> Validated<E, A> -> Validated<E, B>`
     *
     * ```kotlin:ank:playground:extension
     * import arrow.core.*
     *
     * fun main(args: Array<String>) {
     *   val result =
     *   //sampleStart
     *   Validated.lift { s: CharSequence -> "$s World" }("Hello".valid())
     *   //sampleEnd
     *   println(result)
     * }
     * ```
     */
    inline fun <E, A, B> lift(crossinline f: (A) -> B): (Validated<E, A>) -> Validated<E, B> =
      { fa -> fa.map(f) }

    /**
     * Lifts two functions to the Bifunctor type.
     *
     * ```kotlin:ank
     * import arrow.core.*
     *
     * fun main(args: Array<String>) {
     *   //sampleStart
     *   val f = Validated.lift(String::toUpperCase, Int::inc)
     *   val res1 = f("test".invalid())
     *   val res2 = f(1.valid())
     *   //sampleEnd
     *   println("res1: $res1")
     *   println("res2: $res2")
     * }
     * ```
     */
    inline fun <A, B, C, D> lift(
      crossinline fl: (A) -> C,
      crossinline fr: (B) -> D
    ): (Validated<A, B>) -> Validated<C, D> =
      { fa -> fa.bimap(fl, fr) }

    val s = 1.inc()

    @PublishedApi
    internal val unit: Validated<Nothing, Unit> =
      Validated.Valid(Unit)
  }

  /**
   * Discards the [A] value inside [Validated] signaling this container may be pointing to a noop
   * or an effect whose return value is deliberately ignored. The singleton value [Unit] serves as signal.
   *
   * ```kotlin:ank:playground
   * import arrow.core.*
   *
   * fun main(args: Array<String>) {
   *   val result =
   *   //sampleStart
   *   "Hello World".valid().void()
   *   //sampleEnd
   *   println(result)
   * }
   * ```
   */
  fun void(): Validated<E, Unit> =
    map { Unit }

  /**
   * Applies [f] to an [A] inside [Validated] and returns the [Validated] structure with a pair of the [A] value and the
   * computed [B] value as result of applying [f]
   *
   *
   * ```kotlin:ank
   * import arrow.core.*
   *
   * fun main(args: Array<String>) {
   *   val result =
   *   //sampleStart
   *   "Hello".valid().fproduct { "$it World" }
   *   //sampleEnd
   *   println(result)
   * }
   * ```
   */
  inline fun <B> fproduct(f: (A) -> B): Validated<E, Pair<A, B>> =
    map { a -> a to f(a) }

  /**
   * Replaces [A] inside [Validated] with [B] resulting in a Kind<F, B>
   *
   * ```kotlin:ank
   * import arrow.core.*
   *
   * fun main(args: Array<String>) {
   *   val result =
   *   //sampleStart
   *   "Hello World".valid().mapConst("...")
   *   //sampleEnd
   *   println(result)
   * }
   * ```
   */
  fun <B> mapConst(b: B): Validated<E, B> =
    map { b }

  /**
   * Pairs [B] with [A] returning a Validated<E, Pair<B, A>>
   *
   * ```kotlin:ank
   * import arrow.core.*
   *
   * fun main(args: Array<String>) {
   *   val result =
   *   //sampleStart
   *   "Hello".valid().tupleLeft("World")
   *   //sampleEnd
   *   println(result)
   * }
   * ```
   */
  fun <B> tupleLeft(b: B): Validated<E, Pair<B, A>> =
    map { a -> b to a }

  /**
   * Pairs [A] with [B] returning a Validated<E, Pair<A, B>>
   *
   * ```kotlin:ank:playground:extension
   * import arrow.core.*
   *
   * fun main(args: Array<String>) {
   *   val result =
   *   //sampleStart
   *   "Hello".valid().tupleRight("World")
   *   //sampleEnd
   *   println(result)
   * }
   * ```
   */
  fun <B> tupleRight(b: B): Validated<E, Pair<A, B>> =
    map { a -> a to b }

  inline fun <B> traverse(fa: (A) -> Iterable<B>): List<Validated<E, B>> =
    fold({ emptyList() }, { a -> fa(a).map { Valid(it) } })

  inline fun <EE, B> traverseEither(fa: (A) -> Either<EE, B>): Either<EE, Validated<E, B>> =
    when (this) {
      is Valid -> fa(this.value).map { Valid(it) }
      is Invalid -> this.right()
    }

<<<<<<< HEAD
  inline fun <EE, B> traverseEither_(fa: (A) -> Either<EE, B>): Either<EE, Unit> =
    fold({ Either.unit }, { fa(it).void() })

=======
>>>>>>> c04cdb56
  inline fun <B> bifoldLeft(
    c: B,
    fe: (B, E) -> B,
    fa: (B, A) -> B
  ): B =
    fold({ fe(c, it) }, { fa(c, it) })

  inline fun <B> bifoldRight(
    c: Eval<B>,
    fe: (E, Eval<B>) -> Eval<B>,
    fa: (A, Eval<B>) -> Eval<B>
  ): Eval<B> =
    fold({ fe(it, c) }, { fa(it, c) })

  inline fun <B> bifoldMap(MN: Monoid<B>, g: (E) -> B, f: (A) -> B) = MN.run {
    bifoldLeft(MN.empty(), { c, b -> c.combine(g(b)) }) { c, a -> c.combine(f(a)) }
  }

  inline fun <EE, B> bitraverse(fe: (E) -> Iterable<EE>, fa: (A) -> Iterable<B>): List<Validated<EE, B>> =
    fold({ fe(it).map { Invalid(it) } }, { fa(it).map { Valid(it) } })

  inline fun <EE, B, C> bitraverseEither(
    fe: (E) -> Either<EE, B>,
    fa: (A) -> Either<EE, C>
  ): Either<EE, Validated<B, C>> =
    fold({ fe(it).map { Invalid(it) } }, { fa(it).map { Valid(it) } })

  inline fun <B> foldMap(MB: Monoid<B>, f: (A) -> B): B =
    fold({ MB.empty() }, f)

  override fun toString(): String = fold(
    { "Validated.Invalid($it)" },
    { "Validated.Valid($it)" }
  )

  data class Valid<out A>(val value: A) : Validated<Nothing, A>() {
    override fun toString(): String = "Validated.Valid($value)"
  }

  data class Invalid<out E>(val value: E) : Validated<E, Nothing>() {
    override fun toString(): String = "Validated.Invalid($value)"
  }

  inline fun <B> fold(fe: (E) -> B, fa: (A) -> B): B =
    when (this) {
      is Valid -> fa(value)
      is Invalid -> (fe(value))
    }

  val isValid =
    fold({ false }, { true })
  val isInvalid =
    fold({ true }, { false })

  /**
   * Is this Valid and matching the given predicate
   */
  inline fun exist(predicate: (A) -> Boolean): Boolean =
    fold({ false }, predicate)

  inline fun findOrNull(predicate: (A) -> Boolean): A? =
    when (this) {
      is Valid -> if (predicate(this.value)) this.value else null
      is Invalid -> null
    }

  inline fun all(predicate: (A) -> Boolean): Boolean =
    fold({ true }, predicate)

  fun isEmpty(): Boolean = isInvalid

  fun isNotEmpty(): Boolean = isValid

  /**
   * Converts the value to an Either<E, A>
   */
  fun toEither(): Either<E, A> =
    fold(::Left, ::Right)

  /**
   * Returns Valid values wrapped in Some, and None for Invalid values
   */
  fun toOption(): Option<A> =
    fold({ None }, ::Some)

  /**
   * Convert this value to a single element List if it is Valid,
   * otherwise return an empty List
   */
  fun toList(): List<A> =
    fold({ listOf() }, ::listOf)

  /** Lift the Invalid value into a NonEmptyList. */
  fun toValidatedNel(): ValidatedNel<E, A> =
    fold({ invalidNel(it) }, ::Valid)

  /**
   * Convert to an Either, apply a function, convert back. This is handy
   * when you want to use the Monadic properties of the Either type.
   */
  inline fun <EE, B> withEither(f: (Either<E, A>) -> Either<EE, B>): Validated<EE, B> =
    fromEither(f(toEither()))

  /**
   * From [arrow.typeclasses.Bifunctor], maps both types of this Validated.
   *
   * Apply a function to an Invalid or Valid value, returning a new Invalid or Valid value respectively.
   */
  inline fun <EE, B> bimap(fe: (E) -> EE, fa: (A) -> B): Validated<EE, B> =
    fold({ Invalid(fe(it)) }, { Valid(fa(it)) })

  /**
   * Apply a function to a Valid value, returning a new Valid value
   */
  inline fun <B> map(f: (A) -> B): Validated<E, B> =
    bimap(::identity, f)

  /**
   * Apply a function to an Invalid value, returning a new Invalid value.
   * Or, if the original valid was Valid, return it.
   */
  inline fun <EE> mapLeft(f: (E) -> EE): Validated<EE, A> =
    bimap(f, ::identity)

  /**
   * apply the given function to the value with the given B when
   * valid, otherwise return the given B
   */
  inline fun <B> foldLeft(b: B, f: (B, A) -> B): B =
    fold({ b }, { f(b, it) })

  fun <B> foldRight(lb: Eval<B>, f: (A, Eval<B>) -> Eval<B>): Eval<B> =
    when (this) {
      is Valid -> Eval.defer { f(this.value, lb) }
      is Invalid -> lb
    }

  fun swap(): Validated<A, E> =
    fold(::Valid, ::Invalid)
}

fun <E, A, B> Validated<E, A>.zip(SE: Semigroup<E>, fb: Validated<E, B>): Validated<E, Pair<A, B>> =
  zip(SE, fb, ::Pair)

inline fun <E, A, B, Z> Validated<E, A>.zip(
  SE: Semigroup<E>,
  b: Validated<E, B>,
  f: (A, B) -> Z
): Validated<E, Z> =
  zip(
    SE,
    b,
    Validated.unit,
    Validated.unit,
    Validated.unit,
    Validated.unit,
    Validated.unit,
    Validated.unit,
    Validated.unit,
    Validated.unit
  ) { a, b, _, _, _, _, _, _, _, _ ->
    f(a, b)
  }

inline fun <E, A, B, C, Z> Validated<E, A>.zip(
  SE: Semigroup<E>,
  b: Validated<E, B>,
  c: Validated<E, C>,
  f: (A, B, C) -> Z
): Validated<E, Z> =
  zip(
    SE,
    b,
    c,
    Validated.unit,
    Validated.unit,
    Validated.unit,
    Validated.unit,
    Validated.unit,
    Validated.unit,
    Validated.unit
  ) { a, b, c, _, _, _, _, _, _, _ ->
    f(a, b, c)
  }

inline fun <E, A, B, C, D, Z> Validated<E, A>.zip(
  SE: Semigroup<E>,
  b: Validated<E, B>,
  c: Validated<E, C>,
  d: Validated<E, D>,
  f: (A, B, C, D) -> Z
): Validated<E, Z> =
  zip(
    SE,
    b,
    c,
    d,
    Validated.unit,
    Validated.unit,
    Validated.unit,
    Validated.unit,
    Validated.unit,
    Validated.unit
  ) { a, b, c, d, _, _, _, _, _, _ ->
    f(a, b, c, d)
  }

inline fun <E, A, B, C, D, EE, Z> Validated<E, A>.zip(
  SE: Semigroup<E>,
  b: Validated<E, B>,
  c: Validated<E, C>,
  d: Validated<E, D>,
  e: Validated<E, EE>,
  f: (A, B, C, D, EE) -> Z
): Validated<E, Z> =
  zip(
    SE,
    b,
    c,
    d,
    e,
    Validated.unit,
    Validated.unit,
    Validated.unit,
    Validated.unit,
    Validated.unit
  ) { a, b, c, d, e, _, _, _, _, _ ->
    f(a, b, c, d, e)
  }

inline fun <E, A, B, C, D, EE, FF, Z> Validated<E, A>.zip(
  SE: Semigroup<E>,
  b: Validated<E, B>,
  c: Validated<E, C>,
  d: Validated<E, D>,
  e: Validated<E, EE>,
  ff: Validated<E, FF>,
  f: (A, B, C, D, EE, FF) -> Z
): Validated<E, Z> =
  zip(
    SE,
    b,
    c,
    d,
    e,
    ff,
    Validated.unit,
    Validated.unit,
    Validated.unit,
    Validated.unit
  ) { a, b, c, d, e, ff, _, _, _, _ ->
    f(a, b, c, d, e, ff)
  }

inline fun <E, A, B, C, D, EE, F, G, Z> Validated<E, A>.zip(
  SE: Semigroup<E>,
  b: Validated<E, B>,
  c: Validated<E, C>,
  d: Validated<E, D>,
  e: Validated<E, EE>,
  ff: Validated<E, F>,
  g: Validated<E, G>,
  f: (A, B, C, D, EE, F, G) -> Z
): Validated<E, Z> =
  zip(SE, b, c, d, e, ff, g, Validated.unit, Validated.unit, Validated.unit) { a, b, c, d, e, ff, g, _, _, _ ->
    f(a, b, c, d, e, ff, g)
  }

inline fun <E, A, B, C, D, EE, F, G, H, Z> Validated<E, A>.zip(
  SE: Semigroup<E>,
  b: Validated<E, B>,
  c: Validated<E, C>,
  d: Validated<E, D>,
  e: Validated<E, EE>,
  ff: Validated<E, F>,
  g: Validated<E, G>,
  h: Validated<E, H>,
  f: (A, B, C, D, EE, F, G, H) -> Z
): Validated<E, Z> =
  zip(SE, b, c, d, e, ff, g, h, Validated.unit, Validated.unit) { a, b, c, d, e, ff, g, h, _, _ ->
    f(a, b, c, d, e, ff, g, h)
  }

inline fun <E, A, B, C, D, EE, F, G, H, I, Z> Validated<E, A>.zip(
  SE: Semigroup<E>,
  b: Validated<E, B>,
  c: Validated<E, C>,
  d: Validated<E, D>,
  e: Validated<E, EE>,
  ff: Validated<E, F>,
  g: Validated<E, G>,
  h: Validated<E, H>,
  i: Validated<E, I>,
  f: (A, B, C, D, EE, F, G, H, I) -> Z
): Validated<E, Z> =
  zip(SE, b, c, d, e, ff, g, h, i, Validated.unit) { a, b, c, d, e, ff, g, h, i, _ ->
    f(a, b, c, d, e, ff, g, h, i)
  }

inline fun <E, A, B, C, D, EE, F, G, H, I, J, Z> Validated<E, A>.zip(
  SE: Semigroup<E>,
  b: Validated<E, B>,
  c: Validated<E, C>,
  d: Validated<E, D>,
  e: Validated<E, EE>,
  ff: Validated<E, F>,
  g: Validated<E, G>,
  h: Validated<E, H>,
  i: Validated<E, I>,
  j: Validated<E, J>,
  f: (A, B, C, D, EE, F, G, H, I, J) -> Z
): Validated<E, Z> =
  if (this is Validated.Valid && b is Validated.Valid && c is Validated.Valid && d is Validated.Valid && e is Validated.Valid && ff is Validated.Valid && g is Validated.Valid && h is Validated.Valid && i is Validated.Valid && j is Validated.Valid) {
    Validated.Valid(f(this.value, b.value, c.value, d.value, e.value, ff.value, g.value, h.value, i.value, j.value))
  } else SE.run {
    var accumulatedError: E? = null
<<<<<<< HEAD
    accumulatedError = if (this@zip is Validated.Invalid) this@zip.value.maybeCombine(accumulatedError) else accumulatedError
    accumulatedError = if (b is Validated.Invalid) accumulatedError?.let { it.combine(b.value) } ?: b.value else accumulatedError
    accumulatedError = if (c is Validated.Invalid) accumulatedError?.let { it.combine(c.value) } ?: c.value else accumulatedError
    accumulatedError = if (d is Validated.Invalid) accumulatedError?.let { it.combine(d.value) } ?: d.value else accumulatedError
    accumulatedError = if (e is Validated.Invalid) accumulatedError?.let { it.combine(e.value) } ?: e.value else accumulatedError
    accumulatedError = if (ff is Validated.Invalid) accumulatedError?.let { it.combine(ff.value) } ?: ff.value else accumulatedError
    accumulatedError = if (g is Validated.Invalid) accumulatedError?.let { it.combine(g.value) } ?: g.value else accumulatedError
    accumulatedError = if (h is Validated.Invalid) accumulatedError?.let { it.combine(h.value) } ?: h.value else accumulatedError
    accumulatedError = if (i is Validated.Invalid) accumulatedError?.let { it.combine(i.value) } ?: i.value else accumulatedError
    accumulatedError = if (j is Validated.Invalid) accumulatedError?.let { it.combine(j.value) } ?: j.value else accumulatedError
=======
    accumulatedError =
      if (this@zip is Validated.Invalid) this@zip.e.maybeCombine(accumulatedError) else accumulatedError
    accumulatedError =
      if (b is Validated.Invalid) accumulatedError?.let { it.combine(b.e) } ?: b.e else accumulatedError
    accumulatedError =
      if (c is Validated.Invalid) accumulatedError?.let { it.combine(c.e) } ?: c.e else accumulatedError
    accumulatedError =
      if (d is Validated.Invalid) accumulatedError?.let { it.combine(d.e) } ?: d.e else accumulatedError
    accumulatedError =
      if (e is Validated.Invalid) accumulatedError?.let { it.combine(e.e) } ?: e.e else accumulatedError
    accumulatedError =
      if (ff is Validated.Invalid) accumulatedError?.let { it.combine(ff.e) } ?: ff.e else accumulatedError
    accumulatedError =
      if (g is Validated.Invalid) accumulatedError?.let { it.combine(g.e) } ?: g.e else accumulatedError
    accumulatedError =
      if (h is Validated.Invalid) accumulatedError?.let { it.combine(h.e) } ?: h.e else accumulatedError
    accumulatedError =
      if (i is Validated.Invalid) accumulatedError?.let { it.combine(i.e) } ?: i.e else accumulatedError
    accumulatedError =
      if (j is Validated.Invalid) accumulatedError?.let { it.combine(j.e) } ?: j.e else accumulatedError
>>>>>>> c04cdb56
    Validated.Invalid(accumulatedError!!)
  }

inline fun <E, A, B, Z> ValidatedNel<E, A>.zip(
  b: ValidatedNel<E, B>,
  f: (A, B) -> Z
): ValidatedNel<E, Z> =
  zip(Semigroup.nonEmptyList(), b, f)

inline fun <E, A, B, C, Z> ValidatedNel<E, A>.zip(
  b: ValidatedNel<E, B>,
  c: ValidatedNel<E, C>,
  f: (A, B, C) -> Z
): ValidatedNel<E, Z> =
  zip(Semigroup.nonEmptyList(), b, c, f)

inline fun <E, A, B, C, D, Z> ValidatedNel<E, A>.zip(
  b: ValidatedNel<E, B>,
  c: ValidatedNel<E, C>,
  d: ValidatedNel<E, D>,
  f: (A, B, C, D) -> Z
): ValidatedNel<E, Z> =
  zip(Semigroup.nonEmptyList(), b, c, d, f)

inline fun <E, A, B, C, D, EE, Z> ValidatedNel<E, A>.zip(
  b: ValidatedNel<E, B>,
  c: ValidatedNel<E, C>,
  d: ValidatedNel<E, D>,
  e: ValidatedNel<E, EE>,
  f: (A, B, C, D, EE) -> Z
): ValidatedNel<E, Z> =
  zip(Semigroup.nonEmptyList(), b, c, d, e, f)

inline fun <E, A, B, C, D, EE, FF, Z> ValidatedNel<E, A>.zip(
  b: ValidatedNel<E, B>,
  c: ValidatedNel<E, C>,
  d: ValidatedNel<E, D>,
  e: ValidatedNel<E, EE>,
  ff: ValidatedNel<E, FF>,
  f: (A, B, C, D, EE, FF) -> Z
): ValidatedNel<E, Z> =
  zip(Semigroup.nonEmptyList(), b, c, d, e, ff, f)

inline fun <E, A, B, C, D, EE, F, G, Z> ValidatedNel<E, A>.zip(
  b: ValidatedNel<E, B>,
  c: ValidatedNel<E, C>,
  d: ValidatedNel<E, D>,
  e: ValidatedNel<E, EE>,
  ff: ValidatedNel<E, F>,
  g: ValidatedNel<E, G>,
  f: (A, B, C, D, EE, F, G) -> Z
): ValidatedNel<E, Z> =
  zip(Semigroup.nonEmptyList(), b, c, d, e, ff, g, f)

inline fun <E, A, B, C, D, EE, F, G, H, Z> ValidatedNel<E, A>.zip(
  b: ValidatedNel<E, B>,
  c: ValidatedNel<E, C>,
  d: ValidatedNel<E, D>,
  e: ValidatedNel<E, EE>,
  ff: ValidatedNel<E, F>,
  g: ValidatedNel<E, G>,
  h: ValidatedNel<E, H>,
  f: (A, B, C, D, EE, F, G, H) -> Z
): ValidatedNel<E, Z> =
  zip(Semigroup.nonEmptyList(), b, c, d, e, ff, g, h, f)

inline fun <E, A, B, C, D, EE, F, G, H, I, Z> ValidatedNel<E, A>.zip(
  b: ValidatedNel<E, B>,
  c: ValidatedNel<E, C>,
  d: ValidatedNel<E, D>,
  e: ValidatedNel<E, EE>,
  ff: ValidatedNel<E, F>,
  g: ValidatedNel<E, G>,
  h: ValidatedNel<E, H>,
  i: ValidatedNel<E, I>,
  f: (A, B, C, D, EE, F, G, H, I) -> Z
): ValidatedNel<E, Z> =
  zip(Semigroup.nonEmptyList(), b, c, d, e, ff, g, h, i, f)

inline fun <E, A, B, C, D, EE, F, G, H, I, J, Z> ValidatedNel<E, A>.zip(
  b: ValidatedNel<E, B>,
  c: ValidatedNel<E, C>,
  d: ValidatedNel<E, D>,
  e: ValidatedNel<E, EE>,
  ff: ValidatedNel<E, F>,
  g: ValidatedNel<E, G>,
  h: ValidatedNel<E, H>,
  i: ValidatedNel<E, I>,
  j: ValidatedNel<E, J>,
  f: (A, B, C, D, EE, F, G, H, I, J) -> Z
): ValidatedNel<E, Z> =
  zip(Semigroup.nonEmptyList(), b, c, d, e, ff, g, h, i, j, f)

fun <E, A> Semigroup.Companion.validated(SE: Semigroup<E>, SA: Semigroup<A>): Semigroup<Validated<E, A>> =
  ValidatedSemigroup(SE, SA)

fun <E, A> Semigroup.Companion.monoid(SE: Semigroup<E>, MA: Monoid<A>): Monoid<Validated<E, A>> =
  ValidatedMonoid(SE, MA)

/**
 * Given [A] is a sub type of [B], re-type this value from Validated<E, A> to Validated<E, B>
 *
 * ```kotlin:ank:playground:extension
 * import arrow.core.*
 *
 * fun main(args: Array<String>) {
 *   //sampleStart
 *   val string: Validated<Int, String> = "Hello".invalid()
 *   val chars: Validated<Int, CharSequence> =
 *     string.widen<Int, CharSequence, String>()
 *   //sampleEnd
 *   println(chars)
 * }
 * ```
 */
fun <E, B, A : B> Validated<E, A>.widen(): Validated<E, B> =
  this

fun <EE, E : EE, A> Validated<E, A>.leftWiden(): Validated<EE, A> =
  this

fun <E, A> Validated<E, A>.replicate(SE: Semigroup<E>, n: Int): Validated<E, List<A>> =
  if (n <= 0) emptyList<A>().valid()
  else this.zip(SE, replicate(SE, n - 1)) { a, xs -> listOf(a) + xs }

fun <E, A> Validated<E, A>.replicate(SE: Semigroup<E>, n: Int, MA: Monoid<A>): Validated<E, A> =
  if (n <= 0) MA.empty().valid()
  else this@replicate.zip(SE, replicate(SE, n - 1, MA)) { a, xs -> MA.run { a + xs } }

fun <E, A> Validated<Iterable<E>, Iterable<A>>.bisequence(): List<Validated<E, A>> =
  bitraverse(::identity, ::identity)

fun <E, A, B> Validated<Either<E, A>, Either<E, B>>.bisequenceEither(): Either<E, Validated<A, B>> =
  bitraverseEither(::identity, ::identity)

fun <E, A> Validated<E, A>.fold(MA: Monoid<A>): A = MA.run {
  foldLeft(empty()) { acc, a -> acc.combine(a) }
}

fun <E, A> Validated<E, A>.combineAll(MA: Monoid<A>): A =
  fold(MA)

fun <E, A> Validated<E, Iterable<A>>.sequence(): List<Validated<E, A>> =
  traverse(::identity)

fun <E, A, B> Validated<A, Either<E, B>>.sequenceEither(): Either<E, Validated<A, B>> =
  traverseEither(::identity)

operator fun <E : Comparable<E>, A : Comparable<A>> Validated<E, A>.compareTo(other: Validated<E, A>): Int =
  fold(
    { l1 -> other.fold({ l2 -> l1.compareTo(l2) }, { -1 }) },
    { r1 -> other.fold({ 1 }, { r2 -> r1.compareTo(r2) }) }
  )

<<<<<<< HEAD
fun <E, A, B> Validated<E, Either<A, B>>.select(f: Validated<E, (A) -> B>): Validated<E, B> =
  fold({ Invalid(it) }, { it.fold({ l -> f.map { ff -> ff(l) } }, { r -> r.valid() }) })

fun <E, A, B, C> Validated<E, Either<A, B>>.branch(fl: Validated<E, (A) -> C>, fr: Validated<E, (B) -> C>): Validated<E, C> =
  when (this) {
    is Validated.Valid -> when (val either = this.value) {
      is Either.Left -> fl.map { f -> f(either.value) }
      is Either.Right -> fr.map { f -> f(either.value) }
    }
    is Validated.Invalid -> this
  }

private fun <E> Validated<E, Boolean>.selector(): Validated<E, Either<Unit, Unit>> =
  map { bool -> if (bool) Either.leftUnit else Either.unit }

fun <E> Validated<E, Boolean>.whenS(x: Validated<E, () -> Unit>): Validated<E, Unit> =
  selector().select(x.map { f -> { f() } })

fun <E, A> Validated<E, Boolean>.ifS(fl: Validated<E, A>, fr: Validated<E, A>): Validated<E, A> =
  selector().branch(fl.map { { _: Unit -> it } }, fr.map { { _: Unit -> it } })

fun <E> Validated<E, Boolean>.orS(f: Validated<E, Boolean>): Validated<E, Boolean> =
  ifS(Valid(true), f)

fun <E> Validated<E, Boolean>.andS(f: Validated<E, Boolean>): Validated<E, Boolean> =
  ifS(f, Valid(false))

=======
>>>>>>> c04cdb56
/**
 * Return the Valid value, or the default if Invalid
 */
inline fun <E, A> Validated<E, A>.getOrElse(default: () -> A): A =
  fold({ default() }, ::identity)

/**
 * Return the Valid value, or null if Invalid
 */
fun <E, A> Validated<E, A>.orNull(): A? =
  getOrElse { null }

/**
 * Return the Valid value, or the result of f if Invalid
 */
inline fun <E, A> Validated<E, A>.valueOr(f: (E) -> A): A =
  fold({ f(it) }, ::identity)

/**
 * If `this` is valid return `this`, otherwise if `that` is valid return `that`, otherwise combine the failures.
 * This is similar to [orElse] except that here failures are accumulated.
 */
inline fun <E, A> Validated<E, A>.findValid(SE: Semigroup<E>, that: () -> Validated<E, A>): Validated<E, A> =
  fold(
    { e ->
      that().fold(
        { ee -> Invalid(SE.run { e.combine(ee) }) },
        { Valid(it) }
      )
    },
    { Valid(it) }
  )

/**
 * Return this if it is Valid, or else fall back to the given default.
 * The functionality is similar to that of [findValid] except for failure accumulation,
 * where here only the error on the right is preserved and the error on the left is ignored.
 */
inline fun <E, A> Validated<E, A>.orElse(default: () -> Validated<E, A>): Validated<E, A> =
  fold(
    { default() },
    { Valid(it) }
  )

/**
 * From Apply:
 * if both the function and this value are Valid, apply the function
 */
inline fun <E, A, B> Validated<E, A>.ap(SE: Semigroup<E>, f: Validated<E, (A) -> B>): Validated<E, B> =
  when (this) {
    is Validated.Valid -> when (f) {
      is Validated.Valid -> Valid(f.value(this.value))
      is Validated.Invalid -> f
    }
    is Validated.Invalid -> when (f) {
      is Validated.Valid -> this
      is Validated.Invalid -> Invalid(SE.run { this@ap.value.combine(f.value) })
    }
  }

fun <E, A, B> Validated<E, A>.apEval(SE: Semigroup<E>, ff: Eval<Validated<E, (A) -> B>>): Eval<Validated<E, B>> =
  ff.map { this.ap(SE, it) }

inline fun <E, A> Validated<E, A>.handleErrorWith(f: (E) -> Validated<E, A>): Validated<E, A> =
  when (this) {
    is Validated.Valid -> this
    is Validated.Invalid -> f(this.value)
  }

inline fun <E, A> Validated<E, A>.handleError(f: (E) -> A): Validated<Nothing, A> =
  when (this) {
    is Validated.Valid -> this
    is Validated.Invalid -> Valid(f(this.value))
  }

inline fun <E, A, B> Validated<E, A>.redeem(fe: (E) -> B, fa: (A) -> B): Validated<E, B> =
  when (this) {
    is Validated.Valid -> map(fa)
    is Validated.Invalid -> Valid(fe(this.value))
  }

fun <E, A> Validated<E, A>.attempt(): Validated<Nothing, Either<E, A>> =
  map { Right(it) }.handleError { Left(it) }

<<<<<<< HEAD
fun <E, A> Validated<E, A>.combine(
=======
@Deprecated("@extension kinded projected functions are deprecated. Replace with traverse or traverseEither from arrow.core.*")
fun <G, E, A, B> ValidatedOf<E, A>.traverse(GA: Applicative<G>, f: (A) -> Kind<G, B>): Kind<G, Validated<E, B>> =
  GA.run {
    fix().fold({ e -> just(Invalid(e)) }, { a -> f(a).map(::Valid) })
  }

@Deprecated("@extension kinded projected functions are deprecated. Replace with sequence or sequenceEither from arrow.core.*")
fun <G, E, A> ValidatedOf<E, Kind<G, A>>.sequence(GA: Applicative<G>): Kind<G, Validated<E, A>> =
  fix().traverse(GA, ::identity)

fun <E, A> ValidatedOf<E, A>.combine(
>>>>>>> c04cdb56
  SE: Semigroup<E>,
  SA: Semigroup<A>,
  y: Validated<E, A>
): Validated<E, A> =
  when {
    this is Valid && y is Valid -> Valid(SA.run { value.combine(y.value) })
    this is Invalid && y is Invalid -> Invalid(SE.run { value.combine(y.value) })
    this is Invalid -> this
    else -> y
  }

fun <E, A> Validated<E, A>.combineK(SE: Semigroup<E>, y: Validated<E, A>): Validated<E, A> {
  return when (this) {
    is Valid -> this
    is Invalid -> when (y) {
      is Invalid -> Invalid(SE.run { this@combineK.value.combine(y.value) })
      is Valid -> y
    }
  }
}

/**
 * Converts the value to an Ior<E, A>
 */
fun <E, A> Validated<E, A>.toIor(): Ior<E, A> =
  fold({ Ior.Left(it) }, { Ior.Right(it) })

inline fun <A> A.valid(): Validated<Nothing, A> =
  Valid(this)

inline fun <E> E.invalid(): Validated<E, Nothing> =
  Invalid(this)

inline fun <A> A.validNel(): ValidatedNel<Nothing, A> =
  Validated.validNel(this)

inline fun <E> E.invalidNel(): ValidatedNel<E, Nothing> =
  Validated.invalidNel(this)

private open class ValidatedSemigroup<A, B>(
  private val SA: Semigroup<A>,
  private val SB: Semigroup<B>
) : Semigroup<Validated<A, B>> {
  override fun Validated<A, B>.combine(b: Validated<A, B>): Validated<A, B> =
    combine(SA, SB, b)
}

private class ValidatedMonoid<A, B>(
  SA: Semigroup<A>,
  MB: Monoid<B>
) : Monoid<Validated<A, B>>, ValidatedSemigroup<A, B>(SA, MB) {
  private val empty = Valid(MB.empty())

  override fun empty(): Validated<A, B> =
    empty
}<|MERGE_RESOLUTION|>--- conflicted
+++ resolved
@@ -629,12 +629,6 @@
       is Invalid -> this.right()
     }
 
-<<<<<<< HEAD
-  inline fun <EE, B> traverseEither_(fa: (A) -> Either<EE, B>): Either<EE, Unit> =
-    fold({ Either.unit }, { fa(it).void() })
-
-=======
->>>>>>> c04cdb56
   inline fun <B> bifoldLeft(
     c: B,
     fe: (B, E) -> B,
@@ -951,39 +945,26 @@
     Validated.Valid(f(this.value, b.value, c.value, d.value, e.value, ff.value, g.value, h.value, i.value, j.value))
   } else SE.run {
     var accumulatedError: E? = null
-<<<<<<< HEAD
-    accumulatedError = if (this@zip is Validated.Invalid) this@zip.value.maybeCombine(accumulatedError) else accumulatedError
-    accumulatedError = if (b is Validated.Invalid) accumulatedError?.let { it.combine(b.value) } ?: b.value else accumulatedError
-    accumulatedError = if (c is Validated.Invalid) accumulatedError?.let { it.combine(c.value) } ?: c.value else accumulatedError
-    accumulatedError = if (d is Validated.Invalid) accumulatedError?.let { it.combine(d.value) } ?: d.value else accumulatedError
-    accumulatedError = if (e is Validated.Invalid) accumulatedError?.let { it.combine(e.value) } ?: e.value else accumulatedError
-    accumulatedError = if (ff is Validated.Invalid) accumulatedError?.let { it.combine(ff.value) } ?: ff.value else accumulatedError
-    accumulatedError = if (g is Validated.Invalid) accumulatedError?.let { it.combine(g.value) } ?: g.value else accumulatedError
-    accumulatedError = if (h is Validated.Invalid) accumulatedError?.let { it.combine(h.value) } ?: h.value else accumulatedError
-    accumulatedError = if (i is Validated.Invalid) accumulatedError?.let { it.combine(i.value) } ?: i.value else accumulatedError
-    accumulatedError = if (j is Validated.Invalid) accumulatedError?.let { it.combine(j.value) } ?: j.value else accumulatedError
-=======
     accumulatedError =
-      if (this@zip is Validated.Invalid) this@zip.e.maybeCombine(accumulatedError) else accumulatedError
+      if (this@zip is Validated.Invalid) this@zip.value.maybeCombine(accumulatedError) else accumulatedError
     accumulatedError =
-      if (b is Validated.Invalid) accumulatedError?.let { it.combine(b.e) } ?: b.e else accumulatedError
+      if (b is Validated.Invalid) accumulatedError?.let { it.combine(b.value) } ?: b.value else accumulatedError
     accumulatedError =
-      if (c is Validated.Invalid) accumulatedError?.let { it.combine(c.e) } ?: c.e else accumulatedError
+      if (c is Validated.Invalid) accumulatedError?.let { it.combine(c.value) } ?: c.value else accumulatedError
     accumulatedError =
-      if (d is Validated.Invalid) accumulatedError?.let { it.combine(d.e) } ?: d.e else accumulatedError
+      if (d is Validated.Invalid) accumulatedError?.let { it.combine(d.value) } ?: d.value else accumulatedError
     accumulatedError =
-      if (e is Validated.Invalid) accumulatedError?.let { it.combine(e.e) } ?: e.e else accumulatedError
+      if (e is Validated.Invalid) accumulatedError?.let { it.combine(e.value) } ?: e.value else accumulatedError
     accumulatedError =
-      if (ff is Validated.Invalid) accumulatedError?.let { it.combine(ff.e) } ?: ff.e else accumulatedError
+      if (ff is Validated.Invalid) accumulatedError?.let { it.combine(ff.value) } ?: ff.value else accumulatedError
     accumulatedError =
-      if (g is Validated.Invalid) accumulatedError?.let { it.combine(g.e) } ?: g.e else accumulatedError
+      if (g is Validated.Invalid) accumulatedError?.let { it.combine(g.value) } ?: g.value else accumulatedError
     accumulatedError =
-      if (h is Validated.Invalid) accumulatedError?.let { it.combine(h.e) } ?: h.e else accumulatedError
+      if (h is Validated.Invalid) accumulatedError?.let { it.combine(h.value) } ?: h.value else accumulatedError
     accumulatedError =
-      if (i is Validated.Invalid) accumulatedError?.let { it.combine(i.e) } ?: i.e else accumulatedError
+      if (i is Validated.Invalid) accumulatedError?.let { it.combine(i.value) } ?: i.value else accumulatedError
     accumulatedError =
-      if (j is Validated.Invalid) accumulatedError?.let { it.combine(j.e) } ?: j.e else accumulatedError
->>>>>>> c04cdb56
+      if (j is Validated.Invalid) accumulatedError?.let { it.combine(j.value) } ?: j.value else accumulatedError
     Validated.Invalid(accumulatedError!!)
   }
 
@@ -1138,36 +1119,6 @@
     { r1 -> other.fold({ 1 }, { r2 -> r1.compareTo(r2) }) }
   )
 
-<<<<<<< HEAD
-fun <E, A, B> Validated<E, Either<A, B>>.select(f: Validated<E, (A) -> B>): Validated<E, B> =
-  fold({ Invalid(it) }, { it.fold({ l -> f.map { ff -> ff(l) } }, { r -> r.valid() }) })
-
-fun <E, A, B, C> Validated<E, Either<A, B>>.branch(fl: Validated<E, (A) -> C>, fr: Validated<E, (B) -> C>): Validated<E, C> =
-  when (this) {
-    is Validated.Valid -> when (val either = this.value) {
-      is Either.Left -> fl.map { f -> f(either.value) }
-      is Either.Right -> fr.map { f -> f(either.value) }
-    }
-    is Validated.Invalid -> this
-  }
-
-private fun <E> Validated<E, Boolean>.selector(): Validated<E, Either<Unit, Unit>> =
-  map { bool -> if (bool) Either.leftUnit else Either.unit }
-
-fun <E> Validated<E, Boolean>.whenS(x: Validated<E, () -> Unit>): Validated<E, Unit> =
-  selector().select(x.map { f -> { f() } })
-
-fun <E, A> Validated<E, Boolean>.ifS(fl: Validated<E, A>, fr: Validated<E, A>): Validated<E, A> =
-  selector().branch(fl.map { { _: Unit -> it } }, fr.map { { _: Unit -> it } })
-
-fun <E> Validated<E, Boolean>.orS(f: Validated<E, Boolean>): Validated<E, Boolean> =
-  ifS(Valid(true), f)
-
-fun <E> Validated<E, Boolean>.andS(f: Validated<E, Boolean>): Validated<E, Boolean> =
-  ifS(f, Valid(false))
-
-=======
->>>>>>> c04cdb56
 /**
  * Return the Valid value, or the default if Invalid
  */
@@ -1252,21 +1203,7 @@
 fun <E, A> Validated<E, A>.attempt(): Validated<Nothing, Either<E, A>> =
   map { Right(it) }.handleError { Left(it) }
 
-<<<<<<< HEAD
 fun <E, A> Validated<E, A>.combine(
-=======
-@Deprecated("@extension kinded projected functions are deprecated. Replace with traverse or traverseEither from arrow.core.*")
-fun <G, E, A, B> ValidatedOf<E, A>.traverse(GA: Applicative<G>, f: (A) -> Kind<G, B>): Kind<G, Validated<E, B>> =
-  GA.run {
-    fix().fold({ e -> just(Invalid(e)) }, { a -> f(a).map(::Valid) })
-  }
-
-@Deprecated("@extension kinded projected functions are deprecated. Replace with sequence or sequenceEither from arrow.core.*")
-fun <G, E, A> ValidatedOf<E, Kind<G, A>>.sequence(GA: Applicative<G>): Kind<G, Validated<E, A>> =
-  fix().traverse(GA, ::identity)
-
-fun <E, A> ValidatedOf<E, A>.combine(
->>>>>>> c04cdb56
   SE: Semigroup<E>,
   SA: Semigroup<A>,
   y: Validated<E, A>
