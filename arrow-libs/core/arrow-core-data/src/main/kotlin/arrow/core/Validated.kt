package arrow.core

import arrow.Kind
import arrow.KindDeprecation
import arrow.typeclasses.Applicative
import arrow.typeclasses.Monoid
import arrow.typeclasses.Semigroup
import arrow.typeclasses.Show
import arrow.typeclasses.ShowDeprecation

typealias ValidatedNel<E, A> = Validated<Nel<E>, A>
typealias Valid<A> = Validated.Valid<A>
typealias Invalid<E> = Validated.Invalid<E>

@Deprecated(
  message = KindDeprecation,
  level = DeprecationLevel.WARNING
)
class ForValidated private constructor() {
  companion object
}

@Deprecated(
  message = KindDeprecation,
  level = DeprecationLevel.WARNING
)
typealias ValidatedOf<E, A> = arrow.Kind2<ForValidated, E, A>

@Deprecated(
  message = KindDeprecation,
  level = DeprecationLevel.WARNING
)
typealias ValidatedPartialOf<E> = arrow.Kind<ForValidated, E>

@Suppress("UNCHECKED_CAST", "NOTHING_TO_INLINE")
@Deprecated(
  message = KindDeprecation,
  level = DeprecationLevel.WARNING
)
inline
fun <E, A> ValidatedOf<E, A>.fix(): Validated<E, A> =
  this as Validated<E, A>

/**
 *
 *
 * Imagine you are filling out a web form to sign up for an account. You input your username and
 * password, then submit. A response comes back saying your username can't have dashes in it,
 * so you make some changes, then resubmit. You can't have special characters either. Change, resubmit.
 * Password needs to have at least one capital letter. Change, resubmit. Password needs to have at least one number.
 *
 * Or perhaps you're reading from a configuration file. One could imagine the configuration library
 * you're using returns an `Either`. Your parsing may look something like:
 *
 * ```kotlin:ank
 * import arrow.core.Either
 * import arrow.core.Left
 * import arrow.core.flatMap
 *
 * //sampleStart
 * data class ConnectionParams(val url: String, val port: Int)
 *
 * fun <A> config(key: String): Either<String, A> = Left(key)
 *
 * config<String>("url").flatMap { url ->
 *  config<Int>("port").map { ConnectionParams(url, it) }
 * }
 * //sampleEnd
 * ```
 *
 * You run your program and it says key "url" not found. Turns out the key was "endpoint." So
 * you change your code and re-run. Now it says the "port" key was not a well-formed integer.
 *
 * It would be nice to have all of these errors reported simultaneously. The username's inability to
 * have dashes can be validated separately from it not having special characters, as well as
 * from the password needing to have certain requirements. A misspelled (or missing) field in
 * a config can be validated separately from another field not being well-formed.
 *
 * # Enter `Validated`.
 *
 * ## Parallel Validation
 *
 * Our goal is to report any and all errors across independent bits of data. For instance, when
 * we ask for several pieces of configuration, each configuration field can be validated separately
 * from one another. How then do we ensure that the data we are working with is independent?
 * We ask for both of them up front.
 *
 * As our running example, we will look at config parsing. Our config will be represented by a
 * `Map<String, String>`. Parsing will be handled by a `Read` type class - we provide instances only
 * for `String` and `Int` for brevity.
 *
 * ```kotlin:ank
 * //sampleStart
 * abstract class Read<A> {
 *
 * abstract fun read(s: String): A?
 *
 *  companion object {
 *
 *   val stringRead: Read<String> =
 *    object: Read<String>() {
 *     override fun read(s: String): String? = s
 *    }
 *
 *   val intRead: Read<Int> =
 *    object: Read<Int>() {
 *     override fun read(s: String): Int? =
 *      if (s.matches(Regex("-?[0-9]+"))) s.toInt() else null
 *    }
 *  }
 * }
 * //sampleEnd
 * ```
 *
 * Then we enumerate our errors. When asking for a config value, one of two things can go wrong:
 * The field is missing, or it is not well-formed with regards to the expected type.
 *
 * ```kotlin:ank
 * sealed class ConfigError {
 *  data class MissingConfig(val field: String): ConfigError()
 *  data class ParseConfig(val field: String): ConfigError()
 * }
 * ```
 *
 * We need a data type that can represent either a successful value (a parsed configuration), or an error.
 * It would look like the following, which Arrow provides in `arrow.Validated`:
 *
 * ```kotlin
 * sealed class Validated<out E, out A> {
 *  data class Valid<out A>(val a: A) : Validated<Nothing, A>()
 *  data class Invalid<out E>(val e: E) : Validated<E, Nothing>()
 * }
 * ```
 *
 * Now we are ready to write our parser.
 *
 * ```kotlin:ank
 * import arrow.core.None
 * import arrow.core.Option
 * import arrow.core.Some
 * import arrow.core.Validated
 * import arrow.core.valid
 * import arrow.core.invalid
 *
 * //sampleStart
 * data class Config(val map: Map<String, String>) {
 *  fun <A> parse(read: Read<A>, key: String): Validated<ConfigError, A> {
 *   val v = map[key]
 *   return when (v) {
 *    null -> Validated.Invalid(ConfigError.MissingConfig(key))
 *    else ->
 *     when (val s = read.read(v)) {
 *      null -> ConfigError.ParseConfig(key).invalid()
 *      else -> s.valid()
 *     }
 *   }
 *  }
 * }
 * //sampleEnd
 * ```
 *
 * And, as you can see, the parser runs sequentially: it first tries to get the map value and then tries to read it.
 * It's then straightforward to translate this to an effect block. We use here the `either` block which includes syntax
 * to obtain `A` from values of `Validated<*, A>` through the [arrow.core.computations.EitherEffect.invoke]
 *
 * ```kotlin:ank
 * import arrow.core.Validated
 * import arrow.core.computations.either
 * import arrow.core.valid
 * import arrow.core.invalid
 *
 * //sampleStart
 * data class Config(val map: Map<String, String>) {
 *   suspend fun <A> parse(read: Read<A>, key: String) = either<ConfigError, A> {
 *     val value = Validated.fromNullable(map[key]) {
 *       ConfigError.MissingConfig(key)
 *     }.bind()
 *     val readVal = Validated.fromNullable(read.read(value)) {
 *       ConfigError.ParseConfig(key)
 *     }.bind()
 *     readVal
 *   }
 * }
 * //sampleEnd
 * ```
 *
 * Everything is in place to write the parallel validator. Remember that we can only do parallel
 * validation if each piece is independent. How do we ensure the data is independent? By
 * asking for all of it up front. Let's start with two pieces of data.
 *
 * ```kotlin:ank
 * import arrow.core.Validated
 * //sampleStart
 * fun <E, A, B, C> parallelValidate(v1: Validated<E, A>, v2: Validated<E, B>, f: (A, B) -> C): Validated<E, C> {
 *  return when {
 *   v1 is Validated.Valid && v2 is Validated.Valid -> Validated.Valid(f(v1.a, v2.a))
 *   v1 is Validated.Valid && v2 is Validated.Invalid -> v2
 *   v1 is Validated.Invalid && v2 is Validated.Valid -> v1
 *   v1 is Validated.Invalid && v2 is Validated.Invalid -> TODO()
 *   else -> TODO()
 *  }
 * }
 * //sampleEnd
 * ```
 *
 * We've run into a problem. In the case where both have errors, we want to report both. We
 * don't have a way to combine ConfigErrors. But, as clients, we can change our Validated
 * values where the error can be combined, say, a `List<ConfigError>`. We are going to use a
 * `NonEmptyList<ConfigError>`—the NonEmptyList statically guarantees we have at least one value,
 * which aligns with the fact that, if we have an Invalid, then we most certainly have at least one error.
 * This technique is so common there is a convenient method on `Validated` called `toValidatedNel`
 * that turns any `Validated<E, A>` value to a `Validated<NonEmptyList<E>, A>`. Additionally, the
 * type alias `ValidatedNel<E, A>` is provided.
 *
 * Time to validate:
 *
 * ```kotlin:ank
 * import arrow.core.NonEmptyList
 * import arrow.core.Validated
 * //sampleStart
 * fun <E, A, B, C> parallelValidate
 *   (v1: Validated<E, A>, v2: Validated<E, B>, f: (A, B) -> C): Validated<NonEmptyList<E>, C> =
 *  when {
 *   v1 is Validated.Valid && v2 is Validated.Valid -> Validated.Valid(f(v1.a, v2.a))
 *   v1 is Validated.Valid && v2 is Validated.Invalid -> v2.toValidatedNel()
 *   v1 is Validated.Invalid && v2 is Validated.Valid -> v1.toValidatedNel()
 *   v1 is Validated.Invalid && v2 is Validated.Invalid -> Validated.Invalid(NonEmptyList(v1.e, listOf(v2.e)))
 *   else -> throw IllegalStateException("Not possible value")
 *  }
 * //sampleEnd
 * ```
 *
 * ### Improving the validation
 *
 * Kotlin says that our match is not exhaustive and we have to add `else`. To solve this, we would need to nest our when,
 * but that would complicate the code. To achieve this, Arrow provides [zip].
 * This function combines [Validated]s by accumulating errors in a tuple, which we can then map.
 * The above function can be rewritten as follows:
 *
 * ```kotlin:ank:silent
 * import arrow.core.Validated
 * import arrow.core.validNel
 * import arrow.core.zip
 * import arrow.typeclasses.Semigroup
 * import arrow.core.nonEmptyList
 *
 * //sampleStart
 * val parallelValidate =
 *    1.validNel().zip(Semigroup.nonEmptyList<ConfigError>(), 2.validNel())
 *     { a, b -> /* combine the result */ }
 * //sampleEnd
 * ```
 *
 * Note that there are multiple `zip` functions with more arities, so we could easily add more parameters without worrying about
 * the function blowing up in complexity.
 *
 * When working with `NonEmptyList` in the `Invalid` side, there is no need to supply `Semigroup` as shown in the example above.
 *
 * ```kotlin:ank:silent
 * import arrow.core.Validated
 * import arrow.core.validNel
 * import arrow.core.zip
 *
 * //sampleStart
 * val parallelValidate =
 *   1.validNel().zip(2.validNel())
 *     { a, b -> /* combine the result */ }
 * //sampleEnd
 * ```
 *
 * ---
 *
 * Coming back to our example, when no errors are present in the configuration, we get a `ConnectionParams` wrapped in a `Valid` instance.
 *
 * ```kotlin:ank:playground
 * import arrow.core.Validated
 * import arrow.core.computations.either
 * import arrow.core.valid
 * import arrow.core.invalid
 * import arrow.core.NonEmptyList
 * import arrow.core.extensions.nonemptylist.semigroup.semigroup
 *
 * data class ConnectionParams(val url: String, val port: Int)
 *
 * abstract class Read<A> {
 *  abstract fun read(s: String): A?
 *
 *  companion object {
 *
 *   val stringRead: Read<String> =
 *    object : Read<String>() {
 *     override fun read(s: String): String? = s
 *    }
 *
 *   val intRead: Read<Int> =
 *    object : Read<Int>() {
 *     override fun read(s: String): Int? =
 *      if (s.matches(Regex("-?[0-9]+"))) s.toInt() else null
 *    }
 *  }
 * }
 *
 * sealed class ConfigError {
 *  data class MissingConfig(val field: String) : ConfigError()
 *  data class ParseConfig(val field: String) : ConfigError()
 * }
 *
 * data class Config(val map: Map<String, String>) {
 *   suspend fun <A> parse(read: Read<A>, key: String) = either<ConfigError, A> {
 *     val value = Validated.fromNullable(map[key]) {
 *       ConfigError.MissingConfig(key)
 *     }.bind()
 *     val readVal = Validated.fromNullable(read.read(value)) {
 *       ConfigError.ParseConfig(key)
 *     }.bind()
 *     readVal
 *   }.toValidatedNel()
 * }
 *
 *
 * suspend fun main() {
 * //sampleStart
 *  val config = Config(mapOf("url" to "127.0.0.1", "port" to "1337"))
 *
 *  val valid = config.parse(Read.stringRead, "url").zip(
 *    NonEmptyList.semigroup<ConfigError>(),
 *    config.parse(Read.intRead, "port")
 *  ) { url, port -> ConnectionParams(url, port) }
 * //sampleEnd
 *  println("valid = $valid")
 * }
 * ```
 *
 * But what happens when we have one or more errors? They are accumulated in a `NonEmptyList` wrapped in
 * an `Invalid` instance.
 *
 * ```kotlin:ank:playground
 * import arrow.core.Validated
 * import arrow.core.computations.either
 * import arrow.core.valid
 * import arrow.core.invalid
 * import arrow.core.NonEmptyList
 * import arrow.core.extensions.nonemptylist.semigroup.semigroup
 *
 * data class ConnectionParams(val url: String, val port: Int)
 *
 * abstract class Read<A> {
 *  abstract fun read(s: String): A?
 *
 *  companion object {
 *
 *   val stringRead: Read<String> =
 *    object : Read<String>() {
 *     override fun read(s: String): String? = s
 *    }
 *
 *   val intRead: Read<Int> =
 *    object : Read<Int>() {
 *     override fun read(s: String): Int? =
 *      if (s.matches(Regex("-?[0-9]+"))) s.toInt() else null
 *    }
 *  }
 * }
 *
 * sealed class ConfigError {
 *  data class MissingConfig(val field: String) : ConfigError()
 *  data class ParseConfig(val field: String) : ConfigError()
 * }
 *
 * data class Config(val map: Map<String, String>) {
 *   suspend fun <A> parse(read: Read<A>, key: String) = either<ConfigError, A> {
 *     val value = Validated.fromNullable(map[key]) {
 *       ConfigError.MissingConfig(key)
 *     }.bind()
 *     val readVal = Validated.fromNullable(read.read(value)) {
 *       ConfigError.ParseConfig(key)
 *     }.bind()
 *     readVal
 *   }.toValidatedNel()
 * }
 *
 * suspend fun main() {
 * //sampleStart
 * val config = Config(mapOf("wrong field" to "127.0.0.1", "port" to "not a number"))
 *
 * val valid = config.parse(Read.stringRead, "url").zip(
 *  NonEmptyList.semigroup<ConfigError>(),
 *  config.parse(Read.intRead, "port")
 * ) { url, port -> ConnectionParams(url, port) }
 * //sampleEnd
 *  println("valid = $valid")
 * }
 * ```
 *
 * ## Sequential Validation
 *
 * If you do want error accumulation, but occasionally run into places where sequential validation is needed,
 * then Validated provides a `withEither` method to allow you to temporarily turn a Validated
 * instance into an Either instance and apply it to a function.
 *
 * ```kotlin:ank:playground
 * import arrow.core.Either
 * import arrow.core.flatMap
 * import arrow.core.left
 * import arrow.core.right
 * import arrow.core.Validated
 * import arrow.core.computations.either
 * import arrow.core.valid
 * import arrow.core.invalid
 *
 * abstract class Read<A> {
 *  abstract fun read(s: String): A?
 *
 *  companion object {
 *
 *   val stringRead: Read<String> =
 *    object : Read<String>() {
 *     override fun read(s: String): String? = s
 *    }
 *
 *   val intRead: Read<Int> =
 *    object : Read<Int>() {
 *     override fun read(s: String): Int? =
 *      if (s.matches(Regex("-?[0-9]+"))) s.toInt() else null
 *    }
 *  }
 * }
 *
 * data class Config(val map: Map<String, String>) {
 *   suspend fun <A> parse(read: Read<A>, key: String) = either<ConfigError, A> {
 *     val value = Validated.fromNullable(map[key]) {
 *       ConfigError.MissingConfig(key)
 *     }.bind()
 *     val readVal = Validated.fromNullable(read.read(value)) {
 *       ConfigError.ParseConfig(key)
 *     }.bind()
 *     readVal
 *   }.toValidatedNel()
 * }
 *
 * sealed class ConfigError {
 *  data class MissingConfig(val field: String) : ConfigError()
 *  data class ParseConfig(val field: String) : ConfigError()
 * }
 *
 * //sampleStart
 * fun positive(field: String, i: Int): Either<ConfigError, Int> =
 *  if (i >= 0) i.right()
 *  else ConfigError.ParseConfig(field).left()
 *
 * val config = Config(mapOf("house_number" to "-42"))
 *
 * suspend fun main() {
 *   val houseNumber = config.parse(Read.intRead, "house_number").withEither { either ->
 *     either.flatMap { positive("house_number", it) }
 *   }
 * //sampleEnd
 *  println(houseNumber)
 * }
 *
 * ```
 */
sealed class Validated<out E, out A> : ValidatedOf<E, A> {

  companion object {

    fun <E, A> invalidNel(e: E): ValidatedNel<E, A> = Invalid(NonEmptyList(e, listOf()))

    fun <E, A> validNel(a: A): ValidatedNel<E, A> = Valid(a)

    /**
     * Converts an `Either<E, A>` to a `Validated<E, A>`.
     */
    fun <E, A> fromEither(e: Either<E, A>): Validated<E, A> = e.fold({ Invalid(it) }, { Valid(it) })

    /**
     * Converts an `Option<A>` to a `Validated<E, A>`, where the provided `ifNone` output value is returned as [Invalid]
     * when the specified `Option` is `None`.
     */
    inline fun <E, A> fromOption(o: Option<A>, ifNone: () -> E): Validated<E, A> =
      o.fold(
        { Invalid(ifNone()) },
        { Valid(it) }
      )

    /**
     * Converts a nullable `A?` to a `Validated<E, A>`, where the provided `ifNull` output value is returned as [Invalid]
     * when the specified value is null.
     */
    inline fun <E, A> fromNullable(value: A?, ifNull: () -> E): Validated<E, A> =
      value?.let(::Valid) ?: Invalid(ifNull())

    inline fun <A> catch(f: () -> A): Validated<Throwable, A> =
      try {
        f().valid()
      } catch (e: Throwable) {
        e.nonFatalOrThrow().invalid()
      }

    @Deprecated("Use the inline version. Hidden for binary compat", level = DeprecationLevel.HIDDEN)
    suspend fun <A> catch(f: suspend () -> A): Validated<Throwable, A> =
      try {
        f().valid()
      } catch (e: Throwable) {
        e.nonFatalOrThrow().invalid()
      }

    inline fun <E, A> catch(recover: (Throwable) -> E, f: () -> A): Validated<E, A> =
      catch(f).mapLeft(recover)

    inline fun <A> catchNel(f: () -> A): ValidatedNel<Throwable, A> =
      try {
        f().validNel()
      } catch (e: Throwable) {
        e.nonFatalOrThrow().invalidNel()
      }

    @Deprecated("Use the inline version. Hidden for binary compat", level = DeprecationLevel.HIDDEN)
    suspend fun <A> catchNel(f: suspend () -> A): ValidatedNel<Throwable, A> =
      try {
        f().validNel()
      } catch (e: Throwable) {
        e.nonFatalOrThrow().invalidNel()
      }

    /**
     * Lifts a function `A -> B` to the [Validated] structure.
     *
     * `A -> B -> Validated<E, A> -> Validated<E, B>`
     *
     * ```kotlin:ank:playground:extension
     * import arrow.core.*
     *
     * fun main(args: Array<String>) {
     *   val result =
     *   //sampleStart
     *   Validated.lift { s: CharSequence -> "$s World" }("Hello".valid())
     *   //sampleEnd
     *   println(result)
     * }
     * ```
     */
    inline fun <E, A, B> lift(crossinline f: (A) -> B): (Validated<E, A>) -> Validated<E, B> =
      { fa -> fa.map(f) }

    /**
     * Lifts two functions to the Bifunctor type.
     *
     * ```kotlin:ank
     * import arrow.core.*
     *
     * fun main(args: Array<String>) {
     *   //sampleStart
     *   val f = Validated.lift(String::toUpperCase, Int::inc)
     *   val res1 = f("test".invalid())
     *   val res2 = f(1.valid())
     *   //sampleEnd
     *   println("res1: $res1")
     *   println("res2: $res2")
     * }
     * ```
     */
    inline fun <A, B, C, D> lift(
      crossinline fl: (A) -> C,
      crossinline fr: (B) -> D
    ): (Validated<A, B>) -> Validated<C, D> =
      { fa -> fa.bimap(fl, fr) }

    val s = 1.inc()

    @PublishedApi
    internal val unit: Validated<Nothing, Unit> =
      Validated.Valid(Unit)
  }

  /**
   * Discards the [A] value inside [Validated] signaling this container may be pointing to a noop
   * or an effect whose return value is deliberately ignored. The singleton value [Unit] serves as signal.
   *
   * ```kotlin:ank:playground
   * import arrow.core.*
   *
   * fun main(args: Array<String>) {
   *   val result =
   *   //sampleStart
   *   "Hello World".valid().void()
   *   //sampleEnd
   *   println(result)
   * }
   * ```
   */
  fun void(): Validated<E, Unit> =
    map { Unit }

  /**
   * Applies [f] to an [A] inside [Validated] and returns the [Validated] structure with a pair of the [A] value and the
   * computed [B] value as result of applying [f]
   *
   *
   * ```kotlin:ank
   * import arrow.core.*
   *
   * fun main(args: Array<String>) {
   *   val result =
   *   //sampleStart
   *   "Hello".valid().fproduct { "$it World" }
   *   //sampleEnd
   *   println(result)
   * }
   * ```
   */
  inline fun <B> fproduct(f: (A) -> B): Validated<E, Pair<A, B>> =
    map { a -> a to f(a) }

  /**
   * Replaces [A] inside [Validated] with [B] resulting in a Kind<F, B>
   *
   * ```kotlin:ank
   * import arrow.core.*
   *
   * fun main(args: Array<String>) {
   *   val result =
   *   //sampleStart
   *   "Hello World".valid().mapConst("...")
   *   //sampleEnd
   *   println(result)
   * }
   * ```
   */
  fun <B> mapConst(b: B): Validated<E, B> =
    map { b }

  /**
   * Pairs [B] with [A] returning a Validated<E, Pair<B, A>>
   *
   * ```kotlin:ank
   * import arrow.core.*
   *
   * fun main(args: Array<String>) {
   *   val result =
   *   //sampleStart
   *   "Hello".valid().tupleLeft("World")
   *   //sampleEnd
   *   println(result)
   * }
   * ```
   */
  fun <B> tupleLeft(b: B): Validated<E, Pair<B, A>> =
    map { a -> b to a }

  /**
   * Pairs [A] with [B] returning a Validated<E, Pair<A, B>>
   *
   * ```kotlin:ank:playground:extension
   * import arrow.core.*
   *
   * fun main(args: Array<String>) {
   *   val result =
   *   //sampleStart
   *   "Hello".valid().tupleRight("World")
   *   //sampleEnd
   *   println(result)
   * }
   * ```
   */
  fun <B> tupleRight(b: B): Validated<E, Pair<A, B>> =
    map { a -> a to b }

  inline fun <B> traverse(fa: (A) -> Iterable<B>): List<Validated<E, B>> =
    fold({ emptyList() }, { a -> fa(a).map { Valid(it) } })

  inline fun <EE, B> traverseEither(fa: (A) -> Either<EE, B>): Either<EE, Validated<E, B>> =
    when (this) {
      is Valid -> fa(this.a).map { Valid(it) }
      is Invalid -> this.right()
    }

  inline fun <B> bifoldLeft(
    c: B,
    fe: (B, E) -> B,
    fa: (B, A) -> B
  ): B =
    fold({ fe(c, it) }, { fa(c, it) })

  inline fun <B> bifoldRight(
    c: Eval<B>,
    fe: (E, Eval<B>) -> Eval<B>,
    fa: (A, Eval<B>) -> Eval<B>
  ): Eval<B> =
    fold({ fe(it, c) }, { fa(it, c) })

  inline fun <B> bifoldMap(MN: Monoid<B>, g: (E) -> B, f: (A) -> B) = MN.run {
    bifoldLeft(MN.empty(), { c, b -> c.combine(g(b)) }) { c, a -> c.combine(f(a)) }
  }

  inline fun <EE, B> bitraverse(fe: (E) -> Iterable<EE>, fa: (A) -> Iterable<B>): List<Validated<EE, B>> =
    fold({ fe(it).map { Invalid(it) } }, { fa(it).map { Valid(it) } })

  inline fun <EE, B, C> bitraverseEither(
    fe: (E) -> Either<EE, B>,
    fa: (A) -> Either<EE, C>
  ): Either<EE, Validated<B, C>> =
    fold({ fe(it).map { Invalid(it) } }, { fa(it).map { Valid(it) } })

  inline fun <B> foldMap(MB: Monoid<B>, f: (A) -> B): B =
    fold({ MB.empty() }, f)

  @Deprecated(ShowDeprecation)
  fun show(SE: Show<E>, SA: Show<A>): String = fold(
    { "Invalid(${SE.run { it.show() }})" },
    { "Valid(${SA.run { it.show() }})" }
  )

  override fun toString(): String = fold(
    { "Validated.Invalid($it)" },
    { "Validated.Valid($it)" }
  )

  data class Valid<out A>(
    @Deprecated("Use value instead", ReplaceWith("value"))
    val a: A
  ) : Validated<Nothing, A>() {
    val value: A = a
    override fun toString(): String = "Validated.Valid($a)"
  }

  data class Invalid<out E>(
    @Deprecated("Use value instead", ReplaceWith("value"))
    val e: E
  ) : Validated<E, Nothing>() {
    val value: E = e
    override fun toString(): String = "Validated.Invalid($e)"
  }

  inline fun <B> fold(fe: (E) -> B, fa: (A) -> B): B =
    when (this) {
      is Valid -> fa(a)
      is Invalid -> (fe(e))
    }

  val isValid =
    fold({ false }, { true })
  val isInvalid =
    fold({ true }, { false })

  /**
   * Is this Valid and matching the given predicate
   */
  inline fun exist(predicate: (A) -> Boolean): Boolean =
    fold({ false }, predicate)

  inline fun findOrNull(predicate: (A) -> Boolean): A? =
    when (this) {
      is Valid -> if (predicate(this.a)) this.a else null
      is Invalid -> null
    }

  inline fun all(predicate: (A) -> Boolean): Boolean =
    fold({ true }, predicate)

  fun isEmpty(): Boolean = isInvalid

  fun isNotEmpty(): Boolean = isValid

  /**
   * Converts the value to an Either<E, A>
   */
  fun toEither(): Either<E, A> =
    fold(::Left, ::Right)

  /**
   * Returns Valid values wrapped in Some, and None for Invalid values
   */
  fun toOption(): Option<A> =
    fold({ None }, ::Some)

  /**
   * Convert this value to a single element List if it is Valid,
   * otherwise return an empty List
   */
  fun toList(): List<A> =
    fold({ listOf() }, ::listOf)

  /** Lift the Invalid value into a NonEmptyList. */
  fun toValidatedNel(): ValidatedNel<E, A> =
    fold({ invalidNel(it) }, ::Valid)

  /**
   * Convert to an Either, apply a function, convert back. This is handy
   * when you want to use the Monadic properties of the Either type.
   */
  inline fun <EE, B> withEither(f: (Either<E, A>) -> Either<EE, B>): Validated<EE, B> =
    fromEither(f(toEither()))

  /**
   * From [arrow.typeclasses.Bifunctor], maps both types of this Validated.
   *
   * Apply a function to an Invalid or Valid value, returning a new Invalid or Valid value respectively.
   */
  inline fun <EE, B> bimap(fe: (E) -> EE, fa: (A) -> B): Validated<EE, B> =
    fold({ Invalid(fe(it)) }, { Valid(fa(it)) })

  /**
   * Apply a function to a Valid value, returning a new Valid value
   */
  inline fun <B> map(f: (A) -> B): Validated<E, B> =
    bimap(::identity, f)

  @Deprecated("Use mapLeft for consistency", ReplaceWith("mapLeft(f)"))
  inline fun <EE> leftMap(f: (E) -> EE): Validated<EE, A> =
    mapLeft(f)

  /**
   * Apply a function to an Invalid value, returning a new Invalid value.
   * Or, if the original valid was Valid, return it.
   */
  inline fun <EE> mapLeft(f: (E) -> EE): Validated<EE, A> =
    bimap(f, ::identity)

  /**
   * apply the given function to the value with the given B when
   * valid, otherwise return the given B
   */
  inline fun <B> foldLeft(b: B, f: (B, A) -> B): B =
    fold({ b }, { f(b, it) })

  fun <B> foldRight(lb: Eval<B>, f: (A, Eval<B>) -> Eval<B>): Eval<B> =
    when (this) {
      is Valid -> Eval.defer { f(this.a, lb) }
      is Invalid -> lb
    }

  fun swap(): Validated<A, E> =
    fold(::Valid, ::Invalid)
}

fun <E, A, B> Validated<E, A>.zip(SE: Semigroup<E>, fb: Validated<E, B>): Validated<E, Pair<A, B>> =
  zip(SE, fb, ::Pair)

inline fun <E, A, B, Z> Validated<E, A>.zip(
  SE: Semigroup<E>,
  b: Validated<E, B>,
  f: (A, B) -> Z
): Validated<E, Z> =
  zip(
    SE,
    b,
    Validated.unit,
    Validated.unit,
    Validated.unit,
    Validated.unit,
    Validated.unit,
    Validated.unit,
    Validated.unit,
    Validated.unit
  ) { a, b, _, _, _, _, _, _, _, _ ->
    f(a, b)
  }

inline fun <E, A, B, C, Z> Validated<E, A>.zip(
  SE: Semigroup<E>,
  b: Validated<E, B>,
  c: Validated<E, C>,
  f: (A, B, C) -> Z
): Validated<E, Z> =
  zip(
    SE,
    b,
    c,
    Validated.unit,
    Validated.unit,
    Validated.unit,
    Validated.unit,
    Validated.unit,
    Validated.unit,
    Validated.unit
  ) { a, b, c, _, _, _, _, _, _, _ ->
    f(a, b, c)
  }

inline fun <E, A, B, C, D, Z> Validated<E, A>.zip(
  SE: Semigroup<E>,
  b: Validated<E, B>,
  c: Validated<E, C>,
  d: Validated<E, D>,
  f: (A, B, C, D) -> Z
): Validated<E, Z> =
  zip(
    SE,
    b,
    c,
    d,
    Validated.unit,
    Validated.unit,
    Validated.unit,
    Validated.unit,
    Validated.unit,
    Validated.unit
  ) { a, b, c, d, _, _, _, _, _, _ ->
    f(a, b, c, d)
  }

inline fun <E, A, B, C, D, EE, Z> Validated<E, A>.zip(
  SE: Semigroup<E>,
  b: Validated<E, B>,
  c: Validated<E, C>,
  d: Validated<E, D>,
  e: Validated<E, EE>,
  f: (A, B, C, D, EE) -> Z
): Validated<E, Z> =
  zip(
    SE,
    b,
    c,
    d,
    e,
    Validated.unit,
    Validated.unit,
    Validated.unit,
    Validated.unit,
    Validated.unit
  ) { a, b, c, d, e, _, _, _, _, _ ->
    f(a, b, c, d, e)
  }

inline fun <E, A, B, C, D, EE, FF, Z> Validated<E, A>.zip(
  SE: Semigroup<E>,
  b: Validated<E, B>,
  c: Validated<E, C>,
  d: Validated<E, D>,
  e: Validated<E, EE>,
  ff: Validated<E, FF>,
  f: (A, B, C, D, EE, FF) -> Z
): Validated<E, Z> =
  zip(
    SE,
    b,
    c,
    d,
    e,
    ff,
    Validated.unit,
    Validated.unit,
    Validated.unit,
    Validated.unit
  ) { a, b, c, d, e, ff, _, _, _, _ ->
    f(a, b, c, d, e, ff)
  }

inline fun <E, A, B, C, D, EE, F, G, Z> Validated<E, A>.zip(
  SE: Semigroup<E>,
  b: Validated<E, B>,
  c: Validated<E, C>,
  d: Validated<E, D>,
  e: Validated<E, EE>,
  ff: Validated<E, F>,
  g: Validated<E, G>,
  f: (A, B, C, D, EE, F, G) -> Z
): Validated<E, Z> =
  zip(SE, b, c, d, e, ff, g, Validated.unit, Validated.unit, Validated.unit) { a, b, c, d, e, ff, g, _, _, _ ->
    f(a, b, c, d, e, ff, g)
  }

inline fun <E, A, B, C, D, EE, F, G, H, Z> Validated<E, A>.zip(
  SE: Semigroup<E>,
  b: Validated<E, B>,
  c: Validated<E, C>,
  d: Validated<E, D>,
  e: Validated<E, EE>,
  ff: Validated<E, F>,
  g: Validated<E, G>,
  h: Validated<E, H>,
  f: (A, B, C, D, EE, F, G, H) -> Z
): Validated<E, Z> =
  zip(SE, b, c, d, e, ff, g, h, Validated.unit, Validated.unit) { a, b, c, d, e, ff, g, h, _, _ ->
    f(a, b, c, d, e, ff, g, h)
  }

inline fun <E, A, B, C, D, EE, F, G, H, I, Z> Validated<E, A>.zip(
  SE: Semigroup<E>,
  b: Validated<E, B>,
  c: Validated<E, C>,
  d: Validated<E, D>,
  e: Validated<E, EE>,
  ff: Validated<E, F>,
  g: Validated<E, G>,
  h: Validated<E, H>,
  i: Validated<E, I>,
  f: (A, B, C, D, EE, F, G, H, I) -> Z
): Validated<E, Z> =
  zip(SE, b, c, d, e, ff, g, h, i, Validated.unit) { a, b, c, d, e, ff, g, h, i, _ ->
    f(a, b, c, d, e, ff, g, h, i)
  }

inline fun <E, A, B, C, D, EE, F, G, H, I, J, Z> Validated<E, A>.zip(
  SE: Semigroup<E>,
  b: Validated<E, B>,
  c: Validated<E, C>,
  d: Validated<E, D>,
  e: Validated<E, EE>,
  ff: Validated<E, F>,
  g: Validated<E, G>,
  h: Validated<E, H>,
  i: Validated<E, I>,
  j: Validated<E, J>,
  f: (A, B, C, D, EE, F, G, H, I, J) -> Z
): Validated<E, Z> =
  if (this is Validated.Valid && b is Validated.Valid && c is Validated.Valid && d is Validated.Valid && e is Validated.Valid && ff is Validated.Valid && g is Validated.Valid && h is Validated.Valid && i is Validated.Valid && j is Validated.Valid) {
    Validated.Valid(f(this.a, b.a, c.a, d.a, e.a, ff.a, g.a, h.a, i.a, j.a))
  } else SE.run {
    var accumulatedError: E? = null
    accumulatedError =
      if (this@zip is Validated.Invalid) this@zip.e.maybeCombine(accumulatedError) else accumulatedError
    accumulatedError =
      if (b is Validated.Invalid) accumulatedError?.let { it.combine(b.e) } ?: b.e else accumulatedError
    accumulatedError =
      if (c is Validated.Invalid) accumulatedError?.let { it.combine(c.e) } ?: c.e else accumulatedError
    accumulatedError =
      if (d is Validated.Invalid) accumulatedError?.let { it.combine(d.e) } ?: d.e else accumulatedError
    accumulatedError =
      if (e is Validated.Invalid) accumulatedError?.let { it.combine(e.e) } ?: e.e else accumulatedError
    accumulatedError =
      if (ff is Validated.Invalid) accumulatedError?.let { it.combine(ff.e) } ?: ff.e else accumulatedError
    accumulatedError =
      if (g is Validated.Invalid) accumulatedError?.let { it.combine(g.e) } ?: g.e else accumulatedError
    accumulatedError =
      if (h is Validated.Invalid) accumulatedError?.let { it.combine(h.e) } ?: h.e else accumulatedError
    accumulatedError =
      if (i is Validated.Invalid) accumulatedError?.let { it.combine(i.e) } ?: i.e else accumulatedError
    accumulatedError =
      if (j is Validated.Invalid) accumulatedError?.let { it.combine(j.e) } ?: j.e else accumulatedError
    Validated.Invalid(accumulatedError!!)
  }

inline fun <E, A, B, Z> ValidatedNel<E, A>.zip(
  b: ValidatedNel<E, B>,
  f: (A, B) -> Z
): ValidatedNel<E, Z> =
  zip(Semigroup.nonEmptyList(), b, f)

inline fun <E, A, B, C, Z> ValidatedNel<E, A>.zip(
  b: ValidatedNel<E, B>,
  c: ValidatedNel<E, C>,
  f: (A, B, C) -> Z
): ValidatedNel<E, Z> =
  zip(Semigroup.nonEmptyList(), b, c, f)

inline fun <E, A, B, C, D, Z> ValidatedNel<E, A>.zip(
  b: ValidatedNel<E, B>,
  c: ValidatedNel<E, C>,
  d: ValidatedNel<E, D>,
  f: (A, B, C, D) -> Z
): ValidatedNel<E, Z> =
  zip(Semigroup.nonEmptyList(), b, c, d, f)

inline fun <E, A, B, C, D, EE, Z> ValidatedNel<E, A>.zip(
  b: ValidatedNel<E, B>,
  c: ValidatedNel<E, C>,
  d: ValidatedNel<E, D>,
  e: ValidatedNel<E, EE>,
  f: (A, B, C, D, EE) -> Z
): ValidatedNel<E, Z> =
  zip(Semigroup.nonEmptyList(), b, c, d, e, f)

inline fun <E, A, B, C, D, EE, FF, Z> ValidatedNel<E, A>.zip(
  b: ValidatedNel<E, B>,
  c: ValidatedNel<E, C>,
  d: ValidatedNel<E, D>,
  e: ValidatedNel<E, EE>,
  ff: ValidatedNel<E, FF>,
  f: (A, B, C, D, EE, FF) -> Z
): ValidatedNel<E, Z> =
  zip(Semigroup.nonEmptyList(), b, c, d, e, ff, f)

inline fun <E, A, B, C, D, EE, F, G, Z> ValidatedNel<E, A>.zip(
  b: ValidatedNel<E, B>,
  c: ValidatedNel<E, C>,
  d: ValidatedNel<E, D>,
  e: ValidatedNel<E, EE>,
  ff: ValidatedNel<E, F>,
  g: ValidatedNel<E, G>,
  f: (A, B, C, D, EE, F, G) -> Z
): ValidatedNel<E, Z> =
  zip(Semigroup.nonEmptyList(), b, c, d, e, ff, g, f)

inline fun <E, A, B, C, D, EE, F, G, H, Z> ValidatedNel<E, A>.zip(
  b: ValidatedNel<E, B>,
  c: ValidatedNel<E, C>,
  d: ValidatedNel<E, D>,
  e: ValidatedNel<E, EE>,
  ff: ValidatedNel<E, F>,
  g: ValidatedNel<E, G>,
  h: ValidatedNel<E, H>,
  f: (A, B, C, D, EE, F, G, H) -> Z
): ValidatedNel<E, Z> =
  zip(Semigroup.nonEmptyList(), b, c, d, e, ff, g, h, f)

inline fun <E, A, B, C, D, EE, F, G, H, I, Z> ValidatedNel<E, A>.zip(
  b: ValidatedNel<E, B>,
  c: ValidatedNel<E, C>,
  d: ValidatedNel<E, D>,
  e: ValidatedNel<E, EE>,
  ff: ValidatedNel<E, F>,
  g: ValidatedNel<E, G>,
  h: ValidatedNel<E, H>,
  i: ValidatedNel<E, I>,
  f: (A, B, C, D, EE, F, G, H, I) -> Z
): ValidatedNel<E, Z> =
  zip(Semigroup.nonEmptyList(), b, c, d, e, ff, g, h, i, f)

inline fun <E, A, B, C, D, EE, F, G, H, I, J, Z> ValidatedNel<E, A>.zip(
  b: ValidatedNel<E, B>,
  c: ValidatedNel<E, C>,
  d: ValidatedNel<E, D>,
  e: ValidatedNel<E, EE>,
  ff: ValidatedNel<E, F>,
  g: ValidatedNel<E, G>,
  h: ValidatedNel<E, H>,
  i: ValidatedNel<E, I>,
  j: ValidatedNel<E, J>,
  f: (A, B, C, D, EE, F, G, H, I, J) -> Z
): ValidatedNel<E, Z> =
  zip(Semigroup.nonEmptyList(), b, c, d, e, ff, g, h, i, j, f)

fun <E, A> Semigroup.Companion.validated(SE: Semigroup<E>, SA: Semigroup<A>): Semigroup<Validated<E, A>> =
  ValidatedSemigroup(SE, SA)

fun <E, A> Semigroup.Companion.monoid(SE: Semigroup<E>, MA: Monoid<A>): Monoid<Validated<E, A>> =
  ValidatedMonoid(SE, MA)

/**
 * Given [A] is a sub type of [B], re-type this value from Validated<E, A> to Validated<E, B>
 *
 * ```kotlin:ank:playground:extension
 * import arrow.core.*
 *
 * fun main(args: Array<String>) {
 *   //sampleStart
 *   val string: Validated<Int, String> = "Hello".invalid()
 *   val chars: Validated<Int, CharSequence> =
 *     string.widen<Int, CharSequence, String>()
 *   //sampleEnd
 *   println(chars)
 * }
 * ```
 */
fun <E, B, A : B> Validated<E, A>.widen(): Validated<E, B> =
  this

fun <EE, E : EE, A> Validated<E, A>.leftWiden(): Validated<EE, A> =
  this

fun <E, A> Validated<E, A>.replicate(SE: Semigroup<E>, n: Int): Validated<E, List<A>> =
  if (n <= 0) emptyList<A>().valid()
  else this.zip(SE, replicate(SE, n - 1)) { a, xs -> listOf(a) + xs }

fun <E, A> Validated<E, A>.replicate(SE: Semigroup<E>, n: Int, MA: Monoid<A>): Validated<E, A> =
  if (n <= 0) MA.empty().valid()
  else this@replicate.zip(SE, replicate(SE, n - 1, MA)) { a, xs -> MA.run { a + xs } }

fun <E, A> Validated<Iterable<E>, Iterable<A>>.bisequence(): List<Validated<E, A>> =
  bitraverse(::identity, ::identity)

fun <E, A, B> Validated<Either<E, A>, Either<E, B>>.bisequenceEither(): Either<E, Validated<A, B>> =
  bitraverseEither(::identity, ::identity)

fun <E, A> Validated<E, A>.fold(MA: Monoid<A>): A = MA.run {
  foldLeft(empty()) { acc, a -> acc.combine(a) }
}

fun <E, A> Validated<E, A>.combineAll(MA: Monoid<A>): A =
  fold(MA)

fun <E, A> Validated<E, Iterable<A>>.sequence(): List<Validated<E, A>> =
  traverse(::identity)

fun <E, A, B> Validated<A, Either<E, B>>.sequenceEither(): Either<E, Validated<A, B>> =
  traverseEither(::identity)

operator fun <E : Comparable<E>, A : Comparable<A>> Validated<E, A>.compareTo(other: Validated<E, A>): Int =
  fold(
    { l1 -> other.fold({ l2 -> l1.compareTo(l2) }, { -1 }) },
    { r1 -> other.fold({ 1 }, { r2 -> r1.compareTo(r2) }) }
  )

<<<<<<< HEAD
fun <E, A, B> Validated<E, Either<A, B>>.select(f: Validated<E, (A) -> B>): Validated<E, B> =
  fold({ Invalid(it) }, { it.fold({ l -> f.map { ff -> ff(l) } }, { r -> r.valid() }) })

fun <E, A, B, C> Validated<E, Either<A, B>>.branch(
  fl: Validated<E, (A) -> C>,
  fr: Validated<E, (B) -> C>
): Validated<E, C> =
  when (this) {
    is Validated.Valid -> when (val either = this.a) {
      is Either.Left -> fl.map { f -> f(either.a) }
      is Either.Right -> fr.map { f -> f(either.b) }
    }
    is Validated.Invalid -> this
  }

private fun <E> Validated<E, Boolean>.selector(): Validated<E, Either<Unit, Unit>> =
  map { bool -> if (bool) Either.leftUnit else Either.unit }

fun <E> Validated<E, Boolean>.whenS(x: Validated<E, () -> Unit>): Validated<E, Unit> =
  selector().select(x.map { f -> { f() } })

fun <E, A> Validated<E, Boolean>.ifS(fl: Validated<E, A>, fr: Validated<E, A>): Validated<E, A> =
  selector().branch(fl.map { { _: Unit -> it } }, fr.map { { _: Unit -> it } })

fun <E> Validated<E, Boolean>.orS(f: Validated<E, Boolean>): Validated<E, Boolean> =
  ifS(Valid(true), f)

fun <E> Validated<E, Boolean>.andS(f: Validated<E, Boolean>): Validated<E, Boolean> =
  ifS(f, Valid(false))

=======
>>>>>>> 7163522a
/**
 * Return the Valid value, or the default if Invalid
 */
inline fun <E, A> ValidatedOf<E, A>.getOrElse(default: () -> A): A =
  fix().fold({ default() }, ::identity)

/**
 * Return the Valid value, or null if Invalid
 */
fun <E, A> ValidatedOf<E, A>.orNull(): A? =
  getOrElse { null }

/**
 * Return the Valid value, or the result of f if Invalid
 */
inline fun <E, A> ValidatedOf<E, A>.valueOr(f: (E) -> A): A =
  fix().fold({ f(it) }, ::identity)

/**
 * If `this` is valid return `this`, otherwise if `that` is valid return `that`, otherwise combine the failures.
 * This is similar to [orElse] except that here failures are accumulated.
 */
inline fun <E, A> ValidatedOf<E, A>.findValid(SE: Semigroup<E>, that: () -> Validated<E, A>): Validated<E, A> =
  fix().fold(
    { e ->
      that().fold(
        { ee -> Invalid(SE.run { e.combine(ee) }) },
        { Valid(it) }
      )
    },
    { Valid(it) }
  )

/**
 * Return this if it is Valid, or else fall back to the given default.
 * The functionality is similar to that of [findValid] except for failure accumulation,
 * where here only the error on the right is preserved and the error on the left is ignored.
 */
inline fun <E, A> ValidatedOf<E, A>.orElse(default: () -> Validated<E, A>): Validated<E, A> =
  fix().fold(
    { default() },
    { Valid(it) }
  )

/**
 * From Apply:
 * if both the function and this value are Valid, apply the function
 */
inline fun <E, A, B> ValidatedOf<E, A>.ap(SE: Semigroup<E>, f: Validated<E, (A) -> B>): Validated<E, B> =
  when (val value = fix()) {
    is Validated.Valid -> when (f) {
      is Validated.Valid -> Valid(f.a(value.a))
      is Validated.Invalid -> f
    }
    is Validated.Invalid -> when (f) {
      is Validated.Valid -> value
      is Validated.Invalid -> Invalid(SE.run { value.e.combine(f.e) })
    }
  }

fun <E, A, B> Validated<E, A>.apEval(SE: Semigroup<E>, ff: Eval<Validated<E, (A) -> B>>): Eval<Validated<E, B>> =
  ff.map { this.ap(SE, it) }

@Deprecated(
  "To keep API consistent with Either and Option please use `handleErrorWith` instead",
  ReplaceWith("handleErrorWith(f)")
)
inline fun <E, A> ValidatedOf<E, A>.handleLeftWith(f: (E) -> ValidatedOf<E, A>): Validated<E, A> =
  handleErrorWith(f)

inline fun <E, A> ValidatedOf<E, A>.handleErrorWith(f: (E) -> ValidatedOf<E, A>): Validated<E, A> =
  when (val value = fix()) {
    is Validated.Valid -> value
    is Validated.Invalid -> f(value.e).fix()
  }

inline fun <E, A> ValidatedOf<E, A>.handleError(f: (E) -> A): Validated<Nothing, A> =
  when (val value = fix()) {
    is Validated.Valid -> value
    is Validated.Invalid -> Valid(f(value.e))
  }

inline fun <E, A, B> Validated<E, A>.redeem(fe: (E) -> B, fa: (A) -> B): Validated<E, B> =
  when (this) {
    is Validated.Valid -> map(fa)
    is Validated.Invalid -> Valid(fe(this.e))
  }

fun <E, A> Validated<E, A>.attempt(): Validated<Nothing, Either<E, A>> =
  map { Right(it) }.handleError { Left(it) }

@Deprecated("@extension kinded projected functions are deprecated. Replace with traverse or traverseEither from arrow.core.*")
fun <G, E, A, B> ValidatedOf<E, A>.traverse(GA: Applicative<G>, f: (A) -> Kind<G, B>): Kind<G, Validated<E, B>> =
  GA.run {
    fix().fold({ e -> just(Invalid(e)) }, { a -> f(a).map(::Valid) })
  }

@Deprecated("@extension kinded projected functions are deprecated. Replace with sequence or sequenceEither from arrow.core.*")
fun <G, E, A> ValidatedOf<E, Kind<G, A>>.sequence(GA: Applicative<G>): Kind<G, Validated<E, A>> =
  fix().traverse(GA, ::identity)

fun <E, A> ValidatedOf<E, A>.combine(
  SE: Semigroup<E>,
  SA: Semigroup<A>,
  y: ValidatedOf<E, A>
): Validated<E, A> =
  y.fix().let { that ->
    when {
      this is Valid && that is Valid -> Valid(SA.run { a.combine(that.a) })
      this is Invalid && that is Invalid -> Invalid(SE.run { e.combine(that.e) })
      this is Invalid -> this
      else -> that
    }
  }

fun <E, A> ValidatedOf<E, A>.combineK(SE: Semigroup<E>, y: ValidatedOf<E, A>): Validated<E, A> {
  val xev = fix()
  val yev = y.fix()
  return when (xev) {
    is Valid -> xev
    is Invalid -> when (yev) {
      is Invalid -> Invalid(SE.run { xev.e.combine(yev.e) })
      is Valid -> yev
    }
  }
}

/**
 * Converts the value to an Ior<E, A>
 */
fun <E, A> ValidatedOf<E, A>.toIor(): Ior<E, A> =
  fix().fold({ Ior.Left(it) }, { Ior.Right(it) })

inline fun <A> A.valid(): Validated<Nothing, A> =
  Valid(this)

inline fun <E> E.invalid(): Validated<E, Nothing> =
  Invalid(this)

inline fun <A> A.validNel(): ValidatedNel<Nothing, A> =
  Validated.validNel(this)

inline fun <E> E.invalidNel(): ValidatedNel<E, Nothing> =
  Validated.invalidNel(this)

private open class ValidatedSemigroup<A, B>(
  private val SA: Semigroup<A>,
  private val SB: Semigroup<B>
) : Semigroup<Validated<A, B>> {
  override fun Validated<A, B>.combine(b: Validated<A, B>): Validated<A, B> =
    combine(SA, SB, b)
}

private class ValidatedMonoid<A, B>(
  SA: Semigroup<A>,
  MB: Monoid<B>
) : Monoid<Validated<A, B>>, ValidatedSemigroup<A, B>(SA, MB) {
  private val empty = Valid(MB.empty())

  override fun empty(): Validated<A, B> =
    empty
}<|MERGE_RESOLUTION|>--- conflicted
+++ resolved
@@ -1183,39 +1183,6 @@
     { r1 -> other.fold({ 1 }, { r2 -> r1.compareTo(r2) }) }
   )
 
-<<<<<<< HEAD
-fun <E, A, B> Validated<E, Either<A, B>>.select(f: Validated<E, (A) -> B>): Validated<E, B> =
-  fold({ Invalid(it) }, { it.fold({ l -> f.map { ff -> ff(l) } }, { r -> r.valid() }) })
-
-fun <E, A, B, C> Validated<E, Either<A, B>>.branch(
-  fl: Validated<E, (A) -> C>,
-  fr: Validated<E, (B) -> C>
-): Validated<E, C> =
-  when (this) {
-    is Validated.Valid -> when (val either = this.a) {
-      is Either.Left -> fl.map { f -> f(either.a) }
-      is Either.Right -> fr.map { f -> f(either.b) }
-    }
-    is Validated.Invalid -> this
-  }
-
-private fun <E> Validated<E, Boolean>.selector(): Validated<E, Either<Unit, Unit>> =
-  map { bool -> if (bool) Either.leftUnit else Either.unit }
-
-fun <E> Validated<E, Boolean>.whenS(x: Validated<E, () -> Unit>): Validated<E, Unit> =
-  selector().select(x.map { f -> { f() } })
-
-fun <E, A> Validated<E, Boolean>.ifS(fl: Validated<E, A>, fr: Validated<E, A>): Validated<E, A> =
-  selector().branch(fl.map { { _: Unit -> it } }, fr.map { { _: Unit -> it } })
-
-fun <E> Validated<E, Boolean>.orS(f: Validated<E, Boolean>): Validated<E, Boolean> =
-  ifS(Valid(true), f)
-
-fun <E> Validated<E, Boolean>.andS(f: Validated<E, Boolean>): Validated<E, Boolean> =
-  ifS(f, Valid(false))
-
-=======
->>>>>>> 7163522a
 /**
  * Return the Valid value, or the default if Invalid
  */
