@file:Suppress("DSL_SCOPE_VIOLATION")

import org.jetbrains.kotlin.gradle.tasks.KotlinCompile

plugins {
  id(libs.plugins.kotlin.multiplatform.get().pluginId)
  alias(libs.plugins.arrowGradleConfig.kotlin)
  alias(libs.plugins.arrowGradleConfig.publish)
  alias(libs.plugins.kotlinx.kover)
  alias(libs.plugins.spotless)
}

spotless {
  kotlin {
    ktlint().editorConfigOverride(mapOf("ktlint_standard_filename" to "disabled"))
  }
}

apply(from = property("ANIMALSNIFFER_MPP"))

kotlin {
  sourceSets {
    commonMain {
      dependencies {
        api(libs.kotlin.stdlib)
      }
    }

    commonTest {
      dependencies {
        implementation(projects.arrowFxCoroutines)
        implementation(libs.kotlin.test)
        implementation(libs.coroutines.test)
        implementation(libs.kotest.assertionsCore)
        implementation(libs.kotest.property)
      }
    }
  }

  jvm {
    tasks.jvmJar {
      manifest {
        attributes["Automatic-Module-Name"] = "arrow.atomic"
      }
    }
  }
}

tasks.withType<KotlinCompile>().configureEach {
  kotlinOptions {
    freeCompilerArgs = freeCompilerArgs + "-Xexpect-actual-classes"
  }
}

<<<<<<< HEAD
tasks.test {
=======
tasks.withType<Test> {
>>>>>>> 1fd3cbf9
  useJUnitPlatform()
}<|MERGE_RESOLUTION|>--- conflicted
+++ resolved
@@ -52,10 +52,6 @@
   }
 }
 
-<<<<<<< HEAD
-tasks.test {
-=======
 tasks.withType<Test> {
->>>>>>> 1fd3cbf9
   useJUnitPlatform()
 }