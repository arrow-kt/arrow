package arrow.atomic

import io.kotest.core.spec.style.StringSpec
import io.kotest.matchers.shouldBe
import io.kotest.property.Arb
import io.kotest.property.arbitrary.string
import io.kotest.property.checkAll
import kotlin.coroutines.Continuation
import kotlin.coroutines.EmptyCoroutineContext
import kotlin.coroutines.intrinsics.startCoroutineUninterceptedOrReturn

class AtomicTest : StringSpec({

    // NOTE: we test with strings because testing with ints doesn't work!

    "set get - successful" {
      checkAll(Arb.string(), Arb.string()) { x, y ->
        val r = Atomic(x)
        r.update { y }
        r.value shouldBe y
      }
    }

    "getAndSet - successful" {
      checkAll(Arb.string(), Arb.string()) { x, y ->
        val ref = Atomic(x)
        ref.getAndSet(y) shouldBe x
        ref.value shouldBe y
      }
    }

    "tryUpdate - modification occurs successfully" {
      checkAll(Arb.string()) { x ->
        val ref = Atomic(x)
        ref.tryUpdate { it + 1 }
        ref.value shouldBe x + 1
      }
    }

    "tryUpdate - should fail to update if modification has occurred" {
      checkAll(Arb.string()) { x ->
        val ref = Atomic(x)
        ref.tryUpdate {
          suspend { ref.update { it + "a" } }
            .startCoroutineUninterceptedOrReturn(Continuation(EmptyCoroutineContext) { })
          it + "b"
        } shouldBe false
      }
    }

    "consistent set update on strings" {
      checkAll(Arb.string(), Arb.string()) { x, y ->
        val set = suspend {
          val r = Atomic(x)
          r.update { y }
          r.value
        }

        val update = suspend {
          val r = Atomic(x)
          r.update { y }
          r.value
        }

        set() shouldBe update()
      }
    }

    "concurrent modifications" {
      val finalValue = 50_000
<<<<<<< HEAD
      val r = Atomic(0)
      (0 until finalValue).forEach { r.update { it + 1 } }
      r.value shouldBe finalValue
=======
      val r = Atomic("")
      (0 until finalValue).forEach { r.update { it + "a" } }
      r.value shouldBe "a".repeat(finalValue)
>>>>>>> 154658fa
    }
  }
)<|MERGE_RESOLUTION|>--- conflicted
+++ resolved
@@ -68,15 +68,9 @@
 
     "concurrent modifications" {
       val finalValue = 50_000
-<<<<<<< HEAD
-      val r = Atomic(0)
-      (0 until finalValue).forEach { r.update { it + 1 } }
-      r.value shouldBe finalValue
-=======
       val r = Atomic("")
       (0 until finalValue).forEach { r.update { it + "a" } }
       r.value shouldBe "a".repeat(finalValue)
->>>>>>> 154658fa
     }
   }
 )