package arrow.retrofit.adapter.either

import arrow.core.left
import arrow.core.right
import arrow.retrofit.adapter.mock.ErrorMock
import arrow.retrofit.adapter.mock.ResponseMock
import arrow.retrofit.adapter.retrofit.SuspendApiTestClient
import io.kotest.core.spec.style.StringSpec
import io.kotest.matchers.shouldBe
import okhttp3.mockwebserver.MockResponse
import okhttp3.mockwebserver.MockWebServer
import okhttp3.mockwebserver.SocketPolicy
import retrofit2.Retrofit
import retrofit2.converter.gson.GsonConverterFactory

<<<<<<< HEAD
class ArrowResponseEAdapterTest : StringSpec() {
=======
class ArrowResponseEAdapterTest : StringSpec({
>>>>>>> f7b1b9d9

  lateinit var server: MockWebServer
  lateinit var service: SuspendApiTestClient

    beforeAny {
      server = MockWebServer()
      server.start()
      service = Retrofit.Builder()
        .baseUrl(server.url("/"))
        .addConverterFactory(GsonConverterFactory.create())
        .addCallAdapterFactory(EitherCallAdapterFactory.create())
        .build()
        .create(SuspendApiTestClient::class.java)
    }

    afterAny { server.shutdown() }

    "should return ResponseMock for 200 with valid JSON" {
      server.enqueue(MockResponse().setBody("""{"response":"Arrow rocks"}"""))

      val responseE = service.getResponseE()

      with(responseE) {
        code shouldBe 200
        body shouldBe ResponseMock("Arrow rocks").right()
      }
    }

    "should return Unit when service method returns Unit and null body received" {
      server.enqueue(MockResponse().setResponseCode(204))

      val responseE = service.postSomethingResponseE("Sample string")

      with(responseE) {
        code shouldBe 204
        body shouldBe Unit.right()
      }
    }

    "should return Unit when service method returns Unit and JSON body received" {
      server.enqueue(MockResponse().setBody("""{"response":"Arrow rocks"}"""))

      val responseE = service.postSomethingResponseE("Sample string")

      with(responseE) {
        code shouldBe 200
        body shouldBe Unit.right()
      }
    }

    "should return ErrorMock for 400 with valid JSON" {
      server.enqueue(MockResponse().setBody("""{"errorCode":42}""").setResponseCode(400))

      val responseE = service.getResponseE()

      with(responseE) {
        code shouldBe 400
        body shouldBe ErrorMock(42).left()
      }
    }

    "should throw for 200 with invalid JSON" {
      server.enqueue(MockResponse().setBody("""not a valid JSON"""))

      val responseE = runCatching { service.getResponseE() }

      responseE.isFailure shouldBe true
    }

    "should throw for 400 and invalid JSON" {
      server.enqueue(MockResponse().setBody("""not a valid JSON""").setResponseCode(400))

      val responseE = runCatching { service.getResponseE() }

      responseE.isFailure shouldBe true
    }

    "should throw when server disconnects" {
      server.enqueue(MockResponse().apply { socketPolicy = SocketPolicy.DISCONNECT_AFTER_REQUEST })

      val responseE = runCatching { service.getResponseE() }

      responseE.isFailure shouldBe true
    }

})<|MERGE_RESOLUTION|>--- conflicted
+++ resolved
@@ -13,11 +13,7 @@
 import retrofit2.Retrofit
 import retrofit2.converter.gson.GsonConverterFactory
 
-<<<<<<< HEAD
-class ArrowResponseEAdapterTest : StringSpec() {
-=======
 class ArrowResponseEAdapterTest : StringSpec({
->>>>>>> f7b1b9d9
 
   lateinit var server: MockWebServer
   lateinit var service: SuspendApiTestClient
