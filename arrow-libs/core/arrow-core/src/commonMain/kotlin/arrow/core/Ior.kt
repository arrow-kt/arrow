--- conflicted
+++ resolved
@@ -1,10 +1,6 @@
 @file:OptIn(ExperimentalContracts::class)
 package arrow.core
 
-<<<<<<< HEAD
-import arrow.core.Ior.*
-import arrow.core.Ior.Right.Companion.unit
-=======
 import arrow.core.Ior.Both
 import arrow.core.Ior.Left
 import arrow.core.Ior.Right
@@ -12,18 +8,14 @@
 import arrow.core.raise.ior
 import arrow.core.raise.nullable
 import arrow.core.raise.option
->>>>>>> 55d441c2
 import arrow.typeclasses.Monoid
 import arrow.typeclasses.Semigroup
 import kotlin.contracts.ExperimentalContracts
 import kotlin.contracts.InvocationKind
 import kotlin.contracts.contract
-<<<<<<< HEAD
-=======
 import kotlin.experimental.ExperimentalTypeInference
 import kotlin.js.JsName
 import kotlin.jvm.JvmName
->>>>>>> 55d441c2
 import kotlin.jvm.JvmStatic
 
 public typealias IorNel<A, B> = Ior<Nel<A>, B>
@@ -48,7 +40,7 @@
  * The isomorphic Either form can be accessed via the [unwrap] method.
  */
 public sealed class Ior<out A, out B> {
-  
+
   /**
    * Returns `true` if this is a [Right], `false` otherwise.
    *
@@ -70,7 +62,7 @@
     ReplaceWith("isRight()")
   )
   public abstract val isRight: Boolean
-  
+
   /**
    * Returns `true` if this is a [Left], `false` otherwise.
    *
@@ -92,7 +84,7 @@
     ReplaceWith("isLeft()")
   )
   public abstract val isLeft: Boolean
-  
+
   /**
    * Returns `true` if this is a [Both], `false` otherwise.
    *
@@ -114,11 +106,6 @@
     ReplaceWith("isBoth()")
   )
   public abstract val isBoth: Boolean
-<<<<<<< HEAD
-  
-=======
-
-
   @JsName("_isLeft")
   @JvmName("_isLeft")
   public fun isLeft(): Boolean {
@@ -152,8 +139,6 @@
     return this@Ior is Ior.Both<A, B>
   }
 
-
->>>>>>> 55d441c2
   public companion object {
     /**
      * Create an [Ior] from two nullables if at least one of them is defined.
@@ -171,19 +156,19 @@
           true -> Both(a, b)
           false -> Left(a)
         }
-        
+
         false -> when (b != null) {
           true -> Right(b)
           false -> null
         }
       }
-    
+
     @JvmStatic
     public fun <A, B> leftNel(a: A): IorNel<A, B> = Left(nonEmptyListOf(a))
-    
+
     @JvmStatic
     public fun <A, B> bothNel(a: A, b: B): IorNel<A, B> = Both(nonEmptyListOf(a), b)
-    
+
     /**
      *  Lifts a function `(B) -> C` to the [Ior] structure returning a polymorphic function
      *  that can be applied over all [Ior] values in the shape of Ior<A, B>
@@ -207,7 +192,7 @@
     )
     public fun <A, B, C> lift(f: (B) -> C): (Ior<A, B>) -> Ior<A, C> =
       { it.map(f) }
-    
+
     @JvmStatic
     @Deprecated(RedundantAPI + "Prefer explicitly creating lambdas",
       ReplaceWith("{ it.map(fb).mapLeft(fa) }")
@@ -215,7 +200,7 @@
     public fun <A, B, C, D> lift(fa: (A) -> C, fb: (B) -> D): (Ior<A, B>) -> Ior<C, D> =
       { it.map(fb).mapLeft(fa) }
   }
-  
+
   /**
    * Applies `fa` if this is a [Left], `fb` if this is a [Right] or `fab` if this is a [Both]
    *
@@ -283,7 +268,7 @@
       fold({ f(it) },{ g(it) },{ a,b -> f(a).combine(g(b)) })
     }
   }
-  
+
   /**
    * The given function is applied if this is a [Right] or [Both] to `B`.
    *
@@ -381,7 +366,7 @@
     { Left(it) },
     { a, b -> Both(b, a) }
   )
-  
+
   /**
    * Return the isomorphic [Either] of this [Ior]
    */
@@ -390,7 +375,7 @@
     { Either.Left(Either.Right(it)) },
     { a, b -> Either.Right(Pair(a, b)) }
   )
-  
+
   /**
    * Return this [Ior] as [Pair] of nullables]
    *
@@ -419,19 +404,12 @@
     { Pair(null, it) },
     { a, b -> Pair(a, b) }
   )
-<<<<<<< HEAD
-  
-=======
-
-
   public fun toPair(): Pair<A?, B?> = fold(
     { Pair(it, null) },
     { Pair(null, it) },
     { a, b -> Pair(a, b) }
   )
 
-
->>>>>>> 55d441c2
   /**
    * Returns a [Either.Right] containing the [Right] value or `B` if this is [Right] or [Both]
    * and [Either.Left] if this is a [Left].
@@ -450,7 +428,7 @@
    */
   public fun toEither(): Either<A, B> =
     fold({ Either.Left(it) }, { Either.Right(it) }, { _, b -> Either.Right(b) })
-  
+
   /**
    * Returns the [Right] value or `B` if this is [Right] or [Both]
    * and [null] if this is a [Left].
@@ -518,76 +496,43 @@
     return fold({ it }, { null }, { a, _ -> a })
   }
 
-<<<<<<< HEAD
-=======
-  /**
-   * Returns a [Validated.Valid] containing the [Right] value or `B` if this is [Right] or [Both]
-   * and [Validated.Invalid] if this is a [Left].
-   *
-   * Example:
-   * ```kotlin
-   * import arrow.core.Ior
-   *
-   * fun main() {
-   *   Ior.Right(12).toValidated() // Result: Valid(12)
-   *   Ior.Left(12).toValidated()  // Result: Invalid(12)
-   *   Ior.Both(12, "power").toValidated()  // Result: Valid("power")
-   * }
-   * ```
- * <!--- KNIT example-ior-12.kt -->
-   */
-  @Deprecated(
-    NicheAPI + "Prefer using fold",
-    ReplaceWith("this.fold({ Invalid(it) }, { Valid(it) }, { _, b -> Valid(b) })",
-      "arrow.core.Validated",
-      "arrow.core.Valid",
-      "arrow.core.Invalid")
-  )
-  public fun toValidated(): Validated<A, B> =
-    fold({ Invalid(it) }, { Valid(it) }, { _, b -> Valid(b) })
-
->>>>>>> 55d441c2
   public data class Left<out A>(val value: A) : Ior<A, Nothing>() {
     override val isRight: Boolean get() = false
     override val isLeft: Boolean get() = true
     override val isBoth: Boolean get() = false
-    
+
     override fun toString(): String = "Ior.Left($value)"
-    
+
     public companion object
   }
-  
+
   public data class Right<out B>(val value: B) : Ior<Nothing, B>() {
     override val isRight: Boolean get() = true
     override val isLeft: Boolean get() = false
     override val isBoth: Boolean get() = false
-    
+
     override fun toString(): String = "Ior.Right($value)"
-    
+
     public companion object {
       @PublishedApi
       internal val unit: Ior<Nothing, Unit> =
         Right(Unit)
     }
   }
-  
+
   public data class Both<out A, out B>(val leftValue: A, val rightValue: B) : Ior<A, B>() {
     override val isRight: Boolean get() = false
     override val isLeft: Boolean get() = false
     override val isBoth: Boolean get() = true
-    
+
     override fun toString(): String = "Ior.Both($leftValue, $rightValue)"
   }
-  
+
   override fun toString(): String = fold(
     { "Ior.Left($it" },
     { "Ior.Right($it)" },
     { a, b -> "Ior.Both($a, $b)" }
   )
-<<<<<<< HEAD
-  
-=======
-
   @Deprecated(
     NicheAPI + "Prefer using Ior DSL, or explicit fold, or when",
     ReplaceWith("fold({ a -> fa(a).map { it.leftIor() } }, { b -> fb(b).map { it.rightIor() } },{ a, b -> fa(a).align(fb(b)) })",
@@ -595,7 +540,6 @@
       "arrow.core.rightIor",
       "arrow.core.align")
   )
->>>>>>> 55d441c2
   public inline fun <C, D> bicrosswalk(
     fa: (A) -> Iterable<C>,
     fb: (B) -> Iterable<D>,
@@ -605,10 +549,6 @@
       { b -> fb(b).map { it.rightIor() } },
       { a, b -> fa(a).align(fb(b)) }
     )
-<<<<<<< HEAD
-  
-=======
-
   @Deprecated(
     NicheAPI + "Prefer using Ior DSL, or explicit fold, or when",
     ReplaceWith("this.fold<K, Ior<C, D>>( { a -> fa(a).mapValues { it.value.leftIor() } },{ b -> fb(b).mapValues { it.value.rightIor() } },{ a, b -> fa(a).align(fb(b)) })",
@@ -616,7 +556,6 @@
       "arrow.core.rightIor",
       "arrow.core.align")
   )
->>>>>>> 55d441c2
   public inline fun <C, D, K> bicrosswalkMap(
     fa: (A) -> Map<K, C>,
     fb: (B) -> Map<K, D>,
@@ -626,15 +565,10 @@
       { b -> fb(b).mapValues { it.value.rightIor() } },
       { a, b -> fa(a).align(fb(b)) }
     )
-<<<<<<< HEAD
-  
-=======
-
   @Deprecated(
     NicheAPI + "Prefer using Ior DSL, or explicit fold, or when",
     ReplaceWith("fold({ a -> fa(a)?.let { Ior.Left(it) } },{ b -> fb(b)?.let { Ior.Right(it) } },{ a, b -> fromNullables(fa(a), fb(b)) })")
   )
->>>>>>> 55d441c2
   public inline fun <C, D> bicrosswalkNull(
     fa: (A) -> C?,
     fb: (B) -> D?,
@@ -644,124 +578,34 @@
       { b -> fb(b)?.let { Right(it) } },
       { a, b -> fromNullables(fa(a), fb(b)) }
     )
-<<<<<<< HEAD
-  
-=======
-
-  @Deprecated(
-    NicheAPI + "Prefer using Ior DSL, or explicit fold, or when",
-    ReplaceWith("fold({ a -> fa(a).map { Ior.Left(it) } },{ b -> fb(b).map { Ior.Right(it) } },{ a, b -> fa(a).zip(fb(b)) { aa, c -> Ior.Both(aa, c) } })",
-      "arrow.core.Ior")
-  )
-  public inline fun <AA, C> bitraverse(fa: (A) -> Iterable<AA>, fb: (B) -> Iterable<C>): List<Ior<AA, C>> =
-    fold(
-      { a -> fa(a).map { Left(it) } },
-      { b -> fb(b).map { Right(it) } },
-      { a, b -> fa(a).zip(fb(b)) { aa, c -> Both(aa, c) } }
-    )
-
-
-  @Deprecated(
-    NicheAPI + "Prefer using Ior DSL, or explicit fold, or when",
-    ReplaceWith("fold({ a -> fa(a).map { Ior.Left(it) } },{ b -> fb(b).map { Ior.Right(it) } },{ a, b -> either { Ior.Both(fa(a).bind(), fb(b).bind())} })",
-      "arrow.core.Ior",
-      "arrow.core.raise.either")
-  )
-  public inline fun <AA, C, D> bitraverseEither(
-    fa: (A) -> Either<AA, C>,
-    fb: (B) -> Either<AA, D>
-  ): Either<AA, Ior<C, D>> =
-    fold(
-      { a -> fa(a).map { Left(it) } },
-      { b -> fb(b).map { Right(it) } },
-      { a, b -> either { Both(fa(a).bind(), fb(b).bind())} }
-    )
-
-  @Deprecated(
-    NicheAPI + "Prefer using Ior DSL, or explicit fold, or when",
-    ReplaceWith("fold({ a -> fa(a).map { Ior.Left(it) } },{ b -> fb(b).map { Ior.Right(it) } },{ a, b -> option { Ior.Both(fa(a).bind(), fb(b).bind())} })",
-      "arrow.core.Ior",
-      "arrow.core.raise.option")
-  )
-  public inline fun <C, D> bitraverseOption(
-    fa: (A) -> Option<C>,
-    fb: (B) -> Option<D>
-  ): Option<Ior<C, D>> =
-    fold(
-      { a -> fa(a).map { Left(it) } },
-      { b -> fb(b).map { Right(it) } },
-      { a, b -> option { Both(fa(a).bind(), fb(b).bind())} }
-    )
-
-  @Deprecated(
-    NicheAPI + "Prefer using Ior DSL, or explicit fold, or when",
-    ReplaceWith("fold({ a -> fa(a)?.let { Ior.Left(it) } },{ b -> fb(b)?.let { Ior.Right(it) } }, { a, b -> nullable { Ior.Both( fa(a).bind(), fb(b).bind()) } })",
-      "arrow.core.Ior", "arrow.core.raise.nullable")
-  )
-  public inline fun <C, D> bitraverseNullable(
-    fa: (A) -> C?,
-    fb: (B) -> D?
-  ): Ior<C, D>? =
-    fold(
-      { a -> fa(a)?.let { Left(it) } },
-      { b -> fb(b)?.let { Right(it) } },
-      { a, b -> nullable{ Both( fa(a).bind(), fb(b).bind()) } }
-    )
-
-  @Deprecated(
-    NicheAPI + "Prefer using Ior DSL, or explicit fold, or when",
-    ReplaceWith("this.fold({ a -> fa(a).map { Ior.Left(it) } }, { b -> fb(b).map { Ior.Right(it) } }, { a, b -> fa(a).zip(SA, fb(b)) { aa, c -> Ior.Both(aa, c) } })",
-      "arrow.core.Ior")
-  )
-public inline fun <AA, C, D> bitraverseValidated(
-    SA: Semigroup<AA>,
-    fa: (A) -> Validated<AA, C>,
-    fb: (B) -> Validated<AA, D>
-  ): Validated<AA, Ior<C, D>> =
-    fold(
-      { a -> fa(a).map { Left(it) } },
-      { b -> fb(b).map { Right(it) } },
-      { a, b -> fa(a).zip(SA, fb(b)) { aa, c -> Both(aa, c) } }
-    )
 
   @Deprecated(
     NicheAPI + "Prefer using Ior DSL, or explicit fold, or when",
     ReplaceWith("fold({ emptyList() },{ b -> fa(b).map { Ior.Right(it) } },{ a, b -> fa(b).map { Ior.Both(a, it) } })",
       "arrow.core.Ior")
   )
->>>>>>> 55d441c2
   public inline fun <C> crosswalk(fa: (B) -> Iterable<C>): List<Ior<A, C>> =
     fold(
       { emptyList() },
       { b -> fa(b).map { Right(it) } },
       { a, b -> fa(b).map { Both(a, it) } }
     )
-<<<<<<< HEAD
-  
-=======
-
   @Deprecated(
     NicheAPI + "Prefer using Ior DSL, or explicit fold, or when",
     ReplaceWith("fold({ emptyMap() },{ b -> fa(b).mapValues { Ior.Right(it.value)} },{ a, b -> fa(b).mapValues { Ior.Both(a, it.value) })",
       "arrow.core.Ior")
   )
->>>>>>> 55d441c2
   public inline fun <K, V> crosswalkMap(fa: (B) -> Map<K, V>): Map<K, Ior<A, V>> =
     fold(
       { emptyMap() },
       { b -> fa(b).mapValues { Right(it.value) } },
       { a, b -> fa(b).mapValues { Both(a, it.value) } }
     )
-<<<<<<< HEAD
-  
-=======
-
   @Deprecated(
     NicheAPI + "Prefer using Ior DSL, or explicit fold, or when",
     ReplaceWith("fold({ a -> Ior.Left(a) },{ b -> fa(b)?.let { Ior.Right(it) } },{ a, b -> fa(b)?.let { Ior.Both(a, it) } })",
       "arrow.core.Ior")
   )
->>>>>>> 55d441c2
   public inline fun <A, B, C> crosswalkNull(ior: Ior<A, B>, fa: (B) -> C?): Ior<A, C>? =
     ior.fold(
       { a -> Left(a) },
@@ -777,7 +621,7 @@
     contract { callsInPlace(predicate, InvocationKind.AT_MOST_ONCE) }
     return fold({ true }, predicate, { _, b -> predicate(b) })
   }
-  
+
   /**
    * Returns `false` if [Left] or returns the result of the application of
    * the given predicate to the [Right] value.
@@ -830,7 +674,7 @@
    *   Ior.Left(12).isLeft { it > 10 }      // Result: true
    * }
    * ```
-   * <!--- KNIT example-ior-14.kt -->
+   * <!--- KNIT example-ior-13.kt -->
    */
   public inline fun isLeft(predicate: (A) -> Boolean): Boolean {
     contract {
@@ -855,7 +699,7 @@
    *   left.isRight { it > 10 }      // Result: true
    * }
    * ```
-   * <!--- KNIT example-ior-15.kt -->
+   * <!--- KNIT example-ior-14.kt -->
    */
   public inline fun isRight(predicate: (B) -> Boolean): Boolean {
     contract {
@@ -881,7 +725,7 @@
    *     left.isBoth ( {it > 10}, {it > 6 })      // Result: false
    * }
    * ```
-   * <!--- KNIT example-ior-16.kt -->
+   * <!--- KNIT example-ior-15.kt -->
    */
   public inline fun isBoth(leftPredicate: (A) -> Boolean, rightPredicate: (B) -> Boolean): Boolean {
     contract {
@@ -916,118 +760,9 @@
     }
     return !isLeft
   }
-<<<<<<< HEAD
-  
+
   public fun void(): Ior<A, Unit> =
     map { Unit }
-=======
-
-  @Deprecated(
-    NicheAPI + "Prefer using Ior DSL, or explicit fold, or when",
-    ReplaceWith("fold({ a -> listOf(Ior.Left(a)) }, { b -> fa(b).map { Ior.Right(it) } }, { a, b -> fa(b).map { Ior.Both(a, it) } })",
-      "arrow.core.Ior")
-  )
-  @OptIn(ExperimentalTypeInference::class)
-  @OverloadResolutionByLambdaReturnType
-  public inline fun <C> traverse(fa: (B) -> Iterable<C>): List<Ior<A, C>> {
-    contract { callsInPlace(fa, InvocationKind.AT_MOST_ONCE) }
-    return fold(
-      { a -> listOf(Left(a)) },
-      { b -> fa(b).map { Right(it) } },
-      { a, b -> fa(b).map { Both(a, it) } }
-    )
-  }
-
-  @Deprecated("traverseEither is being renamed to traverse to simplify the Arrow API", ReplaceWith("traverse(fa)"))
-  public inline fun <AA, C> traverseEither(fa: (B) -> Either<AA, C>): Either<AA, Ior<A, C>> =
-    fold(
-        { a -> Either.Right(Left(a)) },
-        { b -> fa(b).map { Right(it) } },
-        { a, b -> fa(b).map { Both(a, it) } })
-
-  @Deprecated(
-    NicheAPI + "Prefer using Ior DSL, or explicit fold, or when",
-    ReplaceWith("fold({ a -> Either.Right(Ior.Left(a)) }, { b -> fa(b).map { Ior.Right(it) } }, { a, b -> fa(b).map { Ior.Both(a, it) } })",
-      "arrow.core.Either",
-      "arrow.core.Ior")
-  )
-  @OptIn(ExperimentalTypeInference::class)
-  @OverloadResolutionByLambdaReturnType
-  public inline fun <AA, C> traverse(fa: (B) -> Either<AA, C>): Either<AA, Ior<A, C>> {
-    contract { callsInPlace(fa, InvocationKind.AT_MOST_ONCE) }
-    return fold(
-      { a -> Either.Right(Left(a)) },
-      { b -> fa(b).map { Right(it) } },
-      { a, b -> fa(b).map { Both(a, it) } }
-    )
-  }
-
-  @Deprecated(
-    NicheAPI + "Prefer using Ior DSL, or explicit fold, or when",
-    ReplaceWith("fold({ a -> Some(Ior.Left(a)) }, { b -> fa(b).map { Ior.Right(it) } }, { a, b -> fa(b).map { Ior.Both(a, it) } })",
-      "arrow.core.Ior",
-      "arrow.core.Some")
-  )
-  @OptIn(ExperimentalTypeInference::class)
-  @OverloadResolutionByLambdaReturnType
-  public inline fun <C> traverse(fa: (B) -> Option<C>): Option<Ior<A, C>> {
-    contract { callsInPlace(fa, InvocationKind.AT_MOST_ONCE) }
-    return fold(
-      { a -> Some(Left(a)) },
-      { b -> fa(b).map { Right(it) } },
-      { a, b -> fa(b).map { Both(a, it) } }
-    )
-  }
-
-  @Deprecated("traverseOption is being renamed to traverse to simplify the Arrow API", ReplaceWith("traverse(fa)"))
-  public inline fun <C> traverseOption(fa: (B) -> Option<C>): Option<Ior<A, C>> =
-    fold(
-        { a -> Some(Left(a)) },
-        { b -> fa(b).map { Right(it) } },
-        { a, b -> fa(b).map { Both(a, it) } })
-
-  @Deprecated(
-    NicheAPI + "Prefer using Ior DSL, or explicit fold, or when",
-    ReplaceWith("fold({ a -> Ior.Left(a) }, {b -> fa(b)?.let { Ior.Right(it) } }, { a, b -> fa(b)?.let { Ior.Both(a, it) } })",
-      "arrow.core.Ior")
-  )
-  public inline fun <C> traverseNullable(fa: (B) -> C?): Ior<A, C>? {
-    contract { callsInPlace(fa, InvocationKind.AT_MOST_ONCE) }
-    return fold(
-      { a -> Left(a) },
-      { b -> fa(b)?.let { Right(it) } },
-      { a, b -> fa(b)?.let { Both(a, it) } }
-    )
-  }
-
-  @OptIn(ExperimentalTypeInference::class)
-  @OverloadResolutionByLambdaReturnType
-  @Deprecated(
-    NicheAPI + "Prefer using Ior DSL, or explicit fold, or when",
-    ReplaceWith("fold({ a -> Valid(Ior.Left(a)) }, {b -> fa(b).map { Ior.Right(it) } }, { a, b -> fa(b).map { Ior.Both(a, it) } })",
-      "arrow.core.Ior")
-  )public inline fun <AA, C> traverse(fa: (B) -> Validated<AA, C>): Validated<AA, Ior<A, C>> {
-    contract { callsInPlace(fa, InvocationKind.AT_MOST_ONCE) }
-    return fold(
-      { a -> Valid(Left(a)) },
-      { b -> fa(b).map { Right(it) } },
-      { a, b -> fa(b).map { Both(a, it) } }
-    )
-  }
-
-  @Deprecated("traverseValidated is being renamed to traverse to simplify the Arrow API", ReplaceWith("traverse(fa)"))
-  public inline fun <AA, C> traverseValidated(fa: (B) -> Validated<AA, C>): Validated<AA, Ior<A, C>> =
-    fold(
-        { a -> Valid(Left(a)) },
-        { b -> fa(b).map { Right(it) } },
-        { a, b -> fa(b).map { Both(a, it) } })
-
-  @Deprecated(
-    NicheAPI + "Prefer using map",
-    ReplaceWith("map { }")
-  )
-  public fun void(): Ior<A, Unit> = map { }
->>>>>>> 55d441c2
 }
 
 /**
@@ -1069,61 +804,6 @@
 
 public fun <A> A.rightIor(): Ior<Nothing, A> = Ior.Right(this)
 
-<<<<<<< HEAD
-=======
-@Deprecated(
-  NicheAPI + "Prefer using Ior DSL, or explicit fold, or when",
-  ReplaceWith("fold({ a -> a.map { Ior.Left(it) } }, {b -> b.map{ Ior.Right(it) } }, { a, b -> a.zip(b) { aa, c -> Ior.Both(aa, c) } })",
-    "arrow.core.Ior")
-)
-public fun <A, B> Ior<Iterable<A>, Iterable<B>>.bisequence(): List<Ior<A, B>> =
-  fold({a -> a.map { Left(it) } },
-        { b -> b.map{ Right(it) } },
-        { a, b -> a.zip(b) { aa, c -> Both(aa, c) } })
-
-@Deprecated(
-  NicheAPI + "Prefer using Ior DSL, or explicit fold, or when",
-  ReplaceWith("fold({ a -> a.map { Ior.Left(it) } }, {b -> b.map{ Ior.Right(it) } }, { a, b -> either { Ior.Both(a.bind(), b.bind()) } })",
-    "arrow.core.Ior",
-    "arrow.core.raise.either")
-)
-public fun <A, B, C> Ior<Either<A, B>, Either<A, C>>.bisequenceEither(): Either<A, Ior<B, C>> =
-  fold({ a -> a.map{ Left(it) } },
-        { b -> b.map{ Right(it) } },
-        { a, b -> either { Both(a.bind(), b.bind()) } })
-
-@Deprecated(
-  NicheAPI + "Prefer using Ior DSL, or explicit fold, or when",
-  ReplaceWith("fold({ a -> a.map { Ior.Left(it) } }, {b -> b.map{ Ior.Right(it) } }, { a, b -> option { Both(a.bind(), b.bind()) } })",
-    "arrow.core.Ior",
-    "arrow.core.raise.option")
-)
-public fun <B, C> Ior<Option<B>, Option<C>>.bisequenceOption(): Option<Ior<B, C>> =
-  fold({ a -> a.map{ Left(it) } },
-        { b -> b.map{ Right(it) } },
-        { a, b -> option { Both(a.bind(), b.bind()) } })
-
-@Deprecated(
-  NicheAPI + "Prefer using Ior DSL, or explicit fold, or when",
-  ReplaceWith("fold({ a -> a?.let{ Ior.Left(it) } }, {b -> b?.let{ Ior.Right(it) } }, { a, b -> nullable { Ior.Both(a.bind(), b.bind()) } })",
-    "arrow.core.Ior",
-    "arrow.core.raise.nullable")
-)
-public fun <B, C> Ior<B?, C?>.bisequenceNullable(): Ior<B, C>? =
-  fold(
-        { a -> a?.let{ Left(it) } },
-        { b -> b?.let{ Right(it) } },
-        { a, b -> nullable { Both(a.bind(), b.bind()) } })
-
-@Deprecated(
-  NicheAPI + "Prefer using Ior DSL, or explicit fold, or when",
-  ReplaceWith("this.fold({ a -> fa(a).map { Ior.Left(it) } }, { b -> fb(b).map { Ior.Right(it) } }, { a, b -> fa(a).zip(SA, fb(b)) { aa, c -> Ior.Both(aa, c) } })",
-  "arrow.core.Ior")
-)
-public fun <A, B, C> Ior<Validated<A, B>, Validated<A, C>>.bisequenceValidated(SA: Semigroup<A>): Validated<A, Ior<B, C>> =
-  bitraverseValidated(SA, ::identity, ::identity)
-
->>>>>>> 55d441c2
 public fun <A, B> Ior<A, B>.combine(SA: Semigroup<A>, SB: Semigroup<B>, other: Ior<A, B>): Ior<A, B> =
   with(SA) {
     with(SB) {
@@ -1133,13 +813,13 @@
           is Ior.Right -> Ior.Both(a.value, other.value)
           is Ior.Both -> Ior.Both(a.value + other.leftValue, other.rightValue)
         }
-        
+
         is Ior.Right -> when (other) {
           is Ior.Left -> Ior.Both(other.value, a.value)
           is Ior.Right -> Ior.Right(a.value + other.value)
           is Ior.Both -> Ior.Both(other.leftValue, a.value + other.rightValue)
         }
-        
+
         is Ior.Both -> when (other) {
           is Ior.Left -> Ior.Both(a.leftValue + other.value, a.rightValue)
           is Ior.Right -> Ior.Both(a.leftValue, a.rightValue + other.value)
@@ -1195,82 +875,6 @@
     }
   }
 
-<<<<<<< HEAD
-=======
-@Deprecated(
-  NicheAPI + "Prefer using Ior DSL, or explicit fold, or when",
-  ReplaceWith("fold({ a -> listOf(Ior.Left(a)) }, {b -> b.map { Ior.Right(it) } }, { a, b -> b.map{ Ior.Both(a, it) } })",
-    "arrow.core.Ior")
-)
-public fun <A, B> Ior<A, Iterable<B>>.sequence(): List<Ior<A, B>> =
-  fold(
-        { a -> listOf(Left(a)) },
-        { b -> b.map { Right(it) } },
-        { a, b -> b.map{ Both(a, it) } })
-
-@Deprecated("sequenceEither is being renamed to sequence to simplify the Arrow API", ReplaceWith("sequence()", "arrow.core.sequence"))
-public fun <A, B, C> Ior<A, Either<B, C>>.sequenceEither(): Either<B, Ior<A, C>> =
-  sequence()
-
-@Deprecated(
-  NicheAPI + "Prefer using Ior DSL, or explicit fold, or when",
-  ReplaceWith("fold({ a -> Either.Right(Ior.Left(a)) }, {b -> b.map { Ior.Right(it) } }, { a, b -> b.map{ Ior.Both(a, it) } })",
-    "arrow.core.Ior")
-)
-public fun <A, B, C> Ior<A, Either<B, C>>.sequence(): Either<B, Ior<A, C>> =
-  fold(
-        { a -> Either.Right(Left(a)) },
-        { b -> b.map { Right(it) } },
-        { a, b -> b.map { Both(a, it) } })
-
-@Deprecated("sequenceOption is being renamed to sequence to simplify the Arrow API", ReplaceWith("sequence()", "arrow.core.sequence"))
-public fun <A, B> Ior<A, Option<B>>.sequenceOption(): Option<Ior<A, B>> =
-  sequence()
-
-@Deprecated(
-  NicheAPI + "Prefer using Ior DSL, or explicit fold, or when",
-  ReplaceWith("fold({ a -> Some(Ior.Left(a)) }, {b -> b.map { Ior.Right(it) } }, { a, b -> b.map{ Ior.Both(a, it) } })",
-    "arrow.core.Ior",
-    "arrow.core.Some")
-)
-public fun <A, B> Ior<A, Option<B>>.sequence(): Option<Ior<A, B>> =
-  fold(
-        { a -> Some(Left(a)) },
-        { b -> b.map { Right(it) } },
-        { a, b -> b.map { Both(a, it) } })
-
-@Deprecated("sequenceOption is being renamed to sequence to simplify the Arrow API", ReplaceWith("sequence()", "arrow.core.sequence"))
-public fun <A, B> Ior<A, B?>.sequenceNullable(): Ior<A, B>? =
-  sequence()
-
-@Deprecated(
-  NicheAPI + "Prefer using Ior DSL, or explicit fold, or when",
-  ReplaceWith("fold({ a -> Ior.Left(a) }, {b -> b?.let { Ior.Right(it) } }, { a, b -> b?.let{ Ior.Both(a, it) } })",
-    "arrow.core.Ior")
-)
-public fun <A, B> Ior<A, B?>.sequence(): Ior<A, B>? =
-  fold(
-        { a -> Left(a) },
-        { b -> b?.let { Right(it) } },
-        { a, b -> b?.let{ Both(a, it) } })
-
-@Deprecated("sequenceValidated is being renamed to sequence to simplify the Arrow API", ReplaceWith("sequence()", "arrow.core.sequence"))
-public fun <A, B, C> Ior<A, Validated<B, C>>.sequenceValidated(): Validated<B, Ior<A, C>> =
-  sequence()
-
-@Deprecated(
-  NicheAPI + "Prefer using Ior DSL, or explicit fold, or when",
-  ReplaceWith("fold({ a -> Valid(Ior.Left(a)) }, {b -> b.map { Ior.Right(it) } }, { a, b -> b.map { Ior.Both(a, it) } })",
-    "arrow.core.Ior",
-    "arrow.core.Valid")
-)
-public fun <A, B, C> Ior<A, Validated<B, C>>.sequence(): Validated<B, Ior<A, C>> =
-  fold(
-        { a -> Valid(Left(a)) },
-        { b -> b.map { Right(it) } },
-        { a, b -> b.map { Both(a, it) } })
-
->>>>>>> 55d441c2
 /**
  * Given [B] is a sub type of [C], re-type this value from Ior<A, B> to Ior<A, B>
  *
@@ -1286,11 +890,7 @@
  *   println(chars)
  * }
  * ```
-<<<<<<< HEAD
- * <!--- KNIT example-ior-13.kt -->
-=======
- * <!--- KNIT example-ior-17.kt -->
->>>>>>> 55d441c2
+ * <!--- KNIT example-ior-16.kt -->
  */
 public fun <A, C, B : C> Ior<A, B>.widen(): Ior<A, C> =
   this
@@ -1321,13 +921,9 @@
   map: (B, C) -> D
 ): Ior<A, D> {
   contract { callsInPlace(map, InvocationKind.AT_MOST_ONCE) }
-<<<<<<< HEAD
-  return zip(SA, c, unit, unit, unit, unit, unit, unit, unit, unit) { b, c, _, _, _, _, _, _, _, _ -> map(b, c) }
-=======
   return ior(SA) {
     map(this@zip.bind(), c.bind())
   }
->>>>>>> 55d441c2
 }
 
 @Deprecated(
@@ -1341,13 +937,9 @@
   map: (B, C, D) -> E
 ): Ior<A, E> {
   contract { callsInPlace(map, InvocationKind.AT_MOST_ONCE) }
-<<<<<<< HEAD
-  return zip(SA, c, d, unit, unit, unit, unit, unit, unit, unit) { b, c, d, _, _, _, _, _, _, _ -> map(b, c, d) }
-=======
   return ior(SA) {
     map(this@zip.bind(), c.bind(), d.bind())
   }
->>>>>>> 55d441c2
 }
 
 @Deprecated(
@@ -1362,13 +954,9 @@
   map: (B, C, D, E) -> F
 ): Ior<A, F> {
   contract { callsInPlace(map, InvocationKind.AT_MOST_ONCE) }
-<<<<<<< HEAD
-  return zip(SA, c, d, e, unit, unit, unit, unit, unit, unit) { b, c, d, e, _, _, _, _, _, _ -> map(b, c, d, e) }
-=======
   return ior(SA) {
     map(this@zip.bind(), c.bind(), d.bind(), e.bind())
   }
->>>>>>> 55d441c2
 }
 
 @Deprecated(
@@ -1384,13 +972,9 @@
   map: (B, C, D, E, F) -> G
 ): Ior<A, G> {
   contract { callsInPlace(map, InvocationKind.AT_MOST_ONCE) }
-<<<<<<< HEAD
-  return zip(SA, c, d, e, f, unit, unit, unit, unit, unit) { b, c, d, e, f, _, _, _, _, _ -> map(b, c, d, e, f) }
-=======
   return ior(SA) {
     map(this@zip.bind(), c.bind(), d.bind(), e.bind(), f.bind())
   }
->>>>>>> 55d441c2
 }
 
 @Deprecated(
@@ -1407,13 +991,9 @@
   map: (B, C, D, E, F, G) -> H
 ): Ior<A, H> {
   contract { callsInPlace(map, InvocationKind.AT_MOST_ONCE) }
-<<<<<<< HEAD
-  return zip(SA, c, d, e, f, g, unit, unit, unit, unit) { b, c, d, e, f, g, _, _, _, _ -> map(b, c, d, e, f, g) }
-=======
   return ior(SA) {
     map(this@zip.bind(), c.bind(), d.bind(), e.bind(), f.bind(), g.bind())
   }
->>>>>>> 55d441c2
 }
 
 @Deprecated(
@@ -1431,13 +1011,9 @@
   map: (B, C, D, E, F, G, H) -> I
 ): Ior<A, I> {
   contract { callsInPlace(map, InvocationKind.AT_MOST_ONCE) }
-<<<<<<< HEAD
-  return zip(SA, c, d, e, f, g, h, unit, unit, unit) { b, c, d, e, f, g, h, _, _, _ -> map(b, c, d, e, f, g, h) }
-=======
   return ior(SA) {
     map(this@zip.bind(), c.bind(), d.bind(), e.bind(), f.bind(), g.bind(), h.bind())
   }
->>>>>>> 55d441c2
 }
 
 @Deprecated(
@@ -1456,13 +1032,9 @@
   map: (B, C, D, E, F, G, H, I) -> J
 ): Ior<A, J> {
   contract { callsInPlace(map, InvocationKind.AT_MOST_ONCE) }
-<<<<<<< HEAD
-  return zip(SA, c, d, e, f, g, h, i, unit, unit) { b, c, d, e, f, g, h, i, _, _ -> map(b, c, d, e, f, g, h, i) }
-=======
   return ior(SA) {
     map(this@zip.bind(), c.bind(), d.bind(), e.bind(), f.bind(), g.bind(), h.bind(), i.bind())
   }
->>>>>>> 55d441c2
 }
 
 @Deprecated(
@@ -1482,13 +1054,9 @@
   map: (B, C, D, E, F, G, H, I, J) -> K
 ): Ior<A, K> {
   contract { callsInPlace(map, InvocationKind.AT_MOST_ONCE) }
-<<<<<<< HEAD
-  return zip(SA, c, d, e, f, g, h, i, j, unit) { b, c, d, e, f, g, h, i, j, _ -> map(b, c, d, e, f, g, h, i, j) }
-=======
   return ior(SA) {
     map(this@zip.bind(), c.bind(), d.bind(), e.bind(), f.bind(), g.bind(), h.bind(), i.bind(), j.bind())
   }
->>>>>>> 55d441c2
 }
 
 @Deprecated(
@@ -1535,44 +1103,44 @@
       k.orNull() as K
     )
   } else EmptyValue
-  
+
   val leftValue: Any? = SA.run {
     var accumulatedLeft: Any? = EmptyValue
-    
+
     if (this@zip is Left) return@zip Left(this@zip.value)
     accumulatedLeft =
       if (this@zip is Both) this@zip.leftValue else accumulatedLeft
-    
+
     if (c is Left) return@zip Left(emptyCombine(accumulatedLeft, c.value))
     accumulatedLeft = if (c is Both) emptyCombine(accumulatedLeft, c.leftValue) else accumulatedLeft
-    
+
     if (d is Left) return@zip Left(emptyCombine(accumulatedLeft, d.value))
     accumulatedLeft = if (d is Both) emptyCombine(accumulatedLeft, d.leftValue) else accumulatedLeft
-    
+
     if (e is Left) return@zip Left(emptyCombine(accumulatedLeft, e.value))
     accumulatedLeft = if (e is Both) emptyCombine(accumulatedLeft, e.leftValue) else accumulatedLeft
-    
+
     if (f is Left) return@zip Left(emptyCombine(accumulatedLeft, f.value))
     accumulatedLeft = if (f is Both) emptyCombine(accumulatedLeft, f.leftValue) else accumulatedLeft
-    
+
     if (g is Left) return@zip Left(emptyCombine(accumulatedLeft, g.value))
     accumulatedLeft = if (g is Both) emptyCombine(accumulatedLeft, g.leftValue) else accumulatedLeft
-    
+
     if (h is Left) return@zip Left(emptyCombine(accumulatedLeft, h.value))
     accumulatedLeft = if (h is Both) emptyCombine(accumulatedLeft, h.leftValue) else accumulatedLeft
-    
+
     if (i is Left) return@zip Left(emptyCombine(accumulatedLeft, i.value))
     accumulatedLeft = if (i is Both) emptyCombine(accumulatedLeft, i.leftValue) else accumulatedLeft
-    
+
     if (j is Left) return@zip Left(emptyCombine(accumulatedLeft, j.value))
     accumulatedLeft = if (j is Both) emptyCombine(accumulatedLeft, j.leftValue) else accumulatedLeft
-    
+
     if (k is Left) return@zip Left(emptyCombine(accumulatedLeft, k.value))
     accumulatedLeft = if (k is Both) emptyCombine(accumulatedLeft, k.leftValue) else accumulatedLeft
-    
+
     accumulatedLeft
   }
-  
+
   return when {
     rightValue != EmptyValue && leftValue == EmptyValue -> Right(rightValue as L)
     rightValue != EmptyValue && leftValue != EmptyValue -> Both(leftValue as A, rightValue as L)
