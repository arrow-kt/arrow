--- conflicted
+++ resolved
@@ -218,12 +218,6 @@
 
   @Deprecated(SemigroupDeprecation, ReplaceWith("padZip(b, ::identity, ::identity, {a1, a2 -> a1 + a2})"))
   public fun salign(SA: Semigroup<@UnsafeVariance A>, b: NonEmptyList<@UnsafeVariance A>): NonEmptyList<A> =
-<<<<<<< HEAD
-    NonEmptyList(all.salign(SA, b).toList())
-
-  public fun <B> padZip(other: NonEmptyList<B>): NonEmptyList<Pair<A?, B?>> =
-    NonEmptyList(all.padZip(other))
-=======
     padZip(b, ::identity, ::identity, SA::combine)
 
   public fun <B> padZip(other: NonEmptyList<B>): NonEmptyList<Pair<A?, B?>> =
@@ -231,7 +225,6 @@
 
   public inline fun <B, C> padZip(other: NonEmptyList<B>, left: (A) -> C, right: (B) -> C, both: (A, B) -> C): NonEmptyList<C> =
     NonEmptyList(both(head, other.head), tail.padZip(other.tail, left, right, both))
->>>>>>> f7e41cd5
 
   public companion object {
     @PublishedApi
@@ -404,57 +397,6 @@
 public fun <E, A> NonEmptyList<Either<E, A>>.sequence(): Either<E, NonEmptyList<A>> =
   traverse(::identity)
 
-<<<<<<< HEAD
-=======
-@Deprecated(
-  ValidatedDeprMsg + "Use the mapOrAccumulate API instead",
-  ReplaceWith(
-    "this.mapOrAccumulate<E, A, B>({ a, b -> a + b}) { f(it).bind<B>() }.toValidated()",
-    "arrow.core.mapOrAccumulate"
-  )
-)
-public inline fun <E, A, B> NonEmptyList<A>.traverseValidated(
-  semigroup: Semigroup<E>,
-  f: (A) -> Validated<E, B>
-): Validated<E, NonEmptyList<B>> =
-  mapOrAccumulate({ a, b -> semigroup.run { a.combine(b) } }) { f(it).bind() }.toValidated()
-
-@Deprecated(
-  ValidatedDeprMsg + "Use the mapOrAccumulate API instead",
-  ReplaceWith(
-    "this.mapOrAccumulate<E, A, B>({ a, b -> a + b}) { f(it).bind<B>() }.toValidated()",
-    "arrow.core.mapOrAccumulate"
-  )
-)
-@OptIn(ExperimentalTypeInference::class)
-@OverloadResolutionByLambdaReturnType
-public inline fun <E, A, B> NonEmptyList<A>.traverse(
-  semigroup: Semigroup<E>,
-  f: (A) -> Validated<E, B>
-): Validated<E, NonEmptyList<B>> =
-  mapOrAccumulate({ a, b -> semigroup.run { a.combine(b) } }) { f(it).bind() }.toValidated()
-
-@Deprecated(
-  ValidatedDeprMsg + "Use the mapOrAccumulate API instead",
-  ReplaceWith(
-    "this.mapOrAccumulate<E, A>({ e1, e2 -> e1 + e2 }) { it.bind<A>() }.toValidated()",
-    "arrow.core.mapOrAccumulate"
-  )
-)
-public fun <E, A> NonEmptyList<Validated<E, A>>.sequenceValidated(semigroup: Semigroup<E>): Validated<E, NonEmptyList<A>> =
-  mapOrAccumulate(semigroup::combine) { it.bind() }.toValidated()
-
-@Deprecated(
-  ValidatedDeprMsg + "Use the mapOrAccumulate API instead",
-  ReplaceWith(
-    "this.mapOrAccumulate<E, A>({ e1, e2 -> e1 + e2 }) { it.bind<A>() }.toValidated()",
-    "arrow.core.mapOrAccumulate"
-  )
-)
-public fun <E, A> NonEmptyList<Validated<E, A>>.sequence(semigroup: Semigroup<E>): Validated<E, NonEmptyList<A>> =
-  mapOrAccumulate(semigroup::combine) { it.bind() }.toValidated()
-
->>>>>>> f7e41cd5
 public inline fun <E, A, B> NonEmptyList<A>.mapOrAccumulate(
   combine: (E, E) -> E,
   @BuilderInference transform: RaiseAccumulate<E>.(A) -> B
@@ -486,28 +428,7 @@
 public inline fun <A, B> NonEmptyList<A>.traverse(f: (A) -> Option<B>): Option<NonEmptyList<B>> =
   let { nel -> option { nel.map { f(it).bind() } } }
 
-<<<<<<< HEAD
 @JvmName("toNonEmptyListOrNull")
-=======
-@Deprecated(
-  "Sequence for Option is being deprecated in favor of Option DSL + NonEmptyList.map.\\n$NicheAPI",
-  ReplaceWith(
-    "option<NonEmptyList<A>> { this.map<A> { it.bind<A>() } }",
-    "arrow.core.raise.option")
-)
-public fun <A> NonEmptyList<Option<A>>.sequenceOption(): Option<NonEmptyList<A>> =
-  sequence()
-
-@Deprecated(
-  "Sequence for Option is being deprecated in favor of Option DSL + NonEmptyList.map.\\n$NicheAPI",
-  ReplaceWith(
-    "option<NonEmptyList<A>> { this.map<A> { it.bind<A>() } }",
-    "arrow.core.raise.option")
-)
-public fun <A> NonEmptyList<Option<A>>.sequence(): Option<NonEmptyList<A>> =
-  traverse(::identity)
-
->>>>>>> f7e41cd5
 public fun <A> Iterable<A>.toNonEmptyListOrNull(): NonEmptyList<A>? =
   toList().let { if (it.isEmpty()) null else NonEmptyList(it) }
 
