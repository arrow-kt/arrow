@file:OptIn(ExperimentalContracts::class)

package arrow.core

import kotlin.Result.Companion.failure
import kotlin.Result.Companion.success
import kotlin.contracts.ExperimentalContracts
import kotlin.contracts.InvocationKind
import kotlin.contracts.contract

/**
 * Compose a [transform] operation on the success value [A] into [B] whilst flattening [Result].
 * @see mapCatching if you want run a function that catches and maps with `(A) -> B`
 */
public inline fun <A, B> Result<A>.flatMap(transform: (value: A) -> Result<B>): Result<B> {
  contract { callsInPlace(transform, InvocationKind.AT_MOST_ONCE) }
  return map(transform).fold(::identity, ::failure)
}

/**
 * Compose a recovering [transform] operation on the failure value [Throwable] whilst flattening [Result].
 * @see recoverCatching if you want run a function that catches and maps recovers with `(Throwable) -> A`.
 */
<<<<<<< HEAD
=======
@Deprecated(
  "Prefer Kotlin Std Result.recoverCatching instead of handleErrorWith",
  ReplaceWith("recoverCatching { transform(it).getOrThrow() }")
)
>>>>>>> 152469fd
public inline fun <A> Result<A>.handleErrorWith(transform: (throwable: Throwable) -> Result<A>): Result<A> =
  recoverCatching { transform(it).getOrThrow() }

/**
 * Compose both:
 *  - a [transform] operation on the success value [A] into [B] whilst flattening [Result].
 *  - a recovering [transform] operation on the failure value [Throwable] whilst flattening [Result].
 *
 * Combining the powers of [flatMap] and [handleErrorWith].
 */
@Deprecated(
  "Prefer Kotlin Std Result.fold instead of redeemWith",
  ReplaceWith("fold(transform, handleErrorWith)")
)
public inline fun <A, B> Result<A>.redeemWith(
  handleErrorWith: (throwable: Throwable) -> Result<B>,
  transform: (value: A) -> Result<B>
): Result<B> {
  contract {
    callsInPlace(handleErrorWith, InvocationKind.AT_MOST_ONCE)
    callsInPlace(transform, InvocationKind.AT_MOST_ONCE)
  }
  return fold(transform, handleErrorWith)
}<|MERGE_RESOLUTION|>--- conflicted
+++ resolved
@@ -3,7 +3,6 @@
 package arrow.core
 
 import kotlin.Result.Companion.failure
-import kotlin.Result.Companion.success
 import kotlin.contracts.ExperimentalContracts
 import kotlin.contracts.InvocationKind
 import kotlin.contracts.contract
@@ -15,40 +14,4 @@
 public inline fun <A, B> Result<A>.flatMap(transform: (value: A) -> Result<B>): Result<B> {
   contract { callsInPlace(transform, InvocationKind.AT_MOST_ONCE) }
   return map(transform).fold(::identity, ::failure)
-}
-
-/**
- * Compose a recovering [transform] operation on the failure value [Throwable] whilst flattening [Result].
- * @see recoverCatching if you want run a function that catches and maps recovers with `(Throwable) -> A`.
- */
-<<<<<<< HEAD
-=======
-@Deprecated(
-  "Prefer Kotlin Std Result.recoverCatching instead of handleErrorWith",
-  ReplaceWith("recoverCatching { transform(it).getOrThrow() }")
-)
->>>>>>> 152469fd
-public inline fun <A> Result<A>.handleErrorWith(transform: (throwable: Throwable) -> Result<A>): Result<A> =
-  recoverCatching { transform(it).getOrThrow() }
-
-/**
- * Compose both:
- *  - a [transform] operation on the success value [A] into [B] whilst flattening [Result].
- *  - a recovering [transform] operation on the failure value [Throwable] whilst flattening [Result].
- *
- * Combining the powers of [flatMap] and [handleErrorWith].
- */
-@Deprecated(
-  "Prefer Kotlin Std Result.fold instead of redeemWith",
-  ReplaceWith("fold(transform, handleErrorWith)")
-)
-public inline fun <A, B> Result<A>.redeemWith(
-  handleErrorWith: (throwable: Throwable) -> Result<B>,
-  transform: (value: A) -> Result<B>
-): Result<B> {
-  contract {
-    callsInPlace(handleErrorWith, InvocationKind.AT_MOST_ONCE)
-    callsInPlace(transform, InvocationKind.AT_MOST_ONCE)
-  }
-  return fold(transform, handleErrorWith)
 }