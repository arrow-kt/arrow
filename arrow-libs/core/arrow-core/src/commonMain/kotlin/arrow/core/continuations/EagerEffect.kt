package arrow.core.continuations

import arrow.core.Either
import arrow.core.Ior
import arrow.core.Option
import arrow.core.Some
import arrow.core.Validated
import arrow.core.identity
import arrow.core.nonFatalOrThrow
import kotlin.coroutines.Continuation
import kotlin.coroutines.EmptyCoroutineContext
import kotlin.coroutines.intrinsics.startCoroutineUninterceptedOrReturn
import kotlin.coroutines.RestrictsSuspension

/**
 * [RestrictsSuspension] version of [Effect]. This version runs eagerly, and can be used in
 * non-suspending code.
 * An [effect] computation interoperates with an [EagerEffect] via `bind`.
 * @see Effect
 */
public interface EagerEffect<out R, out A> {

  /**
   * Runs the non-suspending computation by creating a [Continuation] with an [EmptyCoroutineContext],
   * and running the `fold` function over the computation.
   *
   * When the [EagerEffect] has shifted with [R] it will [recover] the shifted value to [B], and when it
   * ran the computation to completion it will [transform] the value [A] to [B].
   *
   * ```kotlin
   * import arrow.core.continuations.eagerEffect
   * import io.kotest.matchers.shouldBe
   *
   * fun main() {
   *   val shift = eagerEffect<String, Int> {
   *     shift("Hello, World!")
   *   }.fold({ str: String -> str }, { int -> int.toString() })
   *   shift shouldBe "Hello, World!"
   *
   *   val res = eagerEffect<String, Int> {
   *     1000
   *   }.fold({ str: String -> str.length }, { int -> int })
   *   res shouldBe 1000
   * }
   * ```
   * <!--- KNIT example-eager-effect-01.kt -->
   */
  public fun <B> fold(recover: (R) -> B, transform: (A) -> B): B

  /**
   * Like `fold` but also allows folding over any unexpected [Throwable] that might have occurred.
   * @see fold
   */
  public fun <B> fold(
    error: (error: Throwable) -> B,
    recover: (shifted: R) -> B,
    transform: (value: A) -> B
  ): B =
    try {
      fold(recover, transform)
    } catch (e: Throwable) {
      error(e.nonFatalOrThrow())
    }

  /**
   * [fold] the [EagerEffect] into an [Ior]. Where the shifted value [R] is mapped to [Ior.Left], and
   * result value [A] is mapped to [Ior.Right].
   */
  public fun toIor(): Ior<R, A> = fold({ Ior.Left(it) }) { Ior.Right(it) }

  /**
   * [fold] the [EagerEffect] into an [Either]. Where the shifted value [R] is mapped to [Either.Left], and
   * result value [A] is mapped to [Either.Right].
   */
  public fun toEither(): Either<R, A> = fold({ Either.Left(it) }) { Either.Right(it) }

  /**
   * [fold] the [EagerEffect] into an [Validated]. Where the shifted value [R] is mapped to
   * [Validated.Invalid], and result value [A] is mapped to [Validated.Valid].
   */
  public fun toValidated(): Validated<R, A> =
    fold({ Validated.Invalid(it) }) { Validated.Valid(it) }

  /**
   * [fold] the [EagerEffect] into an [A?]. Where the shifted value [R] is mapped to
   * [null], and result value [A].
   */
  public fun orNull(): A? = fold({ null }, ::identity)

  /**
   * [fold] the [EagerEffect] into an [Option]. Where the shifted value [R] is mapped to [Option] by the
   * provided function [orElse], and result value [A] is mapped to [Some].
   */
  public fun toOption(orElse: (R) -> Option<@UnsafeVariance A>): Option<A> =
    fold(orElse, ::Some)

  @Deprecated(deprecateMonadAppFunctorOperators, ReplaceWith("flatMap { eagerEffect { f(it) } }"))
  public fun <B> map(f: (A) -> B): EagerEffect<R, B> = flatMap { a -> eagerEffect { f(a) } }

<<<<<<< HEAD
  @Deprecated(deprecateMonadAppFunctorOperators)
  public fun <B> flatMap(f: (A) -> EagerEffect<R, B>): EagerEffect<R, B> = eagerEffect {
=======
  public fun <B> flatMap(f: (A) -> EagerEffect<@UnsafeVariance R, B>): EagerEffect<R, B> = eagerEffect {
>>>>>>> dfe0bae3
    f(bind()).bind()
  }

  public fun attempt(): EagerEffect<R, Result<A>> = eagerEffect {
    kotlin.runCatching { bind() }
  }

  public fun handleError(f: (R) -> @UnsafeVariance A): EagerEffect<Nothing, A> = eagerEffect {
    fold(f, ::identity)
  }

  public fun <R2> handleErrorWith(f: (R) -> EagerEffect<R2, @UnsafeVariance A>): EagerEffect<R2, A> =
    eagerEffect {
      toEither().fold({ r -> f(r).bind() }, ::identity)
    }

  public fun <B> redeem(f: (R) -> B, g: (A) -> B): EagerEffect<Nothing, B> = eagerEffect {
    fold(f, g)
  }

  public fun <R2, B> redeemWith(
    f: (R) -> EagerEffect<R2, B>,
    g: (A) -> EagerEffect<R2, B>
  ): EagerEffect<R2, B> = eagerEffect { fold(f, g).bind() }
}

@PublishedApi
internal class Eager(val token: Token, val shifted: Any?, val recover: (Any?) -> Any?) :
  ShiftCancellationException() {
  override fun toString(): String = "ShiftCancellationException($message)"
}

/**
 * DSL for constructing `EagerEffect<R, A>` values
 *
 * ```kotlin
 * import arrow.core.Either
 * import arrow.core.None
 * import arrow.core.Option
 * import arrow.core.Validated
 * import arrow.core.continuations.eagerEffect
 * import io.kotest.assertions.fail
 * import io.kotest.matchers.shouldBe
 *
 * fun main() {
 *   eagerEffect<String, Int> {
 *     val x = Either.Right(1).bind()
 *     val y = Validated.Valid(2).bind()
 *     val z = Option(3).bind { "Option was empty" }
 *     x + y + z
 *   }.fold({ fail("Shift can never be the result") }, { it shouldBe 6 })
 *
 *   eagerEffect<String, Int> {
 *     val x = Either.Right(1).bind()
 *     val y = Validated.Valid(2).bind()
 *     val z: Int = None.bind { "Option was empty" }
 *     x + y + z
 *   }.fold({ it shouldBe "Option was empty" }, { fail("Int can never be the result") })
 * }
 * ```
 * <!--- KNIT example-eager-effect-02.kt -->
 */
public inline fun <R, A> eagerEffect(crossinline f: suspend EagerEffectScope<R>.() -> A): EagerEffect<R, A> =
  object : EagerEffect<R, A> {
    override fun <B> fold(recover: (R) -> B, transform: (A) -> B): B {
      val token = Token()
      val eagerEffectScope =
        object : EagerEffectScope<R> {
          // Shift away from this Continuation by intercepting it, and completing it with
          // ShiftCancellationException
          // This is needed because this function will never yield a result,
          // so it needs to be cancelled to properly support coroutine cancellation
          override suspend fun <B> shift(r: R): B =
          // Some interesting consequences of how Continuation Cancellation works in Kotlin.
          // We have to throw CancellationException to signal the Continuation was cancelled, and we
          // shifted away.
          // This however also means that the user can try/catch shift and recover from the
          // CancellationException and thus effectively recovering from the cancellation/shift.
          // This means try/catch is also capable of recovering from monadic errors.
            // See: EagerEffectSpec - try/catch tests
            throw Eager(token, r, recover as (Any?) -> Any?)
        }

      return try {
        suspend { transform(f(eagerEffectScope)) }
          .startCoroutineUninterceptedOrReturn(Continuation(EmptyCoroutineContext) { result ->
            result.getOrElse { throwable ->
              if (throwable is Eager && token == throwable.token) {
                throwable.recover(throwable.shifted) as B
              } else throw throwable
            }
          }) as B
      } catch (e: Eager) {
        if (token == e.token) e.recover(e.shifted) as B
        else throw e
      }
    }
  }

private const val deprecateMonadAppFunctorOperators: String = "Operators related to Functor, Applicative or Monad hierarchies are being deprecated in favor of bind"<|MERGE_RESOLUTION|>--- conflicted
+++ resolved
@@ -97,12 +97,8 @@
   @Deprecated(deprecateMonadAppFunctorOperators, ReplaceWith("flatMap { eagerEffect { f(it) } }"))
   public fun <B> map(f: (A) -> B): EagerEffect<R, B> = flatMap { a -> eagerEffect { f(a) } }
 
-<<<<<<< HEAD
   @Deprecated(deprecateMonadAppFunctorOperators)
-  public fun <B> flatMap(f: (A) -> EagerEffect<R, B>): EagerEffect<R, B> = eagerEffect {
-=======
   public fun <B> flatMap(f: (A) -> EagerEffect<@UnsafeVariance R, B>): EagerEffect<R, B> = eagerEffect {
->>>>>>> dfe0bae3
     f(bind()).bind()
   }
 
