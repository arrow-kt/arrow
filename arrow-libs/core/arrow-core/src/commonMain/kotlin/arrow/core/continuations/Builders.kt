@file:JvmMultifileClass
@file:JvmName("Effect")
@file:OptIn(ExperimentalTypeInference::class, ExperimentalContracts::class)

package arrow.core.continuations

import arrow.atomic.updateAndGet
import arrow.core.Either
import arrow.core.Ior
import arrow.core.None
import arrow.core.Option
import arrow.core.Some
import arrow.core.getOrElse
import arrow.core.identity
import arrow.core.orElse
import arrow.typeclasses.Semigroup
import kotlin.contracts.ExperimentalContracts
import kotlin.contracts.contract
import kotlin.experimental.ExperimentalTypeInference
import kotlin.jvm.JvmInline
import kotlin.jvm.JvmMultifileClass
import kotlin.jvm.JvmName

public inline fun <E, A> either(@BuilderInference block: Raise<E>.() -> A): Either<E, A> =
  fold({ block.invoke(this) }, { Either.Left(it) }, { Either.Right(it) })

public inline fun <A> nullable(block: NullableRaise.() -> A): A? =
  fold({ block(NullableRaise(this)) }, { null }, ::identity)

public inline fun <A> result(action: ResultRaise.() -> A): Result<A> =
  fold({ action(ResultRaise(this)) }, Result.Companion::failure, Result.Companion::success)

public inline fun <A> option(action: OptionRaise.() -> A): Option<A> =
  fold({ action(OptionRaise(this)) }, ::identity, ::Some)

public inline fun <E, A> ior(semigroup: Semigroup<E>, @BuilderInference action: IorRaise<E>.() -> A): Ior<E, A> =
  fold<Option<E>, E, A, Ior<E, A>>(
    None,
    { action(IorRaise(semigroup, this)) },
    { _, e -> throw e },
    { state, e -> Ior.Left(state.getOrElse { e }) },
    { state, a -> state.fold({ Ior.Right(a) }, { Ior.Both(it, a) }) }
  )

@JvmInline
public value class NullableRaise(private val cont: Raise<Nothing?>) : Raise<Nothing?> {
  @EffectDSL
  public fun ensure(value: Boolean): Unit = ensure(value) { null }
  override fun raise(r: Nothing?): Nothing = cont.raise(r)
  public fun <B> Option<B>.bind(): B = bind { raise(null) }
  
  public fun <B> B?.bind(): B {
    contract { returns() implies (this@bind != null) }
    return this ?: raise(null)
  }
  
  public fun <B> ensureNotNull(value: B?): B {
    contract { returns() implies (value != null) }
    return ensureNotNull(value) { null }
  }
}

@JvmInline
public value class ResultRaise(private val cont: Raise<Throwable>) : Raise<Throwable> {
  override fun raise(r: Throwable): Nothing = cont.raise(r)
  public fun <B> Result<B>.bind(): B = fold(::identity) { raise(it) }
}

@JvmInline
public value class OptionRaise(private val cont: Raise<None>) : Raise<None> {
  override fun raise(r: None): Nothing = cont.raise(r)
  public fun <B> Option<B>.bind(): B = bind { raise(None) }
  public fun ensure(value: Boolean): Unit = ensure(value) { None }
  
  public fun <B> ensureNotNull(value: B?): B {
    contract { returns() implies (value != null) }
    return ensureNotNull(value) { None }
  }
}

public class IorRaise<E> @PublishedApi internal constructor(
  semigroup: Semigroup<E>,
  @PublishedApi
<<<<<<< HEAD
  internal var leftState: AtomicRef<Any?> = AtomicRef(EmptyValue)
  override fun raise(r: E): Nothing = effect.raise(combine(r))
=======
  internal val effect: StateRaise<Option<E>, E>,
) : Raise<E>, Semigroup<E> by semigroup {
  
  override fun <B> raise(r: E): B = effect.raise(combine(r))
>>>>>>> 5a03760a
  
  public fun <B> Ior<E, B>.bind(): B =
    when (this) {
      is Ior.Left -> raise(value)
      is Ior.Right -> value
      is Ior.Both -> {
        combine(leftValue)
        rightValue
      }
    }

  private fun combine(other: E): E =
    effect.updateAndGet { state ->
      state.map { e -> e.combine(other) }.orElse { Some(other) }
    }.getOrElse { other }
}<|MERGE_RESOLUTION|>--- conflicted
+++ resolved
@@ -81,15 +81,10 @@
 public class IorRaise<E> @PublishedApi internal constructor(
   semigroup: Semigroup<E>,
   @PublishedApi
-<<<<<<< HEAD
-  internal var leftState: AtomicRef<Any?> = AtomicRef(EmptyValue)
-  override fun raise(r: E): Nothing = effect.raise(combine(r))
-=======
   internal val effect: StateRaise<Option<E>, E>,
 ) : Raise<E>, Semigroup<E> by semigroup {
-  
-  override fun <B> raise(r: E): B = effect.raise(combine(r))
->>>>>>> 5a03760a
+
+  override fun raise(r: E): Nothing = effect.raise(combine(r))
   
   public fun <B> Ior<E, B>.bind(): B =
     when (this) {
