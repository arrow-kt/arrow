package arrow.core

import kotlin.jvm.JvmInline
import kotlin.jvm.JvmSynthetic

@JvmInline
public value class NonEmptySet<out A> private constructor(
  @PublishedApi internal val elements: Set<A>
) : Set<A> by elements, NonEmptyCollection<A> {

  public constructor(first: A, rest: Iterable<A>) : this(setOf(first) + rest)

  public override operator fun plus(elements: Iterable<@UnsafeVariance A>): NonEmptySet<A> =
    NonEmptySet(this.elements + elements)

  public override operator fun plus(element: @UnsafeVariance A): NonEmptySet<A> =
    NonEmptySet(this.elements + element)

  override fun isEmpty(): Boolean = false

  override val head: A get() = elements.first()

  override fun lastOrNull(): A = elements.last()

  override fun toString(): String = "NonEmptySet(${this.joinToString()})"

  @Suppress("RESERVED_MEMBER_INSIDE_VALUE_CLASS")
  override fun equals(other: Any?): Boolean =
    elements == other

  @Suppress("RESERVED_MEMBER_INSIDE_VALUE_CLASS")
  override fun hashCode(): Int =
    elements.hashCode()

<<<<<<< HEAD
  internal companion object {
    @JvmSynthetic
    internal inline fun <A> unsafeOf(iterator: Iterator<A>): NonEmptySet<A> =
      NonEmptySet(Iterable { iterator }.toSet())
  }
=======
  public override fun distinct(): NonEmptyList<A> =
    NonEmptyList(elements.distinct())

  public override fun <K> distinctBy(selector: (A) -> K): NonEmptyList<A> =
    NonEmptyList(elements.distinctBy(selector))

  public override fun <B> map(transform: (A) -> B): NonEmptyList<B> =
    NonEmptyList(elements.map(transform))

  public override fun <B> flatMap(transform: (A) -> NonEmptyCollection<B>): NonEmptyList<B> =
    NonEmptyList(elements.flatMap(transform))

  public override fun <B> mapIndexed(transform: (index:Int, A) -> B): NonEmptyList<B> =
    NonEmptyList(elements.mapIndexed(transform))

  override fun <B> zip(other: NonEmptyCollection<B>): NonEmptyList<Pair<A, B>> =
    NonEmptyList(elements.zip(other))
>>>>>>> 9f254a37
}

public fun <A> nonEmptySetOf(first: A, vararg rest: A): NonEmptySet<A> =
  NonEmptySet(first, rest.asList())

public fun <A> Iterable<A>.toNonEmptySetOrNull(): NonEmptySet<A>? {
  val iter = iterator()
  if (!iter.hasNext()) return null
  return NonEmptySet.unsafeOf(iter)
}

public fun <A> Iterable<A>.toNonEmptySetOrNone(): Option<NonEmptySet<A>> =
  toNonEmptySetOrNull().toOption()

@Deprecated("Same as Iterable extension", level = DeprecationLevel.HIDDEN)
public fun <A> Set<A>.toNonEmptySetOrNull(): NonEmptySet<A>? =
  (this as Iterable<A>).toNonEmptySetOrNull()

@Deprecated("Same as Iterable extension", level = DeprecationLevel.HIDDEN)
public fun <A> Set<A>.toNonEmptySetOrNone(): Option<NonEmptySet<A>> =
  toNonEmptySetOrNull().toOption()<|MERGE_RESOLUTION|>--- conflicted
+++ resolved
@@ -1,14 +1,13 @@
 package arrow.core
 
 import kotlin.jvm.JvmInline
-import kotlin.jvm.JvmSynthetic
 
 @JvmInline
 public value class NonEmptySet<out A> private constructor(
   @PublishedApi internal val elements: Set<A>
 ) : Set<A> by elements, NonEmptyCollection<A> {
 
-  public constructor(first: A, rest: Iterable<A>) : this(setOf(first) + rest)
+  public constructor(first: A, rest: Set<A>) : this(setOf(first) + rest)
 
   public override operator fun plus(elements: Iterable<@UnsafeVariance A>): NonEmptySet<A> =
     NonEmptySet(this.elements + elements)
@@ -32,13 +31,6 @@
   override fun hashCode(): Int =
     elements.hashCode()
 
-<<<<<<< HEAD
-  internal companion object {
-    @JvmSynthetic
-    internal inline fun <A> unsafeOf(iterator: Iterator<A>): NonEmptySet<A> =
-      NonEmptySet(Iterable { iterator }.toSet())
-  }
-=======
   public override fun distinct(): NonEmptyList<A> =
     NonEmptyList(elements.distinct())
 
@@ -56,7 +48,12 @@
 
   override fun <B> zip(other: NonEmptyCollection<B>): NonEmptyList<Pair<A, B>> =
     NonEmptyList(elements.zip(other))
->>>>>>> 9f254a37
+
+  internal companion object {
+    @JvmSynthetic
+    internal inline fun <A> unsafeOf(iterator: Iterator<A>): NonEmptySet<A> =
+      NonEmptySet(Iterable { iterator }.toSet())
+  }
 }
 
 public fun <A> nonEmptySetOf(first: A, vararg rest: A): NonEmptySet<A> =
