--- conflicted
+++ resolved
@@ -14,16 +14,6 @@
 /** Run the [EagerEffect] by returning [Either.Right] of [A], or [Either.Left] of [Error]. */
 public fun <Error, A> EagerEffect<Error, A>.toEither(): Either<Error, A> = either { invoke() }
 
-<<<<<<< HEAD
-=======
-/** Run the [Effect] by returning [Validated.Valid] of [A], or [Validated.Invalid] of [Error]. */
-@Deprecated(ValidatedDeprMsg, ReplaceWith("toEither()"))
-public suspend fun <Error, A> Effect<Error, A>.toValidated(): Validated<Error, A> = fold({ Validated.Invalid(it) }) { Validated.Valid(it) }
-/** Run the [EagerEffect] by returning [Validated.Valid] of [A], or [Validated.Invalid] of [Error]. */
-@Deprecated(ValidatedDeprMsg, ReplaceWith("toEither()"))
-public fun <Error, A> EagerEffect<Error, A>.toValidated(): Validated<Error, A> = fold({ Validated.Invalid(it) }) { Validated.Valid(it) }
-
->>>>>>> 1d1d5403
 /** Run the [Effect] by returning [Ior.Right] of [A], or [Ior.Left] of [Error]. */
 public suspend fun <Error, A> Effect<Error, A>.toIor(): Ior<Error, A> = fold({ Ior.Left(it) }) { Ior.Right(it) }
 /** Run the [EagerEffect] by returning [Ior.Right] of [A], or [Ior.Left] of [Error]. */
