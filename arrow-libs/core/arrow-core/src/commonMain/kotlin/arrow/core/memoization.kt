--- conflicted
+++ resolved
@@ -114,19 +114,11 @@
 }
 
 private class MemoizedHandler<F, in K : MemoizedCall<F, R>, out R>(val f: F) {
-<<<<<<< HEAD
   private val cache = Atomic(emptyMap<K, R>())
-  operator fun invoke(k: K): R {
-    val cached = cache.value[k]
-    // No cached value found, compute one
-    return if (cached == null) {
-=======
-  private val cache = AtomicRef(emptyMap<K, R>())
 
   operator fun invoke(k: K): R = when (k) {
-    in cache.get() -> cache.get().getValue(k)
+    in cache.value -> cache.value.getValue(k)
     else -> {
->>>>>>> f7e41cd5
       val b = k(f)
       cache.loop { old ->
         when (k) {
