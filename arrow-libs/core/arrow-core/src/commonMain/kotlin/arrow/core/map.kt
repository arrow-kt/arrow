@file:OptIn(ExperimentalTypeInference::class)

package arrow.core

import arrow.core.Either.Left
import arrow.core.Either.Right
import arrow.typeclasses.Semigroup
import arrow.typeclasses.SemigroupDeprecation
import kotlin.experimental.ExperimentalTypeInference
import kotlin.collections.flatMap as _flatMap
import arrow.core.raise.RaiseAccumulate
import arrow.core.raise.fold
<<<<<<< HEAD
import arrow.core.raise.nullable
=======
import arrow.typeclasses.combine
>>>>>>> 1fd8ccaa

/**
 * Combines to structures by taking the intersection of their shapes
 * and using `Pair` to hold the elements.
 *
 * ```kotlin
 * import arrow.core.*
 *
 * fun main(args: Array<String>) {
 *   //sampleStart
 *   val result =
 *    mapOf(1 to "A", 2 to "B").zip(mapOf(1 to "1", 2 to "2", 3 to "3"))
 *   //sampleEnd
 *   println(result)
 * }
 * ```
 * <!--- KNIT example-map-01.kt -->
 */
public fun <K, A, B> Map<K, A>.zip(other: Map<K, B>): Map<K, Pair<A, B>> =
  zip(other) { _, a, b -> Pair(a, b) }

/**
 * Combines to structures by taking the intersection of their shapes
 * and combining the elements with the given function.
 *
 * ```kotlin
 * import arrow.core.*
 *
 * fun main(args: Array<String>) {
 *   //sampleStart
 *   val result =
 *    mapOf(1 to "A", 2 to "B").zip(mapOf(1 to "1", 2 to "2", 3 to "3")) {
 *      key, a, b -> "$key -> $a # $b"
 *    }
 *   //sampleEnd
 *   println(result)
 * }
 * ```
 * <!--- KNIT example-map-02.kt -->
 */
public inline fun <Key, A, B, C> Map<Key, A>.zip(other: Map<Key, B>, map: (Key, A, B) -> C): Map<Key, C> =
  buildMap(size) {
    this@zip.forEach { (key, bb) ->
      nullable {
        put(key, map(key, bb, other[key].bind()))
      }
    }
  }

public inline fun <Key, B, C, D, E> Map<Key, B>.zip(
  c: Map<Key, C>,
  d: Map<Key, D>,
  map: (Key, B, C, D) -> E
): Map<Key, E> = buildMap(size) {
  this@zip.forEach { (key, bb) ->
    nullable {
      put(key, map(key, bb, c[key].bind(), d[key].bind()))
    }
  }
}

public inline fun <Key, B, C, D, E, F> Map<Key, B>.zip(
  c: Map<Key, C>,
  d: Map<Key, D>,
  e: Map<Key, E>,
  map: (Key, B, C, D, E) -> F
): Map<Key, F> = buildMap(size) {
  this@zip.forEach { (key, bb) ->
    nullable {
      put(key, map(key, bb, c[key].bind(), d[key].bind(), e[key].bind()))
    }
  }
}

public inline fun <Key, B, C, D, E, F, G> Map<Key, B>.zip(
  c: Map<Key, C>,
  d: Map<Key, D>,
  e: Map<Key, E>,
  f: Map<Key, F>,
  map: (Key, B, C, D, E, F) -> G
): Map<Key, G> = buildMap(size) {
  this@zip.forEach { (key, bb) ->
    nullable {
      put(key, map(key, bb, c[key].bind(), d[key].bind(), e[key].bind(), f[key].bind()))
    }
  }
}

public inline fun <Key, B, C, D, E, F, G, H> Map<Key, B>.zip(
  c: Map<Key, C>,
  d: Map<Key, D>,
  e: Map<Key, E>,
  f: Map<Key, F>,
  g: Map<Key, G>,
  map: (Key, B, C, D, E, F, G) -> H
): Map<Key, H> = buildMap(size) {
  this@zip.forEach { (key, bb) ->
    nullable {
      put(key, map(key, bb, c[key].bind(), d[key].bind(), e[key].bind(), f[key].bind(), g[key].bind()))
    }
  }
}

public inline fun <Key, B, C, D, E, F, G, H, I> Map<Key, B>.zip(
  c: Map<Key, C>,
  d: Map<Key, D>,
  e: Map<Key, E>,
  f: Map<Key, F>,
  g: Map<Key, G>,
  h: Map<Key, H>,
  map: (Key, B, C, D, E, F, G, H) -> I
): Map<Key, I> = buildMap(size) {
  this@zip.forEach { (key, bb) ->
    nullable {
      put(key, map(key, bb, c[key].bind(), d[key].bind(), e[key].bind(), f[key].bind(), g[key].bind(), h[key].bind()))
    }
  }
}

public inline fun <Key, B, C, D, E, F, G, H, I, J> Map<Key, B>.zip(
  c: Map<Key, C>,
  d: Map<Key, D>,
  e: Map<Key, E>,
  f: Map<Key, F>,
  g: Map<Key, G>,
  h: Map<Key, H>,
  i: Map<Key, I>,
  map: (Key, B, C, D, E, F, G, H, I) -> J
): Map<Key, J> = buildMap(size) {
  this@zip.forEach { (key, bb) ->
    nullable {
      put(
        key,
        map(
          key,
          bb,
          c[key].bind(),
          d[key].bind(),
          e[key].bind(),
          f[key].bind(),
          g[key].bind(),
          h[key].bind(),
          i[key].bind()
        )
      )
    }
  }
}

public inline fun <Key, B, C, D, E, F, G, H, I, J, K> Map<Key, B>.zip(
  c: Map<Key, C>,
  d: Map<Key, D>,
  e: Map<Key, E>,
  f: Map<Key, F>,
  g: Map<Key, G>,
  h: Map<Key, H>,
  i: Map<Key, I>,
  j: Map<Key, J>,
  map: (Key, B, C, D, E, F, G, H, I, J) -> K
): Map<Key, K> = buildMap(size) {
  this@zip.forEach { (key, bb) ->
    nullable {
      put(
        key,
        map(
          key,
          bb,
          c[key].bind(),
          d[key].bind(),
          e[key].bind(),
          f[key].bind(),
          g[key].bind(),
          h[key].bind(),
          i[key].bind(),
          j[key].bind()
        )
      )
    }
  }
}

public inline fun <Key, B, C, D, E, F, G, H, I, J, K, L> Map<Key, B>.zip(
  c: Map<Key, C>,
  d: Map<Key, D>,
  e: Map<Key, E>,
  f: Map<Key, F>,
  g: Map<Key, G>,
  h: Map<Key, H>,
  i: Map<Key, I>,
  j: Map<Key, J>,
  k: Map<Key, K>,
  map: (Key, B, C, D, E, F, G, H, I, J, K) -> L
): Map<Key, L> = buildMap(size) {
  this@zip.forEach { (key, bb) ->
    nullable {
      put(
        key,
        map(
          key,
          bb,
          c[key].bind(),
          d[key].bind(),
          e[key].bind(),
          f[key].bind(),
          g[key].bind(),
          h[key].bind(),
          i[key].bind(),
          j[key].bind(),
          k[key].bind()
        )
      )
    }
  }
}

/**
 * Transform every [Map.Entry] of the original [Map] using [f],
 * only keeping the [Map.Entry] of the transformed map that match the input [Map.Entry].
 */
public fun <K, A, B> Map<K, A>.flatMap(f: (Map.Entry<K, A>) -> Map<K, B>): Map<K, B> =
  buildMap {
    this@flatMap.forEach { entry ->
      f(entry)[entry.key]?.let { put(entry.key, it) }
    }
  }

@OptIn(ExperimentalTypeInference::class)
@OverloadResolutionByLambdaReturnType
public inline fun <K, E, A, B> Map<K, A>.traverse(f: (A) -> Either<E, B>): Either<E, Map<K, B>> {
  val acc = mutableMapOf<K, B>()
  forEach { (k, v) ->
    when (val res = f(v)) {
      is Right -> acc[k] = res.value
      is Left -> return@traverse res
    }
  }
  return acc.right()
}

@Deprecated(
  "traverseEither is being renamed to traverse to simplify the Arrow API",
  ReplaceWith("traverse(f)", "arrow.core.traverse")
)
public inline fun <K, E, A, B> Map<K, A>.traverseEither(f: (A) -> Either<E, B>): Either<E, Map<K, B>> =
  traverse(f)

public fun <K, E, A> Map<K, Either<E, A>>.sequence(): Either<E, Map<K, A>> =
  traverse(::identity)

@Deprecated(
  "sequenceEither is being renamed to sequence to simplify the Arrow API",
  ReplaceWith("sequence()", "arrow.core.sequence")
)
public fun <K, E, A> Map<K, Either<E, A>>.sequenceEither(): Either<E, Map<K, A>> =
  sequence()

@Deprecated(
  ValidatedDeprMsg + "Use the mapOrAccumulate API instead",
  ReplaceWith(
    "mapOrAccumulate({ a, b -> semigroup.run { a.combine(b)  } }) { f(it).bind() }.toValidated()",
    "arrow.core.mapOrAccumulate"
  )
)
public inline fun <K, E, A, B> Map<K, A>.traverseValidated(
  semigroup: Semigroup<E>,
  f: (A) -> Validated<E, B>
): Validated<E, Map<K, B>> =
  traverse(semigroup, f)

@Deprecated(
  ValidatedDeprMsg + "Use the mapOrAccumulate API instead",
  ReplaceWith(
    "mapOrAccumulate({ a, b -> semigroup.run { a.combine(b)  } }) { f(it.value).bind() }.toValidated()",
    "arrow.core.mapOrAccumulate"
  )
)
public inline fun <K, E, A, B> Map<K, A>.traverse(
  semigroup: Semigroup<E>,
  f: (A) -> Validated<E, B>
): Validated<E, Map<K, B>> =
  mapOrAccumulate({ a, b -> semigroup.run { a.combine(b) } }) { f(it.value).bind() }.toValidated()

public inline fun <K, E, A, B> Map<K, A>.mapOrAccumulate(
  combine: (E, E) -> E,
  @BuilderInference transform: RaiseAccumulate<E>.(Map.Entry<K, A>) -> B
): Either<E, Map<K, B>> {
  var left: Any? = EmptyValue
  val right = mutableMapOf<K, B>()
  for (element in this)
    fold(
      { transform(RaiseAccumulate(this), element) },
      { errors -> left = EmptyValue.combine(left, errors.reduce(combine), combine) },
      { right[element.key] = it }
    )
  return if (left !== EmptyValue) EmptyValue.unbox<E>(left).left() else right.right()
}

public inline fun <K, E, A, B> Map<K, A>.mapOrAccumulate(
  @BuilderInference transform: RaiseAccumulate<E>.(Map.Entry<K, A>) -> B
): Either<NonEmptyList<E>, Map<K, B>> {
  val left = mutableListOf<E>()
  val right = mutableMapOf<K, B>()
  for (element in this)
    fold({ transform(RaiseAccumulate(this), element) }, { error -> left.addAll(error) }, { right[element.key] = it })
  return left.toNonEmptyListOrNull()?.left() ?: right.right()
}

@Deprecated(
  "sequenceValidated is being renamed to sequence to simplify the Arrow API",
  ReplaceWith("sequence(semigroup)", "arrow.core.sequence")
)
public fun <K, E, A> Map<K, Validated<E, A>>.sequenceValidated(semigroup: Semigroup<E>): Validated<E, Map<K, A>> =
  sequence(semigroup)

public fun <K, E, A> Map<K, Validated<E, A>>.sequence(semigroup: Semigroup<E>): Validated<E, Map<K, A>> =
  traverse(semigroup, ::identity)

@OptIn(ExperimentalTypeInference::class)
@OverloadResolutionByLambdaReturnType
public inline fun <K, A, B> Map<K, A>.traverse(f: (A) -> Option<B>): Option<Map<K, B>> {
  val acc = mutableMapOf<K, B>()
  forEach { (k, v) ->
    when (val res = f(v)) {
      is Some -> acc[k] = res.value
      is None -> return@traverse res
    }
  }
  return acc.some()
}

@Deprecated(
  "traverseOption is being renamed to traverse to simplify the Arrow API",
  ReplaceWith("traverse(f)", "arrow.core.traverse")
)
public inline fun <K, A, B> Map<K, A>.traverseOption(f: (A) -> Option<B>): Option<Map<K, B>> =
  traverse(f)

@Deprecated(
  "sequenceOption is being renamed to sequence to simplify the Arrow API",
  ReplaceWith("sequence()", "arrow.core.sequence")
)
public fun <K, V> Map<K, Option<V>>.sequenceOption(): Option<Map<K, V>> =
  sequence()

public fun <K, V> Map<K, Option<V>>.sequence(): Option<Map<K, V>> =
  traverse(::identity)

public fun <K, A> Map<K, A>.void(): Map<K, Unit> =
  mapValues { Unit }

public fun <K, B, A : B> Map<K, A>.widen(): Map<K, B> =
  this

public fun <K, A, B> Map<K, A>.mapNotNull(transform: (Map.Entry<K, A>) -> B?): Map<K, B> =
  buildMap {
    this@mapNotNull.forEach { entry ->
      transform(entry)?.let { put(entry.key, it) }
    }
  }

@Deprecated(
  "",
  ReplaceWith("mapNotNull { (_, a) -> f(a) }", "arrow.core.mapNotNull")
)
public fun <K, A, B> Map<K, A>.filterMap(f: (A) -> B?): Map<K, B> =
  mapNotNull { (_, a) -> f(a) }

public fun <K, A> Map<K, Option<A>>.filterOption(): Map<K, A> =
  buildMap {
    this@filterOption.forEach { (key, option) ->
      option.fold({ }, { put(key, it) })
    }
  }

/**
 * Returns a Map containing all elements that are instances of specified type parameter R.
 */
public inline fun <K, reified R> Map<K, *>.filterIsInstance(): Map<K, R> =
  mapNotNull { it as? R }

/**
 * Combines two structures by taking the union of their shapes and using Ior to hold the elements.
 *
 * ```kotlin
 * import arrow.core.*
 *
 * fun main(args: Array<String>) {
 *   //sampleStart
 *   val result =
 *    mapOf("1" to 1, "2" to 2).align(mapOf("1" to 1, "2" to 2, "3" to 3))
 *   //sampleEnd
 *   println(result)
 * }
 * ```
 * <!--- KNIT example-map-03.kt -->
 */
public fun <K, A, B> Map<K, A>.align(b: Map<K, B>): Map<K, Ior<A, B>> =
  align(b) { (_, ior) -> ior }

/**
 * Combines two structures by taking the union of their shapes and combining the elements with the given function.
 *
 * ```kotlin
 * import arrow.core.*
 *
 * fun main(args: Array<String>) {
 *   //sampleStart
 *   val result =
 *    mapOf("1" to 1, "2" to 2).align(mapOf("1" to 1, "2" to 2, "3" to 3)) { (_, a) ->
 *      "$a"
 *    }
 *   //sampleEnd
 *   println(result)
 * }
 * ```
 * <!--- KNIT example-map-04.kt -->
 */
public fun <K, A, B, C> Map<K, A>.align(b: Map<K, B>, fa: (Map.Entry<K, Ior<A, B>>) -> C): Map<K, C> =
  buildMap {
    (keys + b.keys).forEach { key ->
      Ior.fromNullables(this@align[key], b[key])?.let { put(key, fa(Entry(key, it))) }
    }
  }

private data class Entry<K, A>(override val key: K, override val value: A) : Map.Entry<K, A>

/**
 * aligns two structures and combine them with the given Semigroups '+'
 */
public fun <K, A> Map<K, A>.salign(SG: Semigroup<A>, other: Map<K, A>): Map<K, A> = SG.run {
  align(other) { (_, ior) ->
    ior.fold(::identity, ::identity) { a, b ->
      a.combine(b)
    }
  }
}

/**
 * Align two structures as in zip, but filling in blanks with null.
 */
public fun <K, A, B> Map<K, A>.padZip(other: Map<K, B>): Map<K, Pair<A?, B?>> =
  align(other) { (_, ior) ->
    ior.fold(
      { it to null },
      { null to it },
      { a, b -> a to b }
    )
  }

public fun <K, A, B, C> Map<K, A>.padZip(other: Map<K, B>, fa: (K, A?, B?) -> C): Map<K, C> =
  align(other) { (k, ior) ->
    ior.fold(
      { fa(k, it, null) },
      { fa(k, null, it) },
      { a, b -> fa(k, a, b) }
    )
  }

/**
 * Splits a union into its component parts.
 *
 * ```kotlin
 * import arrow.core.*
 *
 * fun main(args: Array<String>) {
 *   //sampleStart
 *   val result =
 *    mapOf(
 *      "first" to ("A" to 1).bothIor(),
 *      "second" to ("B" to 2).bothIor(),
 *      "third" to "C".leftIor()
 *    ).unalign()
 *   //sampleEnd
 *   println(result)
 * }
 * ```
 * <!--- KNIT example-map-05.kt -->
 */
public fun <K, A, B> Map<K, Ior<A, B>>.unalign(): Pair<Map<K, A>, Map<K, B>> =
  unalign { (_, ior) -> ior }

/**
 * after applying the given function, splits the resulting union shaped structure into its components parts
 *
 * ```kotlin
 * import arrow.core.*
 *
 * fun main(args: Array<String>) {
 *   //sampleStart
 *   val result =
 *      mapOf("1" to 1, "2" to 2, "3" to 3)
 *        .unalign { it.leftIor() }
 *   //sampleEnd
 *   println(result)
 * }
 * ```
 * <!--- KNIT example-map-06.kt -->
 */
public inline fun <K, A, B, C> Map<K, C>.unalign(fa: (Map.Entry<K, C>) -> Ior<A, B>): Pair<Map<K, A>, Map<K, B>> {
  val lefts = mutableMapOf<K, A>()
  val rights = mutableMapOf<K, B>()
  forEach { entry ->
    fa(entry).fold(
      { lefts[entry.key] = it },
      { rights[entry.key] = it },
      { a, b ->
        lefts[entry.key] = a
        rights[entry.key] = b
      }
    )
  }
  return lefts to rights
}

/**
 * Unzips the structure holding the resulting elements in an `Pair`
 *
 * ```kotlin
 * import arrow.core.*
 *
 * fun main(args: Array<String>) {
 *   //sampleStart
 *   val result =
 *      mapOf("first" to ("A" to 1), "second" to ("B" to 2)).unzip()
 *   //sampleEnd
 *   println(result)
 * }
 * ```
 * <!--- KNIT example-map-07.kt -->
 */
public fun <K, A, B> Map<K, Pair<A, B>>.unzip(): Pair<Map<K, A>, Map<K, B>> =
  unzip { (_, pair) -> pair }

/**
 * After applying the given function unzip the resulting structure into its elements.
 *
 * ```kotlin
 * import arrow.core.*
 *
 * fun main(args: Array<String>) {
 *   //sampleStart
 *   val result =
 *    mapOf("first" to "A:1", "second" to "B:2", "third" to "C:3").unzip { (_, e) ->
 *      e.split(":").let {
 *        it.first() to it.last()
 *      }
 *    }
 *   //sampleEnd
 *   println(result)
 * }
 * ```
 * <!--- KNIT example-map-08.kt -->
 */
public inline fun <K, A, B, C> Map<K, C>.unzip(fc: (Map.Entry<K, C>) -> Pair<A, B>): Pair<Map<K, A>, Map<K, B>> {
  val lefts = mutableMapOf<K, A>()
  val rights = mutableMapOf<K, B>()
  forEach { entry ->
    val (a, b) = fc(entry)
    lefts[entry.key] = a
    rights[entry.key] = b
  }
  return lefts to rights
}

public fun <K, V> Map<K, V>.getOrNone(key: K): Option<V> = this[key].toOption()

/** Combines two maps using [combine] to combine values for the same key. */
public fun <K, A> Map<K, A>.combine(other: Map<K, A>, combine: (A, A) -> A): Map<K, A> =
  if (size < other.size) fold(other) { my, (k, b) -> my + Pair(k, my[k]?.let { combine(b, it) } ?: b) }
  else other.fold(this@combine) { my, (k, a) -> my + Pair(k, my[k]?.let { combine(a, it) } ?: a) }

@Deprecated(SemigroupDeprecation, ReplaceWith("combine(b, SG::combine)", "arrow.typeclasses.combine"))
public fun <K, A> Map<K, A>.combine(SG: Semigroup<A>, b: Map<K, A>): Map<K, A> =
  combine(b, SG::combine)

@Deprecated(
  "Use fold & Map.combine instead.\n$NicheAPI",
  ReplaceWith(
    "fold(emptyMap()) { acc, map -> acc.combine(map, SG::combine) }",
    "arrow.core.combine",
    "arrow.typeclasses.combine"
  )
)
public fun <K, A> Iterable<Map<K, A>>.combineAll(SG: Semigroup<A>): Map<K, A> =
  fold(emptyMap()) { acc, map -> acc.combine(map, SG::combine) }

public inline fun <K, A, B> Map<K, A>.fold(initial: B, operation: (acc: B, Map.Entry<K, A>) -> B): B {
  var accumulator = initial
  forEach { accumulator = operation(accumulator, it) }
  return accumulator
}

@Deprecated("Use fold instead foldLeft", ReplaceWith("fold<K, A, B>(b, f)"))
public inline fun <K, A, B> Map<K, A>.foldLeft(b: B, f: (B, Map.Entry<K, A>) -> B): B =
  fold(b, f)

@Deprecated("Internal method will be removed from binary in 2.0.0")
internal fun <K, A> Pair<K, A>?.asIterable(): Iterable<Pair<K, A>> =
  when (this) {
    null -> emptyList()
    else -> listOf(this)
  }<|MERGE_RESOLUTION|>--- conflicted
+++ resolved
@@ -2,19 +2,15 @@
 
 package arrow.core
 
-import arrow.core.Either.Left
-import arrow.core.Either.Right
-import arrow.typeclasses.Semigroup
 import arrow.typeclasses.SemigroupDeprecation
 import kotlin.experimental.ExperimentalTypeInference
-import kotlin.collections.flatMap as _flatMap
 import arrow.core.raise.RaiseAccumulate
+import arrow.core.raise.either
 import arrow.core.raise.fold
-<<<<<<< HEAD
 import arrow.core.raise.nullable
-=======
+import arrow.core.raise.option
+import arrow.typeclasses.Semigroup
 import arrow.typeclasses.combine
->>>>>>> 1fd8ccaa
 
 /**
  * Combines to structures by taking the intersection of their shapes
@@ -241,18 +237,14 @@
     }
   }
 
+@Deprecated(
+  "",
+  ReplaceWith("either<E, Map<K, B>> { this.mapValues { (_, a) -> f(a).bind() } }", "arrow.core.raise.either")
+)
 @OptIn(ExperimentalTypeInference::class)
 @OverloadResolutionByLambdaReturnType
-public inline fun <K, E, A, B> Map<K, A>.traverse(f: (A) -> Either<E, B>): Either<E, Map<K, B>> {
-  val acc = mutableMapOf<K, B>()
-  forEach { (k, v) ->
-    when (val res = f(v)) {
-      is Right -> acc[k] = res.value
-      is Left -> return@traverse res
-    }
-  }
-  return acc.right()
-}
+public inline fun <K, E, A, B> Map<K, A>.traverse(f: (A) -> Either<E, B>): Either<E, Map<K, B>> =
+  either { mapValues { (_, a) -> f(a).bind() } }
 
 @Deprecated(
   "traverseEither is being renamed to traverse to simplify the Arrow API",
@@ -261,8 +253,12 @@
 public inline fun <K, E, A, B> Map<K, A>.traverseEither(f: (A) -> Either<E, B>): Either<E, Map<K, B>> =
   traverse(f)
 
+@Deprecated(
+  "",
+  ReplaceWith("either<E, Map<K, B>> { this.mapValues { (_, a) -> a.bind() } }", "arrow.core.raise.either")
+)
 public fun <K, E, A> Map<K, Either<E, A>>.sequence(): Either<E, Map<K, A>> =
-  traverse(::identity)
+  either { mapValues { (_, a) -> a.bind() } }
 
 @Deprecated(
   "sequenceEither is being renamed to sequence to simplify the Arrow API",
@@ -274,8 +270,9 @@
 @Deprecated(
   ValidatedDeprMsg + "Use the mapOrAccumulate API instead",
   ReplaceWith(
-    "mapOrAccumulate({ a, b -> semigroup.run { a.combine(b)  } }) { f(it).bind() }.toValidated()",
-    "arrow.core.mapOrAccumulate"
+    "mapOrAccumulate(semigroup::combine) { f(it).bind() }.toValidated()",
+    "arrow.core.mapOrAccumulate",
+    "arrow.typeclasses.combine"
   )
 )
 public inline fun <K, E, A, B> Map<K, A>.traverseValidated(
@@ -287,15 +284,16 @@
 @Deprecated(
   ValidatedDeprMsg + "Use the mapOrAccumulate API instead",
   ReplaceWith(
-    "mapOrAccumulate({ a, b -> semigroup.run { a.combine(b)  } }) { f(it.value).bind() }.toValidated()",
-    "arrow.core.mapOrAccumulate"
+    "mapOrAccumulate(semigroup::combine) { f(it.value).bind() }.toValidated()",
+    "arrow.core.mapOrAccumulate",
+    "arrow.typeclasses.combine"
   )
 )
 public inline fun <K, E, A, B> Map<K, A>.traverse(
   semigroup: Semigroup<E>,
   f: (A) -> Validated<E, B>
 ): Validated<E, Map<K, B>> =
-  mapOrAccumulate({ a, b -> semigroup.run { a.combine(b) } }) { f(it.value).bind() }.toValidated()
+  mapOrAccumulate(semigroup::combine) { f(it.value).bind() }.toValidated()
 
 public inline fun <K, E, A, B> Map<K, A>.mapOrAccumulate(
   combine: (E, E) -> E,
@@ -332,18 +330,14 @@
 public fun <K, E, A> Map<K, Validated<E, A>>.sequence(semigroup: Semigroup<E>): Validated<E, Map<K, A>> =
   traverse(semigroup, ::identity)
 
+@Deprecated(
+  "",
+  ReplaceWith("option<Map<K, B>> { this.mapValues { (_, a) -> f(a).bind() } }", "arrow.core.raise.option")
+)
 @OptIn(ExperimentalTypeInference::class)
 @OverloadResolutionByLambdaReturnType
-public inline fun <K, A, B> Map<K, A>.traverse(f: (A) -> Option<B>): Option<Map<K, B>> {
-  val acc = mutableMapOf<K, B>()
-  forEach { (k, v) ->
-    when (val res = f(v)) {
-      is Some -> acc[k] = res.value
-      is None -> return@traverse res
-    }
-  }
-  return acc.some()
-}
+public inline fun <K, A, B> Map<K, A>.traverse(f: (A) -> Option<B>): Option<Map<K, B>> =
+  option { mapValues { (_, a) -> f(a).bind() } }
 
 @Deprecated(
   "traverseOption is being renamed to traverse to simplify the Arrow API",
@@ -359,11 +353,19 @@
 public fun <K, V> Map<K, Option<V>>.sequenceOption(): Option<Map<K, V>> =
   sequence()
 
+@Deprecated(
+  "",
+  ReplaceWith("option<Map<K, B>> { this.mapValues { (_, a) -> a.bind() } }", "arrow.core.raise.option")
+)
 public fun <K, V> Map<K, Option<V>>.sequence(): Option<Map<K, V>> =
-  traverse(::identity)
-
+  option { mapValues { (_, a) -> a.bind() } }
+
+@Deprecated(
+  "",
+  ReplaceWith("this.mapValues { }")
+)
 public fun <K, A> Map<K, A>.void(): Map<K, Unit> =
-  mapValues { Unit }
+  mapValues { }
 
 public fun <K, B, A : B> Map<K, A>.widen(): Map<K, B> =
   this
@@ -412,7 +414,7 @@
  * <!--- KNIT example-map-03.kt -->
  */
 public fun <K, A, B> Map<K, A>.align(b: Map<K, B>): Map<K, Ior<A, B>> =
-  align(b) { (_, ior) -> ior }
+  padZip(b, { _, a -> Ior.Left(a) }, { _, bb -> Ior.Right(bb) }) { _, a, bb -> Ior.Both(a, bb) }
 
 /**
  * Combines two structures by taking the union of their shapes and combining the elements with the given function.
@@ -433,44 +435,53 @@
  * <!--- KNIT example-map-04.kt -->
  */
 public fun <K, A, B, C> Map<K, A>.align(b: Map<K, B>, fa: (Map.Entry<K, Ior<A, B>>) -> C): Map<K, C> =
+  padZip(
+    b,
+    { k, a -> fa(Entry(k, Ior.Left(a))) },
+    { k, bb -> fa(Entry(k, Ior.Right(bb))) }
+  ) { k, a, bb -> fa(Entry(k, Ior.Both(a, bb))) }
+
+private class Entry<K, V>(override val key: K, override val value: V) : Map.Entry<K, V> {
+  override fun hashCode(): Int = key.hashCode() xor value.hashCode()
+  override fun toString(): String = "$key=$value"
+  override fun equals(other: Any?): Boolean =
+    other is Map.Entry<*, *> && other.key == key && other.value == value
+}
+
+public fun <K, A> Map<K, A>.align(other: Map<K, A>, combine: (A, A) -> A): Map<K, A> =
+  padZip(other, { _, a -> a }, { _, b -> b }) { _, a, b -> combine(a, b) }
+
+@Deprecated(
+  "${SemigroupDeprecation}\n use align instead",
+  ReplaceWith("align(other, SG::combine)", "arrow.typeclasses.combine")
+)
+public fun <K, A> Map<K, A>.salign(SG: Semigroup<A>, other: Map<K, A>): Map<K, A> =
+  align(other, SG::combine)
+
+/**
+ * Align two structures as in zip, but filling in blanks with null.
+ */
+public fun <K, A, B> Map<K, A>.padZip(other: Map<K, B>): Map<K, Pair<A?, B?>> =
+  padZip(other) { _, a, b -> a to b }
+
+public fun <K, A, B, C> Map<K, A>.padZip(other: Map<K, B>, fa: (K, A?, B?) -> C): Map<K, C> =
+  padZip(other, { k, a -> fa(k, a, null) }, { k, b -> fa(k, null, b) }) { k, a, b -> fa(k, a, b) }
+
+public fun <K, A, B, C> Map<K, A>.padZip(
+  other: Map<K, B>,
+  left: (K, A) -> C,
+  right: (K, B) -> C,
+  both: (K, A, B) -> C
+): Map<K, C> =
   buildMap {
-    (keys + b.keys).forEach { key ->
-      Ior.fromNullables(this@align[key], b[key])?.let { put(key, fa(Entry(key, it))) }
-    }
-  }
-
-private data class Entry<K, A>(override val key: K, override val value: A) : Map.Entry<K, A>
-
-/**
- * aligns two structures and combine them with the given Semigroups '+'
- */
-public fun <K, A> Map<K, A>.salign(SG: Semigroup<A>, other: Map<K, A>): Map<K, A> = SG.run {
-  align(other) { (_, ior) ->
-    ior.fold(::identity, ::identity) { a, b ->
-      a.combine(b)
-    }
-  }
-}
-
-/**
- * Align two structures as in zip, but filling in blanks with null.
- */
-public fun <K, A, B> Map<K, A>.padZip(other: Map<K, B>): Map<K, Pair<A?, B?>> =
-  align(other) { (_, ior) ->
-    ior.fold(
-      { it to null },
-      { null to it },
-      { a, b -> a to b }
-    )
-  }
-
-public fun <K, A, B, C> Map<K, A>.padZip(other: Map<K, B>, fa: (K, A?, B?) -> C): Map<K, C> =
-  align(other) { (k, ior) ->
-    ior.fold(
-      { fa(k, it, null) },
-      { fa(k, null, it) },
-      { a, b -> fa(k, a, b) }
-    )
+    (keys + other.keys).forEach { key ->
+      @Suppress("UNCHECKED_CAST")
+      when {
+        key in this@padZip && key in other -> put(key, both(key, this@padZip[key] as A, other[key] as B))
+        key in this@padZip -> put(key, left(key, this@padZip[key] as A))
+        key in other -> put(key, right(key, other[key] as B))
+      }
+    }
   }
 
 /**
@@ -579,7 +590,9 @@
   return lefts to rights
 }
 
-public fun <K, V> Map<K, V>.getOrNone(key: K): Option<V> = this[key].toOption()
+@Suppress("UNCHECKED_CAST")
+public fun <K, V> Map<K, V>.getOrNone(key: K): Option<V> =
+  if (containsKey(key)) Some(get(key) as V) else None
 
 /** Combines two maps using [combine] to combine values for the same key. */
 public fun <K, A> Map<K, A>.combine(other: Map<K, A>, combine: (A, A) -> A): Map<K, A> =
