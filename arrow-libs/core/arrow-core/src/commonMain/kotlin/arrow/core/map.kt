@file:OptIn(ExperimentalTypeInference::class)

package arrow.core

import arrow.core.Either.Left
import arrow.core.Either.Right
import arrow.typeclasses.Semigroup
import arrow.typeclasses.SemigroupDeprecation
import kotlin.experimental.ExperimentalTypeInference
import kotlin.collections.flatMap as _flatMap
import arrow.core.raise.RaiseAccumulate
import arrow.core.raise.fold

/**
 * Combines to structures by taking the intersection of their shapes
 * and using `Pair` to hold the elements.
 *
 * ```kotlin
 * import arrow.core.*
 *
 * fun main(args: Array<String>) {
 *   //sampleStart
 *   val result =
 *    mapOf(1 to "A", 2 to "B").zip(mapOf(1 to "1", 2 to "2", 3 to "3"))
 *   //sampleEnd
 *   println(result)
 * }
 * ```
 * <!--- KNIT example-map-01.kt -->
 */
public fun <K, A, B> Map<K, A>.zip(other: Map<K, B>): Map<K, Pair<A, B>> =
  zip(other) { _, a, b -> Pair(a, b) }

/**
 * Combines to structures by taking the intersection of their shapes
 * and combining the elements with the given function.
 *
 * ```kotlin
 * import arrow.core.*
 *
 * fun main(args: Array<String>) {
 *   //sampleStart
 *   val result =
 *    mapOf(1 to "A", 2 to "B").zip(mapOf(1 to "1", 2 to "2", 3 to "3")) {
 *      key, a, b -> "$key -> $a # $b"
 *    }
 *   //sampleEnd
 *   println(result)
 * }
 * ```
 * <!--- KNIT example-map-02.kt -->
 */
public inline fun <Key, A, B, C> Map<Key, A>.zip(other: Map<Key, B>, map: (Key, A, B) -> C): Map<Key, C> {
  val destination = LinkedHashMap<Key, C>(size)
  for ((key, bb) in this) {
    Nullable.zip(other[key]) { cc -> map(key, bb, cc) }
      ?.let { l -> destination.put(key, l) }
  }
  return destination
}

public inline fun <Key, B, C, D, E> Map<Key, B>.zip(
  c: Map<Key, C>,
  d: Map<Key, D>,
  map: (Key, B, C, D) -> E
): Map<Key, E> {
  val destination = LinkedHashMap<Key, E>(size)
  for ((key, bb) in this) {
    Nullable.zip(c[key], d[key]) { cc, dd -> map(key, bb, cc, dd) }
      ?.let { l -> destination.put(key, l) }
  }
  return destination
}

public inline fun <Key, B, C, D, E, F> Map<Key, B>.zip(
  c: Map<Key, C>,
  d: Map<Key, D>,
  e: Map<Key, E>,
  map: (Key, B, C, D, E) -> F
): Map<Key, F> {
  val destination = LinkedHashMap<Key, F>(size)
  for ((key, bb) in this) {
    Nullable.zip(c[key], d[key], e[key]) { cc, dd, ee -> map(key, bb, cc, dd, ee) }
      ?.let { l -> destination.put(key, l) }
  }
  return destination
}

public inline fun <Key, B, C, D, E, F, G> Map<Key, B>.zip(
  c: Map<Key, C>,
  d: Map<Key, D>,
  e: Map<Key, E>,
  f: Map<Key, F>,
  map: (Key, B, C, D, E, F) -> G
): Map<Key, G> {
  val destination = LinkedHashMap<Key, G>(size)
  for ((key, bb) in this) {
    Nullable.zip(c[key], d[key], e[key], f[key]) { cc, dd, ee, ff -> map(key, bb, cc, dd, ee, ff) }
      ?.let { l -> destination.put(key, l) }
  }
  return destination
}

public inline fun <Key, B, C, D, E, F, G, H> Map<Key, B>.zip(
  c: Map<Key, C>,
  d: Map<Key, D>,
  e: Map<Key, E>,
  f: Map<Key, F>,
  g: Map<Key, G>,
  map: (Key, B, C, D, E, F, G) -> H
): Map<Key, H> {
  val destination = LinkedHashMap<Key, H>(size)
  for ((key, bb) in this) {
    Nullable.zip(c[key], d[key], e[key], f[key], g[key]) { cc, dd, ee, ff, gg -> map(key, bb, cc, dd, ee, ff, gg) }
      ?.let { l -> destination.put(key, l) }
  }
  return destination
}

public inline fun <Key, B, C, D, E, F, G, H, I> Map<Key, B>.zip(
  c: Map<Key, C>,
  d: Map<Key, D>,
  e: Map<Key, E>,
  f: Map<Key, F>,
  g: Map<Key, G>,
  h: Map<Key, H>,
  map: (Key, B, C, D, E, F, G, H) -> I
): Map<Key, I> {
  val destination = LinkedHashMap<Key, I>(size)
  for ((key, bb) in this) {
    Nullable.zip(c[key], d[key], e[key], f[key], g[key], h[key]) { cc, dd, ee, ff, gg, hh ->
      map(
        key,
        bb,
        cc,
        dd,
        ee,
        ff,
        gg,
        hh
      )
    }
      ?.let { l -> destination.put(key, l) }
  }
  return destination
}

public inline fun <Key, B, C, D, E, F, G, H, I, J> Map<Key, B>.zip(
  c: Map<Key, C>,
  d: Map<Key, D>,
  e: Map<Key, E>,
  f: Map<Key, F>,
  g: Map<Key, G>,
  h: Map<Key, H>,
  i: Map<Key, I>,
  map: (Key, B, C, D, E, F, G, H, I) -> J
): Map<Key, J> {
  val destination = LinkedHashMap<Key, J>(size)
  for ((key, bb) in this) {
    Nullable.zip(c[key], d[key], e[key], f[key], g[key], h[key], i[key]) { cc, dd, ee, ff, gg, hh, ii ->
      map(
        key,
        bb,
        cc,
        dd,
        ee,
        ff,
        gg,
        hh,
        ii
      )
    }
      ?.let { l -> destination.put(key, l) }
  }
  return destination
}

public inline fun <Key, B, C, D, E, F, G, H, I, J, K> Map<Key, B>.zip(
  c: Map<Key, C>,
  d: Map<Key, D>,
  e: Map<Key, E>,
  f: Map<Key, F>,
  g: Map<Key, G>,
  h: Map<Key, H>,
  i: Map<Key, I>,
  j: Map<Key, J>,
  map: (Key, B, C, D, E, F, G, H, I, J) -> K
): Map<Key, K> {
  val destination = LinkedHashMap<Key, K>(size)
  for ((key, bb) in this) {
    Nullable.zip(
      c[key],
      d[key],
      e[key],
      f[key],
      g[key],
      h[key],
      i[key],
      j[key]
    ) { cc, dd, ee, ff, gg, hh, ii, jj -> map(key, bb, cc, dd, ee, ff, gg, hh, ii, jj) }
      ?.let { l -> destination.put(key, l) }
  }
  return destination
}

public inline fun <Key, B, C, D, E, F, G, H, I, J, K, L> Map<Key, B>.zip(
  c: Map<Key, C>,
  d: Map<Key, D>,
  e: Map<Key, E>,
  f: Map<Key, F>,
  g: Map<Key, G>,
  h: Map<Key, H>,
  i: Map<Key, I>,
  j: Map<Key, J>,
  k: Map<Key, K>,
  map: (Key, B, C, D, E, F, G, H, I, J, K) -> L
): Map<Key, L> {
  val destination = LinkedHashMap<Key, L>(size)
  for ((key, bb) in this) {
    Nullable.zip(
      c[key],
      d[key],
      e[key],
      f[key],
      g[key],
      h[key],
      i[key],
      j[key],
      k[key]
    ) { cc, dd, ee, ff, gg, hh, ii, jj, kk ->
      map(key, bb, cc, dd, ee, ff, gg, hh, ii, jj, kk)
    }?.let { l -> destination.put(key, l) }
  }
  return destination
}

public fun <K, A, B> Map<K, A>.flatMap(f: (Map.Entry<K, A>) -> Map<K, B>): Map<K, B> =
  _flatMap { entry ->
    f(entry)[entry.key]?.let { Pair(entry.key, it) }.asIterable()
  }.toMap()

@OptIn(ExperimentalTypeInference::class)
@OverloadResolutionByLambdaReturnType
public inline fun <K, E, A, B> Map<K, A>.traverse(f: (A) -> Either<E, B>): Either<E, Map<K, B>> {
  val acc = mutableMapOf<K, B>()
  forEach { (k, v) ->
    when (val res = f(v)) {
      is Right -> acc[k] = res.value
      is Left -> return@traverse res
    }
  }
  return acc.right()
}

@Deprecated("traverseEither is being renamed to traverse to simplify the Arrow API", ReplaceWith("traverse(f)", "arrow.core.traverse"))
public inline fun <K, E, A, B> Map<K, A>.traverseEither(f: (A) -> Either<E, B>): Either<E, Map<K, B>> =
  traverse(f)

public fun <K, E, A> Map<K, Either<E, A>>.sequence(): Either<E, Map<K, A>> =
  traverse(::identity)

@Deprecated("sequenceEither is being renamed to sequence to simplify the Arrow API", ReplaceWith("sequence()", "arrow.core.sequence"))
public fun <K, E, A> Map<K, Either<E, A>>.sequenceEither(): Either<E, Map<K, A>> =
  sequence()

@Deprecated(
  ValidatedDeprMsg + "Use the mapOrAccumulate API instead",
  ReplaceWith(
    "mapOrAccumulate({ a, b -> semigroup.run { a.combine(b)  } }) { f(it).bind() }.toValidated()",
    "arrow.core.mapOrAccumulate"
  )
)
public inline fun <K, E, A, B> Map<K, A>.traverseValidated(
  semigroup: Semigroup<E>,
  f: (A) -> Validated<E, B>
): Validated<E, Map<K, B>> =
  traverse(semigroup, f)

@Deprecated(
  ValidatedDeprMsg + "Use the mapOrAccumulate API instead",
  ReplaceWith(
    "mapOrAccumulate({ a, b -> semigroup.run { a.combine(b)  } }) { f(it.value).bind() }.toValidated()",
    "arrow.core.mapOrAccumulate"
  )
)
public inline fun <K, E, A, B> Map<K, A>.traverse(
  combine: (E, E) -> E,
  f: (A) -> Validated<E, B>
): Validated<E, Map<K, B>> =
<<<<<<< HEAD
  foldLeft(mutableMapOf<K, B>().valid() as Validated<E, MutableMap<K, B>>) { acc, (k, v) ->
    when (val res = f(v)) {
      is Valid -> when (acc) {
        is Valid -> acc.also { it.value[k] = res.value }
        is Invalid -> acc
      }
      is Invalid -> when (acc) {
        is Valid -> res
        is Invalid -> combine(acc.value, res.value).invalid()
      }
    }
  }
=======
  mapOrAccumulate({ a, b -> semigroup.run { a.combine(b)  } }) { f(it.value).bind() }.toValidated()

public inline fun <K, E, A, B> Map<K, A>.mapOrAccumulate(
  combine: (E, E) -> E,
  @BuilderInference transform: RaiseAccumulate<E>.(Map.Entry<K, A>) -> B
): Either<E, Map<K, B>> {
  var left: Any? = EmptyValue
  val right = mutableMapOf<K, B>()
  for (element in this)
    fold(
      { transform(RaiseAccumulate(this), element) },
      { errors -> left = EmptyValue.combine(left, errors.reduce(combine), combine) },
      { right[element.key] = it }
    )
  return if (left !== EmptyValue) EmptyValue.unbox<E>(left).left() else right.right()
}

public inline fun <K, E, A, B> Map<K, A>.mapOrAccumulate(
  @BuilderInference transform: RaiseAccumulate<E>.(Map.Entry<K, A>) -> B
): Either<NonEmptyList<E>, Map<K, B>> {
  val left = mutableListOf<E>()
  val right = mutableMapOf<K, B>()
  for (element in this)
    fold({ transform(RaiseAccumulate(this), element) }, { error -> left.addAll(error) }, { right[element.key] = it })
  return left.toNonEmptyListOrNull()?.left() ?: right.right()
}
>>>>>>> 656940ce

@Deprecated(SemigroupDeprecation, ReplaceWith("semigroup.run { traverse({ x, y -> x.combine(y) }, f) }"))
public inline fun <K, E, A, B> Map<K, A>.traverse(
  semigroup: Semigroup<E>,
  f: (A) -> Validated<E, B>
): Validated<E, Map<K, B>> =
  semigroup.run { traverse({ x, y -> x.combine(y) }, f) }

@Deprecated("sequenceValidated is being renamed to sequence to simplify the Arrow API", ReplaceWith("sequence(semigroup)", "arrow.core.sequence"))
public fun <K, E, A> Map<K, Validated<E, A>>.sequenceValidated(semigroup: Semigroup<E>): Validated<E, Map<K, A>> =
  sequence(semigroup)

public fun <K, E, A> Map<K, Validated<E, A>>.sequence(combine: (E, E) -> E): Validated<E, Map<K, A>> =
  traverse(combine, ::identity)

@Deprecated(SemigroupDeprecation, ReplaceWith("semigroup.run { sequence { x, y -> x.combine(y) } }"))
public fun <K, E, A> Map<K, Validated<E, A>>.sequence(semigroup: Semigroup<E>): Validated<E, Map<K, A>> =
  semigroup.run { sequence { x, y -> x.combine(y) } }

@OptIn(ExperimentalTypeInference::class)
@OverloadResolutionByLambdaReturnType
public inline fun <K, A, B> Map<K, A>.traverse(f: (A) -> Option<B>): Option<Map<K, B>> {
  val acc = mutableMapOf<K, B>()
  forEach { (k, v) ->
    when (val res = f(v)) {
      is Some -> acc[k] = res.value
      is None -> return@traverse res
    }
  }
  return acc.some()
}

@Deprecated("traverseOption is being renamed to traverse to simplify the Arrow API", ReplaceWith("traverse(f)", "arrow.core.traverse"))
public inline fun <K, A, B> Map<K, A>.traverseOption(f: (A) -> Option<B>): Option<Map<K, B>> =
  traverse(f)

@Deprecated("sequenceOption is being renamed to sequence to simplify the Arrow API", ReplaceWith("sequence()", "arrow.core.sequence"))
public fun <K, V> Map<K, Option<V>>.sequenceOption(): Option<Map<K, V>> =
  sequence()

public fun <K, V> Map<K, Option<V>>.sequence(): Option<Map<K, V>> =
  traverse(::identity)

public fun <K, A> Map<K, A>.void(): Map<K, Unit> =
  mapValues { Unit }

public fun <K, B, A : B> Map<K, A>.widen(): Map<K, B> =
  this

public fun <K, A, B> Map<K, A>.filterMap(f: (A) -> B?): Map<K, B> {
  val destination = LinkedHashMap<K, B>(mapCapacity(size))
  for ((key, a) in this) {
    f(a)?.let { l -> destination.put(key, l) }
  }
  return destination
}

public fun <K, A> Map<K, Option<A>>.filterOption(): Map<K, A> = filterMap { it.orNull() }

/**
 * Returns a Map containing all elements that are instances of specified type parameter R.
 */
public inline fun <K, reified R> Map<K, *>.filterIsInstance(): Map<K, R> =
  filterMap { it as? R }

/**
 * Combines two structures by taking the union of their shapes and using Ior to hold the elements.
 *
 * ```kotlin
 * import arrow.core.*
 *
 * fun main(args: Array<String>) {
 *   //sampleStart
 *   val result =
 *    mapOf("1" to 1, "2" to 2).align(mapOf("1" to 1, "2" to 2, "3" to 3))
 *   //sampleEnd
 *   println(result)
 * }
 * ```
 * <!--- KNIT example-map-03.kt -->
 */
public fun <K, A, B> Map<K, A>.align(b: Map<K, B>): Map<K, Ior<A, B>> =
  (keys + b.keys).mapNotNull { key ->
    Ior.fromNullables(this[key], b[key])?.let { key to it }
  }.toMap()

/**
 * Combines two structures by taking the union of their shapes and combining the elements with the given function.
 *
 * ```kotlin
 * import arrow.core.*
 *
 * fun main(args: Array<String>) {
 *   //sampleStart
 *   val result =
 *    mapOf("1" to 1, "2" to 2).align(mapOf("1" to 1, "2" to 2, "3" to 3)) { (_, a) ->
 *      "$a"
 *    }
 *   //sampleEnd
 *   println(result)
 * }
 * ```
 * <!--- KNIT example-map-04.kt -->
 */
public fun <K, A, B, C> Map<K, A>.align(b: Map<K, B>, fa: (Map.Entry<K, Ior<A, B>>) -> C): Map<K, C> =
  this.align(b).mapValues(fa)

/**
 * aligns two structures and combine them with the given Semigroups '+'
 */
public fun <K, A> Map<K, A>.salign(SG: Semigroup<A>, other: Map<K, A>): Map<K, A> = SG.run {
  align(other) { (_, ior) ->
    ior.fold(::identity, ::identity) { a, b ->
      a.combine(b)
    }
  }
}

/**
 * Align two structures as in zip, but filling in blanks with null.
 */
public fun <K, A, B> Map<K, A>.padZip(other: Map<K, B>): Map<K, Pair<A?, B?>> =
  align(other) { (_, ior) ->
    ior.fold(
      { it to null },
      { null to it },
      { a, b -> a to b }
    )
  }

public fun <K, A, B, C> Map<K, A>.padZip(other: Map<K, B>, fa: (K, A?, B?) -> C): Map<K, C> =
  align(other) { (k, ior) ->
    ior.fold(
      { fa(k, it, null) },
      { fa(k, null, it) },
      { a, b -> fa(k, a, b) }
    )
  }

/**
 * Splits a union into its component parts.
 *
 * ```kotlin
 * import arrow.core.*
 *
 * fun main(args: Array<String>) {
 *   //sampleStart
 *   val result =
 *    mapOf(
 *      "first" to ("A" to 1).bothIor(),
 *      "second" to ("B" to 2).bothIor(),
 *      "third" to "C".leftIor()
 *    ).unalign()
 *   //sampleEnd
 *   println(result)
 * }
 * ```
 * <!--- KNIT example-map-05.kt -->
 */
public fun <K, A, B> Map<K, Ior<A, B>>.unalign(): Pair<Map<K, A>, Map<K, B>> =
  entries.fold(emptyMap<K, A>() to emptyMap()) { (ls, rs), (k, v) ->
    v.fold(
      { a -> ls.plus(k to a) to rs },
      { b -> ls to rs.plus(k to b) },
      { a, b -> ls.plus(k to a) to rs.plus(k to b) }
    )
  }

/**
 * after applying the given function, splits the resulting union shaped structure into its components parts
 *
 * ```kotlin
 * import arrow.core.*
 *
 * fun main(args: Array<String>) {
 *   //sampleStart
 *   val result =
 *      mapOf("1" to 1, "2" to 2, "3" to 3)
 *        .unalign { it.leftIor() }
 *   //sampleEnd
 *   println(result)
 * }
 * ```
 * <!--- KNIT example-map-06.kt -->
 */
public fun <K, A, B, C> Map<K, C>.unalign(fa: (Map.Entry<K, C>) -> Ior<A, B>): Pair<Map<K, A>, Map<K, B>> =
  mapValues(fa).unalign()

/**
 * Unzips the structure holding the resulting elements in an `Pair`
 *
 * ```kotlin
 * import arrow.core.*
 *
 * fun main(args: Array<String>) {
 *   //sampleStart
 *   val result =
 *      mapOf("first" to ("A" to 1), "second" to ("B" to 2)).unzip()
 *   //sampleEnd
 *   println(result)
 * }
 * ```
 * <!--- KNIT example-map-07.kt -->
 */
public fun <K, A, B> Map<K, Pair<A, B>>.unzip(): Pair<Map<K, A>, Map<K, B>> =
  entries.fold(emptyMap<K, A>() to emptyMap()) { (ls, rs), (k, v) ->
    ls.plus(k to v.first) to rs.plus(k to v.second)
  }

/**
 * After applying the given function unzip the resulting structure into its elements.
 *
 * ```kotlin
 * import arrow.core.*
 *
 * fun main(args: Array<String>) {
 *   //sampleStart
 *   val result =
 *    mapOf("first" to "A:1", "second" to "B:2", "third" to "C:3").unzip { (_, e) ->
 *      e.split(":").let {
 *        it.first() to it.last()
 *      }
 *    }
 *   //sampleEnd
 *   println(result)
 * }
 * ```
 * <!--- KNIT example-map-08.kt -->
 */
public fun <K, A, B, C> Map<K, C>.unzip(fc: (Map.Entry<K, C>) -> Pair<A, B>): Pair<Map<K, A>, Map<K, B>> =
  mapValues(fc).unzip()

public fun <K, V> Map<K, V>.getOrNone(key: K): Option<V> = this[key].toOption()

public fun <K, A> Map<K, A>.combine(combineA: (A, A) -> A, b: Map<K, A>): Map<K, A> =
  if (size < b.size) foldLeft(b) { my, (k, b) -> my + Pair(k, my[k]?.let { combineA(b, it) } ?: b) }
  else b.foldLeft(this@combine) { my, (k, a) -> my + Pair(k, my[k]?.let { combineA(a, it) } ?: a) }

@Deprecated(SemigroupDeprecation, ReplaceWith("with(SG) { combine({ x, y -> x + y }, b) }"))
public fun <K, A> Map<K, A>.combine(SG: Semigroup<A>, b: Map<K, A>): Map<K, A> = with(SG) {
  combine({ x, y -> x + y }, b)
}

@Deprecated("use fold instead", ReplaceWith("SG.run { fold(emptyMap()) { x, y -> x + y } }", "arrow.core.fold"))
public fun <K, A> Iterable<Map<K, A>>.combineAll(SG: Semigroup<A>): Map<K, A> =
  SG.run { fold(emptyMap()) { x, y -> x + y } }

public inline fun <K, A, B> Map<K, A>.fold(initial: B, operation: (acc: B, Map.Entry<K, A>) -> B): B {
  var accumulator = initial
  forEach { accumulator = operation(accumulator, it) }
  return accumulator
}

@Deprecated("Use fold instead align with Kotlin Std naming", ReplaceWith("fold<K, A, B>(b, f)"))
public inline fun <K, A, B> Map<K, A>.foldLeft(b: B, f: (B, Map.Entry<K, A>) -> B): B {
  var result = b
  this.forEach { result = f(result, it) }
  return result
}

internal fun <K, A> Pair<K, A>?.asIterable(): Iterable<Pair<K, A>> =
  when (this) {
    null -> emptyList()
    else -> listOf(this)
  }<|MERGE_RESOLUTION|>--- conflicted
+++ resolved
@@ -234,10 +234,16 @@
   return destination
 }
 
+/**
+ * Transform every [Map.Entry] of the original [Map] using [f],
+ * only keeping the [Map.Entry] of the transformed map that match the input [Map.Entry].
+ */
 public fun <K, A, B> Map<K, A>.flatMap(f: (Map.Entry<K, A>) -> Map<K, B>): Map<K, B> =
-  _flatMap { entry ->
-    f(entry)[entry.key]?.let { Pair(entry.key, it) }.asIterable()
-  }.toMap()
+  buildMap {
+    this@flatMap.forEach { entry ->
+      f(entry)[entry.key]?.let { put(entry.key, it) }
+    }
+  }
 
 @OptIn(ExperimentalTypeInference::class)
 @OverloadResolutionByLambdaReturnType
@@ -284,23 +290,9 @@
   )
 )
 public inline fun <K, E, A, B> Map<K, A>.traverse(
-  combine: (E, E) -> E,
+  semigroup: Semigroup<E>,
   f: (A) -> Validated<E, B>
 ): Validated<E, Map<K, B>> =
-<<<<<<< HEAD
-  foldLeft(mutableMapOf<K, B>().valid() as Validated<E, MutableMap<K, B>>) { acc, (k, v) ->
-    when (val res = f(v)) {
-      is Valid -> when (acc) {
-        is Valid -> acc.also { it.value[k] = res.value }
-        is Invalid -> acc
-      }
-      is Invalid -> when (acc) {
-        is Valid -> res
-        is Invalid -> combine(acc.value, res.value).invalid()
-      }
-    }
-  }
-=======
   mapOrAccumulate({ a, b -> semigroup.run { a.combine(b)  } }) { f(it.value).bind() }.toValidated()
 
 public inline fun <K, E, A, B> Map<K, A>.mapOrAccumulate(
@@ -327,25 +319,13 @@
     fold({ transform(RaiseAccumulate(this), element) }, { error -> left.addAll(error) }, { right[element.key] = it })
   return left.toNonEmptyListOrNull()?.left() ?: right.right()
 }
->>>>>>> 656940ce
-
-@Deprecated(SemigroupDeprecation, ReplaceWith("semigroup.run { traverse({ x, y -> x.combine(y) }, f) }"))
-public inline fun <K, E, A, B> Map<K, A>.traverse(
-  semigroup: Semigroup<E>,
-  f: (A) -> Validated<E, B>
-): Validated<E, Map<K, B>> =
-  semigroup.run { traverse({ x, y -> x.combine(y) }, f) }
 
 @Deprecated("sequenceValidated is being renamed to sequence to simplify the Arrow API", ReplaceWith("sequence(semigroup)", "arrow.core.sequence"))
 public fun <K, E, A> Map<K, Validated<E, A>>.sequenceValidated(semigroup: Semigroup<E>): Validated<E, Map<K, A>> =
   sequence(semigroup)
 
-public fun <K, E, A> Map<K, Validated<E, A>>.sequence(combine: (E, E) -> E): Validated<E, Map<K, A>> =
-  traverse(combine, ::identity)
-
-@Deprecated(SemigroupDeprecation, ReplaceWith("semigroup.run { sequence { x, y -> x.combine(y) } }"))
 public fun <K, E, A> Map<K, Validated<E, A>>.sequence(semigroup: Semigroup<E>): Validated<E, Map<K, A>> =
-  semigroup.run { sequence { x, y -> x.combine(y) } }
+  traverse(semigroup, ::identity)
 
 @OptIn(ExperimentalTypeInference::class)
 @OverloadResolutionByLambdaReturnType
@@ -562,18 +542,24 @@
 
 public fun <K, V> Map<K, V>.getOrNone(key: K): Option<V> = this[key].toOption()
 
-public fun <K, A> Map<K, A>.combine(combineA: (A, A) -> A, b: Map<K, A>): Map<K, A> =
-  if (size < b.size) foldLeft(b) { my, (k, b) -> my + Pair(k, my[k]?.let { combineA(b, it) } ?: b) }
-  else b.foldLeft(this@combine) { my, (k, a) -> my + Pair(k, my[k]?.let { combineA(a, it) } ?: a) }
-
-@Deprecated(SemigroupDeprecation, ReplaceWith("with(SG) { combine({ x, y -> x + y }, b) }"))
-public fun <K, A> Map<K, A>.combine(SG: Semigroup<A>, b: Map<K, A>): Map<K, A> = with(SG) {
-  combine({ x, y -> x + y }, b)
-}
-
-@Deprecated("use fold instead", ReplaceWith("SG.run { fold(emptyMap()) { x, y -> x + y } }", "arrow.core.fold"))
+/** Combines two maps using [combine] to combine values for the same key. */
+public fun <K, A> Map<K, A>.combine(other: Map<K, A>, combine: (A, A) -> A): Map<K, A> =
+  if (size < other.size) fold(other) { my, (k, b) -> my + Pair(k, my[k]?.let { combine(b, it) } ?: b) }
+  else other.fold(this@combine) { my, (k, a) -> my + Pair(k, my[k]?.let { combine(a, it) } ?: a) }
+
+@Deprecated(SemigroupDeprecation, ReplaceWith("combine(b) { x, y -> SG.run { x + y } }"))
+public fun <K, A> Map<K, A>.combine(SG: Semigroup<A>, b: Map<K, A>): Map<K, A> =
+  combine(b) { x, y -> SG.run { x + y } }
+
+@Deprecated(
+  "Use fold & Map.combine instead.\n$NicheAPI",
+  ReplaceWith(
+    "fold(emptyMap()) { acc, map -> acc.combine(map) { x, y -> SG.run { x.combine(y) } } }",
+    "arrow.core.combine"
+  )
+)
 public fun <K, A> Iterable<Map<K, A>>.combineAll(SG: Semigroup<A>): Map<K, A> =
-  SG.run { fold(emptyMap()) { x, y -> x + y } }
+  fold(emptyMap()) { acc, map -> acc.combine(map) { x, y -> SG.run { x.combine(y) } } }
 
 public inline fun <K, A, B> Map<K, A>.fold(initial: B, operation: (acc: B, Map.Entry<K, A>) -> B): B {
   var accumulator = initial
@@ -581,13 +567,11 @@
   return accumulator
 }
 
-@Deprecated("Use fold instead align with Kotlin Std naming", ReplaceWith("fold<K, A, B>(b, f)"))
-public inline fun <K, A, B> Map<K, A>.foldLeft(b: B, f: (B, Map.Entry<K, A>) -> B): B {
-  var result = b
-  this.forEach { result = f(result, it) }
-  return result
-}
-
+@Deprecated("Use fold instead foldLeft", ReplaceWith("fold<K, A, B>(b, f)"))
+public inline fun <K, A, B> Map<K, A>.foldLeft(b: B, f: (B, Map.Entry<K, A>) -> B): B =
+  fold(b, f)
+
+@Deprecated("Internal method will be removed from binary in 2.0.0")
 internal fun <K, A> Pair<K, A>?.asIterable(): Iterable<Pair<K, A>> =
   when (this) {
     null -> emptyList()
