--- conflicted
+++ resolved
@@ -468,13 +468,7 @@
  * <!--- lines.isEmpty() -->
  */
 public fun <K, A, B> Map<K, A>.align(b: Map<K, B>): Map<K, Ior<A, B>> =
-<<<<<<< HEAD
-  (keys + b.keys).mapNotNull { key ->
-    Ior.fromNullables(this[key], b[key])!!.let { key to it }
-  }.toMap()
-=======
   padZip(b, { _, a -> Ior.Left(a) }, { _, bb -> Ior.Right(bb) }) { _, a, bb -> Ior.Both(a, bb) }
->>>>>>> f0d5a82d
 
 /**
  * Combines two structures by taking the union of their shapes and combining the elements with the given function.
