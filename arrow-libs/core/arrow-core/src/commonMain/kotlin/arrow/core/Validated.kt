package arrow.core

import arrow.typeclasses.Monoid
import arrow.typeclasses.Semigroup
import arrow.core.Either.Left
import arrow.core.Either.Right
import kotlin.experimental.ExperimentalTypeInference
import kotlin.jvm.JvmName
import kotlin.jvm.JvmStatic

@Deprecated(
  DeprMsg + "ValidatedNel is being replaced by EitherNel",
  ReplaceWith("EitherNel<E, A>", "arrow.core.EitherNel")
)
public typealias ValidatedNel<E, A> = Validated<Nel<E>, A>

@Deprecated(
  DeprMsg + "Use Right to construct Either values instead",
  ReplaceWith("Either.Right(value)", "arrow.core.Either")
)
public typealias Valid<A> = Validated.Valid<A>

@Deprecated(
  DeprMsg + "Use Left to construct Either values instead",
  ReplaceWith("Either.Left(value)", "arrow.core.Either")
)
public typealias Invalid<E> = Validated.Invalid<E>

@Deprecated(DeprMsg + "You can find more details about how to migrate on the Github release page, or the 1.2.0 release post.")
public sealed class Validated<out E, out A> {

  public companion object {

    @Deprecated(
      DeprMsg + "Use leftNel instead to construct the equivalent Either value",
      ReplaceWith("e.leftNel()", "arrow.core.leftNel")
    )
    @JvmStatic
    public fun <E, A> invalidNel(e: E): ValidatedNel<E, A> = Invalid(nonEmptyListOf(e))

    @Deprecated(
      DeprMsg + "Use right instead to construct the equivalent Either value",
      ReplaceWith("a.right()", "arrow.core.right")
    )
    @JvmStatic
    public fun <E, A> validNel(a: A): ValidatedNel<E, A> = Valid(a)

    /**
     * Converts an `Either<E, A>` to a `Validated<E, A>`.
     */
    @Deprecated(DeprMsg)
    @JvmStatic
    public fun <E, A> fromEither(e: Either<E, A>): Validated<E, A> = e.fold({ Invalid(it) }, { Valid(it) })

    /**
     * Converts an `Option<A>` to a `Validated<E, A>`, where the provided `ifNone` output value is returned as [Invalid]
     * when the specified `Option` is `None`.
     */
    @Deprecated(
      DeprAndNicheMsg + "Prefer using toEither on Option instead",
      ReplaceWith("o.toEither(ifNone).toValidated()")
    )
    @JvmStatic
    public inline fun <E, A> fromOption(o: Option<A>, ifNone: () -> E): Validated<E, A> =
      o.fold(
        { Invalid(ifNone()) },
        { Valid(it) }
      )

    /**
     * Converts a nullable `A?` to a `Validated<E, A>`, where the provided `ifNull` output value is returned as [Invalid]
     * when the specified value is null.
     */
    @Deprecated(
      DeprAndNicheMsg + "Prefer Kotlin nullable syntax, or ensureNotNull inside Either DSL",
      ReplaceWith("value?.valid() ?: ifNull().invalid()")
    )
    @JvmStatic
    public inline fun <E, A> fromNullable(value: A?, ifNull: () -> E): Validated<E, A> =
      value?.let(::Valid) ?: Invalid(ifNull())

    @Deprecated(
      DeprMsg + "Use Either.catch instead",
      ReplaceWith("Either.catch(f).toValidated()")
    )
    @JvmStatic
    @JvmName("tryCatch")
    public inline fun <A> catch(f: () -> A): Validated<Throwable, A> =
      try {
        f().valid()
      } catch (e: Throwable) {
        e.nonFatalOrThrow().invalid()
      }

    @Deprecated(
      DeprAndNicheMsg + "Use Either.catch and mapLeft instead",
      ReplaceWith("Either.catch(f).mapLeft(recover).toValidated()")
    )
    @JvmStatic
    @JvmName("tryCatch")
    public inline fun <E, A> catch(recover: (Throwable) -> E, f: () -> A): Validated<E, A> =
      catch(f).mapLeft(recover)

    @Deprecated(
      DeprAndNicheMsg + "Use Either.catch and toEitherNel instead",
      ReplaceWith("Either.catch(f).toEitherNel().toValidated()")
    )
    @JvmStatic
    public inline fun <A> catchNel(f: () -> A): ValidatedNel<Throwable, A> =
      try {
        f().validNel()
      } catch (e: Throwable) {
        e.nonFatalOrThrow().invalidNel()
      }

    @Deprecated(
      DeprAndNicheMsg + "Prefer creating explicit lambdas instead",
      ReplaceWith("{ it.map(f) }")
    )
    @JvmStatic
    public inline fun <E, A, B> lift(crossinline f: (A) -> B): (Validated<E, A>) -> Validated<E, B> =
      { fa -> fa.map(f) }

    /**
     * Lifts two functions to the Bifunctor type.
     *
     * ```kotlin
     * import arrow.core.*
     *
     * fun main(args: Array<String>) {
     *   //sampleStart
     *   val f = Validated.lift(String::toUpperCase, Int::inc)
     *   val res1 = f("test".invalid())
     *   val res2 = f(1.valid())
     *   //sampleEnd
     *   println("res1: $res1")
     *   println("res2: $res2")
     * }
     * ```
     * <!--- KNIT example-validated-01.kt -->
     */
    @Deprecated(
      DeprAndNicheMsg + "Prefer creating explicit lambdas instead",
      ReplaceWith("{ it.bimap(fl, fr) }")
    )
    @JvmStatic
    public inline fun <A, B, C, D> lift(
      crossinline fl: (A) -> C,
      crossinline fr: (B) -> D
    ): (Validated<A, B>) -> Validated<C, D> =
      { fa -> fa.bimap(fl, fr) }
  }

  /**
   * Discards the [A] value inside [Validated] signaling this container may be pointing to a noop
   * or an effect whose return value is deliberately ignored. The singleton value [Unit] serves as signal.
   *
   * ```kotlin
   * import arrow.core.*
   *
   * fun main(args: Array<String>) {
   *   val result =
   *   //sampleStart
   *   "Hello World".valid().void()
   *   //sampleEnd
   *   println(result)
   * }
   * ```
   * <!--- KNIT example-validated-02.kt -->
   */
  @Deprecated(
    DeprAndNicheMsg + "Use map on Either after refactoring instead",
    ReplaceWith("toEither().map { }.toValidated()")
  )
  public fun void(): Validated<E, Unit> =
    map { Unit }

  @Deprecated(
    DeprAndNicheMsg + "Prefer using the Either DSL, or explicit fold or when",
    ReplaceWith(
      "fold({ emptyList() }, { fa(it).map(::Valid) })",
      "arrow.core.Valid"
    )
  )
  @OptIn(ExperimentalTypeInference::class)
  @OverloadResolutionByLambdaReturnType
  public inline fun <B> traverse(fa: (A) -> Iterable<B>): List<Validated<E, B>> =
    fold({ emptyList() }, { a -> fa(a).map { Valid(it) } })

  @Deprecated(
    DeprAndNicheMsg + "Prefer using the Either DSL, or explicit fold or when",
    ReplaceWith(
      "fold({ it.invalid().right() }, { fa(it).map(::Valid) })",
      "arrow.core.invalid", "arrow.core.right", "arrow.core.Valid"
    )
  )
  @OptIn(ExperimentalTypeInference::class)
  @OverloadResolutionByLambdaReturnType
  public inline fun <EE, B> traverse(fa: (A) -> Either<EE, B>): Either<EE, Validated<E, B>> =
    when (this) {
      is Valid -> fa(this.value).map { Valid(it) }
      is Invalid -> this.right()
    }

  @Deprecated("traverseEither is being renamed to traverse to simplify the Arrow API", ReplaceWith("traverse(fa)"))
  public inline fun <EE, B> traverseEither(fa: (A) -> Either<EE, B>): Either<EE, Validated<E, B>> =
    traverse(fa)

  @Deprecated(
    DeprAndNicheMsg + "Prefer using the Either DSL, or explicit fold or when",
    ReplaceWith(
      "fold({ None }, { fa(it).map(::Valid) })",
      "arrow.core.None", "arrow.core.Valid"
    )
  )
  @OptIn(ExperimentalTypeInference::class)
  @OverloadResolutionByLambdaReturnType
  public inline fun <B> traverse(fa: (A) -> Option<B>): Option<Validated<E, B>> =
    when (this) {
      is Valid -> fa(this.value).map { Valid(it) }
      is Invalid -> None
    }

  @Deprecated("traverseOption is being renamed to traverse to simplify the Arrow API", ReplaceWith("traverse(fa)"))
  public inline fun <B> traverseOption(fa: (A) -> Option<B>): Option<Validated<E, B>> =
    traverse(fa)

  @Deprecated(
    DeprAndNicheMsg + "Use orNull() and Kotlin nullable types",
    ReplaceWith("orNull()?.let(fa)?.valid()", "arrow.core.valid")
  )
  public inline fun <B> traverseNullable(fa: (A) -> B?): Validated<E, B>? =
    when (this) {
      is Valid -> fa(this.value)?.let { Valid(it) }
      is Invalid -> null
    }

  @Deprecated(
    DeprAndNicheMsg + "Prefer when or fold instead",
    ReplaceWith("fold({ fe(c, it) }, { fa(c, it) })")
  )
  public inline fun <B> bifoldLeft(
    c: B,
    fe: (B, E) -> B,
    fa: (B, A) -> B
  ): B =
    fold({ fe(c, it) }, { fa(c, it) })

  @Deprecated(
    DeprAndNicheMsg + "Prefer when or fold instead",
    ReplaceWith("MN.run { fold({ empty().combine(g(it)) }, { empty().combine(f(it)) }) }")
  )
  public inline fun <B> bifoldMap(MN: Monoid<B>, g: (E) -> B, f: (A) -> B): B =  MN.run {
    bifoldLeft(MN.empty(), { c, b -> c.combine(g(b)) }) { c, a -> c.combine(f(a)) }
  }

  @Deprecated(
    DeprAndNicheMsg + "Prefer explicit fold instead",
    ReplaceWith(
      "fold({ fe(it).map { Invalid(it) } }, { fa(it).map { Valid(it) } })",
      "arrow.core.Valid", "arrow.core.Invalid"
    )
  )
  public inline fun <EE, B> bitraverse(fe: (E) -> Iterable<EE>, fa: (A) -> Iterable<B>): List<Validated<EE, B>> =
    fold({ fe(it).map { Invalid(it) } }, { fa(it).map { Valid(it) } })

  @Deprecated(
    DeprAndNicheMsg + "Prefer explicit fold instead",
    ReplaceWith(
      "fold({ fe(it).map { Invalid(it) } }, { fa(it).map { Valid(it) } })",
      "arrow.core.Valid", "arrow.core.Invalid"
    )
  )
  public inline fun <EE, B, C> bitraverseEither(
    fe: (E) -> Either<EE, B>,
    fa: (A) -> Either<EE, C>
  ): Either<EE, Validated<B, C>> =
    fold({ fe(it).map { Invalid(it) } }, { fa(it).map { Valid(it) } })

  @Deprecated(
    DeprAndNicheMsg + "Prefer explicit fold instead",
    ReplaceWith(
      "fold({ fe(it).map(::Invalid) }, { fa(it).map(::Valid) })",
      "arrow.core.Valid", "arrow.core.Invalid"
    )
  )
  public inline fun <B, C> bitraverseOption(
    fe: (E) -> Option<B>,
    fa: (A) -> Option<C>
  ): Option<Validated<B, C>> =
    fold({ fe(it).map(::Invalid) }, { fa(it).map(::Valid) })

  @Deprecated(
    DeprAndNicheMsg + "Prefer explicit fold instead",
    ReplaceWith(
      "fold({ fe(it)?.let(::Invalid) }, { fa(it)?.let(::Valid) })",
      "arrow.core.Valid", "arrow.core.Invalid"
    )
  )
  public inline fun <B, C> bitraverseNullable(
    fe: (E) -> B?,
    fa: (A) -> C?
  ): Validated<B, C>? =
    fold({ fe(it)?.let(::Invalid) }, { fa(it)?.let(::Valid) })

  @Deprecated(
    DeprMsg + "Use fold on Either after refactoring instead",
    ReplaceWith("toEither().fold({ MB.empty() }, f)")
  )
  public inline fun <B> foldMap(MB: Monoid<B>, f: (A) -> B): B =
    fold({ MB.empty() }, f)

  override fun toString(): String = fold(
    { "Validated.Invalid($it)" },
    { "Validated.Valid($it)" }
  )

  @Deprecated(
    DeprMsg + "Use Right to construct Either values instead",
    ReplaceWith("Either.Right(value)", "arrow.core.Either")
  )
  public data class Valid<out A>(val value: A) : Validated<Nothing, A>() {
    override fun toString(): String = "Validated.Valid($value)"

    public companion object {
      @PublishedApi
      internal val unit: Validated<Nothing, Unit> =
        Validated.Valid(Unit)
    }
  }

  @Deprecated(
    DeprMsg + "Use Left to construct Either values instead",
    ReplaceWith("Either.Left(value)", "arrow.core.Either")
  )
  public data class Invalid<out E>(val value: E) : Validated<E, Nothing>() {
    override fun toString(): String = "Validated.Invalid($value)"
  }

  @Deprecated(
    DeprMsg + "Use fold on Either after refactoring",
    ReplaceWith("toEither().fold(fe, fa)")
  )
  public inline fun <B> fold(fe: (E) -> B, fa: (A) -> B): B =
    when (this) {
      is Valid -> fa(value)
      is Invalid -> (fe(value))
    }

  @Deprecated(
    DeprMsg + "Use isRight on Either after refactoring",
    ReplaceWith("toEither().isRight()")
  )
  public val isValid: Boolean =
    fold({ false }, { true })

  @Deprecated(
    DeprMsg + "Use isLeft on Either after refactoring",
    ReplaceWith("toEither().isLeft()")
  )
  public val isInvalid: Boolean =
    fold({ true }, { false })

  /**
   * Is this Valid and matching the given predicate
   */
  @Deprecated(
    DeprMsg + "Use isRight on Either after refactoring",
    ReplaceWith("toEither().isRight(predicate)")
  )
  public inline fun exist(predicate: (A) -> Boolean): Boolean =
    fold({ false }, predicate)

  @Deprecated(
    DeprAndNicheMsg + "Use getOrNull and takeIf on Either after refactoring",
    ReplaceWith("toEither().getOrNull()?.takeIf(predicate)")
  )
  public inline fun findOrNull(predicate: (A) -> Boolean): A? =
    when (this) {
      is Valid -> if (predicate(this.value)) this.value else null
      is Invalid -> null
    }

  @Deprecated(
    DeprAndNicheMsg + "Use fold on Either after refactoring",
    ReplaceWith("toEither().fold({ true }, predicate)")
  )
  public inline fun all(predicate: (A) -> Boolean): Boolean =
    fold({ true }, predicate)

  @Deprecated(
    DeprMsg + "Use isRight on Either after refactoring",
    ReplaceWith("toEither().isLeft()")
  )
  public fun isEmpty(): Boolean = isInvalid

  @Deprecated(
    DeprMsg + "Use isRight on Either after refactoring",
    ReplaceWith("toEither().isRight()")
  )
  public fun isNotEmpty(): Boolean = isValid

  /**
   * Converts the value to an Either<E, A>
   */
  public fun toEither(): Either<E, A> =
    fold(::Left, ::Right)

  /**
   * Returns Valid values wrapped in Some, and None for Invalid values
   */
  @Deprecated(
    DeprMsg + "Use getOrNone on Either after refactoring",
    ReplaceWith("toEither().getOrNone()")
  )
  public fun toOption(): Option<A> =
    fold({ None }, ::Some)

  /**
   * Convert this value to a single element List if it is Valid,
   * otherwise return an empty List
   */
  @Deprecated(
    DeprAndNicheMsg + "Use fold instead",
    ReplaceWith("fold({ emptyList() }, ::listOf)")
  )
  public fun toList(): List<A> =
    fold({ listOf() }, ::listOf)

  /** Lift the Invalid value into a NonEmptyList. */
  @Deprecated(
    DeprMsg + "Use toEitherNel directly instead",
    ReplaceWith("toEither().toEitherNel().toValidated()")
  )
  public fun toValidatedNel(): ValidatedNel<E, A> =
    fold({ invalidNel(it) }, ::Valid)

  /**
   * Convert to an Either, apply a function, convert back. This is handy
   * when you want to use the Monadic properties of the Either type.
   */
  @Deprecated(
    DeprMsg + "Use Either directly instead",
    ReplaceWith("toEither().let(f).toValidated()")
  )
  public inline fun <EE, B> withEither(f: (Either<E, A>) -> Either<EE, B>): Validated<EE, B> =
    fromEither(f(toEither()))

  /**
   * From [arrow.typeclasses.Bifunctor], maps both types of this Validated.
   *
   * Apply a function to an Invalid or Valid value, returning a new Invalid or Valid value respectively.
   */
  public inline fun <EE, B> bimap(fe: (E) -> EE, fa: (A) -> B): Validated<EE, B> =
    fold({ Invalid(fe(it)) }, { Valid(fa(it)) })

  /**
   * Apply a function to a Valid value, returning a new Valid value
   */
  @Deprecated(
    DeprMsg + "Use map on Either after refactoring",
    ReplaceWith("toEither().map(f).toValidated()")
  )
  public inline fun <B> map(f: (A) -> B): Validated<E, B> =
    bimap(::identity, f)

  /**
   * Apply a function to an Invalid value, returning a new Invalid value.
   * Or, if the original valid was Valid, return it.
   */
  @Deprecated(
    DeprMsg + "Use mapLeft on Either after refactoring",
    ReplaceWith("toEither().mapLeft(f).toValidated()")
  )
  public inline fun <EE> mapLeft(f: (E) -> EE): Validated<EE, A> =
    bimap(f, ::identity)

  /**
   * The given function is applied as a fire and forget effect
   * if this is `Invalid`.
   * When applied the result is ignored and the original
   * Validated value is returned
   *
   * Example:
   * ```kotlin
   * import arrow.core.Validated
   *
   * fun main() {
   *   Validated.Valid(12).tapInvalid { println("flower") } // Result: Valid(12)
   *   Validated.Invalid(12).tapInvalid { println("flower") }  // Result: prints "flower" and returns: Invalid(12)
   * }
   * ```
   * <!--- KNIT example-validated-03.kt -->
   */
  @Deprecated(
    DeprMsg + "Use onLeft on Either after refactoring",
    ReplaceWith("toEither().onLeft(f).toValidated()")
  )
  public inline fun tapInvalid(f: (E) -> Unit): Validated<E, A> =
    when (this) {
      is Invalid -> {
        f(this.value)
        this
      }
      is Valid -> this
    }

  /**
   * The given function is applied as a fire and forget effect
   * if this is `Valid`.
   * When applied the result is ignored and the original
   * Validated value is returned
   *
   * Example:
   * ```kotlin
   * import arrow.core.Validated
   *
   * fun main() {
   *   Validated.Valid(12).tap { println("flower") } // Result: prints "flower" and returns: Valid(12)
   *   Validated.Invalid(12).tap { println("flower") }  // Result: Invalid(12)
   * }
   * ```
   * <!--- KNIT example-validated-04.kt -->
   */
  @Deprecated(
    DeprMsg + "Use onRight on Either after refactoring",
    ReplaceWith("toEither().onRight(f).toValidated()")
  )
  public inline fun tap(f: (A) -> Unit): Validated<E, A> =
    when (this) {
      is Invalid -> this
      is Valid -> {
        f(this.value)
        this
      }
    }

  /**
   * apply the given function to the value with the given B when
   * valid, otherwise return the given B
   */
  @Deprecated(
    DeprMsg + "Use fold on Either after refactoring",
    ReplaceWith("toEither().fold({ b }) { f(b, it) }")
  )
  public inline fun <B> foldLeft(b: B, f: (B, A) -> B): B =
    fold({ b }, { f(b, it) })

  @Deprecated(
    DeprMsg + "Use swap on Either after refactoring",
    ReplaceWith("toEither().swap()")
  )
  public fun swap(): Validated<A, E> =
    fold(::Valid, ::Invalid)
}

@Deprecated(
  DeprMsg + "zipOrAccumulate for Either now exposes this same functionality",
  ReplaceWith(
    "Either.zipOrAccumulate({ a, b -> SE.run<Semigroup<E>, E> { a.combine(b) } }, toEither(), fb.toEither(), ::Pair).toValidated()",
    "arrow.core.Either"
  )
)
public fun <E, A, B> Validated<E, A>.zip(SE: Semigroup<E>, fb: Validated<E, B>): Validated<E, Pair<A, B>> =
  zip(SE, fb, ::Pair)

@Deprecated(
  DeprMsg + "zipOrAccumulate for Either now exposes this same functionality",
  ReplaceWith(
    "Either.zipOrAccumulate({ a, b -> SE.run<Semigroup<E>, E> { a.combine(b) } }, toEither(), b.toEither(), f).toValidated()",
    "arrow.core.Either"
  )
)
public inline fun <E, A, B, Z> Validated<E, A>.zip(
  SE: Semigroup<E>,
  b: Validated<E, B>,
  f: (A, B) -> Z
): Validated<E, Z> =
  zip(
    SE,
    b,
    Valid.unit,
    Valid.unit,
    Valid.unit,
    Valid.unit,
    Valid.unit,
    Valid.unit,
    Valid.unit,
    Valid.unit
  ) { a, b, _, _, _, _, _, _, _, _ ->
    f(a, b)
  }

@Deprecated(
  DeprMsg + "zipOrAccumulate for Either now exposes this same functionality",
  ReplaceWith(
    "Either.zipOrAccumulate({ a, b -> SE.run<Semigroup<E>, E> { a.combine(b) } }, toEither(), b.toEither(), c.toEither(), f).toValidated()",
    "arrow.core.Either"
  )
)
public inline fun <E, A, B, C, Z> Validated<E, A>.zip(
  SE: Semigroup<E>,
  b: Validated<E, B>,
  c: Validated<E, C>,
  f: (A, B, C) -> Z
): Validated<E, Z> =
  zip(
    SE,
    b,
    c,
    Valid.unit,
    Valid.unit,
    Valid.unit,
    Valid.unit,
    Valid.unit,
    Valid.unit,
    Valid.unit
  ) { a, b, c, _, _, _, _, _, _, _ ->
    f(a, b, c)
  }

@Deprecated(
  DeprMsg + "zipOrAccumulate for Either now exposes this same functionality",
  ReplaceWith(
    "Either.zipOrAccumulate({ a, b -> SE.run<Semigroup<E>, E> { a.combine(b) } }, toEither(), b.toEither(), c.toEither(), d.toEither(), f).toValidated()",
    "arrow.core.Either"
  )
)
public inline fun <E, A, B, C, D, Z> Validated<E, A>.zip(
  SE: Semigroup<E>,
  b: Validated<E, B>,
  c: Validated<E, C>,
  d: Validated<E, D>,
  f: (A, B, C, D) -> Z
): Validated<E, Z> =
  zip(
    SE,
    b,
    c,
    d,
    Valid.unit,
    Valid.unit,
    Valid.unit,
    Valid.unit,
    Valid.unit,
    Valid.unit
  ) { a, b, c, d, _, _, _, _, _, _ ->
    f(a, b, c, d)
  }

@Deprecated(
  DeprMsg + "zipOrAccumulate for Either now exposes this same functionality",
  ReplaceWith(
    "Either.zipOrAccumulate({ a, b -> SE.run<Semigroup<E>, E> { a.combine(b) } }, toEither(), b.toEither(), c.toEither(), d.toEither(), e.toEither(), f).toValidated()",
    "arrow.core.Either"
  )
)
public inline fun <E, A, B, C, D, EE, Z> Validated<E, A>.zip(
  SE: Semigroup<E>,
  b: Validated<E, B>,
  c: Validated<E, C>,
  d: Validated<E, D>,
  e: Validated<E, EE>,
  f: (A, B, C, D, EE) -> Z
): Validated<E, Z> =
  zip(
    SE,
    b,
    c,
    d,
    e,
    Valid.unit,
    Valid.unit,
    Valid.unit,
    Valid.unit,
    Valid.unit
  ) { a, b, c, d, e, _, _, _, _, _ ->
    f(a, b, c, d, e)
  }

@Deprecated(
  DeprMsg + "zipOrAccumulate for Either now exposes this same functionality",
  ReplaceWith(
    "Either.zipOrAccumulate({ a, b -> SE.run<Semigroup<E>, E> { a.combine(b) } }, toEither(), b.toEither(), c.toEither(), d.toEither(), e.toEither(), ff.toEither(), f).toValidated()",
    "arrow.core.Either"
  )
)
public inline fun <E, A, B, C, D, EE, FF, Z> Validated<E, A>.zip(
  SE: Semigroup<E>,
  b: Validated<E, B>,
  c: Validated<E, C>,
  d: Validated<E, D>,
  e: Validated<E, EE>,
  ff: Validated<E, FF>,
  f: (A, B, C, D, EE, FF) -> Z
): Validated<E, Z> =
  zip(
    SE,
    b,
    c,
    d,
    e,
    ff,
    Valid.unit,
    Valid.unit,
    Valid.unit,
    Valid.unit
  ) { a, b, c, d, e, ff, _, _, _, _ ->
    f(a, b, c, d, e, ff)
  }

@Deprecated(
  DeprMsg + "zipOrAccumulate for Either now exposes this same functionality",
  ReplaceWith(
    "Either.zipOrAccumulate({ a, b -> SE.run<Semigroup<E>, E> { a.combine(b) } }, toEither(), b.toEither(), c.toEither(), d.toEither(), e.toEither(), ff.toEither(), g.toEither(), f).toValidated()",
    "arrow.core.Either"
  )
)
public inline fun <E, A, B, C, D, EE, F, G, Z> Validated<E, A>.zip(
  SE: Semigroup<E>,
  b: Validated<E, B>,
  c: Validated<E, C>,
  d: Validated<E, D>,
  e: Validated<E, EE>,
  ff: Validated<E, F>,
  g: Validated<E, G>,
  f: (A, B, C, D, EE, F, G) -> Z
): Validated<E, Z> =
  zip(SE, b, c, d, e, ff, g, Valid.unit, Valid.unit, Valid.unit) { a, b, c, d, e, ff, g, _, _, _ ->
    f(a, b, c, d, e, ff, g)
  }

@Deprecated(
  DeprMsg + "zipOrAccumulate for Either now exposes this same functionality",
  ReplaceWith(
    "Either.zipOrAccumulate({ a, b -> SE.run<Semigroup<E>, E> { a.combine(b) } }, toEither(), b.toEither(), c.toEither(), d.toEither(), e.toEither(), ff.toEither(), g.toEither(), h.toEither(), f).toValidated()",
    "arrow.core.Either"
  )
)
public inline fun <E, A, B, C, D, EE, F, G, H, Z> Validated<E, A>.zip(
  SE: Semigroup<E>,
  b: Validated<E, B>,
  c: Validated<E, C>,
  d: Validated<E, D>,
  e: Validated<E, EE>,
  ff: Validated<E, F>,
  g: Validated<E, G>,
  h: Validated<E, H>,
  f: (A, B, C, D, EE, F, G, H) -> Z
): Validated<E, Z> =
  zip(SE, b, c, d, e, ff, g, h, Valid.unit, Valid.unit) { a, b, c, d, e, ff, g, h, _, _ ->
    f(a, b, c, d, e, ff, g, h)
  }

@Deprecated(
  DeprMsg + "zipOrAccumulate for Either now exposes this same functionality",
  ReplaceWith(
    "Either.zipOrAccumulate({ a, b -> SE.run<Semigroup<E>, E> { a.combine(b) } }, toEither(), b.toEither(), c.toEither(), d.toEither(), e.toEither(), ff.toEither(), g.toEither(), h.toEither(), i.toEither(), f).toValidated()",
    "arrow.core.Either"
  )
)
public inline fun <E, A, B, C, D, EE, F, G, H, I, Z> Validated<E, A>.zip(
  SE: Semigroup<E>,
  b: Validated<E, B>,
  c: Validated<E, C>,
  d: Validated<E, D>,
  e: Validated<E, EE>,
  ff: Validated<E, F>,
  g: Validated<E, G>,
  h: Validated<E, H>,
  i: Validated<E, I>,
  f: (A, B, C, D, EE, F, G, H, I) -> Z
): Validated<E, Z> =
  zip(SE, b, c, d, e, ff, g, h, i, Valid.unit) { a, b, c, d, e, ff, g, h, i, _ ->
    f(a, b, c, d, e, ff, g, h, i)
  }

@Deprecated(
  DeprMsg + "zipOrAccumulate for Either now exposes this same functionality",
  ReplaceWith(
    "Either.zipOrAccumulate({ a, b -> SE.run<Semigroup<E>, E> { a.combine(b) } }, toEither(), b.toEither(), c.toEither(), d.toEither(), e.toEither(), ff.toEither(), g.toEither(), h.toEither(), i.toEither(), j.toEither(), f).toValidated()",
    "arrow.core.Either"
  )
)
public inline fun <E, A, B, C, D, EE, F, G, H, I, J, Z> Validated<E, A>.zip(
  SE: Semigroup<E>,
  b: Validated<E, B>,
  c: Validated<E, C>,
  d: Validated<E, D>,
  e: Validated<E, EE>,
  ff: Validated<E, F>,
  g: Validated<E, G>,
  h: Validated<E, H>,
  i: Validated<E, I>,
  j: Validated<E, J>,
  f: (A, B, C, D, EE, F, G, H, I, J) -> Z
): Validated<E, Z> =
  if (this is Validated.Valid && b is Validated.Valid && c is Validated.Valid && d is Validated.Valid && e is Validated.Valid && ff is Validated.Valid && g is Validated.Valid && h is Validated.Valid && i is Validated.Valid && j is Validated.Valid) {
    Validated.Valid(f(this.value, b.value, c.value, d.value, e.value, ff.value, g.value, h.value, i.value, j.value))
  } else SE.run {
    var accumulatedError: Any? = EmptyValue
    accumulatedError =
      if (this@zip is Validated.Invalid) this@zip.value else accumulatedError
    accumulatedError =
      if (b is Validated.Invalid) emptyCombine(accumulatedError, b.value) else accumulatedError
    accumulatedError =
      if (c is Validated.Invalid) emptyCombine(accumulatedError, c.value) else accumulatedError
    accumulatedError =
      if (d is Validated.Invalid) emptyCombine(accumulatedError, d.value) else accumulatedError
    accumulatedError =
      if (e is Validated.Invalid) emptyCombine(accumulatedError, e.value) else accumulatedError
    accumulatedError =
      if (ff is Validated.Invalid) emptyCombine(accumulatedError, ff.value) else accumulatedError
    accumulatedError =
      if (g is Validated.Invalid) emptyCombine(accumulatedError, g.value) else accumulatedError
    accumulatedError =
      if (h is Validated.Invalid) emptyCombine(accumulatedError, h.value) else accumulatedError
    accumulatedError =
      if (i is Validated.Invalid) emptyCombine(accumulatedError, i.value) else accumulatedError
    accumulatedError =
      if (j is Validated.Invalid) emptyCombine(accumulatedError, j.value) else accumulatedError

    Validated.Invalid(accumulatedError as E)
  }

@Deprecated(
  DeprMsg + "zipOrAccumulate for Either now exposes this same functionality",
  ReplaceWith(
    "Either.zipOrAccumulate(toEither(), b.toEither(), f).toValidated()",
    "arrow.core.Either"
  )
)
public inline fun <E, A, B, Z> ValidatedNel<E, A>.zip(
  b: ValidatedNel<E, B>,
  f: (A, B) -> Z
): ValidatedNel<E, Z> =
  zip(Semigroup.nonEmptyList(), b, f)

@Deprecated(
  DeprMsg + "zipOrAccumulate for Either now exposes this same functionality",
  ReplaceWith(
    "Either.zipOrAccumulate(toEither(), b.toEither(), c.toEither(), f).toValidated()",
    "arrow.core.Either"
  )
)
public inline fun <E, A, B, C, Z> ValidatedNel<E, A>.zip(
  b: ValidatedNel<E, B>,
  c: ValidatedNel<E, C>,
  f: (A, B, C) -> Z
): ValidatedNel<E, Z> =
  zip(Semigroup.nonEmptyList(), b, c, f)

@Deprecated(
  DeprMsg + "zipOrAccumulate for Either now exposes this same functionality",
  ReplaceWith(
    "Either.zipOrAccumulate(toEither(), b.toEither(), c.toEither(), d.toEither(), f).toValidated()",
    "arrow.core.Either"
  )
)
public inline fun <E, A, B, C, D, Z> ValidatedNel<E, A>.zip(
  b: ValidatedNel<E, B>,
  c: ValidatedNel<E, C>,
  d: ValidatedNel<E, D>,
  f: (A, B, C, D) -> Z
): ValidatedNel<E, Z> =
  zip(Semigroup.nonEmptyList(), b, c, d, f)

@Deprecated(
  DeprMsg + "zipOrAccumulate for Either now exposes this same functionality",
  ReplaceWith(
    "Either.zipOrAccumulate(toEither(), b.toEither(), c.toEither(), d.toEither(), e.toEither(), f).toValidated()",
    "arrow.core.Either"
  )
)
public inline fun <E, A, B, C, D, EE, Z> ValidatedNel<E, A>.zip(
  b: ValidatedNel<E, B>,
  c: ValidatedNel<E, C>,
  d: ValidatedNel<E, D>,
  e: ValidatedNel<E, EE>,
  f: (A, B, C, D, EE) -> Z
): ValidatedNel<E, Z> =
  zip(Semigroup.nonEmptyList(), b, c, d, e, f)

@Deprecated(
  DeprMsg + "zipOrAccumulate for Either now exposes this same functionality",
  ReplaceWith(
    "Either.zipOrAccumulate(toEither(), b.toEither(), c.toEither(), d.toEither(), e.toEither(), ff.toEither(), f).toValidated()",
    "arrow.core.Either"
  )
)
public inline fun <E, A, B, C, D, EE, FF, Z> ValidatedNel<E, A>.zip(
  b: ValidatedNel<E, B>,
  c: ValidatedNel<E, C>,
  d: ValidatedNel<E, D>,
  e: ValidatedNel<E, EE>,
  ff: ValidatedNel<E, FF>,
  f: (A, B, C, D, EE, FF) -> Z
): ValidatedNel<E, Z> =
  zip(Semigroup.nonEmptyList(), b, c, d, e, ff, f)

@Deprecated(
  DeprMsg + "zipOrAccumulate for Either now exposes this same functionality",
  ReplaceWith(
    "Either.zipOrAccumulate(toEither(), b.toEither(), c.toEither(), d.toEither(), e.toEither(), ff.toEither(), g.toEither(), f).toValidated()",
    "arrow.core.Either"
  )
)
public inline fun <E, A, B, C, D, EE, F, G, Z> ValidatedNel<E, A>.zip(
  b: ValidatedNel<E, B>,
  c: ValidatedNel<E, C>,
  d: ValidatedNel<E, D>,
  e: ValidatedNel<E, EE>,
  ff: ValidatedNel<E, F>,
  g: ValidatedNel<E, G>,
  f: (A, B, C, D, EE, F, G) -> Z
): ValidatedNel<E, Z> =
  zip(Semigroup.nonEmptyList(), b, c, d, e, ff, g, f)

@Deprecated(
  DeprMsg + "zipOrAccumulate for Either now exposes this same functionality",
  ReplaceWith(
    "Either.zipOrAccumulate(toEither(), b.toEither(), c.toEither(), d.toEither(), e.toEither(), ff.toEither(), g.toEither(), h.toEither(), f).toValidated()",
    "arrow.core.Either"
  )
)
public inline fun <E, A, B, C, D, EE, F, G, H, Z> ValidatedNel<E, A>.zip(
  b: ValidatedNel<E, B>,
  c: ValidatedNel<E, C>,
  d: ValidatedNel<E, D>,
  e: ValidatedNel<E, EE>,
  ff: ValidatedNel<E, F>,
  g: ValidatedNel<E, G>,
  h: ValidatedNel<E, H>,
  f: (A, B, C, D, EE, F, G, H) -> Z
): ValidatedNel<E, Z> =
  zip(Semigroup.nonEmptyList(), b, c, d, e, ff, g, h, f)

@Deprecated(
  DeprMsg + "zipOrAccumulate for Either now exposes this same functionality",
  ReplaceWith(
    "Either.zipOrAccumulate(toEither(), b.toEither(), c.toEither(), d.toEither(), e.toEither(), ff.toEither(), g.toEither(), h.toEither(), i.toEither(), f).toValidated()",
    "arrow.core.Either"
  )
)
public inline fun <E, A, B, C, D, EE, F, G, H, I, Z> ValidatedNel<E, A>.zip(
  b: ValidatedNel<E, B>,
  c: ValidatedNel<E, C>,
  d: ValidatedNel<E, D>,
  e: ValidatedNel<E, EE>,
  ff: ValidatedNel<E, F>,
  g: ValidatedNel<E, G>,
  h: ValidatedNel<E, H>,
  i: ValidatedNel<E, I>,
  f: (A, B, C, D, EE, F, G, H, I) -> Z
): ValidatedNel<E, Z> =
  zip(Semigroup.nonEmptyList(), b, c, d, e, ff, g, h, i, f)

@Deprecated(
  DeprMsg + "zipOrAccumulate for Either now exposes this same functionality",
  ReplaceWith(
    "Either.zipOrAccumulate(toEither(), b.toEither(), c.toEither(), d.toEither(), e.toEither(), ff.toEither(), g.toEither(), h.toEither(), i.toEither(), j.toEither(), f).toValidated()",
    "arrow.core.Either"
  )
)
public inline fun <E, A, B, C, D, EE, F, G, H, I, J, Z> ValidatedNel<E, A>.zip(
  b: ValidatedNel<E, B>,
  c: ValidatedNel<E, C>,
  d: ValidatedNel<E, D>,
  e: ValidatedNel<E, EE>,
  ff: ValidatedNel<E, F>,
  g: ValidatedNel<E, G>,
  h: ValidatedNel<E, H>,
  i: ValidatedNel<E, I>,
  j: ValidatedNel<E, J>,
  f: (A, B, C, D, EE, F, G, H, I, J) -> Z
): ValidatedNel<E, Z> =
  zip(Semigroup.nonEmptyList(), b, c, d, e, ff, g, h, i, j, f)

/**
 * Given [A] is a sub type of [B], re-type this value from Validated<E, A> to Validated<E, B>
 *
 * ```kotlin
 * import arrow.core.*
 *
 * fun main(args: Array<String>) {
 *   //sampleStart
 *   val string: Validated<Int, String> = "Hello".valid()
 *   val chars: Validated<Int, CharSequence> =
 *     string.widen<Int, CharSequence, String>()
 *   //sampleEnd
 *   println(chars)
 * }
 * ```
 * <!--- KNIT example-validated-05.kt -->
 */
@Deprecated(
  DeprMsg + "Use widen on Either after refactoring",
  ReplaceWith("toEither().widen()")
)
public fun <E, B, A : B> Validated<E, A>.widen(): Validated<E, B> =
  this

@Deprecated(
  DeprMsg + "Use leftWiden on Either after refactoring",
  ReplaceWith("toEither().leftWiden()")
)
public fun <EE, E : EE, A> Validated<E, A>.leftWiden(): Validated<EE, A> =
  this

@Deprecated(
  DeprAndNicheMsg + "Prefer using the Either DSL, or map",
  ReplaceWith("(0 until (n.coerceAtLeast(0))).mapOrAccumulate({ a, b -> SE.run { a.combine(b) } }) { bind() }.toValidated()")
)
public fun <E, A> Validated<E, A>.replicate(SE: Semigroup<E>, n: Int): Validated<E, List<A>> =
  if (n <= 0) emptyList<A>().valid()
  else this.zip(SE, replicate(SE, n - 1)) { a, xs -> listOf(a) + xs }

@Deprecated(DeprAndNicheMsg)
public fun <E, A> Validated<E, A>.replicate(SE: Semigroup<E>, n: Int, MA: Monoid<A>): Validated<E, A> =
  if (n <= 0) MA.empty().valid()
  else this@replicate.zip(SE, replicate(SE, n - 1, MA)) { a, xs -> MA.run { a + xs } }

@Deprecated(
  DeprAndNicheMsg + "Prefer explicit fold instead",
  ReplaceWith(
    "fold({ it.map { Invalid(it) } }, { it.map { Valid(it) } })",
    "arrow.core.Valid", "arrow.core.Invalid"
  )
)
public fun <E, A> Validated<Iterable<E>, Iterable<A>>.bisequence(): List<Validated<E, A>> =
  bitraverse(::identity, ::identity)

@Deprecated(
  DeprAndNicheMsg + "Prefer explicit fold instead",
  ReplaceWith(
    "fold({ it.map { Invalid(it) } }, { it.map { Valid(it) } })",
    "arrow.core.Valid", "arrow.core.Invalid"
  )
)
public fun <E, A, B> Validated<Either<E, A>, Either<E, B>>.bisequenceEither(): Either<E, Validated<A, B>> =
  bitraverseEither(::identity, ::identity)

@Deprecated(
  DeprAndNicheMsg + "Prefer explicit fold instead",
  ReplaceWith(
    "fold({ it.map(::Invalid) }, { it.map(::Valid) })",
    "arrow.core.Valid", "arrow.core.Invalid"
  )
)
public fun <A, B> Validated<Option<A>, Option<B>>.bisequenceOption(): Option<Validated<A, B>> =
  bitraverseOption(::identity, ::identity)

@Deprecated(
  DeprAndNicheMsg + "Prefer explicit fold instead",
  ReplaceWith(
    "fold({ it?.let(::Invalid) }, { it?.let(::Valid) })",
    "arrow.core.Valid", "arrow.core.Invalid"
  )
)
public fun <A, B> Validated<A?, B?>.bisequenceNullable(): Validated<A, B>? =
  bitraverseNullable(::identity, ::identity)

@Deprecated(
  DeprAndNicheMsg + "Use fold on Either after refactoring",
  ReplaceWith("MA.run { fold({ empty() }) { empty().combine(it) } }")
)
public fun <E, A> Validated<E, A>.fold(MA: Monoid<A>): A = MA.run {
  foldLeft(empty()) { acc, a -> acc.combine(a) }
}

@Deprecated("use fold instead", ReplaceWith("fold(MA)", "arrow.core.fold"))
public fun <E, A> Validated<E, A>.combineAll(MA: Monoid<A>): A =
  fold(MA)

@Deprecated(
  DeprAndNicheMsg + "Prefer using the Either DSL, or explicit fold or when",
  ReplaceWith(
    "fold({ emptyList() }, { it.map(::Valid) })",
    "arrow.core.Valid"
  )
)
public fun <E, A> Validated<E, Iterable<A>>.sequence(): List<Validated<E, A>> =
  traverse(::identity)

@Deprecated(
  "sequenceEither is being renamed to sequence to simplify the Arrow API",
  ReplaceWith("sequence()", "arrow.core.sequence")
)
public fun <E, A, B> Validated<A, Either<E, B>>.sequenceEither(): Either<E, Validated<A, B>> =
  sequence()

@Deprecated(
  DeprAndNicheMsg + "Prefer using the Either DSL, or explicit fold or when",
  ReplaceWith(
    "fold({ it.invalid().right() }, { it.map(::Valid) })",
    "arrow.core.invalid", "arrow.core.right", "arrow.core.Valid"
  )
)
public fun <E, A, B> Validated<A, Either<E, B>>.sequence(): Either<E, Validated<A, B>> =
  traverse(::identity)

@Deprecated(
  "sequenceOption is being renamed to sequence to simplify the Arrow API",
  ReplaceWith("sequence()", "arrow.core.sequence")
)
public fun <A, B> Validated<A, Option<B>>.sequenceOption(): Option<Validated<A, B>> =
  sequence()

@Deprecated(
  DeprAndNicheMsg + "Prefer using the Either DSL, or explicit fold or when",
  ReplaceWith(
    "fold({ None }, { it.map(::Valid) })",
    "arrow.core.None", "arrow.core.Valid"
  )
)
public fun <A, B> Validated<A, Option<B>>.sequence(): Option<Validated<A, B>> =
  traverse(::identity)

@Deprecated(
  "sequenceNullable is being renamed to sequence to simplify the Arrow API",
  ReplaceWith("sequence()", "arrow.core.sequence")
)
public fun <A, B> Validated<A, B?>.sequenceNullable(): Validated<A, B>? =
  sequence()

@Deprecated(
  DeprAndNicheMsg + "Use orNull() and Kotlin nullable types",
  ReplaceWith("orNull()?.valid()", "arrow.core.valid")
)
public fun <A, B> Validated<A, B?>.sequence(): Validated<A, B>? =
  traverseNullable(::identity)

@Deprecated(
  DeprMsg + "Use compareTo on Either after refactoring",
  ReplaceWith("toEither(). compareTo(other.toEither())")
)
public operator fun <E : Comparable<E>, A : Comparable<A>> Validated<E, A>.compareTo(other: Validated<E, A>): Int =
  fold(
    { l1 -> other.fold({ l2 -> l1.compareTo(l2) }, { -1 }) },
    { r1 -> other.fold({ 1 }, { r2 -> r1.compareTo(r2) }) }
  )

/**
 * Return the Valid value, or the default if Invalid
 */
@Deprecated(
  DeprMsg + "Use getOrElse on Either after refactoring",
  ReplaceWith("toEither().getOrElse { default() }")
)
public inline fun <E, A> Validated<E, A>.getOrElse(default: () -> A): A =
  fold({ default() }, ::identity)

/**
 * Return the Valid value, or null if Invalid
 */
@Deprecated(
  DeprMsg + "Use getOrNull on Either after refactoring",
  ReplaceWith("toEither().getOrNull()")
)
public fun <E, A> Validated<E, A>.orNull(): A? =
  getOrElse { null }

@Deprecated(
  DeprMsg + "Use getOrNone on Either after refactoring",
  ReplaceWith("toEither().getOrNone()")
)
public fun <E, A> Validated<E, A>.orNone(): Option<A> =
  fold({ None }, { Some(it) })

/**
 * Return the Valid value, or the result of f if Invalid
 */
@Deprecated(
  DeprMsg + "Use getOrElse on Either after refactoring",
  ReplaceWith("toEither().getOrElse(f)")
)
public inline fun <E, A> Validated<E, A>.valueOr(f: (E) -> A): A =
  fold({ f(it) }, ::identity)

/**
 * If `this` is valid return `this`, otherwise if `that` is valid return `that`, otherwise combine the failures.
 * This is similar to [orElse] except that here failures are accumulated.
 */
@Deprecated(
  DeprAndNicheMsg + "Use recover on Either after refactoring",
  ReplaceWith(
    "toEither().recover { e -> that().mapLeft { ee -> SE.run { e.combine(ee) } }.bind() }.toValidated()",
    "arrow.core.recover"
  )
)
public inline fun <E, A> Validated<E, A>.findValid(SE: Semigroup<E>, that: () -> Validated<E, A>): Validated<E, A> =
  fold(
    { e ->
      that().fold(
        { ee -> Invalid(SE.run { e.combine(ee) }) },
        { Valid(it) }
      )
    },
    { Valid(it) }
  )

/**
 * Apply a function to a Valid value, returning a new Validation that may be valid or invalid
 *
 * Example:
 * ```kotlin
 * import arrow.core.Validated
 * import arrow.core.andThen
 *
 * fun main() {
 *   Validated.Valid(5).andThen { Validated.Valid(10) } // Result: Valid(10)
 *   Validated.Valid(5).andThen { Validated.Invalid(10) } // Result: Invalid(10)
 *   Validated.Invalid(5).andThen { Validated.Valid(10) } // Result: Invalid(5)
 * }
 * ```
 * <!--- KNIT example-validated-06.kt -->
 */
@Deprecated(
  DeprMsg + "Use Either DSL or flatMap instead after refactoring.",
  ReplaceWith("toEither().flatMap { f(it).toEither() }.toValidated()")
)
public inline fun <E, A, B> Validated<E, A>.andThen(f: (A) -> Validated<E, B>): Validated<E, B> =
  when (this) {
    is Validated.Valid -> f(value)
    is Validated.Invalid -> this
  }

/**
 * Return this if it is Valid, or else fall back to the given default.
 * The functionality is similar to that of [findValid] except for failure accumulation,
 * where here only the error on the right is preserved and the error on the left is ignored.
 */
@Deprecated(
  DeprMsg + "Use recover on Either instead after refactoring.",
  ReplaceWith("toEither().recover { default().bind() }.toValidated()")
)
public inline fun <E, A> Validated<E, A>.orElse(default: () -> Validated<E, A>): Validated<E, A> =
  fold(
    { default() },
    { Valid(it) }
  )

@Deprecated(
  DeprMsg + "Use recover on Either instead after refactoring.",
  ReplaceWith("toEither().recover { e -> f(e).bind() }.toValidated()")
)
public inline fun <E, A> Validated<E, A>.handleErrorWith(f: (E) -> Validated<E, A>): Validated<E, A> =
  when (this) {
    is Validated.Valid -> this
    is Validated.Invalid -> f(this.value)
  }

@Deprecated(
  DeprMsg + "Use recover on Either instead after refactoring.",
  ReplaceWith("toEither().recover<E, Nothing, A> { e -> f(e) }.toValidated()")
)
public inline fun <E, A> Validated<E, A>.handleError(f: (E) -> A): Validated<Nothing, A> =
  when (this) {
    is Validated.Valid -> this
    is Validated.Invalid -> Valid(f(this.value))
  }

@Deprecated(
  DeprMsg + "Use fold on Either instead after refactoring.",
  ReplaceWith("fold(fe, fa).valid()")
)
public inline fun <E, A, B> Validated<E, A>.redeem(fe: (E) -> B, fa: (A) -> B): Validated<E, B> =
  when (this) {
    is Validated.Valid -> map(fa)
    is Validated.Invalid -> Valid(fe(this.value))
  }

@Deprecated(
  DeprMsg + "Validated is deprecated in favor of Either",
  ReplaceWith("toEither().valid()")
)
public fun <E, A> Validated<E, A>.attempt(): Validated<Nothing, Either<E, A>> =
  map { Right(it) }.handleError { Left(it) }

@Deprecated(
  DeprMsg + "Use merge() on Either instead after refactoring.",
  ReplaceWith("toEither().merge()")
)
public inline fun <A> Validated<A, A>.merge(): A =
  fold(::identity, ::identity)

@Deprecated(
  DeprMsg + "Use Either.zipOrAccumulate instead",
  ReplaceWith("Either.zipOrAccumulate({ a, b -> SE.run { a.combine(b) } }, toEither(), y.toEither(), { a, b -> SA.run { a.combine(b) } }).toValidated()")
)
public fun <E, A> Validated<E, A>.combine(
  SE: Semigroup<E>,
  SA: Semigroup<A>,
  y: Validated<E, A>
): Validated<E, A> =
  when {
    this is Valid && y is Valid -> Valid(SA.run { value.combine(y.value) })
    this is Invalid && y is Invalid -> Invalid(SE.run { value.combine(y.value) })
    this is Invalid -> this
    else -> y
  }

@Deprecated(
  DeprAndNicheMsg,
  ReplaceWith(
    "toEither().recover { e -> y.toEither().recover { ee -> raise(SE.run { e.combine(ee) })) }.bind() }.toValidated()",
    "arrow.core.recover"
  )
)
public fun <E, A> Validated<E, A>.combineK(SE: Semigroup<E>, y: Validated<E, A>): Validated<E, A> {
  return when (this) {
    is Valid -> this
    is Invalid -> when (y) {
      is Invalid -> Invalid(SE.run { this@combineK.value.combine(y.value) })
      is Valid -> y
    }
  }
}

/**
 * Converts the value to an Ior<E, A>
 */
@Deprecated(
  DeprMsg + "Use toIor on Either after refactoring Validated to Either",
  ReplaceWith("toEither().toIor()")
)
public fun <E, A> Validated<E, A>.toIor(): Ior<E, A> =
  fold({ Ior.Left(it) }, { Ior.Right(it) })

@Deprecated(
  DeprMsg + "Use right instead to construct the equivalent Either value",
  ReplaceWith("this.right()", "arrow.core.right")
)
public inline fun <A> A.valid(): Validated<Nothing, A> =
  Valid(this)

@Deprecated(
  DeprMsg + "Use left instead to construct the equivalent Either value",
  ReplaceWith("this.left()", "arrow.core.left")
)
public inline fun <E> E.invalid(): Validated<E, Nothing> =
  Invalid(this)

@Deprecated(
  DeprMsg + "Use right instead to construct the equivalent Either value",
  ReplaceWith("this.right()", "arrow.core.right")
)
public inline fun <A> A.validNel(): ValidatedNel<Nothing, A> =
  Validated.validNel(this)

@Deprecated(
  DeprMsg + "Use leftNel instead to construct the equivalent Either value",
  ReplaceWith("this.leftNel()", "arrow.core.leftNel")
)
public inline fun <E> E.invalidNel(): ValidatedNel<E, Nothing> =
  Validated.invalidNel(this)

<<<<<<< HEAD
internal const val ValidatedDeprMsg = "Validated functionally is being merged into Either.\n"
=======
private const val DeprMsg = "Validated functionally is being merged into Either.\n"

private const val DeprAndNicheMsg =
  "Validated functionaliy is being merged into Either, but this API is niche and will be removed in the future. If this method is crucial for you, please let us know on the Arrow Github. Thanks!\n https://github.com/arrow-kt/arrow/issues\n"
>>>>>>> 8e0121a9
<|MERGE_RESOLUTION|>--- conflicted
+++ resolved
@@ -9,37 +9,37 @@
 import kotlin.jvm.JvmStatic
 
 @Deprecated(
-  DeprMsg + "ValidatedNel is being replaced by EitherNel",
+  ValidatedDeprMsg + "ValidatedNel is being replaced by EitherNel",
   ReplaceWith("EitherNel<E, A>", "arrow.core.EitherNel")
 )
 public typealias ValidatedNel<E, A> = Validated<Nel<E>, A>
 
 @Deprecated(
-  DeprMsg + "Use Right to construct Either values instead",
+  ValidatedDeprMsg + "Use Right to construct Either values instead",
   ReplaceWith("Either.Right(value)", "arrow.core.Either")
 )
 public typealias Valid<A> = Validated.Valid<A>
 
 @Deprecated(
-  DeprMsg + "Use Left to construct Either values instead",
+  ValidatedDeprMsg + "Use Left to construct Either values instead",
   ReplaceWith("Either.Left(value)", "arrow.core.Either")
 )
 public typealias Invalid<E> = Validated.Invalid<E>
 
-@Deprecated(DeprMsg + "You can find more details about how to migrate on the Github release page, or the 1.2.0 release post.")
+@Deprecated(ValidatedDeprMsg + "You can find more details about how to migrate on the Github release page, or the 1.2.0 release post.")
 public sealed class Validated<out E, out A> {
 
   public companion object {
 
     @Deprecated(
-      DeprMsg + "Use leftNel instead to construct the equivalent Either value",
+      ValidatedDeprMsg + "Use leftNel instead to construct the equivalent Either value",
       ReplaceWith("e.leftNel()", "arrow.core.leftNel")
     )
     @JvmStatic
     public fun <E, A> invalidNel(e: E): ValidatedNel<E, A> = Invalid(nonEmptyListOf(e))
 
     @Deprecated(
-      DeprMsg + "Use right instead to construct the equivalent Either value",
+      ValidatedDeprMsg + "Use right instead to construct the equivalent Either value",
       ReplaceWith("a.right()", "arrow.core.right")
     )
     @JvmStatic
@@ -48,7 +48,7 @@
     /**
      * Converts an `Either<E, A>` to a `Validated<E, A>`.
      */
-    @Deprecated(DeprMsg)
+    @Deprecated(ValidatedDeprMsg)
     @JvmStatic
     public fun <E, A> fromEither(e: Either<E, A>): Validated<E, A> = e.fold({ Invalid(it) }, { Valid(it) })
 
@@ -80,7 +80,7 @@
       value?.let(::Valid) ?: Invalid(ifNull())
 
     @Deprecated(
-      DeprMsg + "Use Either.catch instead",
+      ValidatedDeprMsg + "Use Either.catch instead",
       ReplaceWith("Either.catch(f).toValidated()")
     )
     @JvmStatic
@@ -304,7 +304,7 @@
     fold({ fe(it)?.let(::Invalid) }, { fa(it)?.let(::Valid) })
 
   @Deprecated(
-    DeprMsg + "Use fold on Either after refactoring instead",
+    ValidatedDeprMsg + "Use fold on Either after refactoring instead",
     ReplaceWith("toEither().fold({ MB.empty() }, f)")
   )
   public inline fun <B> foldMap(MB: Monoid<B>, f: (A) -> B): B =
@@ -316,7 +316,7 @@
   )
 
   @Deprecated(
-    DeprMsg + "Use Right to construct Either values instead",
+    ValidatedDeprMsg + "Use Right to construct Either values instead",
     ReplaceWith("Either.Right(value)", "arrow.core.Either")
   )
   public data class Valid<out A>(val value: A) : Validated<Nothing, A>() {
@@ -330,7 +330,7 @@
   }
 
   @Deprecated(
-    DeprMsg + "Use Left to construct Either values instead",
+    ValidatedDeprMsg + "Use Left to construct Either values instead",
     ReplaceWith("Either.Left(value)", "arrow.core.Either")
   )
   public data class Invalid<out E>(val value: E) : Validated<E, Nothing>() {
@@ -338,7 +338,7 @@
   }
 
   @Deprecated(
-    DeprMsg + "Use fold on Either after refactoring",
+    ValidatedDeprMsg + "Use fold on Either after refactoring",
     ReplaceWith("toEither().fold(fe, fa)")
   )
   public inline fun <B> fold(fe: (E) -> B, fa: (A) -> B): B =
@@ -348,14 +348,14 @@
     }
 
   @Deprecated(
-    DeprMsg + "Use isRight on Either after refactoring",
+    ValidatedDeprMsg + "Use isRight on Either after refactoring",
     ReplaceWith("toEither().isRight()")
   )
   public val isValid: Boolean =
     fold({ false }, { true })
 
   @Deprecated(
-    DeprMsg + "Use isLeft on Either after refactoring",
+    ValidatedDeprMsg + "Use isLeft on Either after refactoring",
     ReplaceWith("toEither().isLeft()")
   )
   public val isInvalid: Boolean =
@@ -365,7 +365,7 @@
    * Is this Valid and matching the given predicate
    */
   @Deprecated(
-    DeprMsg + "Use isRight on Either after refactoring",
+    ValidatedDeprMsg + "Use isRight on Either after refactoring",
     ReplaceWith("toEither().isRight(predicate)")
   )
   public inline fun exist(predicate: (A) -> Boolean): Boolean =
@@ -389,13 +389,13 @@
     fold({ true }, predicate)
 
   @Deprecated(
-    DeprMsg + "Use isRight on Either after refactoring",
+    ValidatedDeprMsg + "Use isRight on Either after refactoring",
     ReplaceWith("toEither().isLeft()")
   )
   public fun isEmpty(): Boolean = isInvalid
 
   @Deprecated(
-    DeprMsg + "Use isRight on Either after refactoring",
+    ValidatedDeprMsg + "Use isRight on Either after refactoring",
     ReplaceWith("toEither().isRight()")
   )
   public fun isNotEmpty(): Boolean = isValid
@@ -410,7 +410,7 @@
    * Returns Valid values wrapped in Some, and None for Invalid values
    */
   @Deprecated(
-    DeprMsg + "Use getOrNone on Either after refactoring",
+    ValidatedDeprMsg + "Use getOrNone on Either after refactoring",
     ReplaceWith("toEither().getOrNone()")
   )
   public fun toOption(): Option<A> =
@@ -429,7 +429,7 @@
 
   /** Lift the Invalid value into a NonEmptyList. */
   @Deprecated(
-    DeprMsg + "Use toEitherNel directly instead",
+    ValidatedDeprMsg + "Use toEitherNel directly instead",
     ReplaceWith("toEither().toEitherNel().toValidated()")
   )
   public fun toValidatedNel(): ValidatedNel<E, A> =
@@ -440,7 +440,7 @@
    * when you want to use the Monadic properties of the Either type.
    */
   @Deprecated(
-    DeprMsg + "Use Either directly instead",
+    ValidatedDeprMsg + "Use Either directly instead",
     ReplaceWith("toEither().let(f).toValidated()")
   )
   public inline fun <EE, B> withEither(f: (Either<E, A>) -> Either<EE, B>): Validated<EE, B> =
@@ -458,7 +458,7 @@
    * Apply a function to a Valid value, returning a new Valid value
    */
   @Deprecated(
-    DeprMsg + "Use map on Either after refactoring",
+    ValidatedDeprMsg + "Use map on Either after refactoring",
     ReplaceWith("toEither().map(f).toValidated()")
   )
   public inline fun <B> map(f: (A) -> B): Validated<E, B> =
@@ -469,7 +469,7 @@
    * Or, if the original valid was Valid, return it.
    */
   @Deprecated(
-    DeprMsg + "Use mapLeft on Either after refactoring",
+    ValidatedDeprMsg + "Use mapLeft on Either after refactoring",
     ReplaceWith("toEither().mapLeft(f).toValidated()")
   )
   public inline fun <EE> mapLeft(f: (E) -> EE): Validated<EE, A> =
@@ -493,7 +493,7 @@
    * <!--- KNIT example-validated-03.kt -->
    */
   @Deprecated(
-    DeprMsg + "Use onLeft on Either after refactoring",
+    ValidatedDeprMsg + "Use onLeft on Either after refactoring",
     ReplaceWith("toEither().onLeft(f).toValidated()")
   )
   public inline fun tapInvalid(f: (E) -> Unit): Validated<E, A> =
@@ -523,7 +523,7 @@
    * <!--- KNIT example-validated-04.kt -->
    */
   @Deprecated(
-    DeprMsg + "Use onRight on Either after refactoring",
+    ValidatedDeprMsg + "Use onRight on Either after refactoring",
     ReplaceWith("toEither().onRight(f).toValidated()")
   )
   public inline fun tap(f: (A) -> Unit): Validated<E, A> =
@@ -540,14 +540,14 @@
    * valid, otherwise return the given B
    */
   @Deprecated(
-    DeprMsg + "Use fold on Either after refactoring",
+    ValidatedDeprMsg + "Use fold on Either after refactoring",
     ReplaceWith("toEither().fold({ b }) { f(b, it) }")
   )
   public inline fun <B> foldLeft(b: B, f: (B, A) -> B): B =
     fold({ b }, { f(b, it) })
 
   @Deprecated(
-    DeprMsg + "Use swap on Either after refactoring",
+    ValidatedDeprMsg + "Use swap on Either after refactoring",
     ReplaceWith("toEither().swap()")
   )
   public fun swap(): Validated<A, E> =
@@ -555,7 +555,7 @@
 }
 
 @Deprecated(
-  DeprMsg + "zipOrAccumulate for Either now exposes this same functionality",
+  ValidatedDeprMsg + "zipOrAccumulate for Either now exposes this same functionality",
   ReplaceWith(
     "Either.zipOrAccumulate({ a, b -> SE.run<Semigroup<E>, E> { a.combine(b) } }, toEither(), fb.toEither(), ::Pair).toValidated()",
     "arrow.core.Either"
@@ -565,7 +565,7 @@
   zip(SE, fb, ::Pair)
 
 @Deprecated(
-  DeprMsg + "zipOrAccumulate for Either now exposes this same functionality",
+  ValidatedDeprMsg + "zipOrAccumulate for Either now exposes this same functionality",
   ReplaceWith(
     "Either.zipOrAccumulate({ a, b -> SE.run<Semigroup<E>, E> { a.combine(b) } }, toEither(), b.toEither(), f).toValidated()",
     "arrow.core.Either"
@@ -592,7 +592,7 @@
   }
 
 @Deprecated(
-  DeprMsg + "zipOrAccumulate for Either now exposes this same functionality",
+  ValidatedDeprMsg + "zipOrAccumulate for Either now exposes this same functionality",
   ReplaceWith(
     "Either.zipOrAccumulate({ a, b -> SE.run<Semigroup<E>, E> { a.combine(b) } }, toEither(), b.toEither(), c.toEither(), f).toValidated()",
     "arrow.core.Either"
@@ -620,7 +620,7 @@
   }
 
 @Deprecated(
-  DeprMsg + "zipOrAccumulate for Either now exposes this same functionality",
+  ValidatedDeprMsg + "zipOrAccumulate for Either now exposes this same functionality",
   ReplaceWith(
     "Either.zipOrAccumulate({ a, b -> SE.run<Semigroup<E>, E> { a.combine(b) } }, toEither(), b.toEither(), c.toEither(), d.toEither(), f).toValidated()",
     "arrow.core.Either"
@@ -649,7 +649,7 @@
   }
 
 @Deprecated(
-  DeprMsg + "zipOrAccumulate for Either now exposes this same functionality",
+  ValidatedDeprMsg + "zipOrAccumulate for Either now exposes this same functionality",
   ReplaceWith(
     "Either.zipOrAccumulate({ a, b -> SE.run<Semigroup<E>, E> { a.combine(b) } }, toEither(), b.toEither(), c.toEither(), d.toEither(), e.toEither(), f).toValidated()",
     "arrow.core.Either"
@@ -679,7 +679,7 @@
   }
 
 @Deprecated(
-  DeprMsg + "zipOrAccumulate for Either now exposes this same functionality",
+  ValidatedDeprMsg + "zipOrAccumulate for Either now exposes this same functionality",
   ReplaceWith(
     "Either.zipOrAccumulate({ a, b -> SE.run<Semigroup<E>, E> { a.combine(b) } }, toEither(), b.toEither(), c.toEither(), d.toEither(), e.toEither(), ff.toEither(), f).toValidated()",
     "arrow.core.Either"
@@ -710,7 +710,7 @@
   }
 
 @Deprecated(
-  DeprMsg + "zipOrAccumulate for Either now exposes this same functionality",
+  ValidatedDeprMsg + "zipOrAccumulate for Either now exposes this same functionality",
   ReplaceWith(
     "Either.zipOrAccumulate({ a, b -> SE.run<Semigroup<E>, E> { a.combine(b) } }, toEither(), b.toEither(), c.toEither(), d.toEither(), e.toEither(), ff.toEither(), g.toEither(), f).toValidated()",
     "arrow.core.Either"
@@ -731,7 +731,7 @@
   }
 
 @Deprecated(
-  DeprMsg + "zipOrAccumulate for Either now exposes this same functionality",
+  ValidatedDeprMsg + "zipOrAccumulate for Either now exposes this same functionality",
   ReplaceWith(
     "Either.zipOrAccumulate({ a, b -> SE.run<Semigroup<E>, E> { a.combine(b) } }, toEither(), b.toEither(), c.toEither(), d.toEither(), e.toEither(), ff.toEither(), g.toEither(), h.toEither(), f).toValidated()",
     "arrow.core.Either"
@@ -753,7 +753,7 @@
   }
 
 @Deprecated(
-  DeprMsg + "zipOrAccumulate for Either now exposes this same functionality",
+  ValidatedDeprMsg + "zipOrAccumulate for Either now exposes this same functionality",
   ReplaceWith(
     "Either.zipOrAccumulate({ a, b -> SE.run<Semigroup<E>, E> { a.combine(b) } }, toEither(), b.toEither(), c.toEither(), d.toEither(), e.toEither(), ff.toEither(), g.toEither(), h.toEither(), i.toEither(), f).toValidated()",
     "arrow.core.Either"
@@ -776,7 +776,7 @@
   }
 
 @Deprecated(
-  DeprMsg + "zipOrAccumulate for Either now exposes this same functionality",
+  ValidatedDeprMsg + "zipOrAccumulate for Either now exposes this same functionality",
   ReplaceWith(
     "Either.zipOrAccumulate({ a, b -> SE.run<Semigroup<E>, E> { a.combine(b) } }, toEither(), b.toEither(), c.toEither(), d.toEither(), e.toEither(), ff.toEither(), g.toEither(), h.toEither(), i.toEither(), j.toEither(), f).toValidated()",
     "arrow.core.Either"
@@ -824,7 +824,7 @@
   }
 
 @Deprecated(
-  DeprMsg + "zipOrAccumulate for Either now exposes this same functionality",
+  ValidatedDeprMsg + "zipOrAccumulate for Either now exposes this same functionality",
   ReplaceWith(
     "Either.zipOrAccumulate(toEither(), b.toEither(), f).toValidated()",
     "arrow.core.Either"
@@ -837,7 +837,7 @@
   zip(Semigroup.nonEmptyList(), b, f)
 
 @Deprecated(
-  DeprMsg + "zipOrAccumulate for Either now exposes this same functionality",
+  ValidatedDeprMsg + "zipOrAccumulate for Either now exposes this same functionality",
   ReplaceWith(
     "Either.zipOrAccumulate(toEither(), b.toEither(), c.toEither(), f).toValidated()",
     "arrow.core.Either"
@@ -851,7 +851,7 @@
   zip(Semigroup.nonEmptyList(), b, c, f)
 
 @Deprecated(
-  DeprMsg + "zipOrAccumulate for Either now exposes this same functionality",
+  ValidatedDeprMsg + "zipOrAccumulate for Either now exposes this same functionality",
   ReplaceWith(
     "Either.zipOrAccumulate(toEither(), b.toEither(), c.toEither(), d.toEither(), f).toValidated()",
     "arrow.core.Either"
@@ -866,7 +866,7 @@
   zip(Semigroup.nonEmptyList(), b, c, d, f)
 
 @Deprecated(
-  DeprMsg + "zipOrAccumulate for Either now exposes this same functionality",
+  ValidatedDeprMsg + "zipOrAccumulate for Either now exposes this same functionality",
   ReplaceWith(
     "Either.zipOrAccumulate(toEither(), b.toEither(), c.toEither(), d.toEither(), e.toEither(), f).toValidated()",
     "arrow.core.Either"
@@ -882,7 +882,7 @@
   zip(Semigroup.nonEmptyList(), b, c, d, e, f)
 
 @Deprecated(
-  DeprMsg + "zipOrAccumulate for Either now exposes this same functionality",
+  ValidatedDeprMsg + "zipOrAccumulate for Either now exposes this same functionality",
   ReplaceWith(
     "Either.zipOrAccumulate(toEither(), b.toEither(), c.toEither(), d.toEither(), e.toEither(), ff.toEither(), f).toValidated()",
     "arrow.core.Either"
@@ -899,7 +899,7 @@
   zip(Semigroup.nonEmptyList(), b, c, d, e, ff, f)
 
 @Deprecated(
-  DeprMsg + "zipOrAccumulate for Either now exposes this same functionality",
+  ValidatedDeprMsg + "zipOrAccumulate for Either now exposes this same functionality",
   ReplaceWith(
     "Either.zipOrAccumulate(toEither(), b.toEither(), c.toEither(), d.toEither(), e.toEither(), ff.toEither(), g.toEither(), f).toValidated()",
     "arrow.core.Either"
@@ -917,7 +917,7 @@
   zip(Semigroup.nonEmptyList(), b, c, d, e, ff, g, f)
 
 @Deprecated(
-  DeprMsg + "zipOrAccumulate for Either now exposes this same functionality",
+  ValidatedDeprMsg + "zipOrAccumulate for Either now exposes this same functionality",
   ReplaceWith(
     "Either.zipOrAccumulate(toEither(), b.toEither(), c.toEither(), d.toEither(), e.toEither(), ff.toEither(), g.toEither(), h.toEither(), f).toValidated()",
     "arrow.core.Either"
@@ -936,7 +936,7 @@
   zip(Semigroup.nonEmptyList(), b, c, d, e, ff, g, h, f)
 
 @Deprecated(
-  DeprMsg + "zipOrAccumulate for Either now exposes this same functionality",
+  ValidatedDeprMsg + "zipOrAccumulate for Either now exposes this same functionality",
   ReplaceWith(
     "Either.zipOrAccumulate(toEither(), b.toEither(), c.toEither(), d.toEither(), e.toEither(), ff.toEither(), g.toEither(), h.toEither(), i.toEither(), f).toValidated()",
     "arrow.core.Either"
@@ -956,7 +956,7 @@
   zip(Semigroup.nonEmptyList(), b, c, d, e, ff, g, h, i, f)
 
 @Deprecated(
-  DeprMsg + "zipOrAccumulate for Either now exposes this same functionality",
+  ValidatedDeprMsg + "zipOrAccumulate for Either now exposes this same functionality",
   ReplaceWith(
     "Either.zipOrAccumulate(toEither(), b.toEither(), c.toEither(), d.toEither(), e.toEither(), ff.toEither(), g.toEither(), h.toEither(), i.toEither(), j.toEither(), f).toValidated()",
     "arrow.core.Either"
@@ -994,14 +994,14 @@
  * <!--- KNIT example-validated-05.kt -->
  */
 @Deprecated(
-  DeprMsg + "Use widen on Either after refactoring",
+  ValidatedDeprMsg + "Use widen on Either after refactoring",
   ReplaceWith("toEither().widen()")
 )
 public fun <E, B, A : B> Validated<E, A>.widen(): Validated<E, B> =
   this
 
 @Deprecated(
-  DeprMsg + "Use leftWiden on Either after refactoring",
+  ValidatedDeprMsg + "Use leftWiden on Either after refactoring",
   ReplaceWith("toEither().leftWiden()")
 )
 public fun <EE, E : EE, A> Validated<E, A>.leftWiden(): Validated<EE, A> =
@@ -1131,7 +1131,7 @@
   traverseNullable(::identity)
 
 @Deprecated(
-  DeprMsg + "Use compareTo on Either after refactoring",
+  ValidatedDeprMsg + "Use compareTo on Either after refactoring",
   ReplaceWith("toEither(). compareTo(other.toEither())")
 )
 public operator fun <E : Comparable<E>, A : Comparable<A>> Validated<E, A>.compareTo(other: Validated<E, A>): Int =
@@ -1144,7 +1144,7 @@
  * Return the Valid value, or the default if Invalid
  */
 @Deprecated(
-  DeprMsg + "Use getOrElse on Either after refactoring",
+  ValidatedDeprMsg + "Use getOrElse on Either after refactoring",
   ReplaceWith("toEither().getOrElse { default() }")
 )
 public inline fun <E, A> Validated<E, A>.getOrElse(default: () -> A): A =
@@ -1154,14 +1154,14 @@
  * Return the Valid value, or null if Invalid
  */
 @Deprecated(
-  DeprMsg + "Use getOrNull on Either after refactoring",
+  ValidatedDeprMsg + "Use getOrNull on Either after refactoring",
   ReplaceWith("toEither().getOrNull()")
 )
 public fun <E, A> Validated<E, A>.orNull(): A? =
   getOrElse { null }
 
 @Deprecated(
-  DeprMsg + "Use getOrNone on Either after refactoring",
+  ValidatedDeprMsg + "Use getOrNone on Either after refactoring",
   ReplaceWith("toEither().getOrNone()")
 )
 public fun <E, A> Validated<E, A>.orNone(): Option<A> =
@@ -1171,7 +1171,7 @@
  * Return the Valid value, or the result of f if Invalid
  */
 @Deprecated(
-  DeprMsg + "Use getOrElse on Either after refactoring",
+  ValidatedDeprMsg + "Use getOrElse on Either after refactoring",
   ReplaceWith("toEither().getOrElse(f)")
 )
 public inline fun <E, A> Validated<E, A>.valueOr(f: (E) -> A): A =
@@ -1216,7 +1216,7 @@
  * <!--- KNIT example-validated-06.kt -->
  */
 @Deprecated(
-  DeprMsg + "Use Either DSL or flatMap instead after refactoring.",
+  ValidatedDeprMsg + "Use Either DSL or flatMap instead after refactoring.",
   ReplaceWith("toEither().flatMap { f(it).toEither() }.toValidated()")
 )
 public inline fun <E, A, B> Validated<E, A>.andThen(f: (A) -> Validated<E, B>): Validated<E, B> =
@@ -1231,7 +1231,7 @@
  * where here only the error on the right is preserved and the error on the left is ignored.
  */
 @Deprecated(
-  DeprMsg + "Use recover on Either instead after refactoring.",
+  ValidatedDeprMsg + "Use recover on Either instead after refactoring.",
   ReplaceWith("toEither().recover { default().bind() }.toValidated()")
 )
 public inline fun <E, A> Validated<E, A>.orElse(default: () -> Validated<E, A>): Validated<E, A> =
@@ -1241,7 +1241,7 @@
   )
 
 @Deprecated(
-  DeprMsg + "Use recover on Either instead after refactoring.",
+  ValidatedDeprMsg + "Use recover on Either instead after refactoring.",
   ReplaceWith("toEither().recover { e -> f(e).bind() }.toValidated()")
 )
 public inline fun <E, A> Validated<E, A>.handleErrorWith(f: (E) -> Validated<E, A>): Validated<E, A> =
@@ -1251,7 +1251,7 @@
   }
 
 @Deprecated(
-  DeprMsg + "Use recover on Either instead after refactoring.",
+  ValidatedDeprMsg + "Use recover on Either instead after refactoring.",
   ReplaceWith("toEither().recover<E, Nothing, A> { e -> f(e) }.toValidated()")
 )
 public inline fun <E, A> Validated<E, A>.handleError(f: (E) -> A): Validated<Nothing, A> =
@@ -1261,7 +1261,7 @@
   }
 
 @Deprecated(
-  DeprMsg + "Use fold on Either instead after refactoring.",
+  ValidatedDeprMsg + "Use fold on Either instead after refactoring.",
   ReplaceWith("fold(fe, fa).valid()")
 )
 public inline fun <E, A, B> Validated<E, A>.redeem(fe: (E) -> B, fa: (A) -> B): Validated<E, B> =
@@ -1271,21 +1271,21 @@
   }
 
 @Deprecated(
-  DeprMsg + "Validated is deprecated in favor of Either",
+  ValidatedDeprMsg + "Validated is deprecated in favor of Either",
   ReplaceWith("toEither().valid()")
 )
 public fun <E, A> Validated<E, A>.attempt(): Validated<Nothing, Either<E, A>> =
   map { Right(it) }.handleError { Left(it) }
 
 @Deprecated(
-  DeprMsg + "Use merge() on Either instead after refactoring.",
+  ValidatedDeprMsg + "Use merge() on Either instead after refactoring.",
   ReplaceWith("toEither().merge()")
 )
 public inline fun <A> Validated<A, A>.merge(): A =
   fold(::identity, ::identity)
 
 @Deprecated(
-  DeprMsg + "Use Either.zipOrAccumulate instead",
+  ValidatedDeprMsg + "Use Either.zipOrAccumulate instead",
   ReplaceWith("Either.zipOrAccumulate({ a, b -> SE.run { a.combine(b) } }, toEither(), y.toEither(), { a, b -> SA.run { a.combine(b) } }).toValidated()")
 )
 public fun <E, A> Validated<E, A>.combine(
@@ -1321,45 +1321,41 @@
  * Converts the value to an Ior<E, A>
  */
 @Deprecated(
-  DeprMsg + "Use toIor on Either after refactoring Validated to Either",
+  ValidatedDeprMsg + "Use toIor on Either after refactoring Validated to Either",
   ReplaceWith("toEither().toIor()")
 )
 public fun <E, A> Validated<E, A>.toIor(): Ior<E, A> =
   fold({ Ior.Left(it) }, { Ior.Right(it) })
 
 @Deprecated(
-  DeprMsg + "Use right instead to construct the equivalent Either value",
+  ValidatedDeprMsg + "Use right instead to construct the equivalent Either value",
   ReplaceWith("this.right()", "arrow.core.right")
 )
 public inline fun <A> A.valid(): Validated<Nothing, A> =
   Valid(this)
 
 @Deprecated(
-  DeprMsg + "Use left instead to construct the equivalent Either value",
+  ValidatedDeprMsg + "Use left instead to construct the equivalent Either value",
   ReplaceWith("this.left()", "arrow.core.left")
 )
 public inline fun <E> E.invalid(): Validated<E, Nothing> =
   Invalid(this)
 
 @Deprecated(
-  DeprMsg + "Use right instead to construct the equivalent Either value",
+  ValidatedDeprMsg + "Use right instead to construct the equivalent Either value",
   ReplaceWith("this.right()", "arrow.core.right")
 )
 public inline fun <A> A.validNel(): ValidatedNel<Nothing, A> =
   Validated.validNel(this)
 
 @Deprecated(
-  DeprMsg + "Use leftNel instead to construct the equivalent Either value",
+  ValidatedDeprMsg + "Use leftNel instead to construct the equivalent Either value",
   ReplaceWith("this.leftNel()", "arrow.core.leftNel")
 )
 public inline fun <E> E.invalidNel(): ValidatedNel<E, Nothing> =
   Validated.invalidNel(this)
 
-<<<<<<< HEAD
 internal const val ValidatedDeprMsg = "Validated functionally is being merged into Either.\n"
-=======
-private const val DeprMsg = "Validated functionally is being merged into Either.\n"
 
 private const val DeprAndNicheMsg =
-  "Validated functionaliy is being merged into Either, but this API is niche and will be removed in the future. If this method is crucial for you, please let us know on the Arrow Github. Thanks!\n https://github.com/arrow-kt/arrow/issues\n"
->>>>>>> 8e0121a9
+  "Validated functionaliy is being merged into Either, but this API is niche and will be removed in the future. If this method is crucial for you, please let us know on the Arrow Github. Thanks!\n https://github.com/arrow-kt/arrow/issues\n"