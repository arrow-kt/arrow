package arrow.core.continuations

import arrow.core.Either
import arrow.core.Ior
import arrow.core.NonFatal
import arrow.core.Option
import arrow.core.Some
import arrow.core.Validated
import arrow.core.identity
import arrow.core.nonFatalOrThrow
import kotlin.coroutines.Continuation
import kotlin.coroutines.CoroutineContext
import kotlin.coroutines.cancellation.CancellationException
import kotlin.coroutines.intrinsics.createCoroutineUnintercepted
import kotlin.coroutines.intrinsics.startCoroutineUninterceptedOrReturn
import kotlin.coroutines.intrinsics.suspendCoroutineUninterceptedOrReturn
import kotlin.coroutines.resume
import kotlin.experimental.ExperimentalTypeInference
import kotlin.jvm.JvmName

/**
 * [Effect] represents a function of `suspend () -> A`, that short-circuit with a value of [R] (and [Throwable]),
 * or completes with a value of [A].
 *
 * So [Effect] is defined by `suspend fun <B> fold(f: suspend (R) -> B, g: suspend (A) -> B): B`,
 * to map both values of [R] and [A] to a value of `B`.
 *
 * <!--- TOC -->

      * [Writing a program with Effect<R, A>](#writing-a-program-with-effect<r-a>)
      * [Handling errors](#handling-errors)
      * [Structured Concurrency](#structured-concurrency)
        * [Arrow Fx Coroutines](#arrow-fx-coroutines)
          * [parZip](#parzip)
          * [parTraverse](#partraverse)
          * [raceN](#racen)
          * [bracketCase / Resource](#bracketcase--resource)
        * [KotlinX](#kotlinx)
          * [withContext](#withcontext)
          * [async](#async)
          * [launch](#launch)
          * [Strange edge cases](#strange-edge-cases)

 * <!--- END -->
 *
 *
 * ## Writing a program with Effect<R, A>
 *
 * Let's write a small program to read a file from disk, and instead of having the program work exception based we want to
 * turn it into a polymorphic type-safe program.
 *
 * We'll start by defining a small function that accepts a [String], and does some simply validation to check that the path
 * is not empty. If the path is empty, we want to program to result in `EmptyPath`. So we're immediately going to see how
 * we can raise an error of any arbitrary type [R] by using the function `shift`. The name `shift` comes shifting (or
 * changing, especially unexpectedly), away from the computation and finishing the `Continuation` with [R].
 *
 * <!--- INCLUDE
 * import arrow.core.continuations.Effect
 * import arrow.core.continuations.effect
 * import arrow.core.continuations.ensureNotNull
 * -->
 * ```kotlin
 * object EmptyPath
 *
 * fun readFile(path: String): Effect<EmptyPath, Unit> = effect {
 *   if (path.isEmpty()) shift(EmptyPath) else Unit
 * }
 * ```
 *
 * Here we see how we can define an `Effect<R, A>` which has `EmptyPath` for the shift type [R], and `Unit` for the success
 * type [A].
 *
 * Patterns like validating a [Boolean] is very common, and the [Effect] DSL offers utility functions like [kotlin.require]
 * and [kotlin.requireNotNull]. They're named [Shift.ensure] and [ensureNotNull] to avoid conflicts with the `kotlin` namespace.
 * So let's rewrite the function from above to use the DSL instead.
 *
 * ```kotlin
 * fun readFile2(path: String?): Effect<EmptyPath, Unit> = effect {
 *   ensureNotNull(path) { EmptyPath }
 *   ensure(path.isEmpty()) { EmptyPath }
 * }
 * ```
 * <!--- KNIT example-effect-guide-01.kt -->
 *
 * Now that we have the path, we can read from the `File` and return it as a domain model `Content`.
 * We also want to take a look at what exceptions reading from a file might occur `FileNotFoundException` & `SecurityError`,
 * so lets make some domain errors for those too. Grouping them as a sealed interface is useful since that way we can resolve *all* errors in a type safe manner.
 *
 * <!--- INCLUDE
 * import arrow.core.Either
 * import arrow.core.Ior
 * import arrow.core.None
 * import arrow.core.Validated
 * import arrow.core.continuations.Effect
 * import arrow.core.continuations.effect
 * import arrow.core.continuations.fold
 * import arrow.core.continuations.toEither
 * import arrow.core.continuations.toValidated
 * import arrow.core.continuations.toIor
 * import arrow.core.continuations.toOption
 * import arrow.core.continuations.ensureNotNull
 * import io.kotest.matchers.collections.shouldNotBeEmpty
 * import io.kotest.matchers.shouldBe
 * import io.kotest.matchers.types.shouldBeInstanceOf
 * import java.io.File
 * import java.io.FileNotFoundException
 * -->
 * ```kotlin
 * @JvmInline
 * value class Content(val body: List<String>)
 *
 * sealed interface FileError
 * @JvmInline value class SecurityError(val msg: String?) : FileError
 * @JvmInline value class FileNotFound(val path: String) : FileError
 * object EmptyPath : FileError {
 *   override fun toString() = "EmptyPath"
 * }
 * ```
 *
 * We can finish our function, but we need to refactor the return type from `Unit` to `Content` and the error type from `EmptyPath` to `FileError`.
 *
 * ```kotlin
 * fun readFile(path: String?): Effect<FileError, Content> = effect {
 *   ensureNotNull(path) { EmptyPath }
 *   ensure(path.isNotEmpty()) { EmptyPath }
 *   try {
 *     val lines = File(path).readLines()
 *     Content(lines)
 *   } catch (e: FileNotFoundException) {
 *     shift(FileNotFound(path))
 *   } catch (e: SecurityException) {
 *     shift(SecurityError(e.message))
 *   }
 * }
 * ```
 *
 * The `readFile` function defines a `suspend fun` that will return:
 *
 * - the `Content` of a given `path`
 * - a `FileError`
 * - An unexpected fatal error (`OutOfMemoryException`)
 *
 * Since these are the properties of our `Effect` function, we can turn it into a value.
 *
 * ```kotlin
 * suspend fun main() {
 *    readFile("").toEither() shouldBe Either.Left(EmptyPath)
 *    readFile("knit.properties").toValidated() shouldBe  Validated.Invalid(FileNotFound("knit.properties"))
 *    readFile("gradle.properties").toIor() shouldBe Ior.Left(FileNotFound("gradle.properties"))
 *    readFile("README.MD").toOption { None } shouldBe None
 *
 *    readFile("build.gradle.kts").fold({ _: FileError -> null }, { it })
 *      .shouldBeInstanceOf<Content>()
 *       .body.shouldNotBeEmpty()
 * }
 * ```
 * <!--- KNIT example-effect-guide-02.kt -->
 *
 * The functions above are available out of the box, but it's easy to define your own extension functions in terms
 * of `fold`. Implementing the `toEither()` operator is as simple as:
 *
 * <!--- INCLUDE
 * import arrow.core.Either
 * import arrow.core.None
 * import arrow.core.Option
 * import arrow.core.Some
 * import arrow.core.continuations.Effect
 * import arrow.core.continuations.fold
 * import arrow.core.identity
 * -->
 * ```kotlin
 * suspend fun <R, A> Effect<R, A>.toEither(): Either<R, A> =
 *   fold({ Either.Left(it) }) { Either.Right(it) }
 *
 * suspend fun <A> Effect<None, A>.toOption(): Option<A> =
 *   fold(::identity) { Some(it) }
 * ```
 * <!--- KNIT example-effect-guide-03.kt -->
 *
 * Adding your own syntax to `EffectScope<R>` is not advised, yet, but will be easy once "Multiple Receivers" become available.
 *
 * ```
 * context(EffectScope<R>)
 * suspend fun <R, A> Either<R, A>.bind(): A =
 *   when (this) {
 *     is Either.Left -> shift(value)
 *     is Either.Right -> value
 *   }
 *
 * context(EffectScope<None>)
 * fun <A> Option<A>.bind(): A =
 *   fold({ shift(it) }, ::identity)
 * ```
 *
 * ## Handling errors
 *
 * Handling errors of type `R` is the same as handling errors for any other data type in Arrow.
 * `Effect<R, A>` offers `handleError`, `handleErrorWith`, `redeem`, `redeemWith` and `attempt`.
 *
 * As you can see in the examples below it is possible to resolve errors of `R` or `Throwable` in `Effect<R, A>` in a generic manner.
 * There is no need to run `Effect<R, A>` into `Either<R, A>` before you can access `R`,
 * you can simply call the same functions on `Effect<R, A>` as you would on `Either<R, A>` directly.
 *
 * <!--- INCLUDE
 * import arrow.core.Either
 * import arrow.core.continuations.Effect
 * import arrow.core.continuations.effect
 * import arrow.core.continuations.catch
 * import arrow.core.continuations.attempt
 * import arrow.core.continuations.toEither
 * import io.kotest.matchers.shouldBe
 * -->
 * ```kotlin
 * val failed: Effect<String, Int> =
 *   effect { shift("failed") }
 *
 * val resolved: Effect<Nothing, Int> =
 *   failed.catch { it.length }
 *
 * val newError: Effect<List<Char>, Int> =
 *   failed.catch { str ->
 *     shift(str.reversed().toList())
 *   }
 *
 * val redeemed: Effect<Nothing, Int> =
 *   failed.catch { str -> str.length }
 *
 * val captured: Effect<String, Result<Int>> =
 *   effect<String, Int> { 1 }.attempt()
 *
 * suspend fun main() {
 *   failed.toEither() shouldBe Either.Left("failed")
 *   resolved.toEither() shouldBe Either.Right(6)
 *   newError.toEither() shouldBe Either.Left(listOf('d', 'e', 'l', 'i', 'a', 'f'))
 *   redeemed.toEither() shouldBe Either.Right(6)
 *   captured.toEither() shouldBe Either.Right(Result.success(1))
 * }
 * ```
 * <!--- KNIT example-effect-guide-04.kt -->
 *
 * Note:
 *  Handling errors can also be done with `try/catch` but this is **not recommended**, it uses `CancellationException` which is used to cancel `Coroutine`s and is advised not to capture in Kotlin.
 *  The `CancellationException` from `Effect` is `ShiftCancellationException`, this a public type, thus can be distinguished from any other `CancellationException` if necessary.
 *
 * ## Structured Concurrency
 *
 * `Effect<R, A>` relies on `kotlin.cancellation.CancellationException` to `shift` error values of type `R` inside the `Continuation` since it effectively cancels/short-circuits it.
 * For this reason `shift` adheres to the same rules as [`Structured Concurrency`](https://kotlinlang.org/docs/coroutines-basics.html#structured-concurrency)
 *
 * Let's overview below how `shift` behaves with the different concurrency builders from Arrow Fx & KotlinX Coroutines.
 * In the examples below we're going to be using a utility to show how _sibling tasks_ get cancelled.
 * The utility function show below called `awaitExitCase` will `never` finish suspending, and completes a `Deferred` with the `ExitCase`.
 * `ExitCase` is a sealed class that can be a value of `Failure(Throwable)`, `Cancelled(CancellationException)`, or `Completed`.
 * Since `awaitExitCase` suspends forever, it can only result in `Cancelled(CancellationException)`.
 *
 * <!--- INCLUDE
 * import arrow.core.continuations.effect
 * import arrow.core.continuations.fold
 * import arrow.fx.coroutines.ExitCase
 * import arrow.fx.coroutines.guaranteeCase
 * import arrow.fx.coroutines.parZip
 * import io.kotest.assertions.fail
 * import io.kotest.matchers.shouldBe
 * import io.kotest.matchers.types.shouldBeTypeOf
 * import kotlinx.coroutines.CompletableDeferred
 * import kotlinx.coroutines.awaitCancellation
 * -->
 * ```kotlin
 * suspend fun <A> awaitExitCase(exit: CompletableDeferred<ExitCase>): A =
 *   guaranteeCase(::awaitCancellation) { exitCase -> exit.complete(exitCase) }
 *
 * ```
 *
 * ### Arrow Fx Coroutines
 * All operators in Arrow Fx Coroutines run in place, so they have no way of leaking `shift`.
 * It's there always safe to compose `effect` with any Arrow Fx combinator. Let's see some small examples below.
 *
 * #### parZip
 *
 * ```kotlin
 *  suspend fun main() {
 *    val error = "Error"
 *    val exit = CompletableDeferred<ExitCase>()
 *   effect<String, Int> {
 *     parZip({ awaitExitCase<Int>(exit) }, { shift<Int>(error) }) { a, b -> a + b }
 *   }.fold({ it shouldBe error }, { fail("Int can never be the result") })
 *   exit.await().shouldBeTypeOf<ExitCase>()
 * }
 * ```
 * <!--- KNIT example-effect-guide-05.kt -->
 *
 * #### parTraverse
 * <!--- INCLUDE
 * import arrow.core.continuations.effect
 * import arrow.core.continuations.fold
 * import arrow.fx.coroutines.ExitCase
 * import arrow.fx.coroutines.guaranteeCase
 * import arrow.fx.coroutines.parTraverse
 * import io.kotest.assertions.fail
 * import io.kotest.matchers.shouldBe
 * import io.kotest.matchers.types.shouldBeTypeOf
 * import kotlinx.coroutines.CompletableDeferred
 * import kotlinx.coroutines.awaitCancellation
 *
 * suspend fun <A> awaitExitCase(exit: CompletableDeferred<ExitCase>): A =
 *  guaranteeCase(::awaitCancellation) { exitCase -> exit.complete(exitCase) }
 *
 * suspend fun <A> CompletableDeferred<A>.getOrNull(): A? =
 *  if (isCompleted) await() else null
 * -->
 * ```kotlin
 * suspend fun main() {
 *   val error = "Error"
 *   val exits = (0..3).map { CompletableDeferred<ExitCase>() }
 *   effect<String, List<Unit>> {
 *     (0..4).parTraverse { index ->
 *       if (index == 4) shift(error)
 *       else awaitExitCase(exits[index])
 *     }
 *   }.fold({ msg -> msg shouldBe error }, { fail("Int can never be the result") })
 *   // It's possible not all parallel task got launched, and in those cases awaitCancellation never ran
 *   exits.forEach { exit -> exit.getOrNull()?.shouldBeTypeOf<ExitCase.Cancelled>() }
 * }
 * ```
 * <!--- KNIT example-effect-guide-06.kt -->
 *
 * `parTraverse` will launch 5 tasks, for every element in `1..5`.
 * The last task to get scheduled will `shift` with "error", and it will cancel the other launched tasks before returning.
 *
 * #### raceN
 * <!--- INCLUDE
 * import arrow.core.continuations.effect
 * import arrow.core.continuations.fold
 * import arrow.core.merge
 * import arrow.fx.coroutines.ExitCase
 * import arrow.fx.coroutines.guaranteeCase
 * import arrow.fx.coroutines.raceN
 * import io.kotest.assertions.fail
 * import io.kotest.matchers.shouldBe
 * import io.kotest.matchers.types.shouldBeTypeOf
 * import kotlinx.coroutines.CompletableDeferred
 * import kotlinx.coroutines.awaitCancellation
 *
 * suspend fun <A> awaitExitCase(exit: CompletableDeferred<ExitCase>): A =
 *   guaranteeCase(::awaitCancellation) { exitCase -> exit.complete(exitCase) }
 *
 * suspend fun <A> CompletableDeferred<A>.getOrNull(): A? =
 *   if (isCompleted) await() else null
 * -->
 * ```kotlin
 * suspend fun main() {
 *   val error = "Error"
 *   val exit = CompletableDeferred<ExitCase>()
 *   effect<String, Int> {
 *     raceN({ awaitExitCase<Int>(exit) }) { shift<Int>(error) }
 *       .merge() // Flatten Either<Int, Int> result from race into Int
 *   }.fold({ msg -> msg shouldBe error }, { fail("Int can never be the result") })
 *   // It's possible not all parallel task got launched, and in those cases awaitCancellation never ran
 *   exit.getOrNull()?.shouldBeTypeOf<ExitCase.Cancelled>()
 * }
 * ```
 * <!--- KNIT example-effect-guide-07.kt -->
 *
 * `raceN` races `n` suspend functions in parallel, and cancels all participating functions when a winner is found.
 * We can consider the function that `shift`s the winner of the race, except with a shifted value instead of a successful one.
 * So when a function in the race `shift`s, and thus short-circuiting the race, it will cancel all the participating functions.
 *
 * #### bracketCase / Resource
 * <!--- INCLUDE
 * import arrow.core.continuations.effect
 * import arrow.core.continuations.fold
 * import arrow.fx.coroutines.ExitCase
 * import arrow.fx.coroutines.bracketCase
 * import io.kotest.assertions.fail
 * import io.kotest.matchers.shouldBe
 * import io.kotest.matchers.types.shouldBeTypeOf
 * import kotlinx.coroutines.CompletableDeferred
 * import java.io.BufferedReader
 * import java.io.File
 * -->
 * ```kotlin
 * suspend fun main() {
 *   val error = "Error"
 *   val exit = CompletableDeferred<ExitCase>()
 *   effect<String, Int> {
 *     bracketCase(
 *       acquire = { File("build.gradle.kts").bufferedReader() },
 *       use = { reader: BufferedReader -> shift(error) },
 *       release = { reader, exitCase ->
 *         reader.close()
 *         exit.complete(exitCase)
 *       }
 *     )
 *   }.fold({ it shouldBe error }, { fail("Int can never be the result") })
 *   exit.await().shouldBeTypeOf<ExitCase.Cancelled>()
 * }
 * ```
 * <!--- KNIT example-effect-guide-08.kt -->
 *
 * <!--- INCLUDE
 * import arrow.core.continuations.effect
 * import arrow.core.continuations.fold
 * import arrow.fx.coroutines.ExitCase
 * import arrow.fx.coroutines.Resource
 * import arrow.fx.coroutines.fromAutoCloseable
 * import arrow.fx.coroutines.releaseCase
 * import io.kotest.assertions.fail
 * import io.kotest.matchers.shouldBe
 * import io.kotest.matchers.types.shouldBeTypeOf
 * import kotlinx.coroutines.CompletableDeferred
 * import java.io.BufferedReader
 * import java.io.File
 * -->
 * ```kotlin
 * suspend fun main() {
 *   val error = "Error"
 *   val exit = CompletableDeferred<ExitCase>()
 *
 *   fun bufferedReader(path: String): Resource<BufferedReader> =
 *     Resource.fromAutoCloseable { File(path).bufferedReader() }
 *       .releaseCase { _, exitCase -> exit.complete(exitCase) }
 *
 *   effect<String, Int> {
 *     val lineCount = bufferedReader("build.gradle.kts")
 *       .use { reader -> shift<Int>(error) }
 *     lineCount
 *   }.fold({ it shouldBe error }, { fail("Int can never be the result") })
 *   exit.await().shouldBeTypeOf<ExitCase.Cancelled>()
 * }
 * ```
 * <!--- KNIT example-effect-guide-09.kt -->
 *
 * ### KotlinX
 * #### withContext
 * It's always safe to call `shift` from `withContext` since it runs in place, so it has no way of leaking `shift`.
 * When `shift` is called from within `withContext` it will cancel all `Job`s running inside the `CoroutineScope` of `withContext`.
 *
 * <!--- INCLUDE
 * import arrow.core.continuations.Effect
 * import arrow.core.continuations.effect
 * import arrow.core.continuations.fold
 * import arrow.core.continuations.ensureNotNull
 * import arrow.fx.coroutines.ExitCase
 * import arrow.fx.coroutines.guaranteeCase
 * import io.kotest.assertions.fail
 * import io.kotest.matchers.shouldBe
 * import io.kotest.matchers.types.shouldBeInstanceOf
 * import kotlinx.coroutines.CompletableDeferred
 * import kotlinx.coroutines.Dispatchers
 * import kotlinx.coroutines.awaitCancellation
 * import kotlinx.coroutines.launch
 * import kotlinx.coroutines.withContext
 * import java.io.File
 * import java.io.FileNotFoundException
 *
 * @JvmInline
 * value class Content(val body: List<String>)
 *
 * sealed interface FileError
 * @JvmInline value class SecurityError(val msg: String?) : FileError
 * @JvmInline value class FileNotFound(val path: String) : FileError
 * object EmptyPath : FileError {
 *   override fun toString() = "EmptyPath"
 * }
 *
 * fun readFile(path: String?): Effect<FileError, Content> = effect {
 *   ensureNotNull(path) { EmptyPath }
 *   ensure(path.isNotEmpty()) { EmptyPath }
 *   try {
 *     val lines = File(path).readLines()
 *     Content(lines)
 *   } catch (e: FileNotFoundException) {
 *     shift(FileNotFound(path))
 *   } catch (e: SecurityException) {
 *     shift(SecurityError(e.message))
 *   }
 * }
 *
 * suspend fun <A> awaitExitCase(exit: CompletableDeferred<ExitCase>): A =
 *   guaranteeCase(::awaitCancellation) { exitCase -> exit.complete(exitCase) }
 * -->
 * ```kotlin
 * suspend fun main() {
 *   val exit = CompletableDeferred<ExitCase>()
 *   effect<FileError, Int> {
 *     withContext(Dispatchers.IO) {
 *       val job = launch { awaitExitCase(exit) }
 *       val content = readFile("failure").bind()
 *       job.join()
 *       content.body.size
 *     }
 *   }.fold({ e -> e shouldBe FileNotFound("failure") }, { fail("Int can never be the result") })
 *   exit.await().shouldBeInstanceOf<ExitCase>()
 * }
 * ```
 * <!--- KNIT example-effect-guide-10.kt -->
 *
 * #### async
 *
 * When calling `shift` from `async` you should **always** call `await`, otherwise `shift` can leak out of its scope.
 *
 * <!--- INCLUDE
 * import arrow.core.continuations.effect
 * import arrow.core.continuations.fold
 * import io.kotest.assertions.fail
 * import io.kotest.matchers.collections.shouldBeIn
 * import kotlinx.coroutines.async
 * import kotlinx.coroutines.coroutineScope
 * -->
 * ```kotlin
 * suspend fun main() {
 *   val errorA = "ErrorA"
 *   val errorB = "ErrorB"
 *   coroutineScope {
 *     effect<String, Int> {
 *       val fa = async<Int> { shift(errorA) }
 *       val fb = async<Int> { shift(errorB) }
 *       fa.await() + fb.await()
 *     }.fold({ error -> error shouldBeIn listOf(errorA, errorB) }, { fail("Int can never be the result") })
 *   }
 * }
 * ```
 * <!--- KNIT example-effect-guide-11.kt -->
 *
 * #### launch
 *
 * <!--- INCLUDE
 * import arrow.core.continuations.effect
 * import arrow.core.continuations.fold
 * import io.kotest.assertions.fail
 * import io.kotest.matchers.shouldBe
 * import kotlinx.coroutines.coroutineScope
 * import kotlinx.coroutines.launch
 * -->
 * ```kotlin
 * suspend fun main() {
 *   val errorA = "ErrorA"
 *   val errorB = "ErrorB"
 *   val int = 45
 *   effect<String, Int> {
 *     coroutineScope<Int> {
 *       launch { shift(errorA) }
 *       launch { shift(errorB) }
 *       int
 *     }
 *   }.fold({ fail("Shift can never finish") }, { it shouldBe int })
 * }
 * ```
 * <!--- KNIT example-effect-guide-12.kt -->
 *
 * #### Strange edge cases
 *
 * **NOTE**
 * Capturing `shift` into a lambda, and leaking it outside of `Effect` to be invoked outside will yield unexpected results.
 * Below we capture `shift` from inside the DSL, and then invoke it outside its context `EffectScope<String>`.
 *
 * <!--- INCLUDE
 * import arrow.core.continuations.effect
 * import arrow.core.continuations.fold
 * import kotlinx.coroutines.Deferred
 * import kotlinx.coroutines.async
 * import kotlinx.coroutines.coroutineScope
 *
 * suspend fun main() {
 * -->
 * <!--- SUFFIX
 * }
 * -->
 * ```kotlin
 *   effect<String, suspend () -> Unit> {
 *     suspend { shift("error") }
 *   }.fold({ }, { leakedShift -> leakedShift.invoke() })
 * ```
 *
 * The same violation is possible in all DSLs in Kotlin, including Structured Concurrency.
 *
 * ```kotlin
 *   val leakedAsync = coroutineScope<suspend () -> Deferred<Unit>> {
 *     suspend {
 *       async {
 *         println("I am never going to run, until I get called invoked from outside")
 *       }
 *     }
 *   }
 *
 *   leakedAsync.invoke().await()
 * ```
 * <!--- KNIT example-effect-guide-13.kt -->
 */
<<<<<<< HEAD
public typealias Effect<R, A> = suspend Shift<R>.() -> A

/**
 * DSL for constructing Effect<R, A> values
 *
 * ```kotlin
 * import arrow.core.Either
 * import arrow.core.None
 * import arrow.core.Option
 * import arrow.core.Validated
 * import arrow.core.continuations.effect
 * import arrow.core.continuations.fold
 * import io.kotest.assertions.fail
 * import io.kotest.matchers.shouldBe
 *
 * suspend fun main() {
 *   effect<String, Int> {
 *     val x = Either.Right(1).bind()
 *     val y = Validated.Valid(2).bind()
 *     val z = Option(3).bind { "Option was empty" }
 *     x + y + z
 *   }.fold({ fail("Shift can never be the result") }, { it shouldBe 6 })
 *
 *   effect<String, Int> {
 *     val x = Either.Right(1).bind()
 *     val y = Validated.Valid(2).bind()
 *     val z: Int = None.bind { "Option was empty" }
 *     x + y + z
 *   }.fold({ it shouldBe "Option was empty" }, { fail("Int can never be the result") })
 * }
 * ```
 * <!--- KNIT example-effect-01.kt -->
 */
@OptIn(ExperimentalTypeInference::class)
public fun <R, A> effect(@BuilderInference f: suspend Shift<R>.() -> A): Effect<R, A> = f
=======
public interface Effect<out R, out A> {
  /**
   * Runs the suspending computation by creating a [Continuation], and running the `fold` function
   * over the computation.
   *
   * When the [Effect] has shifted with [R] it will [recover] the shifted value to [B], and when it
   * ran the computation to completion it will [transform] the value [A] to [B].
   *
   * ```kotlin
   * import arrow.core.continuations.effect
   * import io.kotest.matchers.shouldBe
   *
   * suspend fun main() {
   *   val shift = effect<String, Int> {
   *     shift("Hello, World!")
   *   }.fold({ str: String -> str }, { int -> int.toString() })
   *   shift shouldBe "Hello, World!"
   *
   *   val res = effect<String, Int> {
   *     1000
   *   }.fold({ str: String -> str.length }, { int -> int })
   *   res shouldBe 1000
   * }
   * ```
   * <!--- KNIT example-effect-01.kt -->
   */
  public suspend fun <B> fold(
    recover: suspend (shifted: R) -> B,
    transform: suspend (value: A) -> B
  ): B
>>>>>>> b164746f

/**
 * Invoke the [Effect] and [fold] and transform the `result` to a value of [B].
 * The [Effect] can `result` in an error of [Throwable], short-circuit value of[R],
 * or a value of [A].
 *
 * This method should never be wrapped in `try`/`catch` as it will not throw any unexpected errors,
 * it will only result in [CancellationException], or fatal exceptions such as `OutOfMemoryError`.
 */
public suspend fun <R, A, B> Effect<R, A>.fold(
  error: suspend (error: Throwable) -> B,
  recover: suspend (shifted: R) -> B,
  transform: suspend (value: A) -> B,
): B =
  suspendCoroutineUninterceptedOrReturn { cont ->
    val token = Token()
    val shift =
      object : Shift<R> {
        // Shift away from this Continuation by intercepting it, and completing it with
        // ShiftCancellationException
        // This is needed because this function will never yield a result,
        // so it needs to be cancelled to properly support coroutine cancellation
        override suspend fun <B> shift(r: R): B =
        // Some interesting consequences of how Continuation Cancellation works in Kotlin.
        // We have to throw CancellationException to signal the Continuation was cancelled, and we
        // shifted away.
        // This however also means that the user can try/catch shift and recover from the
        // CancellationException and thus effectively recovering from the cancellation/shift.
        // This means try/catch is also capable of recovering from monadic errors.
          // See: EffectSpec - try/catch tests
          @Suppress("UNCHECKED_CAST")
          throw Suspend(token, r, recover as suspend (Any?) -> Any?)
      }
    
    try {
      suspend { transform(invoke(shift)) }
        .startCoroutineUninterceptedOrReturn(FoldContinuation(token, cont.context, cont))
    } catch (e: Suspend) {
      if (token == e.token) {
        @Suppress("UNCHECKED_CAST")
        val f: suspend () -> B = { e.recover(e.shifted) as B }
        f.startCoroutineUninterceptedOrReturn(cont)
      } else throw e
    } catch (e: Throwable) {
      val f: suspend () -> B = { error(e.nonFatalOrThrow()) }
      f.startCoroutineUninterceptedOrReturn(cont)
    }
  }

public suspend fun <R, A, B> Effect<R, A>.fold(
  recover: suspend (shifted: R) -> B,
  transform: suspend (value: A) -> B,
): B = fold({ throw it }, recover, transform)

/**
 * [fold] the [Effect] into an [Either]. Where the shifted value [R] is mapped to [Either.Left], and
 * result value [A] is mapped to [Either.Right].
 */
public suspend fun <R, A> Effect<R, A>.toEither(): Either<R, A> = fold({ Either.Left(it) }) { Either.Right(it) }

/**
 * [fold] the [Effect] into an [Ior]. Where the shifted value [R] is mapped to [Ior.Left], and
 * result value [A] is mapped to [Ior.Right].
 */
public suspend fun <R, A> Effect<R, A>.toIor(): Ior<R, A> = fold({ Ior.Left(it) }) { Ior.Right(it) }

/**
 * [fold] the [Effect] into an [Validated]. Where the shifted value [R] is mapped to
 * [Validated.Invalid], and result value [A] is mapped to [Validated.Valid].
 */
public suspend fun <R, A> Effect<R, A>.toValidated(): Validated<R, A> =
  fold({ Validated.Invalid(it) }) { Validated.Valid(it) }

/**
 * [fold] the [Effect] into an [Option]. Where the shifted value [R] is mapped to [Option] by the
 * provided function [orElse], and result value [A] is mapped to [Some].
 */
public suspend infix fun <R, A> Effect<R, A>.toOption(orElse: suspend (R) -> Option<A>): Option<A> =
  fold(orElse, ::Some)

/**
 * [fold] the [Effect] into an [A?].
 * Where the shifted value [R] is mapped to [null], and result value [A].
 */
public suspend fun <R, A> Effect<R, A>.orNull(): A? =
  fold({ null }, ::identity)

// /**
//  * Catch both exceptions, or the shifted value [E] of the `Effect`.
//  * In both [recover], and [resolve] you can either return a value a new value of [A],
//  * short-circuit the effect by shifting with a value of [E],
//  * or raise an exception into [suspend].
//  *
//  * Some examples:
//  *
//  * ```kotlin
//  * import arrow.core.continuations.effect
//  * import arrow.core.continuations.catch
//  *
//  * object User
//  * object Error
//  *
//  * val error = effect<Error, User> { shift(Error) } // // Shift(error)
//  * val a = error.catch<Error, Int, User>({ shift(-1) }) { _: Error -> User } // Success(User)
//  * val b = error.catch<Error, Int, User>({ User }) { _: Error -> shift(5) } // Shift(5)
//  * val c = error.catch<Error, Int, User>({ User }) { _: Error -> throw RuntimeException("5") } // Exception(5)
//  *
//  * val exception = effect<Error, User> { throw RuntimeException("BOOM") }  // Exception(BOOM)*
//  * val d = exception.catch<Error, Int, User>({ _: Throwable -> User }) { shift(-1) } // Success(User)
//  * val e = exception.catch<Error, Int, User>({ _: Throwable -> shift(5) }) { User }  // Shift(5)
//  * val f = exception.catch<Error, Int, User>({ throw RuntimeException("5") }) { User } // Exception(5)
//  * ```
//  *
//  * <!--- KNIT example-effect-02.kt -->
//  */
// @OptIn(ExperimentalTypeInference::class)
// @BuilderInference
// public fun <E, E2, A> Effect<E, A>.catch(
//   recover: suspend Shift<E2>.(Throwable) -> A,
//   resolve: suspend Shift<E2>.(E) -> A,
// ): Effect<E2, A> =
//   catch(resolve).attempt(recover)

/**
 * Catch the shifted value [E] of the `Effect`.
 * You can either return a value a new value of [A],
 * or short-circuit the effect by shifting with a value of [E],
 * or raise an exception into [suspend].
 *
 * ```kotlin
 * import arrow.core.continuations.effect
 * import arrow.core.continuations.catch
 *
 * object User
 * object Error
 *
 * val error = effect<Error, User> { shift(Error) } // // Shift(error)
 *
 * val a = error.catch<Error, Error, User> { error -> User } // Success(User)
 * val b = error.catch<Error, String, User> { error -> shift("other-failure") } // Shift(other-failure)
 * val c = error.catch<Error, Nothing, User> { error -> throw RuntimeException("BOOM") } // Exception(BOOM)
 * ```
 * <!--- KNIT example-effect-03.kt -->
 */
@OptIn(ExperimentalTypeInference::class)
@BuilderInference
public infix fun <E, E2, A> Effect<E, A>.catch(resolve: suspend Shift<E2>.(E) -> A): Effect<E2, A> =
  effect { fold({ resolve(it) }, { it }) }

/**
 * Attempt to run the effect, and [recover] from any unexpected exceptions.
 * You can either return a value a new value of [A],
 * or short-circuit the effect by shifting with a value of [E],
 * or raise an exception into [suspend].
 *
 * ```kotlin
 * import arrow.core.continuations.effect
 * import arrow.core.continuations.attempt
 *
 * object User
 * object Error
 *
 * val exception = effect<Error, User> { throw RuntimeException("BOOM") }  // Exception(BOOM)
 *
 * val a = exception.attempt { error -> error.message?.length ?: -1 } // Success(5)
 * val b = exception.attempt { shift(Error) } // Shift(error)
 * val c = exception.attempt { throw  RuntimeException("other-failure") } // Exception(other-failure)
 * ```
 * <!--- KNIT example-effect-04.kt -->
 */
public infix fun <E, A> Effect<E, A>.attempt(recover: suspend Shift<E>.(Throwable) -> A): Effect<E, A> =
  effect {
    fold(
      { recover(it) },
      { shift(it) },
      { it }
    )
  }

/**
 * A version of [attempt] that refines the [Throwable] to [T].
 * This is useful for wrapping foreign code, such as database, network calls, etc.
 *
 * ```kotlin
 * import arrow.core.continuations.effect
 * import arrow.core.continuations.attempt
 *
 * object User
 * object Error
 *
 * val x = effect<Error, User> {
 *   throw IllegalArgumentException("builder missed args")
 * }.attempt<IllegalArgumentException, Error, User> { shift(Error) }
 * ```
 *
 * If you don't need an `error` value when wrapping your foreign code you can use `Nothing` to fill the type parameter.
 *
 * ```kotlin
 * val y = effect<Nothing, User> {
 *   throw IllegalArgumentException("builder missed args")
 * }.attempt<IllegalArgumentException, Error, User> { shift(Error) }
 * ```
 * <!--- KNIT example-effect-05.kt -->
 */
@JvmName("attemptOrThrow")
public inline infix fun <reified T : Throwable, E, A> Effect<E, A>.attempt(crossinline recover: suspend Shift<E>.(T) -> A): Effect<E, A> =
  attempt { e -> if (e is T) recover(e) else throw e }

/** Runs the [Effect] and captures any [NonFatal] exception into [Result]. */
public fun <R, A> Effect<R, A>.attempt(): Effect<R, Result<A>> = effect {
  try {
    Result.success(bind())
  } catch (e: Throwable) {
    Result.failure(e.nonFatalOrThrow())
  }
}

public suspend fun <A> Effect<A, A>.merge(): A = fold(::identity, ::identity)

/**
 * **AVOID USING THIS TYPE, it's meant for low-level cancellation code** When in need in low-level
 * code, you can use this type to differentiate between a foreign [CancellationException] and the
 * one from [Effect].
 */
public sealed class ShiftCancellationException : CancellationException("Shifted Continuation")

/**
 * Holds `R` and `suspend (R) -> B`, the exception that wins the race, will get to execute
 * `recover`.
 */
@PublishedApi
internal class Suspend(val token: Token, val shifted: Any?, val recover: suspend (Any?) -> Any?) :
  ShiftCancellationException() {
  override fun toString(): String = "ShiftCancellationException($message)"
}

/** Class that represents a unique token by hash comparison **/
@PublishedApi
internal class Token {
  override fun toString(): String = "Token(${hashCode().toString(16)})"
}

/**
 * Continuation that runs the `recover` function, after attempting to calculate [B]. In case we
 * encounter a `shift` after suspension, we will receive [Result.failure] with
 * [ShiftCancellationException]. In that case we still need to run `suspend (R) -> B`, which is what
 * we do inside the body of this `Continuation`, and we complete the [parent] [Continuation] with
 * the result.
 */
private class FoldContinuation<B>(
  private val token: Token,
  override val context: CoroutineContext,
  private val parent: Continuation<B>,
) : Continuation<B> {
  @Suppress("UNCHECKED_CAST")
  override fun resumeWith(result: Result<B>) {
    result.fold(parent::resume) { throwable ->
      if (throwable is Suspend && token == throwable.token) {
        val f: suspend () -> B = { throwable.recover(throwable.shifted) as B }
        f.createCoroutineUnintercepted(parent).resume(Unit)
      } else parent.resumeWith(result)
    }
  }
<<<<<<< HEAD
}
=======
}

/**
 * DSL for constructing Effect<R, A> values
 *
 * ```kotlin
 * import arrow.core.Either
 * import arrow.core.None
 * import arrow.core.Option
 * import arrow.core.Validated
 * import arrow.core.continuations.effect
 * import io.kotest.assertions.fail
 * import io.kotest.matchers.shouldBe
 *
 * suspend fun main() {
 *   effect<String, Int> {
 *     val x = Either.Right(1).bind()
 *     val y = Validated.Valid(2).bind()
 *     val z = Option(3).bind { "Option was empty" }
 *     x + y + z
 *   }.fold({ fail("Shift can never be the result") }, { it shouldBe 6 })
 *
 *   effect<String, Int> {
 *     val x = Either.Right(1).bind()
 *     val y = Validated.Valid(2).bind()
 *     val z: Int = None.bind { "Option was empty" }
 *     x + y + z
 *   }.fold({ it shouldBe "Option was empty" }, { fail("Int can never be the result") })
 * }
 * ```
 * <!--- KNIT example-effect-02.kt -->
 */
public fun <R, A> effect(f: suspend EffectScope<R>.() -> A): Effect<R, A> = DefaultEffect(f)

private class DefaultEffect<R, A>(val f: suspend EffectScope<R>.() -> A) : Effect<R, A> {
  // We create a `Token` for fold Continuation, so we can properly differentiate between nested
  // folds
  override suspend fun <B> fold(recover: suspend (R) -> B, transform: suspend (A) -> B): B =
    suspendCoroutineUninterceptedOrReturn { cont ->
      val token = Token()
      val effectScope =
        object : EffectScope<R> {
          // Shift away from this Continuation by intercepting it, and completing it with
          // ShiftCancellationException
          // This is needed because this function will never yield a result,
          // so it needs to be cancelled to properly support coroutine cancellation
          override suspend fun <B> shift(r: R): B =
          // Some interesting consequences of how Continuation Cancellation works in Kotlin.
          // We have to throw CancellationException to signal the Continuation was cancelled, and we
          // shifted away.
          // This however also means that the user can try/catch shift and recover from the
          // CancellationException and thus effectively recovering from the cancellation/shift.
          // This means try/catch is also capable of recovering from monadic errors.
            // See: EffectSpec - try/catch tests
            throw Suspend(token, r, recover as suspend (Any?) -> Any?)
        }

      try {
        suspend { transform(f(effectScope)) }
          .startCoroutineUninterceptedOrReturn(FoldContinuation(token, cont.context, cont))
      } catch (e: Suspend) {
        if (token == e.token) {
          val f: suspend () -> B = { e.recover(e.shifted) as B }
          f.startCoroutineUninterceptedOrReturn(cont)
        } else throw e
      }
    }
}

public suspend fun <A> Effect<A, A>.merge(): A = fold(::identity, ::identity)
>>>>>>> b164746f
<|MERGE_RESOLUTION|>--- conflicted
+++ resolved
@@ -587,7 +587,6 @@
  * ```
  * <!--- KNIT example-effect-guide-13.kt -->
  */
-<<<<<<< HEAD
 public typealias Effect<R, A> = suspend Shift<R>.() -> A
 
 /**
@@ -623,38 +622,6 @@
  */
 @OptIn(ExperimentalTypeInference::class)
 public fun <R, A> effect(@BuilderInference f: suspend Shift<R>.() -> A): Effect<R, A> = f
-=======
-public interface Effect<out R, out A> {
-  /**
-   * Runs the suspending computation by creating a [Continuation], and running the `fold` function
-   * over the computation.
-   *
-   * When the [Effect] has shifted with [R] it will [recover] the shifted value to [B], and when it
-   * ran the computation to completion it will [transform] the value [A] to [B].
-   *
-   * ```kotlin
-   * import arrow.core.continuations.effect
-   * import io.kotest.matchers.shouldBe
-   *
-   * suspend fun main() {
-   *   val shift = effect<String, Int> {
-   *     shift("Hello, World!")
-   *   }.fold({ str: String -> str }, { int -> int.toString() })
-   *   shift shouldBe "Hello, World!"
-   *
-   *   val res = effect<String, Int> {
-   *     1000
-   *   }.fold({ str: String -> str.length }, { int -> int })
-   *   res shouldBe 1000
-   * }
-   * ```
-   * <!--- KNIT example-effect-01.kt -->
-   */
-  public suspend fun <B> fold(
-    recover: suspend (shifted: R) -> B,
-    transform: suspend (value: A) -> B
-  ): B
->>>>>>> b164746f
 
 /**
  * Invoke the [Effect] and [fold] and transform the `result` to a value of [B].
@@ -918,77 +885,4 @@
       } else parent.resumeWith(result)
     }
   }
-<<<<<<< HEAD
-}
-=======
-}
-
-/**
- * DSL for constructing Effect<R, A> values
- *
- * ```kotlin
- * import arrow.core.Either
- * import arrow.core.None
- * import arrow.core.Option
- * import arrow.core.Validated
- * import arrow.core.continuations.effect
- * import io.kotest.assertions.fail
- * import io.kotest.matchers.shouldBe
- *
- * suspend fun main() {
- *   effect<String, Int> {
- *     val x = Either.Right(1).bind()
- *     val y = Validated.Valid(2).bind()
- *     val z = Option(3).bind { "Option was empty" }
- *     x + y + z
- *   }.fold({ fail("Shift can never be the result") }, { it shouldBe 6 })
- *
- *   effect<String, Int> {
- *     val x = Either.Right(1).bind()
- *     val y = Validated.Valid(2).bind()
- *     val z: Int = None.bind { "Option was empty" }
- *     x + y + z
- *   }.fold({ it shouldBe "Option was empty" }, { fail("Int can never be the result") })
- * }
- * ```
- * <!--- KNIT example-effect-02.kt -->
- */
-public fun <R, A> effect(f: suspend EffectScope<R>.() -> A): Effect<R, A> = DefaultEffect(f)
-
-private class DefaultEffect<R, A>(val f: suspend EffectScope<R>.() -> A) : Effect<R, A> {
-  // We create a `Token` for fold Continuation, so we can properly differentiate between nested
-  // folds
-  override suspend fun <B> fold(recover: suspend (R) -> B, transform: suspend (A) -> B): B =
-    suspendCoroutineUninterceptedOrReturn { cont ->
-      val token = Token()
-      val effectScope =
-        object : EffectScope<R> {
-          // Shift away from this Continuation by intercepting it, and completing it with
-          // ShiftCancellationException
-          // This is needed because this function will never yield a result,
-          // so it needs to be cancelled to properly support coroutine cancellation
-          override suspend fun <B> shift(r: R): B =
-          // Some interesting consequences of how Continuation Cancellation works in Kotlin.
-          // We have to throw CancellationException to signal the Continuation was cancelled, and we
-          // shifted away.
-          // This however also means that the user can try/catch shift and recover from the
-          // CancellationException and thus effectively recovering from the cancellation/shift.
-          // This means try/catch is also capable of recovering from monadic errors.
-            // See: EffectSpec - try/catch tests
-            throw Suspend(token, r, recover as suspend (Any?) -> Any?)
-        }
-
-      try {
-        suspend { transform(f(effectScope)) }
-          .startCoroutineUninterceptedOrReturn(FoldContinuation(token, cont.context, cont))
-      } catch (e: Suspend) {
-        if (token == e.token) {
-          val f: suspend () -> B = { e.recover(e.shifted) as B }
-          f.startCoroutineUninterceptedOrReturn(cont)
-        } else throw e
-      }
-    }
-}
-
-public suspend fun <A> Effect<A, A>.merge(): A = fold(::identity, ::identity)
->>>>>>> b164746f
+}