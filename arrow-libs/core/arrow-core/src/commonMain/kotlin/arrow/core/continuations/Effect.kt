--- conflicted
+++ resolved
@@ -3,26 +3,8 @@
 
 package arrow.core.continuations
 
-<<<<<<< HEAD
-import arrow.core.Either
-import arrow.core.Ior
-import arrow.core.NonFatal
-import arrow.core.Option
-import arrow.core.Some
-import arrow.core.identity
-import arrow.core.nonFatalOrThrow
-import kotlin.coroutines.Continuation
-import kotlin.coroutines.CoroutineContext
-import kotlin.coroutines.cancellation.CancellationException
-import kotlin.coroutines.intrinsics.COROUTINE_SUSPENDED
-import kotlin.coroutines.intrinsics.startCoroutineUninterceptedOrReturn
-import kotlin.coroutines.intrinsics.suspendCoroutineUninterceptedOrReturn
-import kotlin.coroutines.resume
-import kotlin.coroutines.resumeWithException
-=======
 import kotlin.experimental.ExperimentalTypeInference
 import kotlin.jvm.JvmMultifileClass
->>>>>>> 770afcdc
 
 /**
  * [Effect] represents a function of `suspend Shift<R>.() -> A`, that short-circuit with a value of `R` or `Throwable`, or completes with a value of `A`.
@@ -100,7 +82,6 @@
  * import arrow.core.continuations.effect
  * import arrow.core.continuations.fold
  * import arrow.core.continuations.toEither
- * import arrow.core.continuations.toValidated
  * import arrow.core.continuations.toIor
  * import arrow.core.continuations.toOption
  * import arrow.core.continuations.ensureNotNull
@@ -678,231 +659,11 @@
  *
  *   leakedAsync.invoke().await()
  * ```
-<<<<<<< HEAD
- * <!--- KNIT example-effect-guide-13.kt -->
- */
-public interface Effect<out R, out A> {
-  /**
-   * Runs the suspending computation by creating a [Continuation], and running the `fold` function
-   * over the computation.
-   *
-   * When the [Effect] has shifted with [R] it will [recover] the shifted value to [B], and when it
-   * ran the computation to completion it will [transform] the value [A] to [B].
-   *
-   * ```kotlin
-   * import arrow.core.continuations.effect
-   * import io.kotest.matchers.shouldBe
-   *
-   * suspend fun main() {
-   *   val shift = effect<String, Int> {
-   *     shift("Hello, World!")
-   *   }.fold({ str: String -> str }, { int -> int.toString() })
-   *   shift shouldBe "Hello, World!"
-   *
-   *   val res = effect<String, Int> {
-   *     1000
-   *   }.fold({ str: String -> str.length }, { int -> int })
-   *   res shouldBe 1000
-   * }
-   * ```
-   * <!--- KNIT example-effect-01.kt -->
-   */
-  public suspend fun <B> fold(
-    recover: suspend (shifted: R) -> B,
-    transform: suspend (value: A) -> B
-  ): B
-
-  /**
-   * Like [fold] but also allows folding over any unexpected [Throwable] that might have occurred.
-   * @see fold
-   */
-  public suspend fun <B> fold(
-    error: suspend (error: Throwable) -> B,
-    recover: suspend (shifted: R) -> B,
-    transform: suspend (value: A) -> B
-  ): B =
-    try {
-      fold(recover, transform)
-    } catch (e: Throwable) {
-      error(e.nonFatalOrThrow())
-    }
-
-  /**
-   * [fold] the [Effect] into an [Either]. Where the shifted value [R] is mapped to [Either.Left], and
-   * result value [A] is mapped to [Either.Right].
-   */
-  public suspend fun toEither(): Either<R, A> = fold({ Either.Left(it) }) { Either.Right(it) }
-
-  /**
-   * [fold] the [Effect] into an [Ior]. Where the shifted value [R] is mapped to [Ior.Left], and
-   * result value [A] is mapped to [Ior.Right].
-   */
-  public suspend fun toIor(): Ior<R, A> = fold({ Ior.Left(it) }) { Ior.Right(it) }
-
-  /**
-   * [fold] the [Effect] into an [Option]. Where the shifted value [R] is mapped to [Option] by the
-   * provided function [orElse], and result value [A] is mapped to [Some].
-   */
-  public suspend fun toOption(orElse: suspend (R) -> Option<@UnsafeVariance A>): Option<A> = fold(orElse, ::Some)
-
-  /**
-   * [fold] the [Effect] into an [A?]. Where the shifted value [R] is mapped to
-   * [null], and result value [A].
-   */
-  public suspend fun orNull(): A? = fold({ null }, ::identity)
-
-  /** Runs the [Effect] and captures any [NonFatal] exception into [Result]. */
-  public fun attempt(): Effect<R, Result<A>> = effect {
-    try {
-      Result.success(bind())
-    } catch (e: Throwable) {
-      Result.failure(e.nonFatalOrThrow())
-    }
-  }
-
-  public fun handleError(recover: suspend (R) -> @UnsafeVariance A): Effect<Nothing, A> = effect {
-    fold(recover, ::identity)
-  }
-
-  public fun <R2> handleErrorWith(recover: suspend (R) -> Effect<R2, @UnsafeVariance A>): Effect<R2, A> = effect {
-    fold({ recover(it).bind() }, ::identity)
-  }
-
-  public fun <B> redeem(recover: suspend (R) -> B, transform: suspend (A) -> B): Effect<Nothing, B> =
-    effect {
-      fold(recover, transform)
-    }
-
-  public fun <R2, B> redeemWith(
-    recover: suspend (R) -> Effect<R2, B>,
-    transform: suspend (A) -> Effect<R2, B>
-  ): Effect<R2, B> = effect { fold(recover, transform).bind() }
-}
-
-/**
- * **AVOID USING THIS TYPE, it's meant for low-level cancellation code** When in need in low-level
- * code, you can use this type to differentiate between a foreign [CancellationException] and the
- * one from [Effect].
- */
-public sealed class ShiftCancellationException : CancellationException("Shifted Continuation")
-
-/**
- * Holds `R` and `suspend (R) -> B`, the exception that wins the race, will get to execute
- * `recover`.
-=======
  * <!--- KNIT example-effect-13.kt -->
->>>>>>> 770afcdc
  */
 public typealias Effect<R, A> = suspend Shift<R>.() -> A
 
-<<<<<<< HEAD
-/** Class that represents a unique token by hash comparison **/
-@PublishedApi
-internal open class Token {
-  override fun toString(): String = "Token(${hashCode().toString(16)})"
-}
-
-/**
- * Continuation that runs the `recover` function, after attempting to calculate [B]. In case we
- * encounter a `shift` after suspension, we will receive [Result.failure] with
- * [ShiftCancellationException]. In that case we still need to run `suspend (R) -> B`, which is what
- * we do inside the body of this `Continuation`, and we complete the [parent] [Continuation] with
- * the result.
- */
-@PublishedApi
-@Deprecated(
-  "This will become private in Arrow 2.0, and is not going to be visible from binary anymore",
-  level = DeprecationLevel.WARNING
-)
-internal class FoldContinuation<R, B>(
-  override val context: CoroutineContext,
-  private val error: suspend (Throwable) -> B,
-  private val parent: Continuation<B>,
-) : Continuation<B>, Token(), EffectScope<R> {
-  
-  constructor(ignored: Token, context: CoroutineContext, parent: Continuation<B>) : this(context, { throw it }, parent)
-  constructor(
-    ignored: Token,
-    context: CoroutineContext,
-    error: suspend (Throwable) -> B,
-    parent: Continuation<B>,
-  ) : this(context, error, parent)
-  
-  lateinit var recover: suspend (R) -> Any?
-  
-  // Shift away from this Continuation by intercepting it, and completing it with
-  // ShiftCancellationException
-  // This is needed because this function will never yield a result,
-  // so it needs to be cancelled to properly support coroutine cancellation
-  override suspend fun <B> shift(r: R): B =
-  // Some interesting consequences of how Continuation Cancellation works in Kotlin.
-  // We have to throw CancellationException to signal the Continuation was cancelled, and we
-  // shifted away.
-  // This however also means that the user can try/catch shift and recover from the
-  // CancellationException and thus effectively recovering from the cancellation/shift.
-  // This means try/catch is also capable of recovering from monadic errors.
-    // See: EffectSpec - try/catch tests
-    throw Suspend(this, r, recover as suspend (Any?) -> Any?)
-  
-  // In contrast to `createCoroutineUnintercepted this doesn't create a new ContinuationImpl
-  private fun (suspend () -> B).startCoroutineUnintercepted() {
-    try {
-      when (val res = startCoroutineUninterceptedOrReturn(parent)) {
-        COROUTINE_SUSPENDED -> Unit
-        else -> parent.resume(res as B)
-      }
-      // We need to wire all immediately throw exceptions to the parent Continuation
-    } catch (e: Throwable) {
-      parent.resumeWithException(e)
-    }
-  }
-  
-  override fun resumeWith(result: Result<B>) {
-    result.fold(parent::resume) { throwable ->
-      when {
-        throwable is Suspend && this === throwable.token ->
-          suspend { throwable.recover(throwable.shifted) as B }.startCoroutineUnintercepted()
-        
-        throwable is Suspend -> parent.resumeWith(result)
-        else -> suspend { error(throwable.nonFatalOrThrow()) }.startCoroutineUnintercepted()
-      }
-    }
-  }
-}
-
-/**
- * DSL for constructing Effect<R, A> values
- *
- * ```kotlin
- * import arrow.core.Either
- * import arrow.core.None
- * import arrow.core.Option
- * import arrow.core.continuations.effect
- * import io.kotest.assertions.fail
- * import io.kotest.matchers.shouldBe
- *
- * suspend fun main() {
- *   effect<String, Int> {
- *     val x = Either.Right(1).bind()
- *     val y = Either.Right(2).bind()
- *     val z = Option(3).bind { "Option was empty" }
- *     x + y + z
- *   }.fold({ fail("Shift can never be the result") }, { it shouldBe 6 })
- *
- *   effect<String, Int> {
- *     val x = Either.Right(1).bind()
- *     val y = Either.Right(2).bind()
- *     val z: Int = None.bind { "Option was empty" }
- *     x + y + z
- *   }.fold({ it shouldBe "Option was empty" }, { fail("Int can never be the result") })
- * }
- * ```
- * <!--- KNIT example-effect-02.kt -->
- */
-public fun <R, A> effect(f: suspend EffectScope<R>.() -> A): Effect<R, A> = DefaultEffect(f)
-=======
 public inline fun <R, A> effect(@BuilderInference noinline block: suspend Shift<R>.() -> A): Effect<R, A> = block
->>>>>>> 770afcdc
 
 /** The same behavior and API as [Effect] except without requiring _suspend_. */
 public typealias EagerEffect<R, A> = Shift<R>.() -> A
