@file:Suppress("unused", "FunctionName")

/**
 * <!--- TEST_NAME IterableKnitTest -->
 */
package arrow.core

import arrow.core.Either.Left
import arrow.core.Either.Right
import arrow.core.raise.Raise
import arrow.core.raise.RaiseAccumulate
import arrow.core.raise.either
import arrow.core.raise.fold
import arrow.core.raise.mapOrAccumulate
import arrow.typeclasses.Monoid
import arrow.typeclasses.Semigroup
import kotlin.experimental.ExperimentalTypeInference
import kotlin.jvm.JvmName

public inline fun <B, C, D, E> Iterable<B>.zip(
  c: Iterable<C>,
  d: Iterable<D>,
  transform: (B, C, D) -> E
): List<E> {
  val bb = iterator()
  val cc = c.iterator()
  val dd = d.iterator()

  val size = minOf(
    collectionSizeOrDefault(10),
    c.collectionSizeOrDefault(10),
    d.collectionSizeOrDefault(10)
  )
  val list = ArrayList<E>(size)
  while (bb.hasNext() && cc.hasNext() && dd.hasNext()) {
    list.add(transform(bb.next(), cc.next(), dd.next()))
  }
  return list
}

public inline fun <B, C, D, E, F> Iterable<B>.zip(
  c: Iterable<C>,
  d: Iterable<D>,
  e: Iterable<E>,
  transform: (B, C, D, E) -> F
): List<F> {
  val bb = iterator()
  val cc = c.iterator()
  val dd = d.iterator()
  val ee = e.iterator()
  val size = minOf(
    collectionSizeOrDefault(10),
    c.collectionSizeOrDefault(10),
    d.collectionSizeOrDefault(10),
    e.collectionSizeOrDefault(10)
  )
  val list = ArrayList<F>(size)
  while (bb.hasNext() && cc.hasNext() && dd.hasNext() && ee.hasNext()) {
    list.add(transform(bb.next(), cc.next(), dd.next(), ee.next()))
  }
  return list
}

public inline fun <B, C, D, E, F, G> Iterable<B>.zip(
  c: Iterable<C>,
  d: Iterable<D>,
  e: Iterable<E>,
  f: Iterable<F>,
  transform: (B, C, D, E, F) -> G
): List<G> {
  val bb = iterator()
  val cc = c.iterator()
  val dd = d.iterator()
  val ee = e.iterator()
  val ff = f.iterator()
  val size = minOf(
    collectionSizeOrDefault(10),
    c.collectionSizeOrDefault(10),
    d.collectionSizeOrDefault(10),
    e.collectionSizeOrDefault(10),
    f.collectionSizeOrDefault(10)
  )
  val list = ArrayList<G>(size)
  while (bb.hasNext() && cc.hasNext() && dd.hasNext() && ee.hasNext() && ff.hasNext()) {
    list.add(transform(bb.next(), cc.next(), dd.next(), ee.next(), ff.next()))
  }
  return list
}

public inline fun <B, C, D, E, F, G, H> Iterable<B>.zip(
  c: Iterable<C>,
  d: Iterable<D>,
  e: Iterable<E>,
  f: Iterable<F>,
  g: Iterable<G>,
  transform: (B, C, D, E, F, G) -> H
): List<H> {
  val bb = iterator()
  val cc = c.iterator()
  val dd = d.iterator()
  val ee = e.iterator()
  val ff = f.iterator()
  val gg = g.iterator()
  val size = minOf(
    collectionSizeOrDefault(10),
    c.collectionSizeOrDefault(10),
    d.collectionSizeOrDefault(10),
    e.collectionSizeOrDefault(10),
    f.collectionSizeOrDefault(10),
    g.collectionSizeOrDefault(10)
  )
  val list = ArrayList<H>(size)
  while (bb.hasNext() && cc.hasNext() && dd.hasNext() && ee.hasNext() && ff.hasNext() && gg.hasNext()) {
    list.add(transform(bb.next(), cc.next(), dd.next(), ee.next(), ff.next(), gg.next()))
  }
  return list
}

public inline fun <B, C, D, E, F, G, H, I> Iterable<B>.zip(
  c: Iterable<C>,
  d: Iterable<D>,
  e: Iterable<E>,
  f: Iterable<F>,
  g: Iterable<G>,
  h: Iterable<H>,
  transform: (B, C, D, E, F, G, H) -> I
): List<I> {
  val bb = iterator()
  val cc = c.iterator()
  val dd = d.iterator()
  val ee = e.iterator()
  val ff = f.iterator()
  val gg = g.iterator()
  val hh = h.iterator()
  val size = minOf(
    collectionSizeOrDefault(10),
    c.collectionSizeOrDefault(10),
    d.collectionSizeOrDefault(10),
    e.collectionSizeOrDefault(10),
    f.collectionSizeOrDefault(10),
    g.collectionSizeOrDefault(10),
    h.collectionSizeOrDefault(10)
  )
  val list = ArrayList<I>(size)
  while (bb.hasNext() && cc.hasNext() && dd.hasNext() && ee.hasNext() && ff.hasNext() && gg.hasNext() && hh.hasNext()) {
    list.add(transform(bb.next(), cc.next(), dd.next(), ee.next(), ff.next(), gg.next(), hh.next()))
  }
  return list
}

public inline fun <B, C, D, E, F, G, H, I, J> Iterable<B>.zip(
  c: Iterable<C>,
  d: Iterable<D>,
  e: Iterable<E>,
  f: Iterable<F>,
  g: Iterable<G>,
  h: Iterable<H>,
  i: Iterable<I>,
  transform: (B, C, D, E, F, G, H, I) -> J
): List<J> {
  val bb = iterator()
  val cc = c.iterator()
  val dd = d.iterator()
  val ee = e.iterator()
  val ff = f.iterator()
  val gg = g.iterator()
  val hh = h.iterator()
  val ii = i.iterator()
  val size = minOf(
    collectionSizeOrDefault(10),
    c.collectionSizeOrDefault(10),
    d.collectionSizeOrDefault(10),
    e.collectionSizeOrDefault(10),
    f.collectionSizeOrDefault(10),
    g.collectionSizeOrDefault(10),
    h.collectionSizeOrDefault(10),
    i.collectionSizeOrDefault(10)
  )
  val list = ArrayList<J>(size)
  while (bb.hasNext() && cc.hasNext() && dd.hasNext() && ee.hasNext() && ff.hasNext() && gg.hasNext() && hh.hasNext() && ii.hasNext()) {
    list.add(transform(bb.next(), cc.next(), dd.next(), ee.next(), ff.next(), gg.next(), hh.next(), ii.next()))
  }
  return list
}

public inline fun <B, C, D, E, F, G, H, I, J, K> Iterable<B>.zip(
  c: Iterable<C>,
  d: Iterable<D>,
  e: Iterable<E>,
  f: Iterable<F>,
  g: Iterable<G>,
  h: Iterable<H>,
  i: Iterable<I>,
  j: Iterable<J>,
  transform: (B, C, D, E, F, G, H, I, J) -> K
): List<K> {
  val bb = iterator()
  val cc = c.iterator()
  val dd = d.iterator()
  val ee = e.iterator()
  val ff = f.iterator()
  val gg = g.iterator()
  val hh = h.iterator()
  val ii = i.iterator()
  val jj = j.iterator()
  val size = minOf(
    collectionSizeOrDefault(10),
    c.collectionSizeOrDefault(10),
    d.collectionSizeOrDefault(10),
    e.collectionSizeOrDefault(10),
    f.collectionSizeOrDefault(10),
    g.collectionSizeOrDefault(10),
    h.collectionSizeOrDefault(10),
    i.collectionSizeOrDefault(10),
    j.collectionSizeOrDefault(10)
  )
  val list = ArrayList<K>(size)
  while (bb.hasNext() && cc.hasNext() && dd.hasNext() && ee.hasNext() && ff.hasNext() && gg.hasNext() && hh.hasNext() && ii.hasNext() && jj.hasNext()) {
    list.add(
      transform(
        bb.next(),
        cc.next(),
        dd.next(),
        ee.next(),
        ff.next(),
        gg.next(),
        hh.next(),
        ii.next(),
        jj.next()
      )
    )
  }
  return list
}

public inline fun <B, C, D, E, F, G, H, I, J, K, L> Iterable<B>.zip(
  c: Iterable<C>,
  d: Iterable<D>,
  e: Iterable<E>,
  f: Iterable<F>,
  g: Iterable<G>,
  h: Iterable<H>,
  i: Iterable<I>,
  j: Iterable<J>,
  k: Iterable<K>,
  transform: (B, C, D, E, F, G, H, I, J, K) -> L
): List<L> {
  val bb = iterator()
  val cc = c.iterator()
  val dd = d.iterator()
  val ee = e.iterator()
  val ff = f.iterator()
  val gg = g.iterator()
  val hh = h.iterator()
  val ii = i.iterator()
  val jj = j.iterator()
  val kk = k.iterator()
  val size = minOf(
    collectionSizeOrDefault(10),
    c.collectionSizeOrDefault(10),
    d.collectionSizeOrDefault(10),
    e.collectionSizeOrDefault(10),
    f.collectionSizeOrDefault(10),
    g.collectionSizeOrDefault(10),
    h.collectionSizeOrDefault(10),
    i.collectionSizeOrDefault(10),
    j.collectionSizeOrDefault(10),
    k.collectionSizeOrDefault(10)
  )
  val list = ArrayList<L>(size)
  while (bb.hasNext() && cc.hasNext() && dd.hasNext() && ee.hasNext() && ff.hasNext() && gg.hasNext() && hh.hasNext() && ii.hasNext() && jj.hasNext() && kk.hasNext()) {
    list.add(
      transform(
        bb.next(),
        cc.next(),
        dd.next(),
        ee.next(),
        ff.next(),
        gg.next(),
        hh.next(),
        ii.next(),
        jj.next(),
        kk.next()
      )
    )
  }
  return list
}

@PublishedApi
internal fun <T> Iterable<T>.collectionSizeOrDefault(default: Int): Int =
  if (this is Collection<*>) this.size else default

@Deprecated("traverseEither is being renamed to traverse to simplify the Arrow API", ReplaceWith("traverse(f)", "arrow.core.traverse"))
public inline fun <E, A, B> Iterable<A>.traverseEither(f: (A) -> Either<E, B>): Either<E, List<B>> =
  traverse(f)

@OptIn(ExperimentalTypeInference::class)
@OverloadResolutionByLambdaReturnType
public inline fun <E, A, B> Iterable<A>.traverse(f: (A) -> Either<E, B>): Either<E, List<B>> {
  val destination = ArrayList<B>(collectionSizeOrDefault(10))
  for (item in this) {
    when (val res = f(item)) {
      is Right -> destination.add(res.value)
      is Left -> return res
    }
  }
  return destination.right()
}

@Deprecated("sequenceEither is being renamed to sequence to simplify the Arrow API", ReplaceWith("sequence()", "arrow.core.sequence"))
public fun <E, A> Iterable<Either<E, A>>.sequenceEither(): Either<E, List<A>> =
  traverse(::identity)

public fun <E, A> Iterable<Either<E, A>>.sequence(): Either<E, List<A>> =
  traverse(::identity)

@OptIn(ExperimentalTypeInference::class)
@OverloadResolutionByLambdaReturnType
public inline fun <A, B> Iterable<A>.traverse(f: (A) -> Result<B>): Result<List<B>> {
  val destination = ArrayList<B>(collectionSizeOrDefault(10))
  for (item in this) {
    f(item).fold(destination::add) { throwable ->
      return@traverse Result.failure(throwable)
    }
  }
  return Result.success(destination)
}

@Deprecated("traverseResult is being renamed to traverse to simplify the Arrow API", ReplaceWith("traverse(f)", "arrow.core.traverse"))
public inline fun <A, B> Iterable<A>.traverseResult(f: (A) -> Result<B>): Result<List<B>> =
  traverse(f)

@Deprecated("sequenceResult is being renamed to sequence to simplify the Arrow API", ReplaceWith("sequence()", "arrow.core.sequence"))
public fun <A> Iterable<Result<A>>.sequenceResult(): Result<List<A>> =
  sequence()

public fun <A> Iterable<Result<A>>.sequence(): Result<List<A>> =
  traverse(::identity)

@Deprecated("traverseOption is being renamed to traverse to simplify the Arrow API", ReplaceWith("traverse(f)", "arrow.core.traverse"))
public inline fun <A, B> Iterable<A>.traverseOption(f: (A) -> Option<B>): Option<List<B>> =
  traverse(f)

@OptIn(ExperimentalTypeInference::class)
@OverloadResolutionByLambdaReturnType
public inline fun <A, B> Iterable<A>.traverse(f: (A) -> Option<B>): Option<List<B>> {
  val destination = ArrayList<B>(collectionSizeOrDefault(10))
  for (item in this) {
    when (val res = f(item)) {
      is Some -> destination.add(res.value)
      is None -> return res
    }
  }
  return destination.some()
}

@Deprecated("sequenceOption is being renamed to sequence to simplify the Arrow API", ReplaceWith("sequence()", "arrow.core.sequence"))
public fun <A> Iterable<Option<A>>.sequenceOption(): Option<List<A>> =
  sequence()

public fun <A> Iterable<Option<A>>.sequence(): Option<List<A>> =
  traverse(::identity)

@Deprecated("traverseNullable is being renamed to traverse to simplify the Arrow API", ReplaceWith("traverse(f)", "arrow.core.traverse"))
public inline fun <A, B> Iterable<A>.traverseNullable(f: (A) -> B?): List<B>? =
  traverse(f)

@OptIn(ExperimentalTypeInference::class)
@OverloadResolutionByLambdaReturnType
public inline fun <A, B> Iterable<A>.traverse(f: (A) -> B?): List<B>? {
  val acc = mutableListOf<B>()
  forEach { a ->
    val res = f(a)
    if (res != null) {
      acc.add(res)
    } else {
      return res
    }
  }
  return acc.toList()
}

/**
 * Returns [Either] a [List] containing the results of applying the given [transform] function to each element in the original collection,
 * **or** accumulate all the _logical errors_ that were _raised_ while transforming the collection using the [combine] function is used to accumulate all the _logical errors_.
 *
 * Within this DSL you can `bind` both [Either], and [EitherNel] values and invoke [Raise] based function of _logical error_ type [Error]. Let's see an example of all the different cases:
 * <!--- INCLUDE
 * import arrow.core.left
 * import arrow.core.leftNel
 * import arrow.core.nonEmptyListOf
 * import arrow.core.mapOrAccumulate
 * import io.kotest.matchers.shouldBe
 * -->
 * ```kotlin
 * fun test() {
 *   listOf(1, 2, 3, 4).mapOrAccumulate({ a, b -> "$a, $b" }) { i ->
 *     when(i) {
 *       1 -> "Either - $i".left().bind()
 *       2 -> "EitherNel - $i".leftNel().bindNel()
 *       3 -> raise("Raise - $i")
 *       else -> withNel { raise(nonEmptyListOf("RaiseNel - $i")) }
 *     }
 *   } shouldBe "Either - 1, EitherNel - 2, Raise - 3, RaiseNel - 4".left()
 * }
 * ```
 * <!--- KNIT example-iterable-01.kt -->
 * <!--- TEST lines.isEmpty() -->
 */
@OptIn(ExperimentalTypeInference::class)
public inline fun <Error, A, B> Iterable<A>.mapOrAccumulate(
  combine: (Error, Error) -> Error,
  @BuilderInference transform: RaiseAccumulate<Error>.(A) -> B,
): Either<Error, List<B>> = either {
  mapOrAccumulate(this@mapOrAccumulate, combine, transform)
}

/**
 * Returns [Either] a [List] containing the results of applying the given [transform] function to each element in the original collection,
 * **or** accumulate all the _logical errors_ into a [NonEmptyList] that were _raised_ while applying the [transform] function.
 *
 * Let's see an example of all the different cases:
 * <!--- INCLUDE
 * import arrow.core.left
 * import arrow.core.leftNel
 * import arrow.core.nonEmptyListOf
 * import arrow.core.mapOrAccumulate
 * import io.kotest.matchers.shouldBe
 * -->
 * ```kotlin
 * fun test() {
 *   listOf(1, 2, 3, 4).mapOrAccumulate { i ->
 *     when(i) {
 *       1 -> "Either - $i".left().bind()
 *       2 -> "EitherNel - $i".leftNel().bindNel()
 *       3 -> raise("Raise - $i")
 *       else -> withNel { raise(nonEmptyListOf("RaiseNel - $i")) }
 *     }
 *   } shouldBe nonEmptyListOf("Either - 1", "EitherNel - 2", "Raise - 3", "RaiseNel - 4").left()
 * }
 * ```
 * <!--- KNIT example-iterable-02.kt -->
 * <!--- TEST lines.isEmpty() -->
 */
@OptIn(ExperimentalTypeInference::class)
public inline fun <Error, A, B> Iterable<A>.mapOrAccumulate(
  @BuilderInference transform: RaiseAccumulate<Error>.(A) -> B,
): Either<NonEmptyList<Error>, List<B>> = either {
  mapOrAccumulate(this@mapOrAccumulate, transform)
}

/**
 * Flatten an [Iterable] of [Either].
 * Alias for [mapOrAccumulate] over an [Iterable] of computed [Either].
 * Either returns a [List] containing all [Either.Right] values, or [Either.Left] values accumulated using [combine].
 */
public inline fun <Error, A> Iterable<Either<Error, A>>.flattenOrAccumulate(combine: (Error, Error) -> Error): Either<Error, List<A>> =
  mapOrAccumulate(combine) { it.bind() }

/**
 * Flatten an [Iterable] of [Either].
 * Alias for [mapOrAccumulate] over an [Iterable] of computed [Either].
 * Either returns a [List] containing all [Either.Right] values, or [EitherNel] [Left] values accumulated using [combine].
 */
@JvmName("flattenNelOrAccumulate")
public fun <Error, A> Iterable<EitherNel<Error, A>>.flattenOrAccumulate(combine: (Error, Error) -> Error): Either<Error, List<A>> =
  mapOrAccumulate(combine) { it.bindNel() }

/**
 * Flatten an [Iterable] of [Either].
 * Alias for [mapOrAccumulate] over an [Iterable] of computed [Either].
 * Either returns a [List] containing all [Either.Right] values, or a [NonEmptyList] of all [Either.Left] values.
 */
public fun <Error, A> Iterable<Either<Error, A>>.flattenOrAccumulate(): Either<NonEmptyList<Error>, List<A>> =
  mapOrAccumulate { it.bind() }

/**
 * Flatten an [Iterable] of [Either].
 * Alias for [mapOrAccumulate] over an [Iterable] of computed [Either].
 * Either returns a [List] containing all [Either.Right] values, or a [NonEmptyList] of all [EitherNel] [Left] values.
 */
@JvmName("flattenNelOrAccumulate")
public fun <Error, A> Iterable<EitherNel<Error, A>>.flattenOrAccumulate(): Either<NonEmptyList<Error>, List<A>> =
  mapOrAccumulate { it.bindNel() }

public fun <A> Iterable<A>.void(): List<Unit> =
  map { }

public fun <A, B> Iterable<A>.reduceOrNull(initial: (A) -> B, operation: (acc: B, A) -> B): B? {
  val iterator = this.iterator()
  if (!iterator.hasNext()) return null
  var accumulator: B = initial(iterator.next())
  while (iterator.hasNext()) {
    accumulator = operation(accumulator, iterator.next())
  }
  return accumulator
}

public inline fun <A, B> List<A>.reduceRightNull(
  initial: (A) -> B,
  operation: (A, acc: B) -> B
): B? {
  val iterator = listIterator(size)
  if (!iterator.hasPrevious()) return null
  var accumulator: B = initial(iterator.previous())
  while (iterator.hasPrevious()) {
    accumulator = operation(iterator.previous(), accumulator)
  }
  return accumulator
}

/**
 * Returns a [List<Pair<A?, B?>>] containing the zipped values of the two lists with null for padding.
 *
 * Example:
 * ```kotlin
 * import arrow.core.*
 *
 * //sampleStart
 * val padRight = listOf(1, 2).padZip(listOf("a"))        // Result: [Pair(1, "a"), Pair(2, null)]
 * val padLeft = listOf(1).padZip(listOf("a", "b"))       // Result: [Pair(1, "a"), Pair(null, "b")]
 * val noPadding = listOf(1, 2).padZip(listOf("a", "b"))  // Result: [Pair(1, "a"), Pair(2, "b")]
 * //sampleEnd
 *
 * fun main() {
 *   println("padRight = $padRight")
 *   println("padLeft = $padLeft")
 *   println("noPadding = $noPadding")
 * }
 * ```
 * <!--- KNIT example-iterable-03.kt -->
 */
public fun <A, B> Iterable<A>.padZip(other: Iterable<B>): List<Pair<A?, B?>> =
  align(other) { ior ->
    ior.fold(
      { it to null },
      { null to it },
      { a, b -> a to b }
    )
  }

/**
 * Returns a [List<C>] containing the result of applying some transformation `(A?, B?) -> C`
 * on a zip.
 *
 * Example:
 * ```kotlin
 * import arrow.core.*
 *
 * //sampleStart
 * val padZipRight = listOf(1, 2).padZip(listOf("a")) { l, r -> l to r }     // Result: [Pair(1, "a"), Pair(2, null)]
 * val padZipLeft = listOf(1).padZip(listOf("a", "b")) { l, r -> l to r }    // Result: [Pair(1, "a"), Pair(null, "b")]
 * val noPadding = listOf(1, 2).padZip(listOf("a", "b")) { l, r -> l to r }  // Result: [Pair(1, "a"), Pair(2, "b")]
 * //sampleEnd
 *
 * fun main() {
 *   println("padZipRight = $padZipRight")
 *   println("padZipLeft = $padZipLeft")
 *   println("noPadding = $noPadding")
 * }
 * ```
 * <!--- KNIT example-iterable-04.kt -->
 */
public inline fun <A, B, C> Iterable<A>.padZip(other: Iterable<B>, fa: (A?, B?) -> C): List<C> =
  padZip(other).map { fa(it.first, it.second) }

/**
 * Returns a [List<C>] containing the result of applying some transformation `(A?, B) -> C`
 * on a zip, excluding all cases where the right value is null.
 *
 * Example:
 * ```kotlin
 * import arrow.core.*
 *
 * //sampleStart
 * val left = listOf(1, 2).leftPadZip(listOf("a")) { l, r -> l to r }      // Result: [Pair(1, "a")]
 * val right = listOf(1).leftPadZip(listOf("a", "b")) { l, r -> l to r }   // Result: [Pair(1, "a"), Pair(null, "b")]
 * val both = listOf(1, 2).leftPadZip(listOf("a", "b")) { l, r -> l to r } // Result: [Pair(1, "a"), Pair(2, "b")]
 * //sampleEnd
 *
 * fun main() {
 *   println("left = $left")
 *   println("right = $right")
 *   println("both = $both")
 * }
 * ```
 * <!--- KNIT example-iterable-05.kt -->
 */
public inline fun <A, B, C> Iterable<A>.leftPadZip(other: Iterable<B>, fab: (A?, B) -> C): List<C> =
  padZip(other) { a: A?, b: B? -> b?.let { fab(a, it) } }.mapNotNull(::identity)

/**
 * Returns a [List<Pair<A?, B>>] containing the zipped values of the two lists
 * with null for padding on the left.
 *
 * Example:
 *
 * ```kotlin
 * import arrow.core.*
 *
 * //sampleStart
 * val padRight = listOf(1, 2).leftPadZip(listOf("a"))        // Result: [Pair(1, "a")]
 * val padLeft = listOf(1).leftPadZip(listOf("a", "b"))       // Result: [Pair(1, "a"), Pair(null, "b")]
 * val noPadding = listOf(1, 2).leftPadZip(listOf("a", "b"))  // Result: [Pair(1, "a"), Pair(2, "b")]
 * //sampleEnd
 *
 * fun main() {
 *   println("padRight = $padRight")
 *   println("padLeft = $padLeft")
 *   println("noPadding = $noPadding")
 * }
 * ```
 * <!--- KNIT example-iterable-06.kt -->
 */
public fun <A, B> Iterable<A>.leftPadZip(other: Iterable<B>): List<Pair<A?, B>> =
  this.leftPadZip(other) { a, b -> a to b }

/**
 * Returns a [List<C>] containing the result of applying some transformation `(A, B?) -> C`
 * on a zip, excluding all cases where the left value is null.
 *
 * Example:
 * ```kotlin
 * import arrow.core.*
 *
 * //sampleStart
 * val left = listOf(1, 2).rightPadZip(listOf("a")) { l, r -> l to r }      // Result: [Pair(1, "a"), Pair(null, "b")]
 * val right = listOf(1).rightPadZip(listOf("a", "b")) { l, r -> l to r }   // Result: [Pair(1, "a")]
 * val both = listOf(1, 2).rightPadZip(listOf("a", "b")) { l, r -> l to r } // Result: [Pair(1, "a"), Pair(2, "b")]
 * //sampleEnd
 *
 * fun main() {
 *   println("left = $left")
 *   println("right = $right")
 *   println("both = $both")
 * }
 * ```
 * <!--- KNIT example-iterable-07.kt -->
 */
public inline fun <A, B, C> Iterable<A>.rightPadZip(other: Iterable<B>, fa: (A, B?) -> C): List<C> =
  other.leftPadZip(this) { a, b -> fa(b, a) }

/**
 * Returns a [List<Pair<A, B?>>] containing the zipped values of the two lists
 * with null for padding on the right.
 *
 * Example:
 * ```kotlin
 * import arrow.core.*
 *
 * //sampleStart
 * val padRight = listOf(1, 2).rightPadZip(listOf("a"))        // Result: [Pair(1, "a"), Pair(2, null)]
 * val padLeft = listOf(1).rightPadZip(listOf("a", "b"))       // Result: [Pair(1, "a")]
 * val noPadding = listOf(1, 2).rightPadZip(listOf("a", "b"))  // Result: [Pair(1, "a"), Pair(2, "b")]
 * //sampleEnd
 *
 * fun main() {
 *   println("padRight = $padRight")
 *   println("padLeft = $padLeft")
 *   println("noPadding = $noPadding")
 * }
 * ```
 * <!--- KNIT example-iterable-08.kt -->
 */
public fun <A, B> Iterable<A>.rightPadZip(other: Iterable<B>): List<Pair<A, B?>> =
  this.rightPadZip(other) { a, b -> a to b }

/**
 * Combines two structures by taking the union of their shapes and combining the elements with the given function.
 *
 * ```kotlin
 * import arrow.core.*
 *
 * fun main(args: Array<String>) {
 *   //sampleStart
 *   val result =
 *    listOf("A", "B").align(listOf(1, 2, 3)) {
 *      "$it"
 *    }
 *   //sampleEnd
 *   println(result)
 * }
 * ```
 * <!--- KNIT example-iterable-09.kt -->
 */
public inline fun <A, B, C> Iterable<A>.align(b: Iterable<B>, fa: (Ior<A, B>) -> C): List<C> =
  buildList(maxOf(this.collectionSizeOrDefault(10), b.collectionSizeOrDefault(10))) {
    val first = this@align.iterator()
    val second = b.iterator()
    while (first.hasNext() || second.hasNext()) {
      val element: Ior<A, B> = when {
        first.hasNext() && second.hasNext() -> Ior.Both(first.next(), second.next())
        first.hasNext() -> first.next().leftIor()
        second.hasNext() -> second.next().rightIor()
        else -> throw IllegalStateException("this should never happen")
      }
      add(fa(element))
    }
  }

/**
 * Combines two structures by taking the union of their shapes and using Ior to hold the elements.
 *
 * ```kotlin
 * import arrow.core.*
 *
 * fun main(args: Array<String>) {
 *   //sampleStart
 *   val result =
 *     listOf("A", "B").align(listOf(1, 2, 3))
 *   //sampleEnd
 *   println(result)
 * }
 * ```
 * <!--- KNIT example-iterable-10.kt -->
 */
public fun <A, B> Iterable<A>.align(b: Iterable<B>): List<Ior<A, B>> =
  this.align(b, ::identity)

/**
 * aligns two structures and combine them with the given [Semigroup.append]
 */
public fun <A> Iterable<A>.salign(
  SG: Semigroup<A>,
  other: Iterable<A>,
): Iterable<A> = SG.run {
  align(other) {
    it.fold(::identity, ::identity) { a, b ->
      a.combine(b)
    }
  }
}

/**
 * unzips the structure holding the resulting elements in an `Pair`
 *
 * ```kotlin
 * import arrow.core.*
 *
 * fun main(args: Array<String>) {
 *   //sampleStart
 *   val result =
 *      listOf("A" to 1, "B" to 2).unzip()
 *   //sampleEnd
 *   println(result)
 * }
 * ```
 * <!--- KNIT example-iterable-11.kt -->
 */
public fun <A, B> Iterable<Pair<A, B>>.unzip(): Pair<List<A>, List<B>> =
  fold(emptyList<A>() to emptyList()) { (l, r), x ->
    l + x.first to r + x.second
  }

/**
 * after applying the given function unzip the resulting structure into its elements.
 *
 * ```kotlin
 * import arrow.core.*
 *
 * fun main(args: Array<String>) {
 *   //sampleStart
 *   val result =
 *    listOf("A:1", "B:2", "C:3").unzip { e ->
 *      e.split(":").let {
 *        it.first() to it.last()
 *      }
 *    }
 *   //sampleEnd
 *   println(result)
 * }
 * ```
 * <!--- KNIT example-iterable-12.kt -->
 */
public inline fun <A, B, C> Iterable<C>.unzip(fc: (C) -> Pair<A, B>): Pair<List<A>, List<B>> =
  map(fc).unzip()

/**
 * splits a union into its component parts.
 *
 * ```kotlin
 * import arrow.core.*
 *
 * fun main(args: Array<String>) {
 *   //sampleStart
 *   val result =
 *    listOf(("A" to 1).bothIor(), ("B" to 2).bothIor(), "C".leftIor())
 *      .unalign()
 *   //sampleEnd
 *   println(result)
 * }
 * ```
 * <!--- KNIT example-iterable-13.kt -->
 */
<<<<<<< HEAD
public fun <A, B> Iterable<Ior<A, B>>.unalign(): Pair<List<A?>, List<B?>> =
  fold(emptyList<A>() to emptyList()) { (l, r), x ->
    x.fold(
      { l + it to r + null},
      { l + null to r + it },
      { a, b -> l + a to r + b }
    )
  }
=======
@Deprecated(
  "The current unalign function is renamed to separateIor, and a new unalign function is going to be added to Arrow 2.0.0.",
  ReplaceWith("separateIor()", "arrow.core.separateIor")
)
public fun <A, B> Iterable<Ior<A, B>>.unalign(): Pair<List<A>, List<B>> = separateIor()
>>>>>>> a460c3bc

/**
 * after applying the given function, splits the resulting union shaped structure into its components parts
 *
 * ```kotlin
 * import arrow.core.*
 *
 * fun main(args: Array<String>) {
 *   //sampleStart
 *   val result =
 *      listOf(1, 2, 3).unalign {
 *        it.leftIor()
 *      }
 *   //sampleEnd
 *   println(result)
 * }
 * ```
 * <!--- KNIT example-iterable-14.kt -->
 */
<<<<<<< HEAD
public inline fun <A, B, C> Iterable<C>.unalign(fa: (C) -> Ior<A, B>): Pair<List<A?>, List<B?>> =
=======
@Deprecated(
  "The current unalign function is renamed to separateIor, and a new unalign function is going to be added to Arrow 2.0.0.",
  ReplaceWith("map(fa).separateIor()", "arrow.core.separateIor")
)
public inline fun <A, B, C> Iterable<C>.unalign(fa: (C) -> Ior<A, B>): Pair<List<A>, List<B>> =
>>>>>>> a460c3bc
  map(fa).unalign()

/**
 * Separate the inner [Ior] values into a pair of Lists.
 *
 * @receiver Iterable of Ior
 * @return a tuple containing a List with the left side value from the[Ior.Left] and [Ior.Both] values and another List with the right side value from the [Ior.Right] and [Ior.Both] values.
 */
public fun <A, B> Iterable<Ior<A, B>>.separateIor(): Pair<List<A>, List<B>> =
  fold(emptyList<A>() to emptyList()) { (l, r), x ->
    x.fold(
      { l + it to r },
      { l to r + it },
      { a, b -> l + a to r + b }
    )
  }

@Deprecated("use fold instead", ReplaceWith("fold(MA)", "arrow.core.fold"))
public fun <A> Iterable<A>.combineAll(MA: Monoid<A>): A =
  fold(MA)

/**
 * Returns the first element as [Some(element)][Some], or [None] if the iterable is empty.
 */
public fun <T> Iterable<T>.firstOrNone(): Option<T> =
  when (this) {
    is Collection -> if (!isEmpty()) {
      Some(first())
    } else {
      None
    }

    else -> {
      iterator().nextOrNone()
    }
  }

private fun <T> Iterator<T>.nextOrNone(): Option<T> =
  if (hasNext()) {
    Some(next())
  } else {
    None
  }

/**
 * Returns the first element as [Some(element)][Some] matching the given [predicate], or [None] if element was not found.
 */
public inline fun <T> Iterable<T>.firstOrNone(predicate: (T) -> Boolean): Option<T> {
  for (element in this) {
    if (predicate(element)) {
      return Some(element)
    }
  }
  return None
}

/**
 * Returns single element as [Some(element)][Some], or [None] if the iterable is empty or has more than one element.
 */
public fun <T> Iterable<T>.singleOrNone(): Option<T> =
  when (this) {
    is Collection -> when (size) {
      1 -> firstOrNone()
      else -> None
    }

    else -> {
      iterator().run { nextOrNone().filter { !hasNext() } }
    }
  }

/**
 * Returns the single element as [Some(element)][Some] matching the given [predicate], or [None] if element was not found or more than one element was found.
 */
public inline fun <T> Iterable<T>.singleOrNone(predicate: (T) -> Boolean): Option<T> {
  val list = mutableListOf<T>()
  for (element in this) {
    if (predicate(element)) {
      if (list.isNotEmpty()) {
        return None
      }
      list.add(element)
    }
  }
  return list.firstOrNone()
}

/**
 * Returns the last element as [Some(element)][Some], or [None] if the iterable is empty.
 */
public fun <T> Iterable<T>.lastOrNone(): Option<T> =
  when (this) {
    is Collection -> if (!isEmpty()) {
      Some(last())
    } else {
      None
    }

    else -> iterator().run {
      if (hasNext()) {
        var last: T
        do last = next() while (hasNext())
        Some(last)
      } else {
        None
      }
    }
  }

/**
 * Returns the last element as [Some(element)][Some] matching the given [predicate], or [None] if no such element was found.
 */
public inline fun <T> Iterable<T>.lastOrNone(predicate: (T) -> Boolean): Option<T> {
  var value: Any? = EmptyValue
  for (element in this) {
    if (predicate(element)) {
      value = element
    }
  }
  return if (value === EmptyValue) None else Some(EmptyValue.unbox(value))
}

/**
 * Returns an element as [Some(element)][Some] at the given [index] or [None] if the [index] is out of bounds of this iterable.
 */
public fun <T> Iterable<T>.elementAtOrNone(index: Int): Option<T> =
  when {
    index < 0 -> None
    this is Collection -> when (index) {
      in indices -> Some(elementAt(index))
      else -> None
    }

    else -> iterator().skip(index).nextOrNone()
  }

private tailrec fun <T> Iterator<T>.skip(count: Int): Iterator<T> =
  when {
    count > 0 && hasNext() -> {
      next()
      skip(count - 1)
    }

    else -> this
  }

/**
 * attempt to split the computation, giving access to the first result.
 *
 * ```kotlin
 * import arrow.core.*
 *
 * fun main(args: Array<String>) {
 *   //sampleStart
 *   val result =
 *    listOf("A", "B", "C").split()
 *   //sampleEnd
 *   println(result)
 * }
 * ```
 * <!--- KNIT example-iterable-15.kt -->
 */
public fun <A> Iterable<A>.split(): Pair<List<A>, A>? =
  firstOrNull()?.let { first ->
    tail() to first
  }

public fun <A> Iterable<A>.tail(): List<A> =
  drop(1)

/**
 * interleave both computations in a fair way.
 *
 * ```kotlin
 * import arrow.core.*
 *
 * fun main(args: Array<String>) {
 *   //sampleStart
 *   val tags = List(10) { "#" }
 *   val result =
 *    tags.interleave(listOf("A", "B", "C"))
 *   //sampleEnd
 *   println(result)
 * }
 * ```
 * <!--- KNIT example-iterable-16.kt -->
 */
public fun <A> Iterable<A>.interleave(other: Iterable<A>): List<A> =
  this.split()?.let { (fa, a) ->
    listOf(a) + other.interleave(fa)
  } ?: other.toList()

/**
 * Fair conjunction. Similarly to interleave
 *
 * ```kotlin
 * import arrow.core.*
 *
 * fun main(args: Array<String>) {
 *   //sampleStart
 *   val result =
 *    listOf(1,2,3).unweave { i -> listOf("$i, ${i + 1}") }
 *   //sampleEnd
 *   println(result)
 * }
 * ```
 * <!--- KNIT example-iterable-17.kt -->
 */
public fun <A, B> Iterable<A>.unweave(ffa: (A) -> Iterable<B>): List<B> =
  split()?.let { (fa, a) ->
    ffa(a).interleave(fa.unweave(ffa))
  } ?: emptyList()

/**
 * Logical conditional. The equivalent of Prolog's soft-cut.
 * If its first argument succeeds at all, then the results will be
 * fed into the success branch. Otherwise, the failure branch is taken.
 *
 * ```kotlin
 * import arrow.core.*
 *
 * fun main(args: Array<String>) {
 *   //sampleStart
 *   val result =
 *    listOf(1,2,3).ifThen(listOf("empty")) { i ->
 *      listOf("$i, ${i + 1}")
 *    }
 *   //sampleEnd
 *   println(result)
 * }
 * ```
 * <!--- KNIT example-iterable-18.kt -->
 */
public inline fun <A, B> Iterable<A>.ifThen(fb: Iterable<B>, ffa: (A) -> Iterable<B>): Iterable<B> =
  firstOrNull()?.let { first -> ffa(first) + tail().flatMap(ffa) } ?: fb.toList()

@Deprecated("Use mapNotNull and orNull instead.", ReplaceWith("mapNotNull { it.orNull() }"))
public fun <A, B> Iterable<Either<A, B>>.uniteEither(): List<B> =
  mapNotNull { it.orNull() }

/**
 * Separate the inner [Either] values into the [Either.Left] and [Either.Right].
 *
 * @receiver Iterable of Either
 * @return a tuple containing List with [Either.Left] and another List with its [Either.Right] values.
 */
public fun <A, B> Iterable<Either<A, B>>.separateEither(): Pair<List<A>, List<B>> {
  val left = ArrayList<A>(collectionSizeOrDefault(10))
  val right = ArrayList<B>(collectionSizeOrDefault(10))

  for (either in this)
    when (either) {
      is Left -> left.add(either.value)
      is Right -> right.add(either.value)
    }

  return Pair(left, right)
}

public fun <A> Iterable<Iterable<A>>.flatten(): List<A> =
  flatMap(::identity)

/**
 *  Given [A] is a sub type of [B], re-type this value from Iterable<A> to Iterable<B>
 *
 *  Kind<F, A> -> Kind<F, B>
 *
 *  ```kotlin
 *  import arrow.core.*
 *
 *  fun main(args: Array<String>) {
 *   //sampleStart
 *   val result: Iterable<CharSequence> =
 *     listOf("Hello World").widen()
 *   //sampleEnd
 *   println(result)
 *  }
 *  ```
 */
public fun <B, A : B> Iterable<A>.widen(): Iterable<B> =
  this

public fun <B, A : B> List<A>.widen(): List<B> =
  this

public fun <A> Iterable<A>.fold(MA: Monoid<A>): A = MA.run {
  this@fold.fold(empty()) { acc, a ->
    acc.combine(a)
  }
}

public fun <A, B> Iterable<A>.foldMap(MB: Monoid<B>, f: (A) -> B): B = MB.run {
  this@foldMap.fold(empty()) { acc, a ->
    acc.combine(f(a))
  }
}

public fun <A, B> Iterable<A>.crosswalk(f: (A) -> Iterable<B>): List<List<B>> =
  fold(emptyList()) { bs, a ->
    f(a).align(bs) { ior ->
      ior.fold(
        { listOf(it) },
        ::identity,
        { l, r -> listOf(l) + r }
      )
    }
  }

public fun <A, K, V> Iterable<A>.crosswalkMap(f: (A) -> Map<K, V>): Map<K, List<V>> =
  fold(emptyMap()) { bs, a ->
    f(a).align(bs) { (_, ior) ->
      ior.fold(
        { listOf(it) },
        ::identity,
        { l, r -> listOf(l) + r }
      )
    }
  }

public fun <A, B> Iterable<A>.crosswalkNull(f: (A) -> B?): List<B>? =
  fold<A, List<B>?>(emptyList()) { bs, a ->
    Ior.fromNullables(f(a), bs)?.fold(
      { listOf(it) },
      ::identity,
      { l, r -> listOf(l) + r }
    )
  }

@PublishedApi
internal val listUnit: List<Unit> =
  listOf(Unit)

public fun <A> Iterable<A>.replicate(n: Int): List<List<A>> =
  if (n <= 0) emptyList()
  else toList().let { l -> List(n) { l } }

public fun <A> Iterable<A>.replicate(n: Int, MA: Monoid<A>): List<A> =
  if (n <= 0) listOf(MA.empty())
  else this@replicate.zip(replicate(n - 1, MA)) { a, xs -> MA.run { a + xs } }

public operator fun <A : Comparable<A>> Iterable<A>.compareTo(other: Iterable<A>): Int =
  align(other) { ior -> ior.fold({ 1 }, { -1 }, { a1, a2 -> a1.compareTo(a2) }) }
    .fold(0) { acc, i ->
      when (acc) {
        0 -> i
        else -> acc
      }
    }

public infix fun <T> T.prependTo(list: Iterable<T>): List<T> =
  listOf(this) + list

public fun <T> Iterable<Option<T>>.filterOption(): List<T> =
  flatMap { it.fold(::emptyList, ::listOf) }

public fun <T> Iterable<Option<T>>.flattenOption(): List<T> = filterOption()<|MERGE_RESOLUTION|>--- conflicted
+++ resolved
@@ -793,7 +793,6 @@
  * ```
  * <!--- KNIT example-iterable-13.kt -->
  */
-<<<<<<< HEAD
 public fun <A, B> Iterable<Ior<A, B>>.unalign(): Pair<List<A?>, List<B?>> =
   fold(emptyList<A>() to emptyList()) { (l, r), x ->
     x.fold(
@@ -802,13 +801,6 @@
       { a, b -> l + a to r + b }
     )
   }
-=======
-@Deprecated(
-  "The current unalign function is renamed to separateIor, and a new unalign function is going to be added to Arrow 2.0.0.",
-  ReplaceWith("separateIor()", "arrow.core.separateIor")
-)
-public fun <A, B> Iterable<Ior<A, B>>.unalign(): Pair<List<A>, List<B>> = separateIor()
->>>>>>> a460c3bc
 
 /**
  * after applying the given function, splits the resulting union shaped structure into its components parts
@@ -828,15 +820,7 @@
  * ```
  * <!--- KNIT example-iterable-14.kt -->
  */
-<<<<<<< HEAD
 public inline fun <A, B, C> Iterable<C>.unalign(fa: (C) -> Ior<A, B>): Pair<List<A?>, List<B?>> =
-=======
-@Deprecated(
-  "The current unalign function is renamed to separateIor, and a new unalign function is going to be added to Arrow 2.0.0.",
-  ReplaceWith("map(fa).separateIor()", "arrow.core.separateIor")
-)
-public inline fun <A, B, C> Iterable<C>.unalign(fa: (C) -> Ior<A, B>): Pair<List<A>, List<B>> =
->>>>>>> a460c3bc
   map(fa).unalign()
 
 /**
