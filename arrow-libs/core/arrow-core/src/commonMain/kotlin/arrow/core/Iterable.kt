--- conflicted
+++ resolved
@@ -320,13 +320,8 @@
   let { l -> either { l.bindAll() } }
 
 @Deprecated(
-<<<<<<< HEAD
-  "Sequence for Either is being deprecated in favor of Either DSL + Iterable.map.\n$NicheAPI",
-  ReplaceWith("either<E, List<A>> { this.map { it.bind() } }", "arrow.core.raise.either")
-=======
   "The sequence extension function is being deprecated in favor of the either DSL.",
   ReplaceWith("let { l -> either<E, List<A>> { l.bindAll() } }", "arrow.core.raise.either")
->>>>>>> 2c9489a1
 )
 public fun <E, A> Iterable<Either<E, A>>.sequence(): Either<E, List<A>> =
   let { l -> either { l.bindAll() } }
@@ -355,13 +350,8 @@
   let { l -> result { l.bindAll() } }
 
 @Deprecated(
-<<<<<<< HEAD
-  "Sequence for Result is being deprecated in favor of Result DSL + Iterable.map.\n$NicheAPI",
-  ReplaceWith("result<List<A>> { this.map { it.bind() } }", "arrow.core.raise.result")
-=======
   "The sequence extension function is being deprecated in favor of the result DSL.",
   ReplaceWith("let { l -> result<List<A>> { l.bindAll() } }", "arrow.core.raise.result")
->>>>>>> 2c9489a1
 )
 public fun <A> Iterable<Result<A>>.sequence(): Result<List<A>> =
   let { l -> result { l.bindAll() } }
@@ -480,13 +470,8 @@
   let { l -> option { l.bindAll() } }
 
 @Deprecated(
-<<<<<<< HEAD
-  "Sequence for Option is being deprecated in favor of Option DSL + Iterable.map.\n$NicheAPI",
-  ReplaceWith("option<List<A>> { this.map { it.bind() } }", "arrow.core.raise.option")
-=======
   "The sequence extension function is being deprecated in favor of the option DSL.",
   ReplaceWith("let { l -> option<List<A>> { l.bindAll() } }", "arrow.core.raise.option")
->>>>>>> 2c9489a1
 )
 public fun <A> Iterable<Option<A>>.sequence(): Option<List<A>> =
   let { l -> option { l.bindAll() } }
@@ -630,7 +615,6 @@
 public fun <Error, A> Iterable<EitherNel<Error, A>>.flattenOrAccumulate(): Either<NonEmptyList<Error>, List<A>> =
   mapOrAccumulate { it.bindNel() }
 
-<<<<<<< HEAD
 @Deprecated(
   "Sequence for nullable is being deprecated in favor of Nullable DSL + Iterable.map.\n$NicheAPI",
   ReplaceWith("nullable { map { it.bind() } }", "arrow.core.raise.nullable")
@@ -642,8 +626,6 @@
   "Void is being deprecated in favor of simple Iterable.map.\n$NicheAPI",
   ReplaceWith("map { }")
 )
-=======
->>>>>>> 2c9489a1
 public fun <A> Iterable<A>.void(): List<Unit> =
   map { }
 
