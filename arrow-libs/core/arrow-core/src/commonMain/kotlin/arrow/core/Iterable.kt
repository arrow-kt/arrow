--- conflicted
+++ resolved
@@ -8,6 +8,7 @@
 import arrow.core.Either.Left
 import arrow.core.Either.Right
 import arrow.core.raise.Raise
+import arrow.core.raise.either
 import arrow.core.raise.RaiseAccumulate
 import arrow.core.raise.fold
 import arrow.typeclasses.Monoid
@@ -356,35 +357,10 @@
 @OptIn(ExperimentalTypeInference::class)
 @OverloadResolutionByLambdaReturnType
 public inline fun <E, A, B> Iterable<A>.traverse(
-  combine: (E, E) -> E,
+  semigroup: Semigroup<E>,
   f: (A) -> Validated<E, B>
 ): Validated<E, List<B>> =
-<<<<<<< HEAD
-  fold(Valid(ArrayList<B>(collectionSizeOrDefault(10))) as Validated<E, MutableList<B>>) { acc, a ->
-    when (val res = f(a)) {
-      is Validated.Valid -> when (acc) {
-        is Valid -> acc.also { it.value.add(res.value) }
-        is Invalid -> acc
-      }
-      is Validated.Invalid -> when (acc) {
-        is Valid -> res
-        is Invalid -> Invalid(combine(acc.value, res.value))
-      }
-    }
-  }
-=======
   mapOrAccumulate({ a, b -> semigroup.run { a.combine(b) } }) { f(it).bind() }.toValidated()
->>>>>>> 656940ce
-
-@OptIn(ExperimentalTypeInference::class)
-@OverloadResolutionByLambdaReturnType
-@Deprecated(SemigroupDeprecation, ReplaceWith("semigroup.run { traverse({ x, y -> x.combine(y) }, f) }"))
-public inline fun <E, A, B> Iterable<A>.traverse(
-  semigroup: Semigroup<E>,
-  f: (A) -> Validated<E, B>
-): Validated<E, List<B>> = semigroup.run {
-  traverse({ x, y -> x.combine(y) }, f)
-}
 
 @Deprecated("traverseValidated is being renamed to traverse to simplify the Arrow API", ReplaceWith("traverse(f)", "arrow.core.traverse"))
 public inline fun <E, A, B> Iterable<A>.traverseValidated(f: (A) -> ValidatedNel<E, B>): ValidatedNel<E, List<B>> =
@@ -400,25 +376,12 @@
 @OptIn(ExperimentalTypeInference::class)
 @OverloadResolutionByLambdaReturnType
 public inline fun <E, A, B> Iterable<A>.traverse(f: (A) -> ValidatedNel<E, B>): ValidatedNel<E, List<B>> =
-<<<<<<< HEAD
-  traverse({ x, y -> x + y }, f)
-=======
   mapOrAccumulate { f(it).bindNel() }.toValidated()
->>>>>>> 656940ce
 
 @Deprecated("sequenceValidated is being renamed to sequence to simplify the Arrow API", ReplaceWith("sequence(semigroup)", "arrow.core.sequence"))
 public fun <E, A> Iterable<Validated<E, A>>.sequenceValidated(semigroup: Semigroup<E>): Validated<E, List<A>> =
   sequence(semigroup)
 
-<<<<<<< HEAD
-public fun <E, A> Iterable<Validated<E, A>>.sequence(combine: (E, E) -> E): Validated<E, List<A>> =
-  traverse(combine, ::identity)
-
-@Deprecated(SemigroupDeprecation, ReplaceWith("semigroup.run { sequence { x, y -> x.combine(y) } }"))
-public fun <E, A> Iterable<Validated<E, A>>.sequence(semigroup: Semigroup<E>): Validated<E, List<A>> = semigroup.run {
-  sequence { x, y -> x.combine(y) }
-}
-=======
 @Deprecated(
   ValidatedDeprMsg + "Use the mapOrAccumulate API instead",
   ReplaceWith(
@@ -428,7 +391,6 @@
 )
 public fun <E, A> Iterable<Validated<E, A>>.sequence(semigroup: Semigroup<E>): Validated<E, List<A>> =
   mapOrAccumulate({ a, b -> semigroup.run { a.combine(b) } }) { it.bind() }.toValidated()
->>>>>>> 656940ce
 
 @Deprecated("sequenceValidated is being renamed to sequence to simplify the Arrow API", ReplaceWith("sequence()", "arrow.core.sequence"))
 public fun <E, A> Iterable<ValidatedNel<E, A>>.sequenceValidated(): ValidatedNel<E, List<A>> =
@@ -442,11 +404,7 @@
   )
 )
 public fun <E, A> Iterable<ValidatedNel<E, A>>.sequence(): ValidatedNel<E, List<A>> =
-<<<<<<< HEAD
-  sequence { x, y -> x + y }
-=======
   mapOrAccumulate { it.bindNel() }.toValidated()
->>>>>>> 656940ce
 
 @Deprecated("traverseOption is being renamed to traverse to simplify the Arrow API", ReplaceWith("traverse(f)", "arrow.core.traverse"))
 public inline fun <A, B> Iterable<A>.traverseOption(f: (A) -> Option<B>): Option<List<B>> =
@@ -863,7 +821,7 @@
 /**
  * aligns two structures and combine them with the given [Semigroup.combine]
  */
-@Deprecated(SemigroupDeprecation, ReplaceWith("SG.run { salign({ a, b -> a.combine(b) }, other) }"))
+@Deprecated(SemigroupDeprecation, ReplaceWith("salign({ a, b -> SG.run { a.combine(b) } }, other)"))
 public fun <A> Iterable<A>.salign(
   SG: Semigroup<A>,
   other: Iterable<A>
@@ -1254,21 +1212,13 @@
 public fun <B, A : B> List<A>.widen(): List<B> =
   this
 
-@Deprecated(MonoidDeprecation, ReplaceWith("MA.run { fold(empty()) { acc, a -> acc.combine(a) } }"))
-public fun <A> Iterable<A>.fold(MA: Monoid<A>): A = MA.run {
-  this@fold.fold(empty()) { acc, a -> acc.combine(a) }
-}
-
-public fun <A, B> Iterable<A>.foldMap(
-  initial: B,
-  combine: (B, B) -> B,
-  f: (A) -> B
-): B = this.fold(initial) { acc: B, x: A -> combine(acc, f(x)) }
-
-@Deprecated(MonoidDeprecation, ReplaceWith("MB.run { foldMap(empty(), { acc, a -> acc.combine(a) }, f) }"))
-public fun <A, B> Iterable<A>.foldMap(MB: Monoid<B>, f: (A) -> B): B = MB.run {
-  this@foldMap.foldMap(empty(), { acc, a -> acc.combine(a) }, f)
-}
+@Deprecated(MonoidDeprecation, ReplaceWith("fold(MA.empty()) { acc, a -> MA.run { acc.combine(a) } }"))
+public fun <A> Iterable<A>.fold(MA: Monoid<A>): A =
+  fold(MA.empty()) { acc, a -> MA.run { acc.combine(a) } }
+
+@Deprecated(MonoidDeprecation, ReplaceWith("fold(MB.empty()) { acc, a -> MB.run { acc.combine(f(a)) } }"))
+public fun <A, B> Iterable<A>.foldMap(MB: Monoid<B>, f: (A) -> B): B =
+  fold(MB.empty()) { acc, a -> MB.run { acc.combine(f(a)) } }
 
 public fun <A, B> Iterable<A>.crosswalk(f: (A) -> Iterable<B>): List<List<B>> =
   fold(emptyList()) { bs, a ->
@@ -1309,14 +1259,9 @@
   if (n <= 0) emptyList()
   else toList().let { l -> List(n) { l } }
 
-public fun <A> Iterable<A>.replicate(n: Int, empty: A, combine: (A, A) -> A): List<A> =
-  if (n <= 0) listOf(empty)
-  else zip(replicate(n - 1, empty, combine), combine)
-
-@Deprecated(MonoidDeprecation, ReplaceWith("MA.run { replicate(n, MA.empty()) { a, xs -> a.combine(xs) } }"))
-public fun <A> Iterable<A>.replicate(n: Int, MA: Monoid<A>): List<A> = MA.run {
-  replicate(n, MA.empty()) { a, xs -> a.combine(xs) }
-}
+public fun <A> Iterable<A>.replicate(n: Int, MA: Monoid<A>): List<A> =
+  if (n <= 0) listOf(MA.empty())
+  else this@replicate.zip(replicate(n - 1, MA)) { a, xs -> MA.run { a + xs } }
 
 public operator fun <A : Comparable<A>> Iterable<A>.compareTo(other: Iterable<A>): Int =
   align(other) { ior -> ior.fold({ 1 }, { -1 }, { a1, a2 -> a1.compareTo(a2) }) }
