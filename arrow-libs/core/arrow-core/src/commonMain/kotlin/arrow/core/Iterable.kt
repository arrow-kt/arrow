@file:Suppress("unused", "FunctionName")

/**
 * <!--- TEST_NAME IterableKnitTest -->
 */
package arrow.core

import arrow.core.Either.Left
import arrow.core.Either.Right
import arrow.core.raise.Raise
import arrow.core.raise.RaiseAccumulate
import arrow.core.raise.either
import arrow.core.raise.fold
<<<<<<< HEAD
import arrow.core.raise.nullable
import arrow.core.raise.option
import arrow.core.raise.result
=======
import arrow.core.raise.mapOrAccumulate
>>>>>>> 55d441c2
import arrow.typeclasses.Monoid
import arrow.typeclasses.Semigroup
import kotlin.experimental.ExperimentalTypeInference
import kotlin.jvm.JvmName

public inline fun <B, C, D, E> Iterable<B>.zip(
  c: Iterable<C>,
  d: Iterable<D>,
  transform: (B, C, D) -> E
): List<E> {
  val bb = iterator()
  val cc = c.iterator()
  val dd = d.iterator()

  val size = minOf(
    collectionSizeOrDefault(10),
    c.collectionSizeOrDefault(10),
    d.collectionSizeOrDefault(10)
  )
  val list = ArrayList<E>(size)
  while (bb.hasNext() && cc.hasNext() && dd.hasNext()) {
    list.add(transform(bb.next(), cc.next(), dd.next()))
  }
  return list
}

public inline fun <B, C, D, E, F> Iterable<B>.zip(
  c: Iterable<C>,
  d: Iterable<D>,
  e: Iterable<E>,
  transform: (B, C, D, E) -> F
): List<F> {
  val bb = iterator()
  val cc = c.iterator()
  val dd = d.iterator()
  val ee = e.iterator()
  val size = minOf(
    collectionSizeOrDefault(10),
    c.collectionSizeOrDefault(10),
    d.collectionSizeOrDefault(10),
    e.collectionSizeOrDefault(10)
  )
  val list = ArrayList<F>(size)
  while (bb.hasNext() && cc.hasNext() && dd.hasNext() && ee.hasNext()) {
    list.add(transform(bb.next(), cc.next(), dd.next(), ee.next()))
  }
  return list
}

public inline fun <B, C, D, E, F, G> Iterable<B>.zip(
  c: Iterable<C>,
  d: Iterable<D>,
  e: Iterable<E>,
  f: Iterable<F>,
  transform: (B, C, D, E, F) -> G
): List<G> {
  val bb = iterator()
  val cc = c.iterator()
  val dd = d.iterator()
  val ee = e.iterator()
  val ff = f.iterator()
  val size = minOf(
    collectionSizeOrDefault(10),
    c.collectionSizeOrDefault(10),
    d.collectionSizeOrDefault(10),
    e.collectionSizeOrDefault(10),
    f.collectionSizeOrDefault(10)
  )
  val list = ArrayList<G>(size)
  while (bb.hasNext() && cc.hasNext() && dd.hasNext() && ee.hasNext() && ff.hasNext()) {
    list.add(transform(bb.next(), cc.next(), dd.next(), ee.next(), ff.next()))
  }
  return list
}

public inline fun <B, C, D, E, F, G, H> Iterable<B>.zip(
  c: Iterable<C>,
  d: Iterable<D>,
  e: Iterable<E>,
  f: Iterable<F>,
  g: Iterable<G>,
  transform: (B, C, D, E, F, G) -> H
): List<H> {
  val bb = iterator()
  val cc = c.iterator()
  val dd = d.iterator()
  val ee = e.iterator()
  val ff = f.iterator()
  val gg = g.iterator()
  val size = minOf(
    collectionSizeOrDefault(10),
    c.collectionSizeOrDefault(10),
    d.collectionSizeOrDefault(10),
    e.collectionSizeOrDefault(10),
    f.collectionSizeOrDefault(10),
    g.collectionSizeOrDefault(10)
  )
  val list = ArrayList<H>(size)
  while (bb.hasNext() && cc.hasNext() && dd.hasNext() && ee.hasNext() && ff.hasNext() && gg.hasNext()) {
    list.add(transform(bb.next(), cc.next(), dd.next(), ee.next(), ff.next(), gg.next()))
  }
  return list
}

public inline fun <B, C, D, E, F, G, H, I> Iterable<B>.zip(
  c: Iterable<C>,
  d: Iterable<D>,
  e: Iterable<E>,
  f: Iterable<F>,
  g: Iterable<G>,
  h: Iterable<H>,
  transform: (B, C, D, E, F, G, H) -> I
): List<I> {
  val bb = iterator()
  val cc = c.iterator()
  val dd = d.iterator()
  val ee = e.iterator()
  val ff = f.iterator()
  val gg = g.iterator()
  val hh = h.iterator()
  val size = minOf(
    collectionSizeOrDefault(10),
    c.collectionSizeOrDefault(10),
    d.collectionSizeOrDefault(10),
    e.collectionSizeOrDefault(10),
    f.collectionSizeOrDefault(10),
    g.collectionSizeOrDefault(10),
    h.collectionSizeOrDefault(10)
  )
  val list = ArrayList<I>(size)
  while (bb.hasNext() && cc.hasNext() && dd.hasNext() && ee.hasNext() && ff.hasNext() && gg.hasNext() && hh.hasNext()) {
    list.add(transform(bb.next(), cc.next(), dd.next(), ee.next(), ff.next(), gg.next(), hh.next()))
  }
  return list
}

public inline fun <B, C, D, E, F, G, H, I, J> Iterable<B>.zip(
  c: Iterable<C>,
  d: Iterable<D>,
  e: Iterable<E>,
  f: Iterable<F>,
  g: Iterable<G>,
  h: Iterable<H>,
  i: Iterable<I>,
  transform: (B, C, D, E, F, G, H, I) -> J
): List<J> {
  val bb = iterator()
  val cc = c.iterator()
  val dd = d.iterator()
  val ee = e.iterator()
  val ff = f.iterator()
  val gg = g.iterator()
  val hh = h.iterator()
  val ii = i.iterator()
  val size = minOf(
    collectionSizeOrDefault(10),
    c.collectionSizeOrDefault(10),
    d.collectionSizeOrDefault(10),
    e.collectionSizeOrDefault(10),
    f.collectionSizeOrDefault(10),
    g.collectionSizeOrDefault(10),
    h.collectionSizeOrDefault(10),
    i.collectionSizeOrDefault(10)
  )
  val list = ArrayList<J>(size)
  while (bb.hasNext() && cc.hasNext() && dd.hasNext() && ee.hasNext() && ff.hasNext() && gg.hasNext() && hh.hasNext() && ii.hasNext()) {
    list.add(transform(bb.next(), cc.next(), dd.next(), ee.next(), ff.next(), gg.next(), hh.next(), ii.next()))
  }
  return list
}

public inline fun <B, C, D, E, F, G, H, I, J, K> Iterable<B>.zip(
  c: Iterable<C>,
  d: Iterable<D>,
  e: Iterable<E>,
  f: Iterable<F>,
  g: Iterable<G>,
  h: Iterable<H>,
  i: Iterable<I>,
  j: Iterable<J>,
  transform: (B, C, D, E, F, G, H, I, J) -> K
): List<K> {
  val bb = iterator()
  val cc = c.iterator()
  val dd = d.iterator()
  val ee = e.iterator()
  val ff = f.iterator()
  val gg = g.iterator()
  val hh = h.iterator()
  val ii = i.iterator()
  val jj = j.iterator()
  val size = minOf(
    collectionSizeOrDefault(10),
    c.collectionSizeOrDefault(10),
    d.collectionSizeOrDefault(10),
    e.collectionSizeOrDefault(10),
    f.collectionSizeOrDefault(10),
    g.collectionSizeOrDefault(10),
    h.collectionSizeOrDefault(10),
    i.collectionSizeOrDefault(10),
    j.collectionSizeOrDefault(10)
  )
  val list = ArrayList<K>(size)
  while (bb.hasNext() && cc.hasNext() && dd.hasNext() && ee.hasNext() && ff.hasNext() && gg.hasNext() && hh.hasNext() && ii.hasNext() && jj.hasNext()) {
    list.add(
      transform(
        bb.next(),
        cc.next(),
        dd.next(),
        ee.next(),
        ff.next(),
        gg.next(),
        hh.next(),
        ii.next(),
        jj.next()
      )
    )
  }
  return list
}

public inline fun <B, C, D, E, F, G, H, I, J, K, L> Iterable<B>.zip(
  c: Iterable<C>,
  d: Iterable<D>,
  e: Iterable<E>,
  f: Iterable<F>,
  g: Iterable<G>,
  h: Iterable<H>,
  i: Iterable<I>,
  j: Iterable<J>,
  k: Iterable<K>,
  transform: (B, C, D, E, F, G, H, I, J, K) -> L
): List<L> {
  val bb = iterator()
  val cc = c.iterator()
  val dd = d.iterator()
  val ee = e.iterator()
  val ff = f.iterator()
  val gg = g.iterator()
  val hh = h.iterator()
  val ii = i.iterator()
  val jj = j.iterator()
  val kk = k.iterator()
  val size = minOf(
    collectionSizeOrDefault(10),
    c.collectionSizeOrDefault(10),
    d.collectionSizeOrDefault(10),
    e.collectionSizeOrDefault(10),
    f.collectionSizeOrDefault(10),
    g.collectionSizeOrDefault(10),
    h.collectionSizeOrDefault(10),
    i.collectionSizeOrDefault(10),
    j.collectionSizeOrDefault(10),
    k.collectionSizeOrDefault(10)
  )
  val list = ArrayList<L>(size)
  while (bb.hasNext() && cc.hasNext() && dd.hasNext() && ee.hasNext() && ff.hasNext() && gg.hasNext() && hh.hasNext() && ii.hasNext() && jj.hasNext() && kk.hasNext()) {
    list.add(
      transform(
        bb.next(),
        cc.next(),
        dd.next(),
        ee.next(),
        ff.next(),
        gg.next(),
        hh.next(),
        ii.next(),
        jj.next(),
        kk.next()
      )
    )
  }
  return list
}

@PublishedApi
internal fun <T> Iterable<T>.collectionSizeOrDefault(default: Int): Int =
  if (this is Collection<*>) this.size else default

@Deprecated(
  "traverseEither is being renamed to traverse to simplify the Arrow API",
  ReplaceWith("traverse(f)", "arrow.core.traverse")
)
public inline fun <E, A, B> Iterable<A>.traverseEither(f: (A) -> Either<E, B>): Either<E, List<B>> =
  traverse(f)

@Deprecated(
  "Traverse for Either is being deprecated in favor of Either DSL + Iterable.map.\n$NicheAPI",
  ReplaceWith("either<E, List<B>> { this.map { f(it).bind() } }", "arrow.core.raise.either")
)
@OptIn(ExperimentalTypeInference::class)
@OverloadResolutionByLambdaReturnType
public inline fun <E, A, B> Iterable<A>.traverse(f: (A) -> Either<E, B>): Either<E, List<B>> =
  either { map { f(it).bind() } }

@Deprecated(
  "sequenceEither is being renamed to sequence to simplify the Arrow API",
  ReplaceWith("sequence()", "arrow.core.sequence")
)
public fun <E, A> Iterable<Either<E, A>>.sequenceEither(): Either<E, List<A>> =
  traverse(::identity)

@Deprecated(
  "Sequence for Either is being deprecated in favor of Either DSL + Iterable.map.\n$NicheAPI",
  ReplaceWith("either<E, List<A>> { this.map { it.bind() } }", "arrow.core.raise.either")
)
public fun <E, A> Iterable<Either<E, A>>.sequence(): Either<E, List<A>> =
  traverse(::identity)

@Deprecated(
  "Traverse for Result is being deprecated in favor of Result DSL + Iterable.map.\n$NicheAPI",
  ReplaceWith("result<List<B>> { this.map { f(it).bind<B>() } }", "arrow.core.raise.result")
)
@OptIn(ExperimentalTypeInference::class)
@OverloadResolutionByLambdaReturnType
public inline fun <A, B> Iterable<A>.traverse(f: (A) -> Result<B>): Result<List<B>> =
  result { map { f(it).bind() } }

@Deprecated(
  "traverseResult is being renamed to traverse to simplify the Arrow API",
  ReplaceWith("traverse(f)", "arrow.core.traverse")
)
public inline fun <A, B> Iterable<A>.traverseResult(f: (A) -> Result<B>): Result<List<B>> =
  traverse(f)

@Deprecated(
  "sequenceResult is being renamed to sequence to simplify the Arrow API",
  ReplaceWith("sequence()", "arrow.core.sequence")
)
public fun <A> Iterable<Result<A>>.sequenceResult(): Result<List<A>> =
  sequence()

@Deprecated(
  "Sequence for Result is being deprecated in favor of Result DSL + Iterable.map.\n$NicheAPI",
  ReplaceWith("result<List<A>> { this.map { it.bind() } }", "arrow.core.raise.result")
)
public fun <A> Iterable<Result<A>>.sequence(): Result<List<A>> =
  traverse(::identity)

@Deprecated(
  "traverseValidated is being renamed to traverse to simplify the Arrow API",
  ReplaceWith("traverse(semigroup, f)", "arrow.core.traverse")
)
public inline fun <E, A, B> Iterable<A>.traverseValidated(
  semigroup: Semigroup<E>,
  f: (A) -> Validated<E, B>
): Validated<E, List<B>> =
  traverse(semigroup, f)

@Deprecated(
  ValidatedDeprMsg + "Use the mapOrAccumulate API instead",
  ReplaceWith(
    "mapOrAccumulate({ a, b -> semigroup.run { a.combine(b)  } }) { f(it).bind() }.toValidated()",
    "arrow.core.mapOrAccumulate"
  )
)
@OptIn(ExperimentalTypeInference::class)
@OverloadResolutionByLambdaReturnType
public inline fun <E, A, B> Iterable<A>.traverse(
  semigroup: Semigroup<E>,
  f: (A) -> Validated<E, B>
): Validated<E, List<B>> =
  mapOrAccumulate({ a, b -> semigroup.run { a.combine(b) } }) { f(it).bind() }.toValidated()

@Deprecated(
  "traverseValidated is being renamed to traverse to simplify the Arrow API",
  ReplaceWith("traverse(f)", "arrow.core.traverse")
)
public inline fun <E, A, B> Iterable<A>.traverseValidated(f: (A) -> ValidatedNel<E, B>): ValidatedNel<E, List<B>> =
  traverse(f)

@Deprecated(
  ValidatedDeprMsg + "Use the mapOrAccumulate API instead",
  ReplaceWith(
    "mapOrAccumulate<E, A, B> { f(it).bindNel() }.toValidated()",
    "arrow.core.mapOrAccumulate"
  )
)
@OptIn(ExperimentalTypeInference::class)
@OverloadResolutionByLambdaReturnType
public inline fun <E, A, B> Iterable<A>.traverse(f: (A) -> ValidatedNel<E, B>): ValidatedNel<E, List<B>> =
  mapOrAccumulate { f(it).bindNel() }.toValidated()

@Deprecated(
  "sequenceValidated is being renamed to sequence to simplify the Arrow API",
  ReplaceWith("sequence(semigroup)", "arrow.core.sequence")
)
public fun <E, A> Iterable<Validated<E, A>>.sequenceValidated(semigroup: Semigroup<E>): Validated<E, List<A>> =
  sequence(semigroup)

@Deprecated(
  ValidatedDeprMsg + "Use the mapOrAccumulate API instead",
  ReplaceWith(
    "mapOrAccumulate({ a, b -> semigroup.run { a.combine(b)  } }) { it.bind() }.toValidated()",
    "arrow.core.mapOrAccumulate"
  )
)
public fun <E, A> Iterable<Validated<E, A>>.sequence(semigroup: Semigroup<E>): Validated<E, List<A>> =
  mapOrAccumulate({ a, b -> semigroup.run { a.combine(b) } }) { it.bind() }.toValidated()

@Deprecated(
  "sequenceValidated is being renamed to sequence to simplify the Arrow API",
  ReplaceWith("sequence()", "arrow.core.sequence")
)
public fun <E, A> Iterable<ValidatedNel<E, A>>.sequenceValidated(): ValidatedNel<E, List<A>> =
  sequence()

@Deprecated(
  ValidatedDeprMsg + "Use the mapOrAccumulate API instead",
  ReplaceWith(
    "mapOrAccumulate<E, ValidatedNel<E, A>, A> { it.bindNel() }.toValidated()",
    "arrow.core.mapOrAccumulate"
  )
)
public fun <E, A> Iterable<ValidatedNel<E, A>>.sequence(): ValidatedNel<E, List<A>> =
  mapOrAccumulate { it.bindNel() }.toValidated()

@Deprecated(
  "traverseOption is being renamed to traverse to simplify the Arrow API",
  ReplaceWith("traverse(f)", "arrow.core.traverse")
)
public inline fun <A, B> Iterable<A>.traverseOption(f: (A) -> Option<B>): Option<List<B>> =
  traverse(f)

@Deprecated(
  "Traverse for Option is being deprecated in favor of Option DSL + Iterable.map.\n$NicheAPI",
  ReplaceWith("option<List<B>> { this.map { f(it).bind() } }", "arrow.core.raise.option")
)
@OptIn(ExperimentalTypeInference::class)
@OverloadResolutionByLambdaReturnType
public inline fun <A, B> Iterable<A>.traverse(f: (A) -> Option<B>): Option<List<B>> =
  option { map { f(it).bind() } }

@Deprecated(
  "sequenceOption is being renamed to sequence to simplify the Arrow API",
  ReplaceWith("sequence()", "arrow.core.sequence")
)
public fun <A> Iterable<Option<A>>.sequenceOption(): Option<List<A>> =
  sequence()

@Deprecated(
  "Sequence for Option is being deprecated in favor of Option DSL + Iterable.map.\n$NicheAPI",
  ReplaceWith("option<List<A>> { this.map { it.bind() } }", "arrow.core.raise.option")
)
public fun <A> Iterable<Option<A>>.sequence(): Option<List<A>> =
  traverse(::identity)

@Deprecated(
  "traverseNullable is being renamed to traverse to simplify the Arrow API",
  ReplaceWith("traverse(f)", "arrow.core.traverse")
)
public inline fun <A, B> Iterable<A>.traverseNullable(f: (A) -> B?): List<B>? =
  traverse(f)

@Deprecated(
  "Traverse for nullable is being deprecated in favor of Nullable DSL + Iterable.map.\n$NicheAPI",
  ReplaceWith("nullable<List<B>> { this.map { f(it).bind() } }", "arrow.core.raise.nullable")
)
@OptIn(ExperimentalTypeInference::class)
@OverloadResolutionByLambdaReturnType
public inline fun <A, B> Iterable<A>.traverse(f: (A) -> B?): List<B>? =
  nullable { map { f(it).bind() } }

@Deprecated(
  "sequenceNullable is being renamed to sequence to simplify the Arrow API",
  ReplaceWith("sequence()", "arrow.core.sequence")
)
public fun <A> Iterable<A?>.sequenceNullable(): List<A>? =
  sequence()

/**
 * Returns [Either] a [List] containing the results of applying the given [transform] function to each element in the original collection,
 * **or** accumulate all the _logical errors_ that were _raised_ while transforming the collection using the [combine] function is used to accumulate all the _logical errors_.
 *
 * Within this DSL you can `bind` both [Either], and [EitherNel] values and invoke [Raise] based function of _logical error_ type [Error]. Let's see an example of all the different cases:
 * <!--- INCLUDE
 * import arrow.core.left
 * import arrow.core.leftNel
 * import arrow.core.nonEmptyListOf
 * import arrow.core.mapOrAccumulate
 * import io.kotest.matchers.shouldBe
 * -->
 * ```kotlin
 * fun test() {
 *   listOf(1, 2, 3, 4).mapOrAccumulate({ a, b -> "$a, $b" }) { i ->
 *     when(i) {
 *       1 -> "Either - $i".left().bind()
 *       2 -> "EitherNel - $i".leftNel().bindNel()
 *       3 -> raise("Raise - $i")
 *       else -> withNel { raise(nonEmptyListOf("RaiseNel - $i")) }
 *     }
 *   } shouldBe "Either - 1, EitherNel - 2, Raise - 3, RaiseNel - 4".left()
 * }
 * ```
 * <!--- KNIT example-iterable-01.kt -->
 * <!--- TEST lines.isEmpty() -->
 */
@OptIn(ExperimentalTypeInference::class)
public inline fun <Error, A, B> Iterable<A>.mapOrAccumulate(
  combine: (Error, Error) -> Error,
  @BuilderInference transform: RaiseAccumulate<Error>.(A) -> B,
): Either<Error, List<B>> = either {
  mapOrAccumulate(this@mapOrAccumulate, combine, transform)
}

/**
 * Returns [Either] a [List] containing the results of applying the given [transform] function to each element in the original collection,
 * **or** accumulate all the _logical errors_ into a [NonEmptyList] that were _raised_ while applying the [transform] function.
 *
 * Let's see an example of all the different cases:
 * <!--- INCLUDE
 * import arrow.core.left
 * import arrow.core.leftNel
 * import arrow.core.nonEmptyListOf
 * import arrow.core.mapOrAccumulate
 * import io.kotest.matchers.shouldBe
 * -->
 * ```kotlin
 * fun test() {
 *   listOf(1, 2, 3, 4).mapOrAccumulate { i ->
 *     when(i) {
 *       1 -> "Either - $i".left().bind()
 *       2 -> "EitherNel - $i".leftNel().bindNel()
 *       3 -> raise("Raise - $i")
 *       else -> withNel { raise(nonEmptyListOf("RaiseNel - $i")) }
 *     }
 *   } shouldBe nonEmptyListOf("Either - 1", "EitherNel - 2", "Raise - 3", "RaiseNel - 4").left()
 * }
 * ```
 * <!--- KNIT example-iterable-02.kt -->
 * <!--- TEST lines.isEmpty() -->
 */
@OptIn(ExperimentalTypeInference::class)
public inline fun <Error, A, B> Iterable<A>.mapOrAccumulate(
  @BuilderInference transform: RaiseAccumulate<Error>.(A) -> B,
): Either<NonEmptyList<Error>, List<B>> = either {
  mapOrAccumulate(this@mapOrAccumulate, transform)
}

/**
 * Flatten an [Iterable] of [Either].
 * Alias for [mapOrAccumulate] over an [Iterable] of computed [Either].
 * Either returns a [List] containing all [Either.Right] values, or [Either.Left] values accumulated using [combine].
 */
public inline fun <Error, A> Iterable<Either<Error, A>>.flattenOrAccumulate(combine: (Error, Error) -> Error): Either<Error, List<A>> =
  mapOrAccumulate(combine) { it.bind() }

/**
 * Flatten an [Iterable] of [Either].
 * Alias for [mapOrAccumulate] over an [Iterable] of computed [Either].
 * Either returns a [List] containing all [Either.Right] values, or [EitherNel] [Left] values accumulated using [combine].
 */
@JvmName("flattenNelOrAccumulate")
public fun <Error, A> Iterable<EitherNel<Error, A>>.flattenOrAccumulate(combine: (Error, Error) -> Error): Either<Error, List<A>> =
  mapOrAccumulate(combine) { it.bindNel() }

/**
 * Flatten an [Iterable] of [Either].
 * Alias for [mapOrAccumulate] over an [Iterable] of computed [Either].
 * Either returns a [List] containing all [Either.Right] values, or a [NonEmptyList] of all [Either.Left] values.
 */
public fun <Error, A> Iterable<Either<Error, A>>.flattenOrAccumulate(): Either<NonEmptyList<Error>, List<A>> =
  mapOrAccumulate { it.bind() }

/**
 * Flatten an [Iterable] of [Either].
 * Alias for [mapOrAccumulate] over an [Iterable] of computed [Either].
 * Either returns a [List] containing all [Either.Right] values, or a [NonEmptyList] of all [EitherNel] [Left] values.
 */
@JvmName("flattenNelOrAccumulate")
public fun <Error, A> Iterable<EitherNel<Error, A>>.flattenOrAccumulate(): Either<NonEmptyList<Error>, List<A>> =
  mapOrAccumulate { it.bindNel() }

@Deprecated(
  "Sequence for nullable is being deprecated in favor of Nullable DSL + Iterable.map.\n$NicheAPI",
  ReplaceWith("nullable { map { it.bind() } }", "arrow.core.raise.nullable")
)
public fun <A> Iterable<A?>.sequence(): List<A>? =
  traverse(::identity)

@Deprecated(
  "Void is being deprecated in favor of simple Iterable.map.\n$NicheAPI",
  ReplaceWith("map { }")
)
public fun <A> Iterable<A>.void(): List<Unit> =
  map { }

public inline fun <A, B> Iterable<A>.reduceOrNull(initial: (A) -> B, operation: (acc: B, A) -> B): B? {
  val iterator = this.iterator()
  if (!iterator.hasNext()) return null
  var accumulator: B = initial(iterator.next())
  while (iterator.hasNext()) {
    accumulator = operation(accumulator, iterator.next())
  }
  return accumulator
}

public inline fun <A, B> List<A>.reduceRightNull(
  initial: (A) -> B,
  operation: (A, acc: B) -> B
): B? {
  val iterator = listIterator(size)
  if (!iterator.hasPrevious()) return null
  var accumulator: B = initial(iterator.previous())
  while (iterator.hasPrevious()) {
    accumulator = operation(iterator.previous(), accumulator)
  }
  return accumulator
}

/**
 * Returns a [List<Pair<A?, B?>>] containing the zipped values of the two lists with null for padding.
 *
 * Example:
 * ```kotlin
 * import arrow.core.*
 *
 * //sampleStart
 * val padRight = listOf(1, 2).padZip(listOf("a"))        // Result: [Pair(1, "a"), Pair(2, null)]
 * val padLeft = listOf(1).padZip(listOf("a", "b"))       // Result: [Pair(1, "a"), Pair(null, "b")]
 * val noPadding = listOf(1, 2).padZip(listOf("a", "b"))  // Result: [Pair(1, "a"), Pair(2, "b")]
 * //sampleEnd
 *
 * fun main() {
 *   println("padRight = $padRight")
 *   println("padLeft = $padLeft")
 *   println("noPadding = $noPadding")
 * }
 * ```
 * <!--- KNIT example-iterable-03.kt -->
 */
public fun <A, B> Iterable<A>.padZip(other: Iterable<B>): List<Pair<A?, B?>> =
  align(other) { ior ->
    ior.fold(
      { it to null },
      { null to it },
      { a, b -> a to b }
    )
  }

/**
 * Returns a [List<C>] containing the result of applying some transformation `(A?, B?) -> C`
 * on a zip.
 *
 * Example:
 * ```kotlin
 * import arrow.core.*
 *
 * //sampleStart
 * val padZipRight = listOf(1, 2).padZip(listOf("a")) { l, r -> l to r }     // Result: [Pair(1, "a"), Pair(2, null)]
 * val padZipLeft = listOf(1).padZip(listOf("a", "b")) { l, r -> l to r }    // Result: [Pair(1, "a"), Pair(null, "b")]
 * val noPadding = listOf(1, 2).padZip(listOf("a", "b")) { l, r -> l to r }  // Result: [Pair(1, "a"), Pair(2, "b")]
 * //sampleEnd
 *
 * fun main() {
 *   println("padZipRight = $padZipRight")
 *   println("padZipLeft = $padZipLeft")
 *   println("noPadding = $noPadding")
 * }
 * ```
 * <!--- KNIT example-iterable-04.kt -->
 */
public inline fun <A, B, C> Iterable<A>.padZip(other: Iterable<B>, fa: (A?, B?) -> C): List<C> =
  padZip(other).map { fa(it.first, it.second) }

/**
 * Returns a [List<C>] containing the result of applying some transformation `(A?, B) -> C`
 * on a zip, excluding all cases where the right value is null.
 *
 * Example:
 * ```kotlin
 * import arrow.core.*
 *
 * //sampleStart
 * val left = listOf(1, 2).leftPadZip(listOf("a")) { l, r -> l to r }      // Result: [Pair(1, "a")]
 * val right = listOf(1).leftPadZip(listOf("a", "b")) { l, r -> l to r }   // Result: [Pair(1, "a"), Pair(null, "b")]
 * val both = listOf(1, 2).leftPadZip(listOf("a", "b")) { l, r -> l to r } // Result: [Pair(1, "a"), Pair(2, "b")]
 * //sampleEnd
 *
 * fun main() {
 *   println("left = $left")
 *   println("right = $right")
 *   println("both = $both")
 * }
 * ```
 * <!--- KNIT example-iterable-05.kt -->
 */
public inline fun <A, B, C> Iterable<A>.leftPadZip(other: Iterable<B>, fab: (A?, B) -> C): List<C> =
  padZip(other) { a: A?, b: B? -> b?.let { fab(a, it) } }.mapNotNull(::identity)

/**
 * Returns a [List<Pair<A?, B>>] containing the zipped values of the two lists
 * with null for padding on the left.
 *
 * Example:
 *
 * ```kotlin
 * import arrow.core.*
 *
 * //sampleStart
 * val padRight = listOf(1, 2).leftPadZip(listOf("a"))        // Result: [Pair(1, "a")]
 * val padLeft = listOf(1).leftPadZip(listOf("a", "b"))       // Result: [Pair(1, "a"), Pair(null, "b")]
 * val noPadding = listOf(1, 2).leftPadZip(listOf("a", "b"))  // Result: [Pair(1, "a"), Pair(2, "b")]
 * //sampleEnd
 *
 * fun main() {
 *   println("padRight = $padRight")
 *   println("padLeft = $padLeft")
 *   println("noPadding = $noPadding")
 * }
 * ```
 * <!--- KNIT example-iterable-06.kt -->
 */
public fun <A, B> Iterable<A>.leftPadZip(other: Iterable<B>): List<Pair<A?, B>> =
  this.leftPadZip(other) { a, b -> a to b }

/**
 * Returns a [List<C>] containing the result of applying some transformation `(A, B?) -> C`
 * on a zip, excluding all cases where the left value is null.
 *
 * Example:
 * ```kotlin
 * import arrow.core.*
 *
 * //sampleStart
 * val left = listOf(1, 2).rightPadZip(listOf("a")) { l, r -> l to r }      // Result: [Pair(1, "a"), Pair(null, "b")]
 * val right = listOf(1).rightPadZip(listOf("a", "b")) { l, r -> l to r }   // Result: [Pair(1, "a")]
 * val both = listOf(1, 2).rightPadZip(listOf("a", "b")) { l, r -> l to r } // Result: [Pair(1, "a"), Pair(2, "b")]
 * //sampleEnd
 *
 * fun main() {
 *   println("left = $left")
 *   println("right = $right")
 *   println("both = $both")
 * }
 * ```
 * <!--- KNIT example-iterable-07.kt -->
 */
public inline fun <A, B, C> Iterable<A>.rightPadZip(other: Iterable<B>, fa: (A, B?) -> C): List<C> =
  other.leftPadZip(this) { a, b -> fa(b, a) }

/**
 * Returns a [List<Pair<A, B?>>] containing the zipped values of the two lists
 * with null for padding on the right.
 *
 * Example:
 * ```kotlin
 * import arrow.core.*
 *
 * //sampleStart
 * val padRight = listOf(1, 2).rightPadZip(listOf("a"))        // Result: [Pair(1, "a"), Pair(2, null)]
 * val padLeft = listOf(1).rightPadZip(listOf("a", "b"))       // Result: [Pair(1, "a")]
 * val noPadding = listOf(1, 2).rightPadZip(listOf("a", "b"))  // Result: [Pair(1, "a"), Pair(2, "b")]
 * //sampleEnd
 *
 * fun main() {
 *   println("padRight = $padRight")
 *   println("padLeft = $padLeft")
 *   println("noPadding = $noPadding")
 * }
 * ```
 * <!--- KNIT example-iterable-08.kt -->
 */
public fun <A, B> Iterable<A>.rightPadZip(other: Iterable<B>): List<Pair<A, B?>> =
  this.rightPadZip(other) { a, b -> a to b }

/**
 * Combines two structures by taking the union of their shapes and combining the elements with the given function.
 *
 * ```kotlin
 * import arrow.core.*
 *
 * fun main(args: Array<String>) {
 *   //sampleStart
 *   val result =
 *    listOf("A", "B").align(listOf(1, 2, 3)) {
 *      "$it"
 *    }
 *   //sampleEnd
 *   println(result)
 * }
 * ```
 * <!--- KNIT example-iterable-09.kt -->
 */
public inline fun <A, B, C> Iterable<A>.align(b: Iterable<B>, fa: (Ior<A, B>) -> C): List<C> =
  buildList(maxOf(this.collectionSizeOrDefault(10), b.collectionSizeOrDefault(10))) {
    val first = this@align.iterator()
    val second = b.iterator()
    while (first.hasNext() || second.hasNext()) {
      val element: Ior<A, B> = when {
        first.hasNext() && second.hasNext() -> Ior.Both(first.next(), second.next())
        first.hasNext() -> first.next().leftIor()
        second.hasNext() -> second.next().rightIor()
        else -> throw IllegalStateException("this should never happen")
      }
      add(fa(element))
    }
  }

/**
 * Combines two structures by taking the union of their shapes and using Ior to hold the elements.
 *
 * ```kotlin
 * import arrow.core.*
 *
 * fun main(args: Array<String>) {
 *   //sampleStart
 *   val result =
 *     listOf("A", "B").align(listOf(1, 2, 3))
 *   //sampleEnd
 *   println(result)
 * }
 * ```
 * <!--- KNIT example-iterable-10.kt -->
 */
public fun <A, B> Iterable<A>.align(b: Iterable<B>): List<Ior<A, B>> =
  this.align(b, ::identity)

/**
 * aligns two structures and combine them with the given [Semigroup.combine]
 */
public fun <A> Iterable<A>.salign(
  SG: Semigroup<A>,
  other: Iterable<A>
): Iterable<A> = SG.run {
  align(other) {
    it.fold(::identity, ::identity) { a, b ->
      a.combine(b)
    }
  }
}

/**
 * unzips the structure holding the resulting elements in an `Pair`
 *
 * ```kotlin
 * import arrow.core.*
 *
 * fun main(args: Array<String>) {
 *   //sampleStart
 *   val result =
 *      listOf("A" to 1, "B" to 2).unzip()
 *   //sampleEnd
 *   println(result)
 * }
 * ```
 * <!--- KNIT example-iterable-11.kt -->
 */
public fun <A, B> Iterable<Pair<A, B>>.unzip(): Pair<List<A>, List<B>> =
  fold(emptyList<A>() to emptyList()) { (l, r), x ->
    l + x.first to r + x.second
  }

/**
 * after applying the given function unzip the resulting structure into its elements.
 *
 * ```kotlin
 * import arrow.core.*
 *
 * fun main(args: Array<String>) {
 *   //sampleStart
 *   val result =
 *    listOf("A:1", "B:2", "C:3").unzip { e ->
 *      e.split(":").let {
 *        it.first() to it.last()
 *      }
 *    }
 *   //sampleEnd
 *   println(result)
 * }
 * ```
 * <!--- KNIT example-iterable-12.kt -->
 */
public inline fun <A, B, C> Iterable<C>.unzip(fc: (C) -> Pair<A, B>): Pair<List<A>, List<B>> =
  map(fc).unzip()

/**
 * splits a union into its component parts.
 *
 * <!--- INCLUDE
 * import arrow.core.*
 * import io.kotest.matchers.shouldBe
 * -->
 * ```kotlin
 * fun test() {
 *    listOf(
 *      Pair("A", 1).bothIor(),
 *      Pair("B", 2).bothIor(),
 *      "C".leftIor()
 *    ).seperateIor() shouldBe Pair(listOf("A", "B", "C"), listOf(1, 2))
 * }
 * ```
 * <!--- KNIT example-iterable-13.kt -->
 * <!--- TEST lines.isEmpty() -->
 */
<<<<<<< HEAD
public fun <A, B> Iterable<Ior<A, B>>.seperateIor(): Pair<List<A>, List<B>> {
  val lefts = mutableListOf<A>()
  val rights = mutableListOf<B>()
  forEach { ior ->
    ior.fold(
      { lefts.add(it) },
      { rights.add(it) },
      { a, b ->
        lefts.add(a)
        rights.add(b)
      }
    )
  }
  return Pair(lefts, rights)
}

@Deprecated(
  "The current unalign function is renamed to seperateIor, and a new unalign function is going to be added to Arrow 2.0.0.",
  ReplaceWith("seperateIor()", "arrow.core.seperateIor")
)
public fun <A, B> Iterable<Ior<A, B>>.unalign(): Pair<List<A>, List<B>> = seperateIor()
=======
@Deprecated(
  "The current unalign function is renamed to separateIor, and a new unalign function is going to be added to Arrow 2.0.0.",
  ReplaceWith("separateIor()", "arrow.core.separateIor")
)
public fun <A, B> Iterable<Ior<A, B>>.unalign(): Pair<List<A>, List<B>> = separateIor()
>>>>>>> 55d441c2

/**
 * after applying the given function, splits the resulting union shaped structure into its components parts
 *
 * ```kotlin
 * import arrow.core.*
 * import io.kotest.matchers.shouldBe
 *
 * fun test() {
 *    listOf(1, 2, 3, 4).unalign {
 *      if(it % 2 == 0) it.rightIor()
 *      else it.leftIor()
 *    } shouldBe Pair(listOf(1, 3), listOf(2, 4))
 * }
 * ```
 * <!--- KNIT example-iterable-14.kt -->
 * <!--- TEST lines.isEmpty() -->
 */
@Deprecated(
<<<<<<< HEAD
  "The current unalign function is renamed to seperateIor, and a new unalign function is going to be added to Arrow 2.0.0.",
  ReplaceWith("map(fa).seperateIor()", "arrow.core.seperateIor")
=======
  "The current unalign function is renamed to separateIor, and a new unalign function is going to be added to Arrow 2.0.0.",
  ReplaceWith("map(fa).separateIor()", "arrow.core.separateIor")
>>>>>>> 55d441c2
)
public inline fun <A, B, C> Iterable<C>.unalign(fa: (C) -> Ior<A, B>): Pair<List<A>, List<B>> =
  fold(mutableListOf<A>() to mutableListOf<B>()) { (l, r), c ->
    fa(c).fold(
      { l.apply { add(it) } to r },
      { l to r.apply { add(it) } },
      { a, b -> l.apply { add(a) } to r.apply { add(b) } }
    )
  }

<<<<<<< HEAD
@Deprecated("Use fold from Kotlin Std instead", ReplaceWith("fold(MA.empty()) { acc, a -> MA.run { acc.combine(a) } }"))
=======
/**
 * Separate the inner [Ior] values into a pair of Lists.
 *
 * @receiver Iterable of Ior
 * @return a tuple containing a List with the left side value from the[Ior.Left] and [Ior.Both] values and another List with the right side value from the [Ior.Right] and [Ior.Both] values.
 */
public fun <A, B> Iterable<Ior<A, B>>.separateIor(): Pair<List<A>, List<B>> =
  fold(emptyList<A>() to emptyList()) { (l, r), x ->
    x.fold(
      { l + it to r },
      { l to r + it },
      { a, b -> l + a to r + b }
    )
  }

@Deprecated("use fold instead", ReplaceWith("fold(MA)", "arrow.core.fold"))
>>>>>>> 55d441c2
public fun <A> Iterable<A>.combineAll(MA: Monoid<A>): A =
  fold(MA.empty()) { acc, a -> MA.run { acc.combine(a) } }

/**
 * Returns the first element as [Some], or [None] if the iterable is empty.
 */
public fun <T> Iterable<T>.firstOrNone(): Option<T> =
  when (this) {
    is Collection -> if (!isEmpty()) Some(first()) else None
    else -> iterator().nextOrNone()
  }

private fun <T> Iterator<T>.nextOrNone(): Option<T> =
  if (hasNext()) Some(next()) else None

/**
 * Returns the first element as [Some] matching the given [predicate], or [None] if element was not found.
 */
public inline fun <T> Iterable<T>.firstOrNone(predicate: (T) -> Boolean): Option<T> {
  for (element in this) {
    if (predicate(element)) {
      return Some(element)
    }
  }
  return None
}

/**
 * Returns single element as [Some], or [None] if the iterable is empty or has more than one element.
 */
public fun <T> Iterable<T>.singleOrNone(): Option<T> =
  when (this) {
    is Collection -> when (size) {
      1 -> firstOrNone()
      else -> None
    }

    else -> iterator().run { nextOrNone().filter { !hasNext() } }
  }

/**
 * Returns the single element as [Some] matching the given [predicate], or [None] if element was not found or more than one element was found.
 */
public inline fun <T> Iterable<T>.singleOrNone(predicate: (T) -> Boolean): Option<T> {
  val list = mutableListOf<T>()
  for (element in this) {
    if (predicate(element)) {
      if (list.isNotEmpty()) {
        return None
      }
      list.add(element)
    }
  }
  return list.firstOrNone()
}

/**
 * Returns the last element as [Some], or [None] if the iterable is empty.
 */
public fun <T> Iterable<T>.lastOrNone(): Option<T> =
  when (this) {
    is Collection -> if (!isEmpty()) Some(last()) else None
    else -> iterator().run {
      if (hasNext()) {
        var last: T
        do last = next() while (hasNext())
        Some(last)
      } else {
        None
      }
    }
  }

/**
 * Returns the last element as [Some] matching the given [predicate], or [None] if no such element was found.
 */
public inline fun <T> Iterable<T>.lastOrNone(predicate: (T) -> Boolean): Option<T> {
  var value: Any? = EmptyValue
  for (element in this) {
    if (predicate(element)) {
      value = element
    }
  }
  return if (value === EmptyValue) None else Some(EmptyValue.unbox(value))
}

/**
 * Returns an element as [Some] at the given [index] or [None] if the [index] is out of bounds of this iterable.
 */
public fun <T> Iterable<T>.elementAtOrNone(index: Int): Option<T> =
  when {
    index < 0 -> None
    this is Collection -> when (index) {
      in indices -> Some(elementAt(index))
      else -> None
    }

    else -> iterator().skip(index).nextOrNone()
  }

private tailrec fun <T> Iterator<T>.skip(count: Int): Iterator<T> =
  when {
    count > 0 && hasNext() -> {
      next()
      skip(count - 1)
    }

    else -> this
  }

/**
 * Attempt to split the [Iterable] into the tail and the first element.
 * Returns `null` if the [Iterable] is empty,
 * otherwise returns a [Pair] of the tail and the first element.
 *
 * ```kotlin
 * import arrow.core.*
 * import io.kotest.matchers.shouldBe
 *
 * fun test() {
 *   emptyList<Int>().split() shouldBe null
 *   listOf("A", "B", "C").split() shouldBe Pair(listOf("B", "C"), "A")
 * }
 * ```
 * <!--- KNIT example-iterable-15.kt -->
 * <!--- TEST lines.isEmpty() -->
 */
public fun <A> Iterable<A>.split(): Pair<List<A>, A>? =
  firstOrNull()?.let { first ->
    tail() to first
  }

/** Alias for drop(1) */
public fun <A> Iterable<A>.tail(): List<A> =
  drop(1)

/**
 * Interleaves the elements of `this` [Iterable] with those of [other] [Iterable].
 * Elements of `this` and [other] are taken in turn, and the resulting list is the concatenation of the interleaved elements.
 * If one [Iterable] is longer than the other, the remaining elements are appended to the end.
 *
 * ```kotlin
 * import arrow.core.*
 * import io.kotest.matchers.shouldBe
 *
 * fun test() {
 *   val list1 = listOf(1, 2, 3)
 *   val list2 = listOf(4, 5, 6, 7, 8)
 *   list1.interleave(list2) shouldBe listOf(1, 4, 2, 5, 3, 6, 7, 8)
 * }
 * ```
 * <!--- KNIT example-iterable-16.kt -->
 * <!--- TEST lines.isEmpty() -->
 */
public fun <A> Iterable<A>.interleave(other: Iterable<A>): List<A> =
  this.split()?.let { (fa, a) ->
    listOf(a) + other.interleave(fa)
  } ?: other.toList()

/**
 * [interleave]s the elements produced by applying [ffa] to every element of `this` [Iterable].
 *
 * ```kotlin
 * import arrow.core.*
 * import io.kotest.matchers.shouldBe
 *
 * fun test() {
 *   val ints = listOf(1, 2)
 *   val res = ints.unweave { i -> listOf(i, i + 1, i + 2) }
 *   res shouldBe listOf(1, 2, 2, 3, 3, 4)
 *   res shouldBe ints.interleave(ints.flatMap { listOf(it + 1, it + 2) })
 * }
 * ```
 * <!--- KNIT example-iterable-17.kt -->
 */
public fun <A, B> Iterable<A>.unweave(ffa: (A) -> Iterable<B>): List<B> =
  split()?.let { (fa, a) ->
    ffa(a).interleave(fa.unweave(ffa))
  } ?: emptyList()

/**
 * Logical conditional. The equivalent of Prolog's soft-cut.
 * If its first argument succeeds at all, then the results will be
 * fed into the success branch. Otherwise, the failure branch is taken.
 *
 * ```kotlin
 * import arrow.core.*
 *
 * fun main(args: Array<String>) {
 *   //sampleStart
 *   val result =
 *    listOf(1,2,3).ifThen(listOf("empty")) { i ->
 *      listOf("$i, ${i + 1}")
 *    }
 *   //sampleEnd
 *   println(result)
 * }
 * ```
 * <!--- KNIT example-iterable-18.kt -->
 */
@Deprecated(
  "Use flatMap and ifEmpty instead.\n$NicheAPI",
  ReplaceWith("flatMap(ffa).ifEmpty<List<B>, Iterable<B>> { fb }")
)
public inline fun <A, B> Iterable<A>.ifThen(fb: Iterable<B>, ffa: (A) -> Iterable<B>): Iterable<B> =
  flatMap(ffa).ifEmpty { fb }

@Deprecated(
  "Use mapNotNull and getOrNull instead.\n$NicheAPI",
  ReplaceWith("mapNotNull { it.getOrNull() }")
)
public fun <A, B> Iterable<Either<A, B>>.uniteEither(): List<B> =
  mapNotNull { it.getOrNull() }

@Deprecated(
  "${ValidatedDeprMsg}Use mapNotNull and orNull instead.",
  ReplaceWith("mapNotNull { it.orNull() }", "arrow.core.orNull")
)
public fun <A, B> Iterable<Validated<A, B>>.uniteValidated(): List<B> =
  mapNotNull { it.orNull() }

/**
 * Separate the inner [Either] values into the [Either.Left] and [Either.Right].
 *
 * ```kotlin
 * import arrow.core.*
 * import io.kotest.matchers.shouldBe
 *
 * fun test() {
 *   listOf("A".left(), 2.right(), "C".left(), 4.right())
 *     .separateEither() shouldBe Pair(listOf("A", "C"), listOf(2, 4))
 * }
 * ```
 * <!--- KNIT example-iterable-19.kt -->
 * <!--- TEST lines.isEmpty() -->
 */
public fun <A, B> Iterable<Either<A, B>>.separateEither(): Pair<List<A>, List<B>> {
  val left = mutableListOf<A>()
  val right = mutableListOf<B>()

  for (either in this) {
    when (either) {
      is Left -> left.add(either.value)
      is Right -> right.add(either.value)
    }
  }

  return Pair(left, right)
}

/**
 * Separate the inner [Validated] values into the [Validated.Invalid] and [Validated.Valid].
 *
 * @receiver Iterable of Validated
 * @return a tuple containing List with [Validated.Invalid] and another List with its [Validated.Valid] values.
 */
@Deprecated(
  "${ValidatedDeprMsg}Use separateEither instead.",
  ReplaceWith("map { it.toEither() }.separateEither()")
)
public fun <A, B> Iterable<Validated<A, B>>.separateValidated(): Pair<List<A>, List<B>> {
  val invalids = ArrayList<A>(collectionSizeOrDefault(10))
  val valids = ArrayList<B>(collectionSizeOrDefault(10))

  for (validated in this)
    when (validated) {
      is Invalid -> invalids.add(validated.value)
      is Valid -> valids.add(validated.value)
    }

  return Pair(invalids, valids)
}

public fun <A> Iterable<Iterable<A>>.flatten(): List<A> =
  flatMap(::identity)

/**
 *  Given [A] is a subtype of [B], re-type this value from Iterable<A> to Iterable<B>
 *
 *  ```kotlin
 *  import arrow.core.*
 *
 *  fun main() {
 *  val original: List<String> = listOf("Hello", ",", "World")
 *   val result: Iterable<CharSequence> = original.widen()
 *  }
 *  ```
 */
public fun <B, A : B> Iterable<A>.widen(): Iterable<B> =
  this

/**
 *  Given [A] is a subtype of [B], re-type this value from List<A> to List<B>
 *
 *  ```kotlin
 *  import arrow.core.*
 *
 *  fun main() {
 *  val original: List<String> = listOf("Hello", ",", "World")
 *   val result: Iterable<CharSequence> = original.widen()
 *  }
 *  ```
 */
public fun <B, A : B> List<A>.widen(): List<B> =
  this

public fun <A> Iterable<A>.fold(MA: Monoid<A>): A = MA.run {
  this@fold.fold(empty()) { acc, a ->
    acc.combine(a)
  }
}

public fun <A, B> Iterable<A>.foldMap(MB: Monoid<B>, f: (A) -> B): B = MB.run {
  this@foldMap.fold(empty()) { acc, a ->
    acc.combine(f(a))
  }
}

public fun <A, B> Iterable<A>.crosswalk(f: (A) -> Iterable<B>): List<List<B>> =
  fold(emptyList()) { bs, a ->
    f(a).align(bs) { ior ->
      ior.fold(
        { listOf(it) },
        ::identity,
        { l, r -> listOf(l) + r }
      )
    }
  }

public fun <A, K, V> Iterable<A>.crosswalkMap(f: (A) -> Map<K, V>): Map<K, List<V>> =
  fold(emptyMap()) { bs, a ->
    f(a).align(bs) { (_, ior) ->
      ior.fold(
        { listOf(it) },
        ::identity,
        { l, r -> listOf(l) + r }
      )
    }
  }

public fun <A, B> Iterable<A>.crosswalkNull(f: (A) -> B?): List<B>? =
  fold<A, List<B>?>(emptyList()) { bs, a ->
    Ior.fromNullables(f(a), bs)?.fold(
      { listOf(it) },
      ::identity,
      { l, r -> listOf(l) + r }
    )
  }

@Deprecated("Not being used anymore. Will be removed from the binary in 2.0.0")
@PublishedApi
internal val listUnit: List<Unit> =
  listOf(Unit)

@Deprecated(
  NicheAPI,
  ReplaceWith("toList().let { l -> List(n) { l } }")
)
public fun <A> Iterable<A>.replicate(n: Int): List<List<A>> =
  if (n <= 0) emptyList() else toList().let { l -> List(n) { l } }

@Deprecated(NicheAPI)
public fun <A> Iterable<A>.replicate(n: Int, MA: Monoid<A>): List<A> =
  if (n <= 0) listOf(MA.empty())
  else this@replicate.zip(replicate(n - 1, MA)) { a, xs -> MA.run { a + xs } }

public operator fun <A : Comparable<A>> Iterable<A>.compareTo(other: Iterable<A>): Int =
  align(other) { ior -> ior.fold({ 1 }, { -1 }, { a1, a2 -> a1.compareTo(a2) }) }
    .fold(0) { acc, i ->
      when (acc) {
        0 -> i
        else -> acc
      }
    }

public infix fun <T> T.prependTo(list: Iterable<T>): List<T> =
  listOf(this) + list

public fun <T> Iterable<Option<T>>.filterOption(): List<T> =
  flatMap { it.fold(::emptyList, ::listOf) }

public fun <T> Iterable<Option<T>>.flattenOption(): List<T> = filterOption()<|MERGE_RESOLUTION|>--- conflicted
+++ resolved
@@ -10,14 +10,10 @@
 import arrow.core.raise.Raise
 import arrow.core.raise.RaiseAccumulate
 import arrow.core.raise.either
-import arrow.core.raise.fold
-<<<<<<< HEAD
+import arrow.core.raise.mapOrAccumulate
 import arrow.core.raise.nullable
 import arrow.core.raise.option
 import arrow.core.raise.result
-=======
-import arrow.core.raise.mapOrAccumulate
->>>>>>> 55d441c2
 import arrow.typeclasses.Monoid
 import arrow.typeclasses.Semigroup
 import kotlin.experimental.ExperimentalTypeInference
@@ -297,10 +293,7 @@
 internal fun <T> Iterable<T>.collectionSizeOrDefault(default: Int): Int =
   if (this is Collection<*>) this.size else default
 
-@Deprecated(
-  "traverseEither is being renamed to traverse to simplify the Arrow API",
-  ReplaceWith("traverse(f)", "arrow.core.traverse")
-)
+@Deprecated("traverseEither is being renamed to traverse to simplify the Arrow API", ReplaceWith("traverse(f)", "arrow.core.traverse"))
 public inline fun <E, A, B> Iterable<A>.traverseEither(f: (A) -> Either<E, B>): Either<E, List<B>> =
   traverse(f)
 
@@ -313,10 +306,7 @@
 public inline fun <E, A, B> Iterable<A>.traverse(f: (A) -> Either<E, B>): Either<E, List<B>> =
   either { map { f(it).bind() } }
 
-@Deprecated(
-  "sequenceEither is being renamed to sequence to simplify the Arrow API",
-  ReplaceWith("sequence()", "arrow.core.sequence")
-)
+@Deprecated("sequenceEither is being renamed to sequence to simplify the Arrow API", ReplaceWith("sequence()", "arrow.core.sequence"))
 public fun <E, A> Iterable<Either<E, A>>.sequenceEither(): Either<E, List<A>> =
   traverse(::identity)
 
@@ -343,10 +333,7 @@
 public inline fun <A, B> Iterable<A>.traverseResult(f: (A) -> Result<B>): Result<List<B>> =
   traverse(f)
 
-@Deprecated(
-  "sequenceResult is being renamed to sequence to simplify the Arrow API",
-  ReplaceWith("sequence()", "arrow.core.sequence")
-)
+@Deprecated("sequenceResult is being renamed to sequence to simplify the Arrow API", ReplaceWith("sequence()", "arrow.core.sequence"))
 public fun <A> Iterable<Result<A>>.sequenceResult(): Result<List<A>> =
   sequence()
 
@@ -357,10 +344,7 @@
 public fun <A> Iterable<Result<A>>.sequence(): Result<List<A>> =
   traverse(::identity)
 
-@Deprecated(
-  "traverseValidated is being renamed to traverse to simplify the Arrow API",
-  ReplaceWith("traverse(semigroup, f)", "arrow.core.traverse")
-)
+@Deprecated("traverseValidated is being renamed to traverse to simplify the Arrow API", ReplaceWith("traverse(semigroup, f)", "arrow.core.traverse"))
 public inline fun <E, A, B> Iterable<A>.traverseValidated(
   semigroup: Semigroup<E>,
   f: (A) -> Validated<E, B>
@@ -382,10 +366,7 @@
 ): Validated<E, List<B>> =
   mapOrAccumulate({ a, b -> semigroup.run { a.combine(b) } }) { f(it).bind() }.toValidated()
 
-@Deprecated(
-  "traverseValidated is being renamed to traverse to simplify the Arrow API",
-  ReplaceWith("traverse(f)", "arrow.core.traverse")
-)
+@Deprecated("traverseValidated is being renamed to traverse to simplify the Arrow API", ReplaceWith("traverse(f)", "arrow.core.traverse"))
 public inline fun <E, A, B> Iterable<A>.traverseValidated(f: (A) -> ValidatedNel<E, B>): ValidatedNel<E, List<B>> =
   traverse(f)
 
@@ -401,10 +382,7 @@
 public inline fun <E, A, B> Iterable<A>.traverse(f: (A) -> ValidatedNel<E, B>): ValidatedNel<E, List<B>> =
   mapOrAccumulate { f(it).bindNel() }.toValidated()
 
-@Deprecated(
-  "sequenceValidated is being renamed to sequence to simplify the Arrow API",
-  ReplaceWith("sequence(semigroup)", "arrow.core.sequence")
-)
+@Deprecated("sequenceValidated is being renamed to sequence to simplify the Arrow API", ReplaceWith("sequence(semigroup)", "arrow.core.sequence"))
 public fun <E, A> Iterable<Validated<E, A>>.sequenceValidated(semigroup: Semigroup<E>): Validated<E, List<A>> =
   sequence(semigroup)
 
@@ -418,10 +396,7 @@
 public fun <E, A> Iterable<Validated<E, A>>.sequence(semigroup: Semigroup<E>): Validated<E, List<A>> =
   mapOrAccumulate({ a, b -> semigroup.run { a.combine(b) } }) { it.bind() }.toValidated()
 
-@Deprecated(
-  "sequenceValidated is being renamed to sequence to simplify the Arrow API",
-  ReplaceWith("sequence()", "arrow.core.sequence")
-)
+@Deprecated("sequenceValidated is being renamed to sequence to simplify the Arrow API", ReplaceWith("sequence()", "arrow.core.sequence"))
 public fun <E, A> Iterable<ValidatedNel<E, A>>.sequenceValidated(): ValidatedNel<E, List<A>> =
   sequence()
 
@@ -435,10 +410,7 @@
 public fun <E, A> Iterable<ValidatedNel<E, A>>.sequence(): ValidatedNel<E, List<A>> =
   mapOrAccumulate { it.bindNel() }.toValidated()
 
-@Deprecated(
-  "traverseOption is being renamed to traverse to simplify the Arrow API",
-  ReplaceWith("traverse(f)", "arrow.core.traverse")
-)
+@Deprecated("traverseOption is being renamed to traverse to simplify the Arrow API", ReplaceWith("traverse(f)", "arrow.core.traverse"))
 public inline fun <A, B> Iterable<A>.traverseOption(f: (A) -> Option<B>): Option<List<B>> =
   traverse(f)
 
@@ -451,10 +423,7 @@
 public inline fun <A, B> Iterable<A>.traverse(f: (A) -> Option<B>): Option<List<B>> =
   option { map { f(it).bind() } }
 
-@Deprecated(
-  "sequenceOption is being renamed to sequence to simplify the Arrow API",
-  ReplaceWith("sequence()", "arrow.core.sequence")
-)
+@Deprecated("sequenceOption is being renamed to sequence to simplify the Arrow API", ReplaceWith("sequence()", "arrow.core.sequence"))
 public fun <A> Iterable<Option<A>>.sequenceOption(): Option<List<A>> =
   sequence()
 
@@ -465,10 +434,7 @@
 public fun <A> Iterable<Option<A>>.sequence(): Option<List<A>> =
   traverse(::identity)
 
-@Deprecated(
-  "traverseNullable is being renamed to traverse to simplify the Arrow API",
-  ReplaceWith("traverse(f)", "arrow.core.traverse")
-)
+@Deprecated("traverseNullable is being renamed to traverse to simplify the Arrow API", ReplaceWith("traverse(f)", "arrow.core.traverse"))
 public inline fun <A, B> Iterable<A>.traverseNullable(f: (A) -> B?): List<B>? =
   traverse(f)
 
@@ -481,10 +447,7 @@
 public inline fun <A, B> Iterable<A>.traverse(f: (A) -> B?): List<B>? =
   nullable { map { f(it).bind() } }
 
-@Deprecated(
-  "sequenceNullable is being renamed to sequence to simplify the Arrow API",
-  ReplaceWith("sequence()", "arrow.core.sequence")
-)
+@Deprecated("sequenceNullable is being renamed to sequence to simplify the Arrow API", ReplaceWith("sequence()", "arrow.core.sequence"))
 public fun <A> Iterable<A?>.sequenceNullable(): List<A>? =
   sequence()
 
@@ -913,35 +876,20 @@
  * <!--- KNIT example-iterable-13.kt -->
  * <!--- TEST lines.isEmpty() -->
  */
-<<<<<<< HEAD
-public fun <A, B> Iterable<Ior<A, B>>.seperateIor(): Pair<List<A>, List<B>> {
-  val lefts = mutableListOf<A>()
-  val rights = mutableListOf<B>()
-  forEach { ior ->
-    ior.fold(
-      { lefts.add(it) },
-      { rights.add(it) },
-      { a, b ->
-        lefts.add(a)
-        rights.add(b)
-      }
+public fun <A, B> Iterable<Ior<A, B>>.seperateIor(): Pair<List<A>, List<B>> =
+  fold(emptyList<A>() to emptyList<B>()) { (l, r), x ->
+    x.fold(
+      { l + it to r },
+      { l to r + it },
+      { a, b -> l + a to r + b }
     )
   }
-  return Pair(lefts, rights)
-}
 
 @Deprecated(
   "The current unalign function is renamed to seperateIor, and a new unalign function is going to be added to Arrow 2.0.0.",
   ReplaceWith("seperateIor()", "arrow.core.seperateIor")
 )
 public fun <A, B> Iterable<Ior<A, B>>.unalign(): Pair<List<A>, List<B>> = seperateIor()
-=======
-@Deprecated(
-  "The current unalign function is renamed to separateIor, and a new unalign function is going to be added to Arrow 2.0.0.",
-  ReplaceWith("separateIor()", "arrow.core.separateIor")
-)
-public fun <A, B> Iterable<Ior<A, B>>.unalign(): Pair<List<A>, List<B>> = separateIor()
->>>>>>> 55d441c2
 
 /**
  * after applying the given function, splits the resulting union shaped structure into its components parts
@@ -961,43 +909,13 @@
  * <!--- TEST lines.isEmpty() -->
  */
 @Deprecated(
-<<<<<<< HEAD
-  "The current unalign function is renamed to seperateIor, and a new unalign function is going to be added to Arrow 2.0.0.",
-  ReplaceWith("map(fa).seperateIor()", "arrow.core.seperateIor")
-=======
   "The current unalign function is renamed to separateIor, and a new unalign function is going to be added to Arrow 2.0.0.",
   ReplaceWith("map(fa).separateIor()", "arrow.core.separateIor")
->>>>>>> 55d441c2
 )
 public inline fun <A, B, C> Iterable<C>.unalign(fa: (C) -> Ior<A, B>): Pair<List<A>, List<B>> =
-  fold(mutableListOf<A>() to mutableListOf<B>()) { (l, r), c ->
-    fa(c).fold(
-      { l.apply { add(it) } to r },
-      { l to r.apply { add(it) } },
-      { a, b -> l.apply { add(a) } to r.apply { add(b) } }
-    )
-  }
-
-<<<<<<< HEAD
+  map(fa).unalign()
+
 @Deprecated("Use fold from Kotlin Std instead", ReplaceWith("fold(MA.empty()) { acc, a -> MA.run { acc.combine(a) } }"))
-=======
-/**
- * Separate the inner [Ior] values into a pair of Lists.
- *
- * @receiver Iterable of Ior
- * @return a tuple containing a List with the left side value from the[Ior.Left] and [Ior.Both] values and another List with the right side value from the [Ior.Right] and [Ior.Both] values.
- */
-public fun <A, B> Iterable<Ior<A, B>>.separateIor(): Pair<List<A>, List<B>> =
-  fold(emptyList<A>() to emptyList()) { (l, r), x ->
-    x.fold(
-      { l + it to r },
-      { l to r + it },
-      { a, b -> l + a to r + b }
-    )
-  }
-
-@Deprecated("use fold instead", ReplaceWith("fold(MA)", "arrow.core.fold"))
->>>>>>> 55d441c2
 public fun <A> Iterable<A>.combineAll(MA: Monoid<A>): A =
   fold(MA.empty()) { acc, a -> MA.run { acc.combine(a) } }
 
@@ -1304,17 +1222,13 @@
 public fun <B, A : B> List<A>.widen(): List<B> =
   this
 
-public fun <A> Iterable<A>.fold(MA: Monoid<A>): A = MA.run {
-  this@fold.fold(empty()) { acc, a ->
-    acc.combine(a)
-  }
-}
-
-public fun <A, B> Iterable<A>.foldMap(MB: Monoid<B>, f: (A) -> B): B = MB.run {
-  this@foldMap.fold(empty()) { acc, a ->
-    acc.combine(f(a))
-  }
-}
+@Deprecated("Use fold from Kotlin Std instead", ReplaceWith("fold(MA.empty()) { acc, a -> MA.run { acc.combine(a) } }"))
+public fun <A> Iterable<A>.fold(MA: Monoid<A>): A =
+  fold(MA.empty()) { acc, a -> MA.run { acc.combine(a) } }
+
+@Deprecated("Use fold from Kotlin Std instead", ReplaceWith("fold(MB.empty()) { acc, a -> MB.run { acc.combine(a) } }"))
+public fun <A, B> Iterable<A>.foldMap(MB: Monoid<B>, f: (A) -> B): B =
+  fold(MB.empty()) { acc, a -> MB.run { acc.combine(f(a)) } }
 
 public fun <A, B> Iterable<A>.crosswalk(f: (A) -> Iterable<B>): List<List<B>> =
   fold(emptyList()) { bs, a ->
