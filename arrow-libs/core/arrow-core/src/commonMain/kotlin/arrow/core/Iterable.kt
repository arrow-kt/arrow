--- conflicted
+++ resolved
@@ -301,7 +301,7 @@
         is Right -> acc.also { acc.value.add(res.value) }
         is Left -> acc
       }
-      
+
       is Left -> when (acc) {
         is Right -> res
         is Left -> Left(semigroup.append(acc.value, res.value))
@@ -325,7 +325,7 @@
         is Right -> acc.also { acc.value.add(res.value) }
         is Left -> acc
       }
-      
+
       is Left -> when (acc) {
         is Right -> Left(buffer.also { it.add(res.value) })
         is Left -> Left(buffer.also { it.add(res.value) })
@@ -334,12 +334,6 @@
   }
   return res.mapLeft { NonEmptyList(it[0], it.drop(1)) }
 }
-
-<<<<<<< HEAD
-=======
-@Deprecated("sequenceNullable is being renamed to sequence to simplify the Arrow API", ReplaceWith("sequence()", "arrow.core.sequence"))
-public fun <A> Iterable<A?>.sequenceNullable(): List<A>? =
-  sequence()
 
 /**
  * Flatten a list of [Either] into a single [Either] with a list of values, or accumulates all errors using [combine].
@@ -380,10 +374,6 @@
   return res.mapLeft { NonEmptyList(it[0], it.drop(1)) }
 }
 
-public fun <A> Iterable<A?>.sequence(): List<A>? =
-  traverse(::identity)
-
->>>>>>> 37123c50
 public fun <A> Iterable<A>.void(): List<Unit> =
   map { }
 
@@ -737,7 +727,7 @@
     } else {
       None
     }
-    
+
     else -> {
       iterator().nextOrNone()
     }
@@ -771,7 +761,7 @@
       1 -> firstOrNone()
       else -> None
     }
-    
+
     else -> {
       iterator().run { nextOrNone().filter { !hasNext() } }
     }
@@ -803,7 +793,7 @@
     } else {
       None
     }
-    
+
     else -> iterator().run {
       if (hasNext()) {
         var last: T
@@ -838,7 +828,7 @@
       in indices -> Some(elementAt(index))
       else -> None
     }
-    
+
     else -> iterator().skip(index).nextOrNone()
   }
 
@@ -848,7 +838,7 @@
       next()
       skip(count - 1)
     }
-    
+
     else -> this
   }
 
@@ -955,13 +945,13 @@
 public fun <A, B> Iterable<Either<A, B>>.separateEither(): Pair<List<A>, List<B>> {
   val left = ArrayList<A>(collectionSizeOrDefault(10))
   val right = ArrayList<B>(collectionSizeOrDefault(10))
-  
+
   for (either in this)
     when (either) {
       is Left -> left.add(either.value)
       is Right -> right.add(either.value)
     }
-  
+
   return Pair(left, right)
 }
 
