--- conflicted
+++ resolved
@@ -53,11 +53,7 @@
   recover: (raised: R) -> B,
   transform: (value: A) -> B,
 ): B {
-<<<<<<< HEAD
-  val shift = DefaultRaise(false)
-=======
-  val raise = DefaultRaise()
->>>>>>> 6ec972ff
+  val raise = DefaultRaise(false)
   return try {
     transform(program(raise))
   } catch (e: CancellationException) {
@@ -70,36 +66,20 @@
 /** Returns the shifted value, or rethrows the CancellationException if not our scope */
 @Suppress("UNCHECKED_CAST")
 @PublishedApi
-<<<<<<< HEAD
-internal fun <R> CancellationException.shiftedOrRethrow(shift: DefaultRaise): R =
-  if (this is ShiftCancellationException && this.raise === shift) shifted as R
-  else throw this
-
-/** Serves as both purposes of a scope-reference token, and default implementation for Shift. */
-@PublishedApi
-internal class DefaultRaise(private val isTraced: Boolean) : Raise<Any?> {
-  override fun <B> raise(r: Any?): B =
-    if (isTraced) throw ShiftCancellationException(r, this)
-    else throw ShiftCancellationExceptionNoTrace(r, this)
-}
-
-/** CancellationException is required to cancel coroutines when shifting from within them. */
-internal open class ShiftCancellationException(val shifted: Any?, val raise: Raise<Any?>) :
-  CancellationException("Shifted Continuation")
-
-internal expect class ShiftCancellationExceptionNoTrace(shifted: Any?, raise: Raise<Any?>) : ShiftCancellationException
-=======
 internal fun <R> CancellationException.raisedOrRethrow(raise: DefaultRaise): R =
   if (this is RaiseCancellationException && this.raise === raise) _raised as R
   else throw this
 
-/** Serves as both purposes of a scope-reference token, and a default implementation for Raise. */
+/** Serves as both purposes of a scope-reference token, and default implementation for Raise. */
 @PublishedApi
-internal class DefaultRaise : Raise<Any?> {
-  override fun <B> raise(r: Any?): B = throw RaiseCancellationException(r, this)
+internal class DefaultRaise(private val isTraced: Boolean) : Raise<Any?> {
+  override fun <B> raise(r: Any?): B =
+    if (isTraced) throw RaiseCancellationException(r, this)
+    else throw RaiseCancellationExceptionNoTrace(r, this)
 }
 
 /** CancellationException is required to cancel coroutines when shifting from within them. */
-private class RaiseCancellationException(val _raised: Any?, val raise: Raise<Any?>) :
+internal open class RaiseCancellationException(val _raised: Any?, val raise: Raise<Any?>) :
   CancellationException("Raised Continuation")
->>>>>>> 6ec972ff
+
+internal expect class RaiseCancellationExceptionNoTrace(_raised: Any?, raise: Raise<Any?>) : RaiseCancellationException