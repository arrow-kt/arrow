--- conflicted
+++ resolved
@@ -63,12 +63,8 @@
   }
 }
 
-<<<<<<< HEAD
-/** Returns the shifted value, or rethrows the CancellationException if not our scope */
+/** Returns the raised value, or rethrows the CancellationException if not our scope */
 @Suppress("UNCHECKED_CAST")
-=======
-/** Returns the raised value, rethrows the CancellationException if not our scope */
->>>>>>> 154658fa
 @PublishedApi
 internal fun <R> CancellationException.raisedOrRethrow(raise: DefaultRaise): R =
   if (this is RaiseCancellationException && this.raise === raise) _raised as R
@@ -76,9 +72,8 @@
 
 /** Serves as both purposes of a scope-reference token, and default implementation for Raise. */
 @PublishedApi
-<<<<<<< HEAD
 internal class DefaultRaise(private val isTraced: Boolean) : Raise<Any?> {
-  override fun <B> raise(r: Any?): B =
+  override fun raise(r: Any?): Nothing =
     if (isTraced) throw RaiseCancellationException(r, this)
     else throw RaiseCancellationExceptionNoTrace(r, this)
 }
@@ -87,13 +82,4 @@
 internal open class RaiseCancellationException(val _raised: Any?, val raise: Raise<Any?>) :
   CancellationException("Raised Continuation")
 
-internal expect class RaiseCancellationExceptionNoTrace(_raised: Any?, raise: Raise<Any?>) : RaiseCancellationException
-=======
-internal class DefaultRaise : Raise<Any?> {
-  override fun raise(r: Any?): Nothing = throw RaiseCancellationException(r, this)
-}
-
-/** CancellationException is required to cancel coroutines when raising from within them. */
-private class RaiseCancellationException(val _raised: Any?, val raise: Raise<Any?>) :
-  CancellationException("Raised Continuation")
->>>>>>> 154658fa
+internal expect class RaiseCancellationExceptionNoTrace(_raised: Any?, raise: Raise<Any?>) : RaiseCancellationException