@file:OptIn(ExperimentalTypeInference::class)

/**
 * <!--- TEST_NAME SequenceKnitTest -->
 */
package arrow.core

import arrow.core.Either.Left
import arrow.core.Either.Right
import arrow.core.raise.RaiseAccumulate
import arrow.core.raise.fold
import kotlin.experimental.ExperimentalTypeInference

/** Adds [kotlin.sequences.zip] support for 3 parameters */
public fun <B, C, D, E> Sequence<B>.zip(
  c: Sequence<C>,
  d: Sequence<D>,
  map: (B, C, D) -> E
): Sequence<E> = Sequence {
  object : Iterator<E> {
    val iterator1 = this@zip.iterator()
    val iterator2 = c.iterator()
    val iterator3 = d.iterator()

    override fun next(): E =
      map(iterator1.next(), iterator2.next(), iterator3.next())

    override fun hasNext(): Boolean =
      iterator1.hasNext() && iterator2.hasNext() && iterator3.hasNext()
  }
}

/** Adds [kotlin.sequences.zip] support for 4 parameters */
public fun <B, C, D, E, F> Sequence<B>.zip(
  c: Sequence<C>,
  d: Sequence<D>,
  e: Sequence<E>,
  map: (B, C, D, E) -> F
): Sequence<F> = Sequence {
  object : Iterator<F> {
    val iterator1 = this@zip.iterator()
    val iterator2 = c.iterator()
    val iterator3 = d.iterator()
    val iterator4 = e.iterator()

    override fun next(): F =
      map(iterator1.next(), iterator2.next(), iterator3.next(), iterator4.next())

    override fun hasNext(): Boolean =
      iterator1.hasNext() && iterator2.hasNext() && iterator3.hasNext() && iterator4.hasNext()
  }
}

/** Adds [kotlin.sequences.zip] support for 5 parameters */
public fun <B, C, D, E, F, G> Sequence<B>.zip(
  c: Sequence<C>,
  d: Sequence<D>,
  e: Sequence<E>,
  f: Sequence<F>,
  map: (B, C, D, E, F) -> G
): Sequence<G> = Sequence {
  object : Iterator<G> {
    val iterator1 = this@zip.iterator()
    val iterator2 = c.iterator()
    val iterator3 = d.iterator()
    val iterator4 = e.iterator()
    val iterator5 = f.iterator()

    override fun next(): G =
      map(iterator1.next(), iterator2.next(), iterator3.next(), iterator4.next(), iterator5.next())

    override fun hasNext(): Boolean =
      iterator1.hasNext() && iterator2.hasNext() && iterator3.hasNext() && iterator4.hasNext() && iterator5.hasNext()
  }
}

/** Adds [kotlin.sequences.zip] support for 6 parameters */
public fun <B, C, D, E, F, G, H> Sequence<B>.zip(
  c: Sequence<C>,
  d: Sequence<D>,
  e: Sequence<E>,
  f: Sequence<F>,
  g: Sequence<G>,
  map: (B, C, D, E, F, G) -> H
): Sequence<H> = Sequence {
  object : Iterator<H> {
    val iterator1 = this@zip.iterator()
    val iterator2 = c.iterator()
    val iterator3 = d.iterator()
    val iterator4 = e.iterator()
    val iterator5 = f.iterator()
    val iterator6 = g.iterator()

    override fun next(): H =
      map(iterator1.next(), iterator2.next(), iterator3.next(), iterator4.next(), iterator5.next(), iterator6.next())

    override fun hasNext(): Boolean =
      iterator1.hasNext() && iterator2.hasNext() && iterator3.hasNext() && iterator4.hasNext() && iterator5.hasNext() && iterator6.hasNext()
  }
}

/** Adds [kotlin.sequences.zip] support for 7 parameters */
public fun <B, C, D, E, F, G, H, I> Sequence<B>.zip(
  c: Sequence<C>,
  d: Sequence<D>,
  e: Sequence<E>,
  f: Sequence<F>,
  g: Sequence<G>,
  h: Sequence<H>,
  map: (B, C, D, E, F, G, H) -> I
): Sequence<I> = Sequence {
  object : Iterator<I> {
    val iterator1 = this@zip.iterator()
    val iterator2 = c.iterator()
    val iterator3 = d.iterator()
    val iterator4 = e.iterator()
    val iterator5 = f.iterator()
    val iterator6 = g.iterator()
    val iterator7 = h.iterator()
    override fun next(): I =
      map(
        iterator1.next(),
        iterator2.next(),
        iterator3.next(),
        iterator4.next(),
        iterator5.next(),
        iterator6.next(),
        iterator7.next()
      )

    override fun hasNext(): Boolean =
      iterator1.hasNext() && iterator2.hasNext() && iterator3.hasNext() && iterator4.hasNext() && iterator5.hasNext() && iterator6.hasNext() && iterator7.hasNext()
  }
}

/** Adds [kotlin.sequences.zip] support for 8 parameters */
public fun <B, C, D, E, F, G, H, I, J> Sequence<B>.zip(
  c: Sequence<C>,
  d: Sequence<D>,
  e: Sequence<E>,
  f: Sequence<F>,
  g: Sequence<G>,
  h: Sequence<H>,
  i: Sequence<I>,
  map: (B, C, D, E, F, G, H, I) -> J
): Sequence<J> = Sequence {
  object : Iterator<J> {
    val iterator1 = this@zip.iterator()
    val iterator2 = c.iterator()
    val iterator3 = d.iterator()
    val iterator4 = e.iterator()
    val iterator5 = f.iterator()
    val iterator6 = g.iterator()
    val iterator7 = h.iterator()
    val iterator8 = i.iterator()
    override fun next(): J =
      map(
        iterator1.next(),
        iterator2.next(),
        iterator3.next(),
        iterator4.next(),
        iterator5.next(),
        iterator6.next(),
        iterator7.next(),
        iterator8.next()
      )

    override fun hasNext(): Boolean =
      iterator1.hasNext() && iterator2.hasNext() && iterator3.hasNext() && iterator4.hasNext() && iterator5.hasNext() && iterator6.hasNext() && iterator7.hasNext() && iterator8.hasNext()
  }
}

/** Adds [kotlin.sequences.zip] support for 9 parameters */
public fun <B, C, D, E, F, G, H, I, J, K> Sequence<B>.zip(
  c: Sequence<C>,
  d: Sequence<D>,
  e: Sequence<E>,
  f: Sequence<F>,
  g: Sequence<G>,
  h: Sequence<H>,
  i: Sequence<I>,
  j: Sequence<J>,
  map: (B, C, D, E, F, G, H, I, J) -> K
): Sequence<K> = Sequence {
  object : Iterator<K> {
    val iterator1 = this@zip.iterator()
    val iterator2 = c.iterator()
    val iterator3 = d.iterator()
    val iterator4 = e.iterator()
    val iterator5 = f.iterator()
    val iterator6 = g.iterator()
    val iterator7 = h.iterator()
    val iterator8 = i.iterator()
    val iterator9 = j.iterator()
    override fun next(): K =
      map(
        iterator1.next(),
        iterator2.next(),
        iterator3.next(),
        iterator4.next(),
        iterator5.next(),
        iterator6.next(),
        iterator7.next(),
        iterator8.next(),
        iterator9.next()
      )

    override fun hasNext(): Boolean =
      iterator1.hasNext() && iterator2.hasNext() && iterator3.hasNext() && iterator4.hasNext() && iterator5.hasNext() && iterator6.hasNext() && iterator7.hasNext() && iterator8.hasNext() && iterator9.hasNext()
  }
}

/** Adds [kotlin.sequences.zip] support for 10 parameters */
public fun <B, C, D, E, F, G, H, I, J, K, L> Sequence<B>.zip(
  c: Sequence<C>,
  d: Sequence<D>,
  e: Sequence<E>,
  f: Sequence<F>,
  g: Sequence<G>,
  h: Sequence<H>,
  i: Sequence<I>,
  j: Sequence<J>,
  k: Sequence<K>,
  map: (B, C, D, E, F, G, H, I, J, K) -> L
): Sequence<L> = Sequence {
  object : Iterator<L> {
    val iterator1 = this@zip.iterator()
    val iterator2 = c.iterator()
    val iterator3 = d.iterator()
    val iterator4 = e.iterator()
    val iterator5 = f.iterator()
    val iterator6 = g.iterator()
    val iterator7 = h.iterator()
    val iterator8 = i.iterator()
    val iterator9 = j.iterator()
    val iterator10 = k.iterator()
    override fun next(): L =
      map(
        iterator1.next(),
        iterator2.next(),
        iterator3.next(),
        iterator4.next(),
        iterator5.next(),
        iterator6.next(),
        iterator7.next(),
        iterator8.next(),
        iterator9.next(),
        iterator10.next()
      )

    override fun hasNext(): Boolean =
      iterator1.hasNext() && iterator2.hasNext() && iterator3.hasNext() && iterator4.hasNext() && iterator5.hasNext() && iterator6.hasNext() && iterator7.hasNext() && iterator8.hasNext() && iterator9.hasNext() && iterator10.hasNext()
  }
}

/**
 * Combines two [Sequence] by returning [Ior.Both] when both [Sequence] have an item,
 * [Ior.Left] when only the first [Sequence] has an item,
 * and [Ior.Right] when only the second [Sequence] has an item.
 *
 * ```kotlin
 * import arrow.core.align
 * import arrow.core.Ior
 * import arrow.core.Ior.Both
 * import arrow.core.Ior.Left
 * import arrow.core.Ior.Right
 * import io.kotest.matchers.shouldBe
 *
 * fun test() {
 *   fun Ior<String, Int>.visualise(): String =
 *     fold({ "$it<" }, { ">$it" }, { a, b -> "$a<>$b" })
 *
 *   sequenceOf("A", "B").align(sequenceOf(1, 2, 3)) { ior ->
 *     ior.visualise()
 *   }.toList() shouldBe listOf("A<>1", "B<>2", ">3")
 *
 *   sequenceOf("A", "B", "C").align(sequenceOf(1, 2)) { ior ->
 *     ior.visualise()
 *   }.toList() shouldBe listOf("A<>1", "B<>2", "C<")
 * }
 * ```
 * <!--- KNIT example-sequence-01.kt -->
 * <!--- TEST lines.isEmpty() -->
 */
public fun <A, B, C> Sequence<A>.align(seqB: Sequence<B>, fa: (Ior<A, B>) -> C): Sequence<C> =
  alignRec(this, seqB, { fa(Ior.Left(it)) }, { fa(Ior.Right(it)) }) { a, b -> fa(Ior.Both(a, b)) }

/**
 * Combines two [Sequence] by returning [Ior.Both] when both [Sequence] have an item,
 * [Ior.Left] when only the first [Sequence] has an item,
 * and [Ior.Right] when only the second [Sequence] has an item.
 *
 * ```kotlin
 * import arrow.core.align
 * import arrow.core.Ior.Both
 * import arrow.core.Ior.Left
 * import arrow.core.Ior.Right
 * import io.kotest.matchers.shouldBe
 *
 * fun test() {
 *   sequenceOf("A", "B")
 *     .align(sequenceOf(1, 2, 3)).toList() shouldBe listOf(Both("A", 1), Both("B", 2), Right(3))
 *
 *   sequenceOf("A", "B", "C")
 *     .align(sequenceOf(1, 2)).toList() shouldBe listOf(Both("A", 1), Both("B", 2), Left("C"))
 * }
 * ```
 * <!--- KNIT example-sequence-02.kt -->
 * <!--- TEST lines.isEmpty() -->
 */
public fun <A, B> Sequence<A>.align(seqB: Sequence<B>): Sequence<Ior<A, B>> =
  alignRec(this, seqB, { Ior.Left(it) }, { Ior.Right(it) }) { a, b -> Ior.Both(a, b) }

private fun <X, Y, Z> alignRec(
  ls: Sequence<X>,
  rs: Sequence<Y>,
  left: (X) -> Z,
  right: (Y) -> Z,
  both: (X, Y) -> Z
): Sequence<Z> {
  val lsIterator = ls.iterator()
  val rsIterator = rs.iterator()

  return sequence {
    while (lsIterator.hasNext() && rsIterator.hasNext()) {
      yield(
        both(
          lsIterator.next(),
          rsIterator.next()
        )
      )
    }
    while (lsIterator.hasNext()) yield(left(lsIterator.next()))
    while (rsIterator.hasNext()) yield(right(rsIterator.next()))
  }
}

@OverloadResolutionByLambdaReturnType
public fun <A, B> Sequence<A>.crosswalk(f: (A) -> Iterable<B>): List<List<B>> =
  fold(emptyList()) { bs, a ->
    f(a).align(bs) { ior ->
      ior.fold(
        { listOf(it) },
        ::identity,
        { l, r -> listOf(l) + r }
      )
    }
  }

public fun <A, B> Sequence<A>.crosswalkNull(f: (A) -> B?): List<B>? =
  fold<A, List<B>?>(emptyList()) { bs, a ->
    Ior.fromNullables(f(a), bs)?.fold(
      { listOf(it) },
      ::identity,
      { l, r -> listOf(l) + r }
    )
  }

public fun <A> Sequence<Sequence<A>>.flatten(): Sequence<A> =
  flatMap(::identity)

/**
 * Interleaves the elements of `this` [Sequence] with those of [other] [Sequence].
 * Elements of `this` and [other] are taken in turn, and the resulting list is the concatenation of the interleaved elements.
 * If one [Sequence] is longer than the other, the remaining elements are appended to the end.
 *
 * ```kotlin
 * import arrow.core.*
 * import io.kotest.matchers.shouldBe
 *
 * fun test() {
 *   val tags = generateSequence { "#" }.take(5)
 *   val numbers = generateSequence(0) { it + 1 }.take(3)
 *   tags.interleave(numbers).toList() shouldBe listOf("#", 0, "#", 1, "#", 2, "#", "#")
 * }
 * ```
 * <!--- KNIT example-sequence-03.kt -->
 * <!--- TEST lines.isEmpty() -->
 */
public fun <A> Sequence<A>.interleave(other: Sequence<A>): Sequence<A> =
  sequence {
    val lsIterator = this@interleave.iterator()
    val rsIterator = other.iterator()

    while (lsIterator.hasNext() && rsIterator.hasNext()) {
      yield(lsIterator.next())
      yield(rsIterator.next())
    }
    yieldAll(lsIterator)
    yieldAll(rsIterator)
  }

/**
 * Returns a [Sequence] containing the result of applying some transformation `(A?, B) -> C`
 * on a zip, excluding all cases where the right value is null.
 *
 * Example:
 * ```kotlin
 * import arrow.core.leftPadZip
 *
 * //sampleStart
 * val left = sequenceOf(1, 2).leftPadZip(sequenceOf(3)) { l, r -> l?.plus(r) ?: r }    // Result: [4]
 * val right = sequenceOf(1).leftPadZip(sequenceOf(3, 4)) { l, r -> l?.plus(r) ?: r }   // Result: [4, 4]
 * val both = sequenceOf(1, 2).leftPadZip(sequenceOf(3, 4)) { l, r -> l?.plus(r) ?: r } // Result: [4, 6]
 * //sampleEnd
 *
 * fun main() {
 *   println("left = $left")
 *   println("right = $right")
 *   println("both = $both")
 * }
 * ```
 * <!--- KNIT example-sequence-04.kt -->
 */
public fun <A, B, C> Sequence<A>.leftPadZip(other: Sequence<B>, fab: (A?, B) -> C): Sequence<C> =
  padZip(other) { a: A?, b: B? -> b?.let { fab(a, it) } }.mapNotNull(::identity)

/**
 * Returns a [Sequence<Pair<A?, B>>] containing the zipped values of the two sequences
 * with null for padding on the left.
 *
 * Example:
 * ```kotlin
 * import arrow.core.leftPadZip
 *
 * //sampleStart
 * val padRight = sequenceOf(1, 2).leftPadZip(sequenceOf("a"))        // Result: [Pair(1, "a")]
 * val padLeft = sequenceOf(1).leftPadZip(sequenceOf("a", "b"))       // Result: [Pair(1, "a"), Pair(null, "b")]
 * val noPadding = sequenceOf(1, 2).leftPadZip(sequenceOf("a", "b"))  // Result: [Pair(1, "a"), Pair(2, "b")]
 * //sampleEnd
 *
 * fun main() {
 *   println("padRight = $padRight")
 *   println("padLeft = $padLeft")
 *   println("noPadding = $noPadding")
 * }
 * ```
 * <!--- KNIT example-sequence-05.kt -->
 */
public fun <A, B> Sequence<A>.leftPadZip(other: Sequence<B>): Sequence<Pair<A?, B>> =
  this.leftPadZip(other) { a, b -> a to b }

public fun <A> Sequence<A>.many(): Sequence<Sequence<A>> =
  if (none()) sequenceOf(emptySequence())
  else map { generateSequence { it } }

public fun <A> Sequence<A>.once(): Sequence<A> =
  firstOrNull()?.let { sequenceOf(it) } ?: emptySequence()

/**
 * Returns a [Sequence<Pair<A?, B?>>] containing the zipped values of the two sequences with null for padding.
 *
 * Example:
 * ```kotlin
 * import arrow.core.padZip
 *
 * //sampleStart
 * val padRight = sequenceOf(1, 2).padZip(sequenceOf("a"))       // Result: [Pair(1, "a"), Pair(2, null)]
 * val padLeft = sequenceOf(1).padZip(sequenceOf("a", "b"))      // Result: [Pair(1, "a"), Pair(null, "b")]
 * val noPadding = sequenceOf(1, 2).padZip(sequenceOf("a", "b")) // Result: [Pair(1, "a"), Pair(2, "b")]
 * //sampleEnd
 *
 * fun main() {
 *   println("padRight = $padRight")
 *   println("padLeft = $padLeft")
 *   println("noPadding = $noPadding")
 * }
 * ```
 * <!--- KNIT example-sequence-06.kt -->
 */
public fun <A, B> Sequence<A>.padZip(other: Sequence<B>): Sequence<Pair<A?, B?>> =
  alignRec(
    this,
    other,
    { a -> Pair(a, null) },
    { b -> Pair(null, b) },
    { a, b -> Pair(a, b) }
  )

/**
 * Returns a [Sequence] containing the result of applying some transformation `(A?, B?) -> C` on a zip.
 *
 * ```kotlin
 * import arrow.core.padZip
 *
 * //sampleStart
 * val padZipRight = sequenceOf(1, 2).padZip(sequenceOf(3)) { l, r -> (l?:0) + (r?:0) }  // Result: [4, 2]
 * val padZipLeft = sequenceOf(1).padZip(sequenceOf(3, 4)) { l, r -> (l?:0) + (r?:0) }   // Result: [4, 4]
 * val noPadding = sequenceOf(1, 2).padZip(sequenceOf(3, 4)) { l, r -> (l?:0) + (r?:0) } // Result: [4, 6]
 * //sampleEnd
 *
 * fun main() {
 *   println("padZipRight = $padZipRight")
 *   println("padZipLeft = $padZipLeft")
 *   println("noPadding = $noPadding")
 * }
 * ```
 * <!--- KNIT example-sequence-07.kt -->
 */
public fun <A, B, C> Sequence<A>.padZip(other: Sequence<B>, fa: (A?, B?) -> C): Sequence<C> =
  alignRec(
    this,
    other,
    { a -> fa(a, null) },
    { b -> fa(null, b) },
    { a, b -> fa(a, b) }
  )

/**
 * Returns a [Sequence<C>] containing the result of applying some transformation `(A, B?) -> C`
 * on a zip, excluding all cases where the left value is null.
 *
 * Example:
 * ```kotlin
 * import arrow.core.rightPadZip
 *
 * //sampleStart
 * val left = sequenceOf(1, 2).rightPadZip(sequenceOf(3)) { l, r -> l + (r?:0) }    // Result: [4, 2]
 * val right = sequenceOf(1).rightPadZip(sequenceOf(3, 4)) { l, r -> l + (r?:0) }   // Result: [4]
 * val both = sequenceOf(1, 2).rightPadZip(sequenceOf(3, 4)) { l, r -> l + (r?:0) } // Result: [4, 6]
 * //sampleEnd
 *
 * fun main() {
 *   println("left = $left")
 *   println("right = $right")
 *   println("both = $both")
 * }
 * ```
 * <!--- KNIT example-sequence-08.kt -->
 */
public fun <A, B, C> Sequence<A>.rightPadZip(other: Sequence<B>, fa: (A, B?) -> C): Sequence<C> =
  other.leftPadZip(this) { a, b -> fa(b, a) }

/**
 * Returns a [Sequence<Pair<A, B?>>] containing the zipped values of the two sequences
 * with null for padding on the right.
 *
 * Example:
 * ```kotlin
 * import arrow.core.rightPadZip
 *
 * //sampleStart
 * val padRight = sequenceOf(1, 2).rightPadZip(sequenceOf("a"))        // Result: [Pair(1, "a"), Pair(2, null)]
 * val padLeft = sequenceOf(1).rightPadZip(sequenceOf("a", "b"))       // Result: [Pair(1, "a")]
 * val noPadding = sequenceOf(1, 2).rightPadZip(sequenceOf("a", "b"))  // Result: [Pair(1, "a"), Pair(2, "b")]
 * //sampleEnd
 *
 * fun main() {
 *   println("padRight = $padRight")
 *   println("padLeft = $padLeft")
 *   println("noPadding = $noPadding")
 * }
 * ```
 * <!--- KNIT example-sequence-09.kt -->
 */
public fun <A, B> Sequence<A>.rightPadZip(other: Sequence<B>): Sequence<Pair<A, B?>> =
  this.rightPadZip(other) { a, b -> a to b }

/**
 * aligns two structures and combine them with the given [combine]
 */
public fun <A> Sequence<A>.salign(
  other: Sequence<A>,
  combine: (A, A) -> A
): Sequence<A> =
  align(other) { it.fold(::identity, ::identity, combine) }


/**
 * Separate the inner [Either] values into the [Either.Left] and [Either.Right].
 *
 * @receiver Iterable of [Either]
 * @return a tuple containing Sequence with [Either.Left] and another Sequence with its [Either.Right] values.
 */
public fun <A, B> Sequence<Either<A, B>>.separateEither(): Pair<List<A>, List<B>> =
  fold(listOf<A>() to listOf()) { (lefts, rights), either ->
    when (either) {
      is Left -> lefts + either.value to rights
      is Right -> lefts to rights + either.value
    }
  }

/**
 * attempt to split the computation, giving access to the first result.
 *
 * ```kotlin
 * import arrow.core.split
 * import io.kotest.matchers.shouldBe
 *
 * fun test() {
 *   sequenceOf("A", "B", "C").split()?.let { (tail, head) ->
 *     head shouldBe "A"
 *     tail.toList() shouldBe listOf("B", "C")
 *   }
 *   emptySequence<String>().split() shouldBe null
 * }
 * ```
 * <!--- KNIT example-sequence-10.kt -->
 * <!--- TEST lines.isEmpty() -->
 */
public fun <A> Sequence<A>.split(): Pair<Sequence<A>, A>? =
  firstOrNull()?.let { first ->
    Pair(tail(), first)
  }

/** Alias for drop(1) */
public fun <A> Sequence<A>.tail(): Sequence<A> =
  drop(1)

public fun <Error, A, B> Sequence<A>.mapOrAccumulate(
  combine: (Error, Error) -> Error,
  @BuilderInference transform: RaiseAccumulate<Error>.(A) -> B
): Either<Error, List<B>> {
  var left: Any? = EmptyValue
  val right = mutableListOf<B>()
  for (item in this)
    fold({ transform(RaiseAccumulate(this), item) }, { errors -> left = EmptyValue.combine(left, errors.reduce(combine), combine) }, { b -> right.add(b) })
  return if (left !== EmptyValue) EmptyValue.unbox<Error>(left).left() else right.right()
}

public fun <Error, A, B> Sequence<A>.mapOrAccumulate(
  @BuilderInference transform: RaiseAccumulate<Error>.(A) -> B
): Either<NonEmptyList<Error>, List<B>> {
  val left = mutableListOf<Error>()
  val right = mutableListOf<B>()
  for (item in this)
    fold({ transform(RaiseAccumulate(this), item) }, { errors -> left.addAll(errors) }, { b -> right.add(b) })
  return left.toNonEmptyListOrNull()?.left() ?: right.right()
}

/**
 * splits an union into its component parts.
 *
 * ```kotlin
 * import arrow.core.bothIor
 * import arrow.core.leftIor
 * import arrow.core.unalign
 *
 * fun main() {
 *   //sampleStart
 *   val result = sequenceOf(("A" to 1).bothIor(), ("B" to 2).bothIor(), "C".leftIor()).unalign()
 *   //sampleEnd
 *   println("(${result.first}, ${result.second})")
 * }
 * ```
 * <!--- KNIT example-sequence-11.kt -->
 */
public fun <A, B> Sequence<Ior<A, B>>.unalign(): Pair<Sequence<A>, Sequence<B>> =
  fold(emptySequence<A>() to emptySequence()) { (l, r), x ->
    x.fold(
      { l + it to r },
      { l to r + it },
      { a, b -> l + a to r + b }
    )
  }

/**
 * after applying the given function, splits the resulting union shaped structure into its components parts
 *
 * ```kotlin
 * import arrow.core.leftIor
 * import arrow.core.unalign
 *
 * fun main() {
 *   //sampleStart
 *   val result = sequenceOf(1, 2, 3).unalign { it.leftIor() }
 *   //sampleEnd
 *   println("(${result.first.toList()}, ${result.second.toList()})")
 * }
 * ```
 * <!--- KNIT example-sequence-12.kt -->
 */
public fun <A, B, C> Sequence<C>.unalign(fa: (C) -> Ior<A, B>): Pair<Sequence<A>, Sequence<B>> =
  map(fa).unalign()

/**
 * Fair conjunction. Similarly to interleave
 *
 * ```kotlin
 * import arrow.core.unweave
 *
 * fun main() {
 *   //sampleStart
 *   val result = sequenceOf(1,2,3).unweave { i -> sequenceOf("$i, ${i + 1}") }
 *   //sampleEnd
 *   println(result.toList())
 * }
 * ```
 * <!--- KNIT example-sequence-13.kt -->
 */
public fun <A, B> Sequence<A>.unweave(ffa: (A) -> Sequence<B>): Sequence<B> =
  split()?.let { (fa, a) ->
    ffa(a).interleave(fa.unweave(ffa))
  } ?: emptySequence()

/**
 * unzips the structure holding the resulting elements in an `Pair`
 *
 * ```kotlin
 * import arrow.core.unzip
 *
 * fun main() {
 *   //sampleStart
 *   val result = sequenceOf("A" to 1, "B" to 2).unzip()
 *   //sampleEnd
 *   println("(${result.first}, ${result.second})")
 * }
 * ```
 * <!--- KNIT example-sequence-14.kt -->
 */
public fun <A, B> Sequence<Pair<A, B>>.unzip(): Pair<Sequence<A>, Sequence<B>> =
  fold(emptySequence<A>() to emptySequence()) { (l, r), x ->
    l + x.first to r + x.second
  }

/**
 * after applying the given function unzip the resulting structure into its elements.
 *
 * ```kotlin
 * import arrow.core.unzip
 *
 * fun main() {
 *   //sampleStart
 *   val result =
 *    sequenceOf("A:1", "B:2", "C:3").unzip { e ->
 *      e.split(":").let {
 *        it.first() to it.last()
 *      }
 *    }
 *   //sampleEnd
 *   println("(${result.first}, ${result.second})")
 * }
 * ```
 * <!--- KNIT example-sequence-15.kt -->
 */
public fun <A, B, C> Sequence<C>.unzip(fc: (C) -> Pair<A, B>): Pair<Sequence<A>, Sequence<B>> =
  map(fc).unzip()

<<<<<<< HEAD
=======
@Deprecated(
  "void is being deprecated in favor of simple Iterable.map.\n$NicheAPI",
  ReplaceWith("map { }")
)
public fun <A> Sequence<A>.void(): Sequence<Unit> =
  map { Unit }

@Deprecated(DeprecatedWiden, ReplaceWith("this"))
>>>>>>> e5c9d659
/**
 * Given [A] is a subtype of [B], re-type this value from Sequence<A> to Sequence<B>
 *
 * ```kotlin
 * import arrow.core.widen
 *
 * fun main() {
 *   val original: Sequence<String> = sequenceOf("Hello World")
 *   val result: Sequence<CharSequence> = original.widen()
 * }
 * ```
 * <!--- KNIT example-sequence-16.kt -->
 */
public fun <B, A : B> Sequence<A>.widen(): Sequence<B> =
  this

/**
 * Filters out all elements that are [None],
 * and unwraps the remaining elements [Some] values.
 *
 * ```kotlin
 * import arrow.core.None
 * import arrow.core.Some
 * import arrow.core.filterOption
 * import io.kotest.matchers.shouldBe
 *
 * fun test() {
 * generateSequence(0) { it + 1 }
 *   .map { if (it % 2 == 0) Some(it) else None }
 *   .filterOption()
 *   .take(5)
 *   .toList() shouldBe listOf(0, 2, 4, 6, 8)
 * }
 * ```
 * <!--- KNIT example-sequence-17.kt -->
 * <!--- TEST lines.isEmpty() -->
 */
public fun <A> Sequence<Option<A>>.filterOption(): Sequence<A> =
  sequence {
    forEach { option ->
      option.fold({ }, { a -> yield(a) })
    }
  }<|MERGE_RESOLUTION|>--- conflicted
+++ resolved
@@ -736,33 +736,6 @@
 public fun <A, B, C> Sequence<C>.unzip(fc: (C) -> Pair<A, B>): Pair<Sequence<A>, Sequence<B>> =
   map(fc).unzip()
 
-<<<<<<< HEAD
-=======
-@Deprecated(
-  "void is being deprecated in favor of simple Iterable.map.\n$NicheAPI",
-  ReplaceWith("map { }")
-)
-public fun <A> Sequence<A>.void(): Sequence<Unit> =
-  map { Unit }
-
-@Deprecated(DeprecatedWiden, ReplaceWith("this"))
->>>>>>> e5c9d659
-/**
- * Given [A] is a subtype of [B], re-type this value from Sequence<A> to Sequence<B>
- *
- * ```kotlin
- * import arrow.core.widen
- *
- * fun main() {
- *   val original: Sequence<String> = sequenceOf("Hello World")
- *   val result: Sequence<CharSequence> = original.widen()
- * }
- * ```
- * <!--- KNIT example-sequence-16.kt -->
- */
-public fun <B, A : B> Sequence<A>.widen(): Sequence<B> =
-  this
-
 /**
  * Filters out all elements that are [None],
  * and unwraps the remaining elements [Some] values.
