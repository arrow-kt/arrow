--- conflicted
+++ resolved
@@ -601,52 +601,6 @@
     }
   }
 
-<<<<<<< HEAD
-=======
-/**
- * Separate the inner [Validated] values into the [Validated.Invalid] and [Validated.Valid].
- *
- * @receiver Iterable of Validated
- * @return a tuple containing Sequence with [Validated.Invalid] and another Sequence with its [Validated.Valid] values.
- */
-public fun <A, B> Sequence<Validated<A, B>>.separateValidated(): Pair<Sequence<A>, Sequence<B>> =
-  fold(sequenceOf<A>() to sequenceOf<B>()) { (invalids, valids), validated ->
-    when (validated) {
-      is Valid -> invalids to valids + validated.value
-      is Invalid -> invalids + validated.value to valids
-    }
-  }
-
-public fun <E, A> Sequence<Either<E, A>>.sequence(): Either<E, List<A>> =
-  traverse(::identity)
-
-@Deprecated(
-  "sequenceEither is being renamed to sequence to simplify the Arrow API",
-  ReplaceWith("sequence().map { it.asSequence() }", "arrow.core.sequence")
-)
-public fun <E, A> Sequence<Either<E, A>>.sequenceEither(): Either<E, Sequence<A>> =
-  sequence().map { it.asSequence() }
-
-public fun <A> Sequence<Option<A>>.sequence(): Option<List<A>> =
-  traverse(::identity)
-
-@Deprecated(
-  "sequenceOption is being renamed to sequence to simplify the Arrow API",
-  ReplaceWith("sequence().map { it.asSequence() }", "arrow.core.sequence")
-)
-public fun <A> Sequence<Option<A>>.sequenceOption(): Option<Sequence<A>> =
-  sequence().map { it.asSequence() }
-
-public fun <E, A> Sequence<Validated<E, A>>.sequence(semigroup: Semigroup<E>): Validated<E, List<A>> =
-  traverse(semigroup, ::identity)
-
-@Deprecated(
-  "sequenceValidated is being renamed to sequence to simplify the Arrow API",
-  ReplaceWith("sequence(semigroup).map { it.asSequence() }", "arrow.core.sequence")
-)
-public fun <E, A> Sequence<Validated<E, A>>.sequenceValidated(semigroup: Semigroup<E>): Validated<E, Sequence<A>> =
-  sequence(semigroup).map { it.asSequence() }
->>>>>>> 0df61a98
 
 @Deprecated("some is being deprecated in favor of map", ReplaceWith("map { generateSequence { this } }"))
 public fun <A> Sequence<A>.some(): Sequence<Sequence<A>> =
