--- conflicted
+++ resolved
@@ -46,43 +46,31 @@
 public class NullableRaise(private val raise: Raise<Null>) : Raise<Null> by raise {
   @RaiseDSL
   public fun ensure(value: Boolean): Unit = ensure(value) { null }
-<<<<<<< HEAD
-
 
   @RaiseDSL
-  public fun <B> Option<B>.bind(): B = getOrElse { raise(null) }
+  public fun <A> Option<A>.bind(): A = getOrElse { raise(null) }
 
   @RaiseDSL
-  public fun <B> B?.bind(): B {
-=======
-  public fun <A> Option<A>.bind(): A = getOrElse { raise(null) }
-
   public fun <A> A?.bind(): A {
->>>>>>> b6a00df2
     contract { returns() implies (this@bind != null) }
     return this ?: raise(null)
   }
 
-<<<<<<< HEAD
   @RaiseDSL
   @JvmName("bindAllNullable")
   public fun <A> Iterable<A?>.bindAll(): List<A> =
     map { it.bind() }
 
   @RaiseDSL
-  public fun <B> ensureNotNull(value: B?): B {
-=======
   public fun <A> ensureNotNull(value: A?): A {
->>>>>>> b6a00df2
     contract { returns() implies (value != null) }
     return ensureNotNull(value) { null }
   }
 }
 
-<<<<<<< HEAD
 public class ResultRaise(private val raise: Raise<Throwable>) : Raise<Throwable> by raise {
   @RaiseDSL
-  public fun <B> Result<B>.bind(): B = fold(::identity) { raise(it) }
+  public fun <A> Result<A>.bind(): A = fold(::identity) { raise(it) }
 
   @RaiseDSL
   @JvmName("bindAllResult")
@@ -92,7 +80,7 @@
 
 public class OptionRaise(private val raise: Raise<None>) : Raise<None> by raise {
   @RaiseDSL
-  public fun <B> Option<B>.bind(): B = getOrElse { raise(None) }
+  public fun <A> Option<A>.bind(): A = getOrElse { raise(None) }
 
   @RaiseDSL
   @JvmName("bindAllOption")
@@ -103,20 +91,7 @@
   public fun ensure(value: Boolean): Unit = ensure(value) { None }
 
   @RaiseDSL
-  public fun <B> ensureNotNull(value: B?): B {
-=======
-@JvmInline
-public value class ResultRaise(private val raise: Raise<Throwable>) : Raise<Throwable> by raise {
-  public fun <A> Result<A>.bind(): A = fold(::identity) { raise(it) }
-}
-
-@JvmInline
-public value class OptionRaise(private val raise: Raise<None>) : Raise<None> by raise {
-  public fun <A> Option<A>.bind(): A = getOrElse { raise(None) }
-  public fun ensure(value: Boolean): Unit = ensure(value) { None }
-
   public fun <A> ensureNotNull(value: A?): A {
->>>>>>> b6a00df2
     contract { returns() implies (value != null) }
     return ensureNotNull(value) { None }
   }
@@ -128,22 +103,16 @@
   private val raise: Raise<Error>,
 ) : Raise<Error> {
 
-<<<<<<< HEAD
   @RaiseDSL
-  override fun raise(r: E): Nothing = raise.raise(combine(r))
+  override fun raise(r: Error): Nothing = raise.raise(combine(r))
 
   @RaiseDSL
   @JvmName("bindAllIor")
-  public fun <A> Iterable<Ior<E, A>>.bindAll(): List<A> =
+  public fun <A> Iterable<Ior<Error, A>>.bindAll(): List<A> =
     map { it.bind() }
 
   @RaiseDSL
-  public fun <B> Ior<E, B>.bind(): B =
-=======
-  override fun raise(r: Error): Nothing = raise.raise(combine(r))
-
   public fun <A> Ior<Error, A>.bind(): A =
->>>>>>> b6a00df2
     when (this) {
       is Ior.Left -> raise(value)
       is Ior.Right -> value
