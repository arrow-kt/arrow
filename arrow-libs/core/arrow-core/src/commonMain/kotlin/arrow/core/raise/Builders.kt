--- conflicted
+++ resolved
@@ -99,14 +99,9 @@
  * [Arrow docs](https://arrow-kt.io/learn/typed-errors/working-with-typed-errors/#running-and-inspecting-results).
  */
 public inline fun <Error, A> ior(noinline combineError: (Error, Error) -> Error, @BuilderInference block: IorRaise<Error>.() -> A): Ior<Error, A> {
-<<<<<<< HEAD
-  contract { callsInPlace(block, InvocationKind.AT_MOST_ONCE) }
-  val state: Atomic<Option<Error>> = Atomic(None)
-  return fold<Error, A, Ior<Error, A>>(
-=======
+  contract { callsInPlace(block, InvocationKind.AT_MOST_ONCE) }
   val state: Atomic<Any?> = Atomic(EmptyValue)
   return fold(
->>>>>>> c579ca0a
     { block(IorRaise(combineError, state, this)) },
     { e -> Ior.Left(EmptyValue.combine(state.get(), e, combineError)) },
     { a -> EmptyValue.fold(state.get(), { Ior.Right(a) }, { e: Error -> Ior.Both(e, a) }) }
@@ -129,21 +124,10 @@
  * Read more about running a [Raise] computation in the
  * [Arrow docs](https://arrow-kt.io/learn/typed-errors/working-with-typed-errors/#running-and-inspecting-results).
  */
-<<<<<<< HEAD
 public inline fun <Error, A> iorNel(noinline combineError: (NonEmptyList<Error>, NonEmptyList<Error>) -> NonEmptyList<Error> = { a, b -> a + b }, @BuilderInference block: IorRaise<NonEmptyList<Error>>.() -> A): IorNel<Error, A> {
   contract { callsInPlace(block, InvocationKind.AT_MOST_ONCE) }
-  val state: Atomic<Option<NonEmptyList<Error>>> = Atomic(None)
-  return fold<NonEmptyList<Error>, A, Ior<NonEmptyList<Error>, A>>(
-    { block(IorRaise(combineError, state, this)) },
-    { e -> throw e },
-    { e -> Ior.Left(state.get().getOrElse { e }) },
-    { a -> state.get().fold({ Ior.Right(a) }, { Ior.Both(it, a) }) }
-  )
-}
-=======
-public inline fun <Error, A> iorNel(noinline combineError: (NonEmptyList<Error>, NonEmptyList<Error>) -> NonEmptyList<Error> = { a, b -> a + b }, @BuilderInference block: IorRaise<NonEmptyList<Error>>.() -> A): IorNel<Error, A> =
-  ior(combineError, block)
->>>>>>> c579ca0a
+  return ior(combineError, block)
+}
 
 /**
  * Implementation of [Raise] used by `ignoreErrors`.
@@ -389,21 +373,10 @@
     @BuilderInference block: IorRaise<Error>.() -> A,
     recover: (error: Error) -> A,
   ): A {
-<<<<<<< HEAD
     contract {
       callsInPlace(block, InvocationKind.AT_MOST_ONCE)
       callsInPlace(recover, InvocationKind.AT_MOST_ONCE)
     }
-    return when (val ior = ior(combineError, block)) {
-      is Ior.Both -> {
-        combine(ior.leftValue)
-        ior.rightValue
-      }
-
-      is Ior.Left -> recover(ior.value)
-      is Ior.Right -> ior.value
-    }
-=======
     val state: Atomic<Any?> = Atomic(EmptyValue)
     return recover<Error, A>({
       try {
@@ -416,6 +389,5 @@
         }
       }
     }, recover)
->>>>>>> c579ca0a
   }
 }