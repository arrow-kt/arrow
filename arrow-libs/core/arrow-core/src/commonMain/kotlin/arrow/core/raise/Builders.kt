@file:JvmMultifileClass
@file:JvmName("RaiseKt")
@file:OptIn(ExperimentalTypeInference::class, ExperimentalContracts::class)

package arrow.core.raise

import arrow.atomic.Atomic
import arrow.atomic.updateAndGet
import arrow.core.Either
import arrow.core.Ior
import arrow.core.None
import arrow.core.Option
import arrow.core.Some
import arrow.core.getOrElse
import arrow.core.identity
import kotlin.contracts.ExperimentalContracts
import kotlin.contracts.contract
import kotlin.experimental.ExperimentalTypeInference
import kotlin.jvm.JvmMultifileClass
import kotlin.jvm.JvmName

public inline fun <E, A> either(@BuilderInference block: Raise<E>.() -> A): Either<E, A> =
  fold({ block.invoke(this) }, { Either.Left(it) }, { Either.Right(it) })

public inline fun <A> nullable(block: NullableRaise.() -> A): A? =
  fold({ block(NullableRaise(this)) }, { null }, ::identity)

public inline fun <A> result(block: ResultRaise.() -> A): Result<A> =
  fold({ block(ResultRaise(this)) }, Result.Companion::failure, Result.Companion::failure, Result.Companion::success)

public inline fun <A> option(block: OptionRaise.() -> A): Option<A> =
  fold({ block(OptionRaise(this)) }, ::identity, ::Some)

public inline fun <E, A> ior(noinline combineError: (E, E) -> E, @BuilderInference block: IorRaise<E>.() -> A): Ior<E, A> {
  val state: Atomic<Option<E>> = Atomic(None)
  return fold<E, A, Ior<E, A>>(
    { block(IorRaise(combineError, state, this)) },
    { e -> throw e },
    { e -> Ior.Left(state.get().getOrElse { e }) },
    { a -> state.get().fold({ Ior.Right(a) }, { Ior.Both(it, a) }) }
  )
}

public typealias Null = Nothing?

<<<<<<< HEAD
public class NullableRaise(private val cont: Raise<Null>) : Raise<Null> {
  @RaiseDSL
  public fun ensure(value: Boolean): Unit = ensure(value) { null }

  @RaiseDSL
  override fun raise(r: Null): Nothing = cont.raise(r)

  @RaiseDSL
=======
@JvmInline
public value class NullableRaise(private val raise: Raise<Null>) : Raise<Null> by raise {
  @RaiseDSL
  public fun ensure(value: Boolean): Unit = ensure(value) { null }
>>>>>>> 42c78ea1
  public fun <B> Option<B>.bind(): B = getOrElse { raise(null) }

  @RaiseDSL
  public fun <B> B?.bind(): B {
    contract { returns() implies (this@bind != null) }
    return this ?: raise(null)
  }

  @RaiseDSL
  @JvmName("bindAllNullable")
  public fun <A> Iterable<A?>.bindAll(): List<A> =
    map { it.bind() }

  @RaiseDSL
  public fun <B> ensureNotNull(value: B?): B {
    contract { returns() implies (value != null) }
    return ensureNotNull(value) { null }
  }
}

<<<<<<< HEAD
public class ResultRaise(private val cont: Raise<Throwable>) : Raise<Throwable> {
  @RaiseDSL
  override fun raise(r: Throwable): Nothing = cont.raise(r)

  @RaiseDSL
=======
@JvmInline
public value class ResultRaise(private val raise: Raise<Throwable>) : Raise<Throwable> by raise {
>>>>>>> 42c78ea1
  public fun <B> Result<B>.bind(): B = fold(::identity) { raise(it) }

  @RaiseDSL
  @JvmName("bindAllResult")
  public fun <A> Iterable<Result<A>>.bindAll(): List<A> =
    map { it.bind() }
}

<<<<<<< HEAD
public class OptionRaise(private val cont: Raise<None>) : Raise<None> {

  @RaiseDSL
  override fun raise(r: None): Nothing = cont.raise(r)

  @RaiseDSL
=======
@JvmInline
public value class OptionRaise(private val raise: Raise<None>) : Raise<None> by raise {
>>>>>>> 42c78ea1
  public fun <B> Option<B>.bind(): B = getOrElse { raise(None) }

  @RaiseDSL
  @JvmName("bindAllOption")
  public fun <A> Iterable<Option<A>>.bindAll(): List<A> =
    map { it.bind() }

  @RaiseDSL
  public fun ensure(value: Boolean): Unit = ensure(value) { None }

  @RaiseDSL
  public fun <B> ensureNotNull(value: B?): B {
    contract { returns() implies (value != null) }
    return ensureNotNull(value) { None }
  }
}

public class IorRaise<E> @PublishedApi internal constructor(
  private val combineError: (E, E) -> E,
  private val state: Atomic<Option<E>>,
  private val raise: Raise<E>,
) : Raise<E> {

  @RaiseDSL
  override fun raise(r: E): Nothing = raise.raise(combine(r))

  @RaiseDSL
  @JvmName("bindAllIor")
  public fun <A> Iterable<Ior<E, A>>.bindAll(): List<A> =
    map { it.bind() }

  @RaiseDSL
  public fun <B> Ior<E, B>.bind(): B =
    when (this) {
      is Ior.Left -> raise(value)
      is Ior.Right -> value
      is Ior.Both -> {
        combine(leftValue)
        rightValue
      }
    }

  private fun combine(other: E): E =
    state.updateAndGet { prev ->
      Some(prev.map { combineError(it, other) }.getOrElse { other })
    }.getOrElse { other }
}<|MERGE_RESOLUTION|>--- conflicted
+++ resolved
@@ -43,21 +43,12 @@
 
 public typealias Null = Nothing?
 
-<<<<<<< HEAD
-public class NullableRaise(private val cont: Raise<Null>) : Raise<Null> {
+public class NullableRaise(private val raise: Raise<Null>) : Raise<Null> by raise {
   @RaiseDSL
   public fun ensure(value: Boolean): Unit = ensure(value) { null }
 
-  @RaiseDSL
-  override fun raise(r: Null): Nothing = cont.raise(r)
 
   @RaiseDSL
-=======
-@JvmInline
-public value class NullableRaise(private val raise: Raise<Null>) : Raise<Null> by raise {
-  @RaiseDSL
-  public fun ensure(value: Boolean): Unit = ensure(value) { null }
->>>>>>> 42c78ea1
   public fun <B> Option<B>.bind(): B = getOrElse { raise(null) }
 
   @RaiseDSL
@@ -78,16 +69,8 @@
   }
 }
 
-<<<<<<< HEAD
-public class ResultRaise(private val cont: Raise<Throwable>) : Raise<Throwable> {
+public class ResultRaise(private val raise: Raise<Throwable>) : Raise<Throwable> by raise {
   @RaiseDSL
-  override fun raise(r: Throwable): Nothing = cont.raise(r)
-
-  @RaiseDSL
-=======
-@JvmInline
-public value class ResultRaise(private val raise: Raise<Throwable>) : Raise<Throwable> by raise {
->>>>>>> 42c78ea1
   public fun <B> Result<B>.bind(): B = fold(::identity) { raise(it) }
 
   @RaiseDSL
@@ -96,17 +79,8 @@
     map { it.bind() }
 }
 
-<<<<<<< HEAD
-public class OptionRaise(private val cont: Raise<None>) : Raise<None> {
-
+public class OptionRaise(private val raise: Raise<None>) : Raise<None> by raise {
   @RaiseDSL
-  override fun raise(r: None): Nothing = cont.raise(r)
-
-  @RaiseDSL
-=======
-@JvmInline
-public value class OptionRaise(private val raise: Raise<None>) : Raise<None> by raise {
->>>>>>> 42c78ea1
   public fun <B> Option<B>.bind(): B = getOrElse { raise(None) }
 
   @RaiseDSL
