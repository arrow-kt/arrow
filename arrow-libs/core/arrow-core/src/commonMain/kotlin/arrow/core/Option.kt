@file:OptIn(ExperimentalContracts::class)
package arrow.core

import arrow.core.Either.Right
import arrow.core.raise.EagerEffect
import arrow.core.raise.Effect
import arrow.core.raise.OptionRaise
import arrow.core.raise.option
import arrow.typeclasses.Monoid
import arrow.typeclasses.MonoidDeprecation
import arrow.typeclasses.Semigroup
import arrow.typeclasses.SemigroupDeprecation
import arrow.typeclasses.combine
import kotlin.contracts.ExperimentalContracts
import kotlin.contracts.InvocationKind
import kotlin.contracts.contract
import kotlin.jvm.JvmName
import kotlin.jvm.JvmStatic

/**
 * <!--- TEST_NAME OptionKnitTest -->
 *
 * If you have worked with Java at all in the past, it is very likely that you have come across a `NullPointerException` at some time (other languages will throw similarly named errors in such a case). Usually this happens because some method returns `null` when you weren't expecting it and, thus, isn't dealing with that possibility in your client code. A value of `null` is often abused to represent an absent optional value.
 * Kotlin tries to solve the problem by getting rid of `null` values altogether, and providing its own special syntax [Null-safety machinery based on `?`](https://kotlinlang.org/docs/reference/null-safety.html).
 *
 * Arrow models the absence of values through the `Option` datatype similar to how Scala, Haskell, and other FP languages handle optional values.
 *
 * `Option<A>` is a container for an optional value of type `A`. If the value of type `A` is present, the `Option<A>` is an instance of `Some<A>`, containing the present value of type `A`. If the value is absent, the `Option<A>` is the object `None`.
 *
 * ```kotlin
 * import arrow.core.Option
 * import arrow.core.Some
 * import arrow.core.none
 *
 * //sampleStart
 * val someValue: Option<String> = Some("I am wrapped in something")
 * val emptyValue: Option<String> = none()
 * //sampleEnd
 * fun main() {
 *  println("value = $someValue")
 *  println("emptyValue = $emptyValue")
 * }
 * ```
 * <!--- KNIT example-option-01.kt -->
 *
 * Let's write a function that may or may not give us a string, thus returning `Option<String>`:
 *
 * ```kotlin
 * import arrow.core.None
 * import arrow.core.Option
 * import arrow.core.Some
 *
 * //sampleStart
 * fun maybeItWillReturnSomething(flag: Boolean): Option<String> =
 *  if (flag) Some("Found value") else None
 * //sampleEnd
 * ```
 * <!--- KNIT example-option-02.kt -->
 *
 * Using `getOrElse`, we can provide a default value `"No value"` when the optional argument `None` does not exist:
 *
 * ```kotlin
 * import arrow.core.None
 * import arrow.core.Option
 * import arrow.core.Some
 * import arrow.core.getOrElse
 *
 * fun maybeItWillReturnSomething(flag: Boolean): Option<String> =
 *  if (flag) Some("Found value") else None
 *
 * val value1 =
 * //sampleStart
 *  maybeItWillReturnSomething(true)
 *     .getOrElse { "No value" }
 * //sampleEnd
 * fun main() {
 *  println(value1)
 * }
 * ```
 * <!--- KNIT example-option-03.kt -->
 *
 * ```kotlin
 * import arrow.core.None
 * import arrow.core.Option
 * import arrow.core.Some
 * import arrow.core.getOrElse
 *
 * fun maybeItWillReturnSomething(flag: Boolean): Option<String> =
 *  if (flag) Some("Found value") else None
 *
 * val value2 =
 * //sampleStart
 *  maybeItWillReturnSomething(false)
 *   .getOrElse { "No value" }
 * //sampleEnd
 * fun main() {
 *  println(value2)
 * }
 * ```
 * <!--- KNIT example-option-04.kt -->
 *
 * Checking whether option has value:
 *
 * ```kotlin
 * import arrow.core.None
 * import arrow.core.Option
 * import arrow.core.Some
 *
 * fun maybeItWillReturnSomething(flag: Boolean): Option<String> =
 *  if (flag) Some("Found value") else None
 *
 *  //sampleStart
 * val valueSome = maybeItWillReturnSomething(true) is None
 * val valueNone = maybeItWillReturnSomething(false) is None
 * //sampleEnd
 * fun main() {
 *  println("valueSome = $valueSome")
 *  println("valueNone = $valueNone")
 * }
 * ```
 * <!--- KNIT example-option-05.kt -->
 * Creating a `Option<T>` of a `T?`. Useful for working with values that can be nullable:
 *
 * ```kotlin
 * import arrow.core.Option
 *
 * //sampleStart
 * val myString: String? = "Nullable string"
 * val option: Option<String> = Option.fromNullable(myString)
 * //sampleEnd
 * fun main () {
 *  println("option = $option")
 * }
 * ```
 * <!--- KNIT example-option-06.kt -->
 *
 * Option can also be used with when statements:
 *
 * ```kotlin
 * import arrow.core.None
 * import arrow.core.Option
 * import arrow.core.Some
 *
 * //sampleStart
 * val someValue: Option<Double> = Some(20.0)
 * val value = when(someValue) {
 *  is Some -> someValue.value
 *  is None -> 0.0
 * }
 * //sampleEnd
 * fun main () {
 *  println("value = $value")
 * }
 * ```
 * <!--- KNIT example-option-07.kt -->
 *
 * ```kotlin
 * import arrow.core.None
 * import arrow.core.Option
 * import arrow.core.Some
 *
 * //sampleStart
 * val noValue: Option<Double> = None
 * val value = when(noValue) {
 *  is Some -> noValue.value
 *  is None -> 0.0
 * }
 * //sampleEnd
 * fun main () {
 *  println("value = $value")
 * }
 * ```
 * <!--- KNIT example-option-08.kt -->
 *
 * An alternative for pattern matching is folding. This is possible because an option could be looked at as a collection or foldable structure with either one or zero elements.
 *
 * One of these operations is `map`. This operation allows us to map the inner value to a different type while preserving the option:
 *
 * ```kotlin
 * import arrow.core.None
 * import arrow.core.Option
 * import arrow.core.Some
 *
 * //sampleStart
 * val number: Option<Int> = Some(3)
 * val noNumber: Option<Int> = None
 * val mappedResult1 = number.map { it * 1.5 }
 * val mappedResult2 = noNumber.map { it * 1.5 }
 * //sampleEnd
 * fun main () {
 *  println("number = $number")
 *  println("noNumber = $noNumber")
 *  println("mappedResult1 = $mappedResult1")
 *  println("mappedResult2 = $mappedResult2")
 * }
 * ```
 * <!--- KNIT example-option-09.kt -->
 * Another operation is `fold`. This operation will extract the value from the option, or provide a default if the value is `None`
 *
 * ```kotlin
 * import arrow.core.Option
 * import arrow.core.Some
 *
 * val fold =
 * //sampleStart
 *  Some(3).fold({ 1 }, { it * 3 })
 * //sampleEnd
 * fun main () {
 *  println(fold)
 * }
 * ```
 * <!--- KNIT example-option-10.kt -->
 *
 * ```kotlin
 * import arrow.core.Option
 * import arrow.core.none
 *
 * val fold =
 * //sampleStart
 *  none<Int>().fold({ 1 }, { it * 3 })
 * //sampleEnd
 * fun main () {
 *  println(fold)
 * }
 * ```
 * <!--- KNIT example-option-11.kt -->
 *
 * Arrow also adds syntax to all datatypes so you can easily lift them into the context of `Option` where needed.
 *
 * ```kotlin
 * import arrow.core.some
 * import arrow.core.none
 *
 * //sampleStart
 *  val some = 1.some()
 *  val none = none<String>()
 * //sampleEnd
 * fun main () {
 *  println("some = $some")
 *  println("none = $none")
 * }
 * ```
 * <!--- KNIT example-option-12.kt -->
 *
 * ```kotlin
 * import arrow.core.toOption
 *
 * //sampleStart
 * val nullString: String? = null
 * val valueFromNull = nullString.toOption()
 *
 * val helloString: String? = "Hello"
 * val valueFromStr = helloString.toOption()
 * //sampleEnd
 * fun main () {
 *  println("valueFromNull = $valueFromNull")
 *  println("valueFromStr = $valueFromStr")
 * }
 * ```
 * <!--- KNIT example-option-13.kt -->
 *
 * You can easily convert between `A?` and `Option<A>` by using the `toOption()` extension or `Option.fromNullable` constructor.
 *
 * ```kotlin
 * import arrow.core.firstOrNone
 * import arrow.core.toOption
 * import arrow.core.Option
 *
 * //sampleStart
 * val foxMap = mapOf(1 to "The", 2 to "Quick", 3 to "Brown", 4 to "Fox")
 *
 * val empty = foxMap.entries.firstOrNull { it.key == 5 }?.value.let { it?.toCharArray() }.toOption()
 * val filled = Option.fromNullable(foxMap.entries.firstOrNull { it.key == 5 }?.value.let { it?.toCharArray() })
 *
 * //sampleEnd
 * fun main() {
 *  println("empty = $empty")
 *  println("filled = $filled")
 * }
 * ```
 * <!--- KNIT example-option-14.kt -->
 *
 * ### Transforming the inner contents
 *
 * ```kotlin
 * import arrow.core.Some
 *
 * fun main() {
 * val value =
 *  //sampleStart
 *    Some(1).map { it + 1 }
 *  //sampleEnd
 *  println(value)
 * }
 * ```
 * <!--- KNIT example-option-15.kt -->
 *
 * ### Computing over independent values
 *
 * ```kotlin
 * import arrow.core.Some
 *
 *  val value =
 * //sampleStart
 *  Some(1).zip(Some("Hello"), Some(20.0), ::Triple)
 * //sampleEnd
 * fun main() {
 *  println(value)
 * }
 * ```
 * <!--- KNIT example-option-16.kt -->
 *
 * ## Credits
 *
 * Contents partially adapted from [Scala Exercises Option Tutorial](https://www.scala-exercises.org/std_lib/options)
 * Originally based on the Scala Koans.
 */
public sealed class Option<out A> {

  public companion object {

    @JvmStatic
    public fun <A> fromNullable(a: A?): Option<A> = if (a != null) Some(a) else None

    @JvmStatic
    public operator fun <A> invoke(a: A): Option<A> = Some(a)

    @JvmStatic
    @JvmName("tryCatchOrNone")
    /**
     * Ignores exceptions and returns None if one is thrown
     */
    public inline fun <A> catch(f: () -> A): Option<A> {
      contract { callsInPlace(f, InvocationKind.AT_MOST_ONCE) }
      val recover: (Throwable) -> Option<A> = { None }
      return catch(recover, f)
    }

    @JvmStatic
    @JvmName("tryCatch")
    public inline fun <A> catch(recover: (Throwable) -> Option<A>, f: () -> A): Option<A> {
      contract {
        callsInPlace(f, InvocationKind.EXACTLY_ONCE)
        callsInPlace(recover, InvocationKind.AT_MOST_ONCE)
      }
      return try {
        Some(f())
      } catch (t: Throwable) {
        recover(t.nonFatalOrThrow())
      }
    }

    @JvmStatic
    @Deprecated(
      RedundantAPI + "Prefer explicitly creating lambdas",
      ReplaceWith("{ it.map(f) }")
    )
    public fun <A, B> lift(f: (A) -> B): (Option<A>) -> Option<B> =
      { it.map(f) }
  }

  @Deprecated(
    "Prefer using the inline option DSL",
    ReplaceWith(
      "option { Pair(bind(), b.bind()) }",
      "arrow.core.raise.option"
    )
  )
  public fun <B> zip(other: Option<B>): Option<Pair<A, B>> =
    zip(other, ::Pair)

  @Deprecated(
    "Prefer using the inline option DSL",
    ReplaceWith(
      "option { map(bind(), b.bind()) }",
      "arrow.core.raise.option"
    )
  )
  public inline fun <B, C> zip(
    b: Option<B>,
    map: (A, B) -> C
  ): Option<C> {
    contract { callsInPlace(map, InvocationKind.AT_MOST_ONCE) }
    return option { map(bind(), b.bind()) }
  }

  @Deprecated(
    "Prefer using the inline option DSL",
    ReplaceWith(
      "option { map(bind(), b.bind(), c.bind()) }",
      "arrow.core.raise.option"
    )
  )
  public inline fun <B, C, D> zip(
    b: Option<B>,
    c: Option<C>,
    map: (A, B, C) -> D
  ): Option<D> {
    contract { callsInPlace(map, InvocationKind.AT_MOST_ONCE) }
    return option { map(bind(), b.bind(), c.bind()) }
  }

  /**
   * The given function is applied as a fire and forget effect
   * if this is a `None`.
   * When applied the result is ignored and the original
   * None value is returned
   *
   * Example:
   * ```kotlin
   * import arrow.core.Some
   * import arrow.core.none
   *
   * fun main() {
   *   Some(12).onNone { println("flower") } // Result: Some(12)
   *   none<Int>().onNone { println("flower") }  // Result: prints "flower" and returns: None
   * }
   * ```
   * <!--- KNIT example-option-17.kt -->
   */
  public inline fun onNone(action: () -> Unit): Option<A>  {
    contract {
      callsInPlace(action, InvocationKind.AT_MOST_ONCE)
    }
    return also { if (it.isEmpty()) action() }
  }

  /**
   * The given function is applied as a fire and forget effect
   * if this is a `some`.
   * When applied the result is ignored and the original
   * Some value is returned
   *
   * Example:
   * ```kotlin
   * import arrow.core.Some
   * import arrow.core.none
   *
   * fun main() {
   *   Some(12).onSome { println("flower") } // Result: prints "flower" and returns: Some(12)
   *   none<Int>().onSome { println("flower") }  // Result: None
   * }
   * ```
   * <!--- KNIT example-option-18.kt -->
   */
  public inline fun onSome(action: (A) -> Unit): Option<A>  {
    contract {
      callsInPlace(action, InvocationKind.AT_MOST_ONCE)
    }
    return also { if (it.isNotEmpty()) action(it.value) }
  }

  /**
   * The given function is applied as a fire and forget effect
   * if this is a `None`.
   * When applied the result is ignored and the original
   * None value is returned
   *
   * Example:
   * ```kotlin
   * import arrow.core.Some
   * import arrow.core.none
   *
   * fun main() {
   *   Some(12).tapNone { println("flower") } // Result: Some(12)
   *   none<Int>().tapNone { println("flower") }  // Result: prints "flower" and returns: None
   * }
   * ```
   * <!--- KNIT example-option-19.kt -->
   */
  @Deprecated(
    "tapNone is being renamed to onNone to be more consistent with the Kotlin Standard Library naming",
    ReplaceWith("onNone(f)")
  )
  public inline fun tapNone(f: () -> Unit): Option<A> {
    contract { callsInPlace(f, InvocationKind.AT_MOST_ONCE) }
    return onNone(f)
  }

  /**
   * The given function is applied as a fire and forget effect
   * if this is a `some`.
   * When applied the result is ignored and the original
   * Some value is returned
   *
   * Example:
   * ```kotlin
   * import arrow.core.Some
   * import arrow.core.none
   *
   * fun main() {
   *   Some(12).tap { println("flower") } // Result: prints "flower" and returns: Some(12)
   *   none<Int>().tap { println("flower") }  // Result: None
   * }
   * ```
   * <!--- KNIT example-option-20.kt -->
   */
  @Deprecated(
    "tap is being renamed to onNone to be more consistent with the Kotlin Standard Library naming",
    ReplaceWith("onSome(f)")
  )
  public inline fun tap(f: (A) -> Unit): Option<A> {
    contract { callsInPlace(f, InvocationKind.AT_MOST_ONCE) }
    return onSome(f)
  }

  @Deprecated(
    "Prefer using the inline option DSL",
    ReplaceWith(
      "option { map(bind(), b.bind(), c.bind(), d.bind()) }",
      "arrow.core.raise.option"
    )
  )
  public inline fun <B, C, D, E> zip(
    b: Option<B>,
    c: Option<C>,
    d: Option<D>,
    map: (A, B, C, D) -> E
  ): Option<E> {
    contract { callsInPlace(map, InvocationKind.AT_MOST_ONCE) }
    return option { map(bind(), b.bind(), c.bind(), d.bind()) }
  }

  @Deprecated(
    "Prefer using the inline option DSL",
    ReplaceWith(
      "option { map(bind(), b.bind(), c.bind(), d.bind(), e.bind()) }",
      "arrow.core.raise.option"
    )
  )
  public inline fun <B, C, D, E, F> zip(
    b: Option<B>,
    c: Option<C>,
    d: Option<D>,
    e: Option<E>,
    map: (A, B, C, D, E) -> F
  ): Option<F> {
    contract { callsInPlace(map, InvocationKind.AT_MOST_ONCE) }
    return option { map(bind(), b.bind(), c.bind(), d.bind(), e.bind()) }
  }

  @Deprecated(
    "Prefer using the inline option DSL",
    ReplaceWith(
      "option { map(bind(), b.bind(), c.bind(), d.bind(), e.bind(), f.bind()) }",
      "arrow.core.raise.option"
    )
  )
  public inline fun <B, C, D, E, F, G> zip(
    b: Option<B>,
    c: Option<C>,
    d: Option<D>,
    e: Option<E>,
    f: Option<F>,
    map: (A, B, C, D, E, F) -> G
  ): Option<G> {
    contract { callsInPlace(map, InvocationKind.AT_MOST_ONCE) }
    return option { map(bind(), b.bind(), c.bind(), d.bind(), e.bind(), f.bind()) }
  }

  @Deprecated(
    "Prefer using the inline option DSL",
    ReplaceWith(
      "option { map(bind(), b.bind(), c.bind(), d.bind(), e.bind(), f.bind(), g.bind()) }",
      "arrow.core.raise.option"
    )
  )
  public inline fun <B, C, D, E, F, G, H> zip(
    b: Option<B>,
    c: Option<C>,
    d: Option<D>,
    e: Option<E>,
    f: Option<F>,
    g: Option<G>,
    map: (A, B, C, D, E, F, G) -> H
  ): Option<H> {
    contract { callsInPlace(map, InvocationKind.AT_MOST_ONCE) }
    return option { map(bind(), b.bind(), c.bind(), d.bind(), e.bind(), f.bind(), g.bind()) }
  }

  @Deprecated(
    "Prefer using the inline option DSL",
    ReplaceWith(
      "option { map(bind(), b.bind(), c.bind(), d.bind(), e.bind(), f.bind(), g.bind(), h.bind()) }",
      "arrow.core.raise.option"
    )
  )
  public inline fun <B, C, D, E, F, G, H, I> zip(
    b: Option<B>,
    c: Option<C>,
    d: Option<D>,
    e: Option<E>,
    f: Option<F>,
    g: Option<G>,
    h: Option<H>,
    map: (A, B, C, D, E, F, G, H) -> I
  ): Option<I> {
    contract { callsInPlace(map, InvocationKind.AT_MOST_ONCE) }
    return option { map(bind(), b.bind(), c.bind(), d.bind(), e.bind(), f.bind(), g.bind(), h.bind()) }
  }

  @Deprecated(
    "Prefer using the inline option DSL",
    ReplaceWith(
      "option { map(bind(), b.bind(), c.bind(), d.bind(), e.bind(), f.bind(), g.bind(), h.bind(), i.bind()) }",
      "arrow.core.raise.option"
    )
  )
  public inline fun <B, C, D, E, F, G, H, I, J> zip(
    b: Option<B>,
    c: Option<C>,
    d: Option<D>,
    e: Option<E>,
    f: Option<F>,
    g: Option<G>,
    h: Option<H>,
    i: Option<I>,
    map: (A, B, C, D, E, F, G, H, I) -> J
  ): Option<J> {
    contract { callsInPlace(map, InvocationKind.AT_MOST_ONCE) }
    return option { map(bind(), b.bind(), c.bind(), d.bind(), e.bind(), f.bind(), g.bind(), h.bind(), i.bind()) }
  }

  @Deprecated(
    "Prefer using the inline option DSL",
    ReplaceWith(
      "option { map(bind(), b.bind(), c.bind(), d.bind(), e.bind(), f.bind(), g.bind(), h.bind(), i.bind(), j.bind()) }",
      "arrow.core.raise.option"
    )
  )
  public inline fun <B, C, D, E, F, G, H, I, J, K> zip(
    b: Option<B>,
    c: Option<C>,
    d: Option<D>,
    e: Option<E>,
    f: Option<F>,
    g: Option<G>,
    h: Option<H>,
    i: Option<I>,
    j: Option<J>,
    map: (A, B, C, D, E, F, G, H, I, J) -> K
  ): Option<K> {
    contract { callsInPlace(map, InvocationKind.AT_MOST_ONCE) }
    return option { map(bind(), b.bind(), c.bind(), d.bind(), e.bind(), f.bind(), g.bind(), h.bind(), i.bind(), j.bind()) }
  }

  /**
   * Returns true if the option is [None], false otherwise.
   * @note Used only for performance instead of fold.
   */
  @Deprecated(
    "Duplicated API. Please use Option's member function isNone. This will be removed towards Arrow 2.0",
    ReplaceWith("isNone()")
  )
  public abstract fun isEmpty(): Boolean

  @Deprecated(
    "Duplicated API. Please use Option's member function isSome. This will be removed towards Arrow 2.0",
    ReplaceWith("isSome()")
  )
  public fun isNotEmpty(): Boolean {
    contract {
      returns(true) implies (this@Option is Some<A>)
      returns(false) implies (this@Option is None)
    }
    return this@Option is Some<A>
  }

  /**
   * Returns true if the option is [None], false otherwise.
   * @note Used only for performance instead of fold.
   */
  public fun isNone(): Boolean {
    contract {
      returns(false) implies (this@Option is Some<A>)
      returns(true) implies (this@Option is None)
    }
    return this@Option is None
  }

  /**
   * Returns true if the option is [Some], false otherwise.
   * @note Used only for performance instead of fold.
   */
  public fun isSome(): Boolean {
    contract {
      returns(true) implies (this@Option is Some<A>)
      returns(false) implies (this@Option is None)
    }
    return this@Option is Some<A>
  }

  /**
   * Returns true if this option is nonempty '''and''' the predicate
   * $p returns true when applied to this $option's value.
   * Otherwise, returns false.
   *
   * Example:
   * ```kotlin
   * import arrow.core.Some
   * import arrow.core.None
   * import arrow.core.Option
   *
   * fun main() {
   *   Some(12).isSome { it > 10 } // Result: true
   *   Some(7).isSome { it > 10 }  // Result: false
   *
   *   val none: Option<Int> = None
   *   none.isSome { it > 10 }      // Result: false
   * }
   * ```
   * <!--- KNIT example-option-21.kt -->
   *
   * @param predicate the predicate to test
   */
  public inline fun isSome(predicate: (A) -> Boolean): Boolean {
    contract {
      callsInPlace(predicate, InvocationKind.EXACTLY_ONCE)
      returns(true) implies (this@Option is Some<A>)
    }
    return this@Option is Some<A> && predicate(value)
  }
  /**
   * alias for [isDefined]
   */
  @Deprecated(
    "Duplicated API. Please use Option's member function isSome. This will be removed towards Arrow 2.0",
    ReplaceWith("isSome()")
  )
  public fun nonEmpty(): Boolean = isDefined()

  /**
   * Returns true if the option is an instance of [Some], false otherwise.
   * @note Used only for performance instead of fold.
   */
  @Deprecated(
    "Duplicated API. Please use Option's member function isSome. This will be removed towards Arrow 2.0",
    ReplaceWith("isSome()")
  )
  public fun isDefined(): Boolean = !isEmpty()

  @Deprecated(
    "orNull is being renamed to getOrNull to be more consistent with the Kotlin Standard Library naming",
    ReplaceWith("getOrNull()")
  )
  public fun orNull(): A? {
    contract {
      returns(null) implies (this@Option is None)
      returnsNotNull() implies (this@Option is Some<A>)
    }
    return fold({ null }, ::identity)
  }

  /**
   * Returns the encapsulated value [A] if this instance represents [Some] or `null` if it is [None].
   *
   * ```kotlin
   * import arrow.core.None
   * import arrow.core.Some
   * import io.kotest.matchers.shouldBe
   *
   * fun test() {
   *   Some(12).getOrNull() shouldBe 12
   *   None.getOrNull() shouldBe null
   * }
   * ```
   * <!--- KNIT example-option-22.kt -->
   */
  public fun getOrNull(): A? {
    contract {
      returns(null) implies (this@Option is None)
      returnsNotNull() implies (this@Option is Some<A>)
    }
    return getOrElse { null }
  }

  /**
   * Returns a [Some<$B>] containing the result of applying $f to this $option's
   * value if this $option is nonempty. Otherwise return $none.
   *
   * @note This is similar to `flatMap` except here,
   * $f does not need to wrap its result in an $option.
   *
   * @param f the function to apply
   * @see flatMap
   */
  public inline fun <B> map(f: (A) -> B): Option<B> {
    contract { callsInPlace(f, InvocationKind.AT_MOST_ONCE) }
    return flatMap { a -> Some(f(a)) }
  }

  public inline fun <R> fold(ifEmpty: () -> R, ifSome: (A) -> R): R {
    contract {
      callsInPlace(ifEmpty, InvocationKind.AT_MOST_ONCE)
      callsInPlace(ifSome, InvocationKind.AT_MOST_ONCE)
    }
    return when (this) {
      is None -> ifEmpty()
      is Some<A> -> ifSome(value)
    }
  }

  /**
   * Returns $none if the result of applying $f to this $option's value is null.
   * Otherwise returns the result.
   *
   * @note This is similar to `.flatMap { Option.fromNullable(null)) }`
   * and primarily for convenience.
   *
   * @param f the function to apply.
   * */
  @Deprecated(
    NicheAPI + "Prefer using the Option DSL, or fold or map",
    ReplaceWith(
      "flatMap { fromNullable(f(it)) }",
      "arrow.core.Option.Companion.fromNullable"
    )
  )
  public inline fun <B> mapNotNull(f: (A) -> B?): Option<B> {
    contract { callsInPlace(f, InvocationKind.AT_MOST_ONCE) }
    return flatMap { a -> fromNullable(f(a)) }
  }

  /**
   * Returns the result of applying $f to this $option's value if
   * this $option is nonempty.
   * Returns $none if this $option is empty.
   * Slightly different from `map` in that $f is expected to
   * return an $option (which could be $none).
   *
   * @param f the function to apply
   * @see map
   */
  public inline fun <B> flatMap(f: (A) -> Option<B>): Option<B> {
    contract { callsInPlace(f, InvocationKind.AT_MOST_ONCE) }
    return when (this) {
      is None -> this
      is Some -> f(value)
    }
  }

  /**
   * Align two options (`this` on the left and [b] on the right) as one Option of [Ior].
   */
  @Deprecated(NicheAPI + "Prefer using a simple fold, or when expression")
  public infix fun <B> align(b: Option<B>): Option<Ior<A, B>> =
    when (this) {
      None -> when (b) {
        None -> None
        is Some -> Some(b.value.rightIor())
      }

      is Some -> when (b) {
        None -> Some(this.value.leftIor())
        is Some -> Some(Pair(this.value, b.value).bothIor())
      }
    }

  /**
   * Align two options (`this` on the left and [b] on the right) as one Option of [Ior], and then, if it's not [None], map it using [f].
   *
   * @note This function works like a regular `align` function, but is then mapped by the `map` function.
   */
  @Deprecated(NicheAPI + "Prefer using a simple fold, or when expression")
  public inline fun <B, C> align(b: Option<B>, f: (Ior<A, B>) -> C): Option<C> {
    contract { callsInPlace(f, InvocationKind.AT_MOST_ONCE) }
    return align(b).map(f)
  }

  /**
   * Returns true if this option is empty '''or''' the predicate
   * $predicate returns true when applied to this $option's value.
   *
   * @param predicate the predicate to test
   */
  @Deprecated(
    NicheAPI + "Prefer using the Option DSL, or fold or map",
    ReplaceWith("fold({ true }, predicate)")
  )
  public inline fun all(predicate: (A) -> Boolean): Boolean {
    contract { callsInPlace(predicate, InvocationKind.AT_MOST_ONCE) }
    return fold({ true }, predicate)
  }

  @Deprecated(
    NicheAPI + "Prefer using the Option DSL or fold",
    ReplaceWith(
      "fold<Option<Option<B>>>({ None }) { value -> f(value).map(::Some) }",
      "arrow.core.None",
      "arrow.core.Option",
      "arrow.core.Some"
    )
  )
  public inline fun <B> crosswalk(f: (A) -> Option<B>): Option<Option<B>> =
    when (this) {
      is None -> this
      is Some -> f(value).map { Some(it) }
    }

  @Deprecated(
    NicheAPI + "Prefer using the Option DSL or fold",
    ReplaceWith(
      "fold<Map<K, Option<V>>>({ emptyMap() }) { value -> f(value).mapValues { Some(it.value) } }",
      "arrow.core.Option",
      "arrow.core.Some"
    )
  )
  public inline fun <K, V> crosswalkMap(f: (A) -> Map<K, V>): Map<K, Option<V>> =
    when (this) {
      is None -> emptyMap()
      is Some -> f(value).mapValues { Some(it.value) }
    }

  @Deprecated(
    NicheAPI + "Prefer using the Option DSL or fold",
    ReplaceWith(
      "getOrNull()?.let { value -> f(value)?.let(::Some) }",
      "arrow.core.Some"
    )
  )
  public inline fun <B> crosswalkNull(f: (A) -> B?): Option<B>? =
    when (this) {
      is None -> null
      is Some -> f(value)?.let { Some(it) }
    }

  /**
   * Returns this $option if it is nonempty '''and''' applying the predicate $p to
   * this $option's value returns true. Otherwise, return $none.
   *
   *  @param predicate the predicate used for testing.
   */
  public inline fun filter(predicate: (A) -> Boolean): Option<A> {
    contract { callsInPlace(predicate, InvocationKind.AT_MOST_ONCE) }
    return flatMap { a -> if (predicate(a)) Some(a) else None }
  }

  /**
   * Returns this $option if it is nonempty '''and''' applying the predicate $p to
   * this $option's value returns false. Otherwise, return $none.
   *
   * @param predicate the predicate used for testing.
   */
  public inline fun filterNot(predicate: (A) -> Boolean): Option<A> {
    contract { callsInPlace(predicate, InvocationKind.AT_MOST_ONCE) }
    return flatMap { a -> if (!predicate(a)) Some(a) else None }
  }

  /**
   * Returns true if this option is nonempty '''and''' the predicate
   * $p returns true when applied to this $option's value.
   * Otherwise, returns false.
   *
   * Example:
   * ```kotlin
   * import arrow.core.Some
   * import arrow.core.None
   * import arrow.core.Option
   *
   * fun main() {
   *   Some(12).exists { it > 10 } // Result: true
   *   Some(7).exists { it > 10 }  // Result: false
   *
   *   val none: Option<Int> = None
   *   none.exists { it > 10 }      // Result: false
   * }
   * ```
   * <!--- KNIT example-option-23.kt -->
   *
   * @param predicate the predicate to test
   */
  @Deprecated(
    RedundantAPI + "Please use Option's member function isSome. This will be removed towards Arrow 2.0",
    ReplaceWith("isSome(predicate)")
  )
  public inline fun exists(predicate: (A) -> Boolean): Boolean {
    contract { callsInPlace(predicate, InvocationKind.AT_MOST_ONCE) }
    return fold({ false }, predicate)
  }

  /**
   * Returns the $option's value if this option is nonempty '''and''' the predicate
   * $p returns true when applied to this $option's value.
   * Otherwise, returns null.
   *
   * Example:
   * ```kotlin
   * import arrow.core.Some
   * import arrow.core.None
   * import arrow.core.Option
   *
   * fun main() {
   *   Some(12).exists { it > 10 } // Result: 12
   *   Some(7).exists { it > 10 }  // Result: null
   *
   *   val none: Option<Int> = None
   *   none.exists { it > 10 }      // Result: null
   * }
   * ```
   * <!--- KNIT example-option-24.kt -->
   */
  @Deprecated(
    NicheAPI + "Prefer Kotlin nullable syntax instead",
    ReplaceWith("getOrNull()?.takeIf(predicate)")
  )
  public inline fun findOrNull(predicate: (A) -> Boolean): A? {
    contract { callsInPlace(predicate, InvocationKind.AT_MOST_ONCE) }
    return when (this) {
      is Some -> if (predicate(value)) value else null
      is None -> null
    }
  }

  @Deprecated(
    NicheAPI + "Prefer when or fold instead",
    ReplaceWith("fold({ ifEmpty }, f)")
  )
  public inline fun <B> foldMap(MB: Monoid<B>, f: (A) -> B): B =
    fold({ MB.empty() }, f)

  @Deprecated(
    NicheAPI + "Prefer when or fold instead",
    ReplaceWith("fold({ initial }) { operation(initial, it) }")
  )
  public inline fun <B> foldLeft(initial: B, operation: (B, A) -> B): B =
    when (this) {
      is Some -> operation(initial, value)
      is None -> initial
    }

  @Deprecated(NicheAPI + "Prefer using a simple fold, or when expression")
  public fun <B> padZip(other: Option<B>): Option<Pair<A?, B?>> =
    align(other) { ior ->
      ior.fold(
        { it to null },
        { null to it },
        { a, b -> a to b }
      )
    }

  @Deprecated(NicheAPI + "Prefer using a simple fold, or when expression")
  public inline fun <B, C> padZip(other: Option<B>, f: (A?, B?) -> C): Option<C> =
    align(other) { ior ->
      ior.fold(
        { f(it, null) },
        { f(null, it) },
        { a, b -> f(a, b) }
      )
    }

  @Deprecated(
    NicheAPI + "Prefer when or fold instead",
    ReplaceWith("getOrNull()?.let { value -> operation(initial(value), value) }")
  )
  public inline fun <B> reduceOrNull(initial: (A) -> B, operation: (acc: B, A) -> B): B? =
    when (this) {
      is None -> null
      is Some -> operation(initial(value), value)
    }

  @Deprecated(
    NicheAPI + "Prefer using the Option DSL or map",
    ReplaceWith("map { List(n) { it } }")
  )
  public fun replicate(n: Int): Option<List<A>> =
    if (n <= 0) Some(emptyList()) else map { a -> List(n) { a } }

<<<<<<< HEAD
=======
  @Deprecated(
    NicheAPI + "Prefer using the Option DSL, or explicit fold or when",
    ReplaceWith(
      "fold({ listOf(None) }) { a -> fa(a).map(::Some) }",
      "arrow.core.None",
      "arrow.core.Some"
    )
  )
  @OptIn(ExperimentalTypeInference::class)
  @OverloadResolutionByLambdaReturnType
  public inline fun <B> traverse(fa: (A) -> Iterable<B>): List<Option<B>> {
    contract { callsInPlace(fa, InvocationKind.AT_MOST_ONCE) }
    return fold({ listOf(None) }, { a -> fa(a).map { Some(it) } })
  }

  @Deprecated(
    NicheAPI + "Prefer using the Option DSL, or explicit fold or when",
    ReplaceWith(
      "fold({ Right(None) }) { a -> fa(a).map(::Some) }",
      "arrow.core.Either.Right",
      "arrow.core.None",
      "arrow.core.Some"
    )
  )
  @OptIn(ExperimentalTypeInference::class)
  @OverloadResolutionByLambdaReturnType
  public inline fun <AA, B> traverse(fa: (A) -> Either<AA, B>): Either<AA, Option<B>> {
    contract { callsInPlace(fa, InvocationKind.AT_MOST_ONCE) }
    return when (this) {
      is Some -> fa(value).map { Some(it) }
      is None -> Right(this)
    }
  }

  @Deprecated("traverseEither is being renamed to traverse to simplify the Arrow API", ReplaceWith("traverse(fa)"))
  public inline fun <AA, B> traverseEither(fa: (A) -> Either<AA, B>): Either<AA, Option<B>> =
    traverse(fa)

  @Deprecated(
    NicheAPI + "Prefer using the Option DSL, or explicit fold or when",
    ReplaceWith(
      "fold({ Valid(None) }) { a -> fa(a).map(::Some) }",
      "arrow.core.Valid",
      "arrow.core.None",
      "arrow.core.Some"
    )
  )
  @OptIn(ExperimentalTypeInference::class)
  @OverloadResolutionByLambdaReturnType
  public inline fun <AA, B> traverse(fa: (A) -> Validated<AA, B>): Validated<AA, Option<B>> {
    contract { callsInPlace(fa, InvocationKind.AT_MOST_ONCE) }
    return when (this) {
      is Some -> fa(value).map { Some(it) }
      is None -> Valid(this)
    }
  }

  @Deprecated("traverseValidated is being renamed to traverse to simplify the Arrow API", ReplaceWith("traverse(fa)"))
  public inline fun <AA, B> traverseValidated(fa: (A) -> Validated<AA, B>): Validated<AA, Option<B>> =
    traverse(fa)

>>>>>>> f7e41cd5
  public inline fun <L> toEither(ifEmpty: () -> L): Either<L, A> {
    contract { callsInPlace(ifEmpty, InvocationKind.AT_MOST_ONCE) }
    return fold({ ifEmpty().left() }, { it.right() })
  }

  public fun toList(): List<A> = fold(::emptyList) { listOf(it) }

  @Deprecated(
    RedundantAPI + "Replace with map with Unit",
    ReplaceWith("map { }")
  )
  public fun void(): Option<Unit> =
    map { }

  @Deprecated(
    NicheAPI + "Prefer using the Option DSL or map",
    ReplaceWith("map { left to it }")
  )
  public fun <L> pairLeft(left: L): Option<Pair<L, A>> = this.map { left to it }

  @Deprecated(
    NicheAPI + "Prefer using the Option DSL or map",
    ReplaceWith("map { it to right }")
  )
  public fun <R> pairRight(right: R): Option<Pair<A, R>> = this.map { it to right }

  @Deprecated(
    NicheAPI + "Prefer using the Option DSL or flatMap",
    ReplaceWith("flatMap { value }")
  )
  public infix fun <X> and(value: Option<X>): Option<X> = if (isEmpty()) {
    None
  } else {
    value
  }

  override fun toString(): String = fold(
    { "Option.None" },
    { "Option.Some($it)" }
  )
}

public object None : Option<Nothing>() {
  @Deprecated(
    "Duplicated API. Please use Option's member function isNone. This will be removed towards Arrow 2.0",
    replaceWith = ReplaceWith("isNone()")
  )
  public override fun isEmpty(): Boolean = true

  override fun toString(): String = "Option.None"
}

public data class Some<out T>(val value: T) : Option<T>() {
  @Deprecated(
    "Duplicated API. Please use Option's member function isNone. This will be removed towards Arrow 2.0",
    replaceWith = ReplaceWith("isNone()")
  )
  public override fun isEmpty(): Boolean = false

  override fun toString(): String = "Option.Some($value)"

  public companion object {
    @PublishedApi
    @Deprecated("Unused, will be removed from bytecode in Arrow 2.x.x", ReplaceWith("Some(Unit)"))
    internal val unit: Option<Unit> = Some(Unit)
  }
}

/**
 * Returns the option's value if the option is nonempty, otherwise
 * return the result of evaluating `default`.
 *
 * @param default the default expression.
 */
public inline fun <T> Option<T>.getOrElse(default: () -> T): T {
  contract { callsInPlace(default, InvocationKind.AT_MOST_ONCE) }
  return fold({ default() }, ::identity)
}

/**
 * Returns this option's if the option is nonempty, otherwise
 * returns another option provided lazily by `default`.
 *
 * @param alternative the default option if this is empty.
 */
@Deprecated(
  NicheAPI + "Prefer using the recover method",
  ReplaceWith("recover { alternative().bind() }", "arrow.core.recover")
)
public inline fun <A> Option<A>.orElse(alternative: () -> Option<A>): Option<A> =
  recover { alternative().bind() }

@Deprecated(
  NicheAPI + "Prefer using the recover method",
  ReplaceWith("recover { value.bind() }", "arrow.core.recover")
)
public infix fun <T> Option<T>.or(value: Option<T>): Option<T> =
  recover { value.bind() }

public fun <T> T?.toOption(): Option<T> = this?.let { Some(it) } ?: None

/** Run the [Effect] by returning [Option] of [A], or [None] if raised with [None]. */
public suspend fun <A> Effect<None, A>.toOption(): Option<A> = option { invoke() }

/** Run the [EagerEffect] by returning [Option] of [A], or [None] if raised with [None]. */
public fun <A> EagerEffect<None, A>.toOption(): Option<A> = option { invoke() }

@Deprecated(
  NicheAPI + "Prefer using if-else statement",
  ReplaceWith(
    "if (this) { Some(f()) } else { None }",
    "arrow.core.None",
    "arrow.core.Some"
  )
)
public inline fun <A> Boolean.maybe(f: () -> A): Option<A> {
  contract { callsInPlace(f, InvocationKind.AT_MOST_ONCE) }
  return if (this) {
    Some(f())
  } else {
    None
  }
}

public fun <A> A.some(): Option<A> = Some(this)

public fun <A> none(): Option<A> = None

@Deprecated(SemigroupDeprecation, ReplaceWith("fold(none<A>()) { x, y -> x.combine(y){a1, a2 -> a1 + a2} }"))
public fun <A> Iterable<Option<A>>.combineAll(MA: Monoid<A>): Option<A> =
  fold(none<A>()) { x, y -> x.combine(y, MA::combine) }

@Deprecated("use getOrElse instead", ReplaceWith("getOrElse { empty }"))
public fun <A> Option<A>.combineAll(MA: Monoid<A>): A =
  getOrElse { MA.empty() }

@Deprecated(
  RedundantAPI + "Prefer if-else statement inside option DSL, or replace with explicit flatMap",
  ReplaceWith(
    "this.flatMap { b -> b.takeIf(predicate)?.let(::Some) ?: None.also(error) }",
    "arrow.core.Some",
    "arrow.core.None"
  )
)
public inline fun <A> Option<A>.ensure(error: () -> Unit, predicate: (A) -> Boolean): Option<A> {
  contract {
    callsInPlace(predicate, InvocationKind.AT_MOST_ONCE)
    callsInPlace(error, InvocationKind.AT_MOST_ONCE)
  }
  return when (this) {
    is Some ->
      if (predicate(value)) this
      else {
        error()
        None
      }

    is None -> this
  }
}

/**
 * Returns an Option containing all elements that are instances of specified type parameter [B].
 */
public inline fun <reified B> Option<*>.filterIsInstance(): Option<B> =
  flatMap {
    when (it) {
      is B -> Some(it)
      else -> None
    }
  }

@Deprecated(
  NicheAPI + "Prefer using the orElse method",
  ReplaceWith(
    "recover { f(Unit) }",
    "arrow.core.recover"
  )
)
public inline fun <A> Option<A>.handleError(f: (Unit) -> A): Option<A> {
  contract { callsInPlace(f, InvocationKind.AT_MOST_ONCE) }
  return recover { f(Unit) }
}

@Deprecated(
  NicheAPI + "Prefer using the orElse method",
  ReplaceWith(
    "recover { f(Unit).bind() }",
    "arrow.core.recover"
  )
)
public inline fun <A> Option<A>.handleErrorWith(f: (Unit) -> Option<A>): Option<A> {
  contract { callsInPlace(f, InvocationKind.AT_MOST_ONCE) }
  return recover { f(Unit).bind() }
}

public fun <A> Option<Option<A>>.flatten(): Option<A> =
  flatMap(::identity)

@Deprecated(
  NicheAPI + "Prefer using the Option DSL or explicit fold with some",
  ReplaceWith(
    "fold({ fe(Unit) }, fb).some()",
    "arrow.core.some"
  )
)
public inline fun <A, B> Option<A>.redeem(fe: (Unit) -> B, fb: (A) -> B): Option<B> {
  contract {
    callsInPlace(fe, InvocationKind.AT_MOST_ONCE)
    callsInPlace(fb, InvocationKind.AT_MOST_ONCE)
  }
  return fold({ fe(Unit) }, fb).some()
}

@Deprecated(
  NicheAPI + "Prefer using the Option DSL or explicit flatMap with orElse",
  ReplaceWith(
    "flatMap(fb).recover { fe(Unit).bind() }",
    "arrow.core.recover"
  )
)
public inline fun <A, B> Option<A>.redeemWith(fe: (Unit) -> Option<B>, fb: (A) -> Option<B>): Option<B> {
  contract {
    callsInPlace(fe, InvocationKind.AT_MOST_ONCE)
    callsInPlace(fb, InvocationKind.AT_MOST_ONCE)
  }
  return flatMap(fb).recover { fe(Unit).bind() }
}

@Deprecated(
  NicheAPI + "Prefer using the Option DSL or map",
  ReplaceWith("this.map { a -> List(n) { a }.fold(initial){a1, a2 -> a1 + a2} }")
)
public fun <A> Option<A>.replicate(n: Int, MA: Monoid<A>): Option<A> =
  map { a -> List(n) { a }.fold(MA.empty(), MA::combine) }

@Deprecated(
  NicheAPI + "Prefer using the Option DSL or explicit flatmap",
  ReplaceWith(
    "flatMap { it.fold({ None }, { a -> Some(a) }) }",
    "arrow.core.None", "arrow.core.Some"
  )
)
public fun <A> Option<Either<Unit, A>>.rethrow(): Option<A> =
  flatMap { it.fold({ None }, { a -> Some(a) }) }

@Deprecated(NicheAPI + "Prefer using a simple fold, or when expression")
public fun <A> Option<A>.salign(SA: Semigroup<A>, b: Option<A>): Option<A> =
  align(b) {
    it.fold(::identity, ::identity) { a, b ->
      SA.run { a.combine(b) }
    }
  }

/**
 * Separate the inner [Either] value into the [Either.Left] and [Either.Right].
 *
 * @receiver Option of Either
 * @return a tuple containing Option of [Either.Left] and another Option of its [Either.Right] value.
 */
@Deprecated(
  NicheAPI + "Prefer using the Option DSL, or explicit fold or when",
  ReplaceWith(
    "fold({ None to None }) { either -> either.fold<Pair<Option<A>, Option<B>>>({ Some(it) to None }, { None to Some(it) }) }",
    "arrow.core.None", "arrow.core.Some", "arrow.core.Option"
  )
)
public fun <A, B> Option<Either<A, B>>.separateEither(): Pair<Option<A>, Option<B>> =
  fold({ None to None }) { either ->
    either.fold(
      { Some(it) to None },
      { None to Some(it) }
    )
  }

@Deprecated(NicheAPI + "Prefer using a when expression")
public fun <A, B> Option<Ior<A, B>>.unalign(): Pair<Option<A>, Option<B>> =
  unalign(::identity)

@Deprecated(NicheAPI + "Prefer using a when expression")
public inline fun <A, B, C> Option<C>.unalign(f: (C) -> Ior<A, B>): Pair<Option<A>, Option<B>> =
  when (val option = this.map(f)) {
    is None -> None to None
    is Some -> when (val v = option.value) {
      is Ior.Left -> Some(v.value) to None
      is Ior.Right -> None to Some(v.value)
      is Ior.Both -> Some(v.leftValue) to Some(v.rightValue)
    }
  }

@Deprecated(
  NicheAPI + "Prefer using the Option DSL or explicit map",
  ReplaceWith(
    "map { iterable -> iterable.fold(MA) }",
    "arrow.typeclasses.Monoid"
  )
)
public fun <A> Option<Iterable<A>>.unite(MA: Monoid<A>): Option<A> =
  map { iterable ->
    iterable.fold(MA)
  }

@Deprecated(
  NicheAPI + "Prefer using the Option DSL or explicit flatMap",
  ReplaceWith(
    "flatMap<B> { either -> either.fold<Option<B>>({ None }, ::Some) }",
    "arrow.core.Option", "arrow.core.Some", "arrow.core.None"
  )
)
public fun <A, B> Option<Either<A, B>>.uniteEither(): Option<B> =
  flatMap { either ->
    either.fold({ None }, { b -> Some(b) })
  }

@Deprecated(
  NicheAPI + "Prefer using fold, when or Option DSL",
  ReplaceWith(
    "fold({ None to None }, { (a, b) -> Some(a) to Some(b) })",
    "arrow.core.Option", "arrow.core.Some", "arrow.core.None"
  )
)
public fun <A, B> Option<Pair<A, B>>.unzip(): Pair<Option<A>, Option<B>> =
  fold({ None to None }, { (a, b) -> Some(a) to Some(b) })

@Deprecated(
  NicheAPI + "Prefer using fold, when or Option DSL",
  ReplaceWith(
    "fold({ None to None }, { f(it).let { (a, b) -> Some(a) to Some(b) } })",
    "arrow.core.Option", "arrow.core.Some", "arrow.core.None"
  )
)
public inline fun <A, B, C> Option<C>.unzip(f: (C) -> Pair<A, B>): Pair<Option<A>, Option<B>> =
  fold({ None to None }, { f(it).let { (a, b) -> Some(a) to Some(b) } })

/**
 *  Given [A] is a sub type of [B], re-type this value from Option<A> to Option<B>
 *
 *  Option<A> -> Option<B>
 *
 *  ```kotlin
 *  import arrow.core.Option
 *  import arrow.core.some
 *  import arrow.core.widen
 *
 *  fun main(args: Array<String>) {
 *   val result: Option<CharSequence> =
 *   //sampleStart
 *   "Hello".some().map({ "$it World" }).widen()
 *   //sampleEnd
 *   println(result)
 *  }
 *  ```
 * <!--- KNIT example-option-25.kt -->
 */
public fun <B, A : B> Option<A>.widen(): Option<B> =
  this

public fun <K, V> Option<Pair<K, V>>.toMap(): Map<K, V> = this.toList().toMap()

public fun <A> Option<A>.combine(other: Option<A>, combine: (A, A) -> A): Option<A> =
  when (this) {
    is Some -> when (other) {
      is Some -> Some(combine(value, other.value))
      None -> this
    }
    None -> other
  }

@Deprecated(SemigroupDeprecation, ReplaceWith("this.combine<A>(b){a1, a2 -> a1 + a2}"))
public fun <A> Option<A>.combine(SGA: Semigroup<A>, b: Option<A>): Option<A> =
  combine(b, SGA::combine)

public operator fun <A : Comparable<A>> Option<A>.compareTo(other: Option<A>): Int = fold(
  { other.fold({ 0 }, { -1 }) },
  { a1 ->
    other.fold({ 1 }, { a2 -> a1.compareTo(a2) })
  }
)

/**
 * Recover from any [None] if encountered.
 *
 * The recover DSL allows you to recover from any [None] value by:
 *  - Computing a fallback value [A]
 *  - Shifting a _new error_ of [None] into the [Option].
 *
 * ```kotlin
 * import arrow.core.Option
 * import arrow.core.none
 * import arrow.core.Some
 * import arrow.core.recover
 * import io.kotest.matchers.shouldBe
 *
 * fun test() {
 *   val error: Option<Int> = none()
 *   val fallback: Option<Int> = error.recover { 5 }
 *   fallback shouldBe Some(5)
 * }
 * ```
 * <!--- KNIT example-option-26.kt -->
 * <!--- TEST lines.isEmpty() -->
 *
 * When shifting a new error [None] into the [Option]:
 *
 * ```kotlin
 * import arrow.core.Option
 * import arrow.core.none
 * import arrow.core.Some
 * import arrow.core.recover
 * import io.kotest.matchers.shouldBe
 *
 * fun test() {
 *   val error: Option<Int> = none()
 *   fun fallback(): Option<Int> = Some(5)
 *   fun failure(): Option<Int> = none()
 *
 *   error.recover { fallback().bind() } shouldBe Some(5)
 *   error.recover { failure().bind() } shouldBe none()
 * }
 * ```
 * <!--- KNIT example-option-27.kt -->
 * <!--- TEST lines.isEmpty() -->
 */
public inline fun <A> Option<A>.recover(recover: OptionRaise.(None) -> A): Option<A> =
  when (this@recover) {
    is None -> option { recover(this, None) }
    is Some -> this@recover
  }<|MERGE_RESOLUTION|>--- conflicted
+++ resolved
@@ -1065,70 +1065,6 @@
   public fun replicate(n: Int): Option<List<A>> =
     if (n <= 0) Some(emptyList()) else map { a -> List(n) { a } }
 
-<<<<<<< HEAD
-=======
-  @Deprecated(
-    NicheAPI + "Prefer using the Option DSL, or explicit fold or when",
-    ReplaceWith(
-      "fold({ listOf(None) }) { a -> fa(a).map(::Some) }",
-      "arrow.core.None",
-      "arrow.core.Some"
-    )
-  )
-  @OptIn(ExperimentalTypeInference::class)
-  @OverloadResolutionByLambdaReturnType
-  public inline fun <B> traverse(fa: (A) -> Iterable<B>): List<Option<B>> {
-    contract { callsInPlace(fa, InvocationKind.AT_MOST_ONCE) }
-    return fold({ listOf(None) }, { a -> fa(a).map { Some(it) } })
-  }
-
-  @Deprecated(
-    NicheAPI + "Prefer using the Option DSL, or explicit fold or when",
-    ReplaceWith(
-      "fold({ Right(None) }) { a -> fa(a).map(::Some) }",
-      "arrow.core.Either.Right",
-      "arrow.core.None",
-      "arrow.core.Some"
-    )
-  )
-  @OptIn(ExperimentalTypeInference::class)
-  @OverloadResolutionByLambdaReturnType
-  public inline fun <AA, B> traverse(fa: (A) -> Either<AA, B>): Either<AA, Option<B>> {
-    contract { callsInPlace(fa, InvocationKind.AT_MOST_ONCE) }
-    return when (this) {
-      is Some -> fa(value).map { Some(it) }
-      is None -> Right(this)
-    }
-  }
-
-  @Deprecated("traverseEither is being renamed to traverse to simplify the Arrow API", ReplaceWith("traverse(fa)"))
-  public inline fun <AA, B> traverseEither(fa: (A) -> Either<AA, B>): Either<AA, Option<B>> =
-    traverse(fa)
-
-  @Deprecated(
-    NicheAPI + "Prefer using the Option DSL, or explicit fold or when",
-    ReplaceWith(
-      "fold({ Valid(None) }) { a -> fa(a).map(::Some) }",
-      "arrow.core.Valid",
-      "arrow.core.None",
-      "arrow.core.Some"
-    )
-  )
-  @OptIn(ExperimentalTypeInference::class)
-  @OverloadResolutionByLambdaReturnType
-  public inline fun <AA, B> traverse(fa: (A) -> Validated<AA, B>): Validated<AA, Option<B>> {
-    contract { callsInPlace(fa, InvocationKind.AT_MOST_ONCE) }
-    return when (this) {
-      is Some -> fa(value).map { Some(it) }
-      is None -> Valid(this)
-    }
-  }
-
-  @Deprecated("traverseValidated is being renamed to traverse to simplify the Arrow API", ReplaceWith("traverse(fa)"))
-  public inline fun <AA, B> traverseValidated(fa: (A) -> Validated<AA, B>): Validated<AA, Option<B>> =
-    traverse(fa)
-
->>>>>>> f7e41cd5
   public inline fun <L> toEither(ifEmpty: () -> L): Either<L, A> {
     contract { callsInPlace(ifEmpty, InvocationKind.AT_MOST_ONCE) }
     return fold({ ifEmpty().left() }, { it.right() })
