@file:OptIn(ExperimentalContracts::class)
package arrow.core

import arrow.core.Either.Right
import arrow.core.raise.OptionRaise
import arrow.core.raise.option
import arrow.typeclasses.Monoid
import arrow.typeclasses.Semigroup
import kotlin.contracts.ExperimentalContracts
import kotlin.contracts.InvocationKind
import kotlin.contracts.contract
import kotlin.jvm.JvmName
import kotlin.jvm.JvmStatic

/**
 * <!--- TEST_NAME OptionKnitTest -->
 *
 * If you have worked with Java at all in the past, it is very likely that you have come across a `NullPointerException` at some time (other languages will throw similarly named errors in such a case). Usually this happens because some method returns `null` when you weren't expecting it and, thus, isn't dealing with that possibility in your client code. A value of `null` is often abused to represent an absent optional value.
 * Kotlin tries to solve the problem by getting rid of `null` values altogether, and providing its own special syntax [Null-safety machinery based on `?`](https://kotlinlang.org/docs/reference/null-safety.html).
 *
 * Arrow models the absence of values through the `Option` datatype similar to how Scala, Haskell, and other FP languages handle optional values.
 *
 * `Option<A>` is a container for an optional value of type `A`. If the value of type `A` is present, the `Option<A>` is an instance of `Some<A>`, containing the present value of type `A`. If the value is absent, the `Option<A>` is the object `None`.
 *
 * ```kotlin
 * import arrow.core.Option
 * import arrow.core.Some
 * import arrow.core.none
 *
 * //sampleStart
 * val someValue: Option<String> = Some("I am wrapped in something")
 * val emptyValue: Option<String> = none()
 * //sampleEnd
 * fun main() {
 *  println("value = $someValue")
 *  println("emptyValue = $emptyValue")
 * }
 * ```
 * <!--- KNIT example-option-01.kt -->
 *
 * Let's write a function that may or may not give us a string, thus returning `Option<String>`:
 *
 * ```kotlin
 * import arrow.core.None
 * import arrow.core.Option
 * import arrow.core.Some
 *
 * //sampleStart
 * fun maybeItWillReturnSomething(flag: Boolean): Option<String> =
 *  if (flag) Some("Found value") else None
 * //sampleEnd
 * ```
 * <!--- KNIT example-option-02.kt -->
 *
 * Using `getOrElse`, we can provide a default value `"No value"` when the optional argument `None` does not exist:
 *
 * ```kotlin
 * import arrow.core.None
 * import arrow.core.Option
 * import arrow.core.Some
 * import arrow.core.getOrElse
 *
 * fun maybeItWillReturnSomething(flag: Boolean): Option<String> =
 *  if (flag) Some("Found value") else None
 *
 * val value1 =
 * //sampleStart
 *  maybeItWillReturnSomething(true)
 *     .getOrElse { "No value" }
 * //sampleEnd
 * fun main() {
 *  println(value1)
 * }
 * ```
 * <!--- KNIT example-option-03.kt -->
 *
 * ```kotlin
 * import arrow.core.None
 * import arrow.core.Option
 * import arrow.core.Some
 * import arrow.core.getOrElse
 *
 * fun maybeItWillReturnSomething(flag: Boolean): Option<String> =
 *  if (flag) Some("Found value") else None
 *
 * val value2 =
 * //sampleStart
 *  maybeItWillReturnSomething(false)
 *   .getOrElse { "No value" }
 * //sampleEnd
 * fun main() {
 *  println(value2)
 * }
 * ```
 * <!--- KNIT example-option-04.kt -->
 *
 * Checking whether option has value:
 *
 * ```kotlin
 * import arrow.core.None
 * import arrow.core.Option
 * import arrow.core.Some
 *
 * fun maybeItWillReturnSomething(flag: Boolean): Option<String> =
 *  if (flag) Some("Found value") else None
 *
 *  //sampleStart
 * val valueSome = maybeItWillReturnSomething(true) is None
 * val valueNone = maybeItWillReturnSomething(false) is None
 * //sampleEnd
 * fun main() {
 *  println("valueSome = $valueSome")
 *  println("valueNone = $valueNone")
 * }
 * ```
 * <!--- KNIT example-option-05.kt -->
 * Creating a `Option<T>` of a `T?`. Useful for working with values that can be nullable:
 *
 * ```kotlin
 * import arrow.core.Option
 *
 * //sampleStart
 * val myString: String? = "Nullable string"
 * val option: Option<String> = Option.fromNullable(myString)
 * //sampleEnd
 * fun main () {
 *  println("option = $option")
 * }
 * ```
 * <!--- KNIT example-option-06.kt -->
 *
 * Option can also be used with when statements:
 *
 * ```kotlin
 * import arrow.core.None
 * import arrow.core.Option
 * import arrow.core.Some
 *
 * //sampleStart
 * val someValue: Option<Double> = Some(20.0)
 * val value = when(someValue) {
 *  is Some -> someValue.value
 *  is None -> 0.0
 * }
 * //sampleEnd
 * fun main () {
 *  println("value = $value")
 * }
 * ```
 * <!--- KNIT example-option-07.kt -->
 *
 * ```kotlin
 * import arrow.core.None
 * import arrow.core.Option
 * import arrow.core.Some
 *
 * //sampleStart
 * val noValue: Option<Double> = None
 * val value = when(noValue) {
 *  is Some -> noValue.value
 *  is None -> 0.0
 * }
 * //sampleEnd
 * fun main () {
 *  println("value = $value")
 * }
 * ```
 * <!--- KNIT example-option-08.kt -->
 *
 * An alternative for pattern matching is folding. This is possible because an option could be looked at as a collection or foldable structure with either one or zero elements.
 *
 * One of these operations is `map`. This operation allows us to map the inner value to a different type while preserving the option:
 *
 * ```kotlin
 * import arrow.core.None
 * import arrow.core.Option
 * import arrow.core.Some
 *
 * //sampleStart
 * val number: Option<Int> = Some(3)
 * val noNumber: Option<Int> = None
 * val mappedResult1 = number.map { it * 1.5 }
 * val mappedResult2 = noNumber.map { it * 1.5 }
 * //sampleEnd
 * fun main () {
 *  println("number = $number")
 *  println("noNumber = $noNumber")
 *  println("mappedResult1 = $mappedResult1")
 *  println("mappedResult2 = $mappedResult2")
 * }
 * ```
 * <!--- KNIT example-option-09.kt -->
 * Another operation is `fold`. This operation will extract the value from the option, or provide a default if the value is `None`
 *
 * ```kotlin
 * import arrow.core.Option
 * import arrow.core.Some
 *
 * val fold =
 * //sampleStart
 *  Some(3).fold({ 1 }, { it * 3 })
 * //sampleEnd
 * fun main () {
 *  println(fold)
 * }
 * ```
 * <!--- KNIT example-option-10.kt -->
 *
 * ```kotlin
 * import arrow.core.Option
 * import arrow.core.none
 *
 * val fold =
 * //sampleStart
 *  none<Int>().fold({ 1 }, { it * 3 })
 * //sampleEnd
 * fun main () {
 *  println(fold)
 * }
 * ```
 * <!--- KNIT example-option-11.kt -->
 *
 * Arrow also adds syntax to all datatypes so you can easily lift them into the context of `Option` where needed.
 *
 * ```kotlin
 * import arrow.core.some
 * import arrow.core.none
 *
 * //sampleStart
 *  val some = 1.some()
 *  val none = none<String>()
 * //sampleEnd
 * fun main () {
 *  println("some = $some")
 *  println("none = $none")
 * }
 * ```
 * <!--- KNIT example-option-12.kt -->
 *
 * ```kotlin
 * import arrow.core.toOption
 *
 * //sampleStart
 * val nullString: String? = null
 * val valueFromNull = nullString.toOption()
 *
 * val helloString: String? = "Hello"
 * val valueFromStr = helloString.toOption()
 * //sampleEnd
 * fun main () {
 *  println("valueFromNull = $valueFromNull")
 *  println("valueFromStr = $valueFromStr")
 * }
 * ```
 * <!--- KNIT example-option-13.kt -->
 *
 * You can easily convert between `A?` and `Option<A>` by using the `toOption()` extension or `Option.fromNullable` constructor.
 *
 * ```kotlin
 * import arrow.core.firstOrNone
 * import arrow.core.toOption
 * import arrow.core.Option
 *
 * //sampleStart
 * val foxMap = mapOf(1 to "The", 2 to "Quick", 3 to "Brown", 4 to "Fox")
 *
 * val empty = foxMap.entries.firstOrNull { it.key == 5 }?.value.let { it?.toCharArray() }.toOption()
 * val filled = Option.fromNullable(foxMap.entries.firstOrNull { it.key == 5 }?.value.let { it?.toCharArray() })
 *
 * //sampleEnd
 * fun main() {
 *  println("empty = $empty")
 *  println("filled = $filled")
 * }
 * ```
 * <!--- KNIT example-option-14.kt -->
 *
 * ### Transforming the inner contents
 *
 * ```kotlin
 * import arrow.core.Some
 *
 * fun main() {
 * val value =
 *  //sampleStart
 *    Some(1).map { it + 1 }
 *  //sampleEnd
 *  println(value)
 * }
 * ```
 * <!--- KNIT example-option-15.kt -->
 *
 * ### Computing over independent values
 *
 * ```kotlin
 * import arrow.core.Some
 *
 *  val value =
 * //sampleStart
 *  Some(1).zip(Some("Hello"), Some(20.0), ::Triple)
 * //sampleEnd
 * fun main() {
 *  println(value)
 * }
 * ```
 * <!--- KNIT example-option-16.kt -->
 *
 * ## Credits
 *
 * Contents partially adapted from [Scala Exercises Option Tutorial](https://www.scala-exercises.org/std_lib/options)
 * Originally based on the Scala Koans.
 */
public sealed class Option<out A> {

  public companion object {

    @JvmStatic
    public fun <A> fromNullable(a: A?): Option<A> = if (a != null) Some(a) else None

    @JvmStatic
    public operator fun <A> invoke(a: A): Option<A> = Some(a)

    @JvmStatic
    @JvmName("tryCatchOrNone")
    /**
     * Ignores exceptions and returns None if one is thrown
     */
    public inline fun <A> catch(f: () -> A): Option<A> {
      contract { callsInPlace(f, InvocationKind.AT_MOST_ONCE) }
      val recover: (Throwable) -> Option<A> = { None }
      return catch(recover, f)
    }

    @JvmStatic
    @JvmName("tryCatch")
    public inline fun <A> catch(recover: (Throwable) -> Option<A>, f: () -> A): Option<A> {
      contract {
        callsInPlace(f, InvocationKind.EXACTLY_ONCE)
        callsInPlace(recover, InvocationKind.AT_MOST_ONCE)
      }
      return try {
        Some(f())
      } catch (t: Throwable) {
        recover(t.nonFatalOrThrow())
      }
    }

    @JvmStatic
    @Deprecated(
      RedundantAPI + "Prefer explicitly creating lambdas",
      ReplaceWith("{ it.map(f) }")
    )
    public fun <A, B> lift(f: (A) -> B): (Option<A>) -> Option<B> =
      { it.map(f) }
  }

  @Deprecated(
    "Prefer using the inline option DSL",
    ReplaceWith(
      "option { Pair(bind(), b.bind()) }",
      "arrow.core.raise.option"
    )
  )
  public fun <B> zip(other: Option<B>): Option<Pair<A, B>> =
    zip(other, ::Pair)

  @Deprecated(
    "Prefer using the inline option DSL",
    ReplaceWith(
      "option { map(bind(), b.bind()) }",
      "arrow.core.raise.option"
    )
  )
  public inline fun <B, C> zip(
    b: Option<B>,
    map: (A, B) -> C
  ): Option<C> {
    contract { callsInPlace(map, InvocationKind.AT_MOST_ONCE) }
    return option { map(bind(), b.bind()) }
  }

  @Deprecated(
    "Prefer using the inline option DSL",
    ReplaceWith(
      "option { map(bind(), b.bind(), c.bind()) }",
      "arrow.core.raise.option"
    )
  )
  public inline fun <B, C, D> zip(
    b: Option<B>,
    c: Option<C>,
    map: (A, B, C) -> D
  ): Option<D> {
    contract { callsInPlace(map, InvocationKind.AT_MOST_ONCE) }
    return option { map(bind(), b.bind(), c.bind()) }
  }

  /**
   * The given function is applied as a fire and forget effect
   * if this is a `None`.
   * When applied the result is ignored and the original
   * None value is returned
   *
   * Example:
   * ```kotlin
   * import arrow.core.Some
   * import arrow.core.none
   *
   * fun main() {
   *   Some(12).onNone { println("flower") } // Result: Some(12)
   *   none<Int>().onNone { println("flower") }  // Result: prints "flower" and returns: None
   * }
   * ```
   * <!--- KNIT example-option-19.kt -->
   */
  public inline fun onNone(action: () -> Unit): Option<A>  {
    contract {
      callsInPlace(action, InvocationKind.AT_MOST_ONCE)
    }
    return also { if (it.isEmpty()) action() }
  }

  /**
   * The given function is applied as a fire and forget effect
   * if this is a `some`.
   * When applied the result is ignored and the original
   * Some value is returned
   *
   * Example:
   * ```kotlin
   * import arrow.core.Some
   * import arrow.core.none
   *
   * fun main() {
   *   Some(12).onSome { println("flower") } // Result: prints "flower" and returns: Some(12)
   *   none<Int>().onSome { println("flower") }  // Result: None
   * }
   * ```
   * <!--- KNIT example-option-20.kt -->
   */
  public inline fun onSome(action: (A) -> Unit): Option<A>  {
    contract {
      callsInPlace(action, InvocationKind.AT_MOST_ONCE)
    }
    return also { if (it.isNotEmpty()) action(it.value) }
  }

  /**
   * The given function is applied as a fire and forget effect
   * if this is a `None`.
   * When applied the result is ignored and the original
   * None value is returned
   *
   * Example:
   * ```kotlin
   * import arrow.core.Some
   * import arrow.core.none
   *
   * fun main() {
   *   Some(12).tapNone { println("flower") } // Result: Some(12)
   *   none<Int>().tapNone { println("flower") }  // Result: prints "flower" and returns: None
   * }
   * ```
<<<<<<< HEAD
   * <!--- KNIT example-option-17.kt -->
=======
   * <!--- KNIT example-option-21.kt -->
>>>>>>> 8e0121a9
   */
  @Deprecated(
    "tapNone is being renamed to onNone to be more consistent with the Kotlin Standard Library naming",
    ReplaceWith("onNone(f)")
  )
  public inline fun tapNone(f: () -> Unit): Option<A> {
    contract { callsInPlace(f, InvocationKind.AT_MOST_ONCE) }
    return onNone(f)
  }

  /**
   * The given function is applied as a fire and forget effect
   * if this is a `some`.
   * When applied the result is ignored and the original
   * Some value is returned
   *
   * Example:
   * ```kotlin
   * import arrow.core.Some
   * import arrow.core.none
   *
   * fun main() {
   *   Some(12).tap { println("flower") } // Result: prints "flower" and returns: Some(12)
   *   none<Int>().tap { println("flower") }  // Result: None
   * }
   * ```
<<<<<<< HEAD
   * <!--- KNIT example-option-18.kt -->
=======
   * <!--- KNIT example-option-22.kt -->
>>>>>>> 8e0121a9
   */
  @Deprecated(
    "tap is being renamed to onNone to be more consistent with the Kotlin Standard Library naming",
    ReplaceWith("onSome(f)")
  )
  public inline fun tap(f: (A) -> Unit): Option<A> {
    contract { callsInPlace(f, InvocationKind.AT_MOST_ONCE) }
    return onSome(f)
  }

  @Deprecated(
    "Prefer using the inline option DSL",
    ReplaceWith(
      "option { map(bind(), b.bind(), c.bind(), d.bind()) }",
      "arrow.core.raise.option"
    )
  )
  public inline fun <B, C, D, E> zip(
    b: Option<B>,
    c: Option<C>,
    d: Option<D>,
    map: (A, B, C, D) -> E
  ): Option<E> {
    contract { callsInPlace(map, InvocationKind.AT_MOST_ONCE) }
    return option { map(bind(), b.bind(), c.bind(), d.bind()) }
  }

  @Deprecated(
    "Prefer using the inline option DSL",
    ReplaceWith(
      "option { map(bind(), b.bind(), c.bind(), d.bind(), e.bind()) }",
      "arrow.core.raise.option"
    )
  )
  public inline fun <B, C, D, E, F> zip(
    b: Option<B>,
    c: Option<C>,
    d: Option<D>,
    e: Option<E>,
    map: (A, B, C, D, E) -> F
  ): Option<F> {
    contract { callsInPlace(map, InvocationKind.AT_MOST_ONCE) }
    return option { map(bind(), b.bind(), c.bind(), d.bind(), e.bind()) }
  }

  @Deprecated(
    "Prefer using the inline option DSL",
    ReplaceWith(
      "option { map(bind(), b.bind(), c.bind(), d.bind(), e.bind(), f.bind()) }",
      "arrow.core.raise.option"
    )
  )
  public inline fun <B, C, D, E, F, G> zip(
    b: Option<B>,
    c: Option<C>,
    d: Option<D>,
    e: Option<E>,
    f: Option<F>,
    map: (A, B, C, D, E, F) -> G
  ): Option<G> {
    contract { callsInPlace(map, InvocationKind.AT_MOST_ONCE) }
    return option { map(bind(), b.bind(), c.bind(), d.bind(), e.bind(), f.bind()) }
  }

  @Deprecated(
    "Prefer using the inline option DSL",
    ReplaceWith(
      "option { map(bind(), b.bind(), c.bind(), d.bind(), e.bind(), f.bind(), g.bind()) }",
      "arrow.core.raise.option"
    )
  )
  public inline fun <B, C, D, E, F, G, H> zip(
    b: Option<B>,
    c: Option<C>,
    d: Option<D>,
    e: Option<E>,
    f: Option<F>,
    g: Option<G>,
    map: (A, B, C, D, E, F, G) -> H
  ): Option<H> {
    contract { callsInPlace(map, InvocationKind.AT_MOST_ONCE) }
    return option { map(bind(), b.bind(), c.bind(), d.bind(), e.bind(), f.bind(), g.bind()) }
  }

  @Deprecated(
    "Prefer using the inline option DSL",
    ReplaceWith(
      "option { map(bind(), b.bind(), c.bind(), d.bind(), e.bind(), f.bind(), g.bind(), h.bind()) }",
      "arrow.core.raise.option"
    )
  )
  public inline fun <B, C, D, E, F, G, H, I> zip(
    b: Option<B>,
    c: Option<C>,
    d: Option<D>,
    e: Option<E>,
    f: Option<F>,
    g: Option<G>,
    h: Option<H>,
    map: (A, B, C, D, E, F, G, H) -> I
  ): Option<I> {
    contract { callsInPlace(map, InvocationKind.AT_MOST_ONCE) }
    return option { map(bind(), b.bind(), c.bind(), d.bind(), e.bind(), f.bind(), g.bind(), h.bind()) }
  }

  @Deprecated(
    "Prefer using the inline option DSL",
    ReplaceWith(
      "option { map(bind(), b.bind(), c.bind(), d.bind(), e.bind(), f.bind(), g.bind(), h.bind(), i.bind()) }",
      "arrow.core.raise.option"
    )
  )
  public inline fun <B, C, D, E, F, G, H, I, J> zip(
    b: Option<B>,
    c: Option<C>,
    d: Option<D>,
    e: Option<E>,
    f: Option<F>,
    g: Option<G>,
    h: Option<H>,
    i: Option<I>,
    map: (A, B, C, D, E, F, G, H, I) -> J
  ): Option<J> {
    contract { callsInPlace(map, InvocationKind.AT_MOST_ONCE) }
    return option { map(bind(), b.bind(), c.bind(), d.bind(), e.bind(), f.bind(), g.bind(), h.bind(), i.bind()) }
  }

  @Deprecated(
    "Prefer using the inline option DSL",
    ReplaceWith(
      "option { map(bind(), b.bind(), c.bind(), d.bind(), e.bind(), f.bind(), g.bind(), h.bind(), i.bind(), j.bind()) }",
      "arrow.core.raise.option"
    )
  )
  public inline fun <B, C, D, E, F, G, H, I, J, K> zip(
    b: Option<B>,
    c: Option<C>,
    d: Option<D>,
    e: Option<E>,
    f: Option<F>,
    g: Option<G>,
    h: Option<H>,
    i: Option<I>,
    j: Option<J>,
    map: (A, B, C, D, E, F, G, H, I, J) -> K
  ): Option<K> {
    contract { callsInPlace(map, InvocationKind.AT_MOST_ONCE) }
    return option { map(bind(), b.bind(), c.bind(), d.bind(), e.bind(), f.bind(), g.bind(), h.bind(), i.bind(), j.bind()) }
  }

  /**
   * Returns true if the option is [None], false otherwise.
   * @note Used only for performance instead of fold.
   */
  @Deprecated(
    "Duplicated API. Please use Option's member function isNone. This will be removed towards Arrow 2.0",
    ReplaceWith("isNone()")
  )
  public abstract fun isEmpty(): Boolean

  @Deprecated(
    "Duplicated API. Please use Option's member function isSome. This will be removed towards Arrow 2.0",
    ReplaceWith("isSome()")
  )
  public fun isNotEmpty(): Boolean {
    contract {
      returns(true) implies (this@Option is Some<A>)
      returns(false) implies (this@Option is None)
    }
    return this@Option is Some<A>
  }

  /**
   * Returns true if the option is [None], false otherwise.
   * @note Used only for performance instead of fold.
   */
  public fun isNone(): Boolean {
    contract {
      returns(false) implies (this@Option is Some<A>)
      returns(true) implies (this@Option is None)
    }
    return this@Option is None
  }

  /**
   * Returns true if the option is [Some], false otherwise.
   * @note Used only for performance instead of fold.
   */
  public fun isSome(): Boolean {
    contract {
      returns(true) implies (this@Option is Some<A>)
      returns(false) implies (this@Option is None)
    }
    return this@Option is Some<A>
  }

  /**
   * Returns true if this option is nonempty '''and''' the predicate
   * $p returns true when applied to this $option's value.
   * Otherwise, returns false.
   *
   * Example:
   * ```kotlin
   * import arrow.core.Some
   * import arrow.core.None
   * import arrow.core.Option
   *
   * fun main() {
   *   Some(12).isSome { it > 10 } // Result: true
   *   Some(7).isSome { it > 10 }  // Result: false
   *
   *   val none: Option<Int> = None
   *   none.isSome { it > 10 }      // Result: false
   * }
   * ```
   * <!--- KNIT example-option-23.kt -->
   *
   * @param predicate the predicate to test
   */
  public inline fun isSome(predicate: (A) -> Boolean): Boolean {
    contract {
      callsInPlace(predicate, InvocationKind.EXACTLY_ONCE)
      returns(true) implies (this@Option is Some<A>)
    }
    return this@Option is Some<A> && predicate(value)
  }
  /**
   * alias for [isDefined]
   */
  @Deprecated(
    "Duplicated API. Please use Option's member function isSome. This will be removed towards Arrow 2.0",
    ReplaceWith("isSome()")
  )
  public fun nonEmpty(): Boolean = isDefined()

  /**
   * Returns true if the option is an instance of [Some], false otherwise.
   * @note Used only for performance instead of fold.
   */
  @Deprecated(
    "Duplicated API. Please use Option's member function isSome. This will be removed towards Arrow 2.0",
    ReplaceWith("isSome()")
  )
  public fun isDefined(): Boolean = !isEmpty()

  @Deprecated(
    "orNull is being renamed to getOrNull to be more consistent with the Kotlin Standard Library naming",
    ReplaceWith("getOrNull()")
  )
  public fun orNull(): A? {
    contract {
      returns(null) implies (this@Option is None)
      returnsNotNull() implies (this@Option is Some<A>)
    }
    return fold({ null }, ::identity)
  }

  /**
   * Returns the encapsulated value [A] if this instance represents [Some] or `null` if it is [None].
   *
   * ```kotlin
   * import arrow.core.None
   * import arrow.core.Some
   * import io.kotest.matchers.shouldBe
   *
   * fun test() {
   *   Some(12).getOrNull() shouldBe 12
   *   None.getOrNull() shouldBe null
   * }
   * ```
   * <!--- KNIT example-option-24.kt -->
   */
  public fun getOrNull(): A? {
    contract {
      returns(null) implies (this@Option is None)
      returnsNotNull() implies (this@Option is Some<A>)
    }
    return getOrElse { null }
  }

  /**
   * Returns a [Some<$B>] containing the result of applying $f to this $option's
   * value if this $option is nonempty. Otherwise return $none.
   *
   * @note This is similar to `flatMap` except here,
   * $f does not need to wrap its result in an $option.
   *
   * @param f the function to apply
   * @see flatMap
   */
  public inline fun <B> map(f: (A) -> B): Option<B> {
    contract { callsInPlace(f, InvocationKind.AT_MOST_ONCE) }
    return flatMap { a -> Some(f(a)) }
  }

  public inline fun <R> fold(ifEmpty: () -> R, ifSome: (A) -> R): R {
    contract {
      callsInPlace(ifEmpty, InvocationKind.AT_MOST_ONCE)
      callsInPlace(ifSome, InvocationKind.AT_MOST_ONCE)
    }
    return when (this) {
      is None -> ifEmpty()
      is Some<A> -> ifSome(value)
    }
  }

  /**
   * Returns $none if the result of applying $f to this $option's value is null.
   * Otherwise returns the result.
   *
   * @note This is similar to `.flatMap { Option.fromNullable(null)) }`
   * and primarily for convenience.
   *
   * @param f the function to apply.
   * */
  @Deprecated(
    NicheAPI + "Prefer using the Option DSL, or fold or map",
    ReplaceWith(
      "flatMap { fromNullable(f(it)) }",
      "arrow.core.Option.Companion.fromNullable"
    )
  )
  public inline fun <B> mapNotNull(f: (A) -> B?): Option<B> {
    contract { callsInPlace(f, InvocationKind.AT_MOST_ONCE) }
    return flatMap { a -> fromNullable(f(a)) }
  }

  /**
   * Returns the result of applying $f to this $option's value if
   * this $option is nonempty.
   * Returns $none if this $option is empty.
   * Slightly different from `map` in that $f is expected to
   * return an $option (which could be $none).
   *
   * @param f the function to apply
   * @see map
   */
  public inline fun <B> flatMap(f: (A) -> Option<B>): Option<B> {
    contract { callsInPlace(f, InvocationKind.AT_MOST_ONCE) }
    return when (this) {
      is None -> this
      is Some -> f(value)
    }
  }

  /**
   * Align two options (`this` on the left and [b] on the right) as one Option of [Ior].
   */
  @Deprecated(NicheAPI + "Prefer using a simple fold, or when expression")
  public infix fun <B> align(b: Option<B>): Option<Ior<A, B>> =
    when (this) {
      None -> when (b) {
        None -> None
        is Some -> Some(b.value.rightIor())
      }

      is Some -> when (b) {
        None -> Some(this.value.leftIor())
        is Some -> Some(Pair(this.value, b.value).bothIor())
      }
    }

  /**
   * Align two options (`this` on the left and [b] on the right) as one Option of [Ior], and then, if it's not [None], map it using [f].
   *
   * @note This function works like a regular `align` function, but is then mapped by the `map` function.
   */
  @Deprecated(NicheAPI + "Prefer using a simple fold, or when expression")
  public inline fun <B, C> align(b: Option<B>, f: (Ior<A, B>) -> C): Option<C> {
    contract { callsInPlace(f, InvocationKind.AT_MOST_ONCE) }
    return align(b).map(f)
  }

  /**
   * Returns true if this option is empty '''or''' the predicate
   * $predicate returns true when applied to this $option's value.
   *
   * @param predicate the predicate to test
   */
  @Deprecated(
    NicheAPI + "Prefer using the Option DSL, or fold or map",
    ReplaceWith("fold({ true }, predicate)")
  )
  public inline fun all(predicate: (A) -> Boolean): Boolean {
    contract { callsInPlace(predicate, InvocationKind.AT_MOST_ONCE) }
    return fold({ true }, predicate)
  }

  @Deprecated(
    NicheAPI + "Prefer using the Option DSL or fold",
    ReplaceWith(
      "fold<Option<Option<B>>>({ None }) { value -> f(value).map(::Some) }",
      "arrow.core.None",
      "arrow.core.Option",
      "arrow.core.Some"
    )
  )
  public inline fun <B> crosswalk(f: (A) -> Option<B>): Option<Option<B>> =
    when (this) {
      is None -> this
      is Some -> f(value).map { Some(it) }
    }

  @Deprecated(
    NicheAPI + "Prefer using the Option DSL or fold",
    ReplaceWith(
      "fold<Map<K, Option<V>>>({ emptyMap() }) { value -> f(value).mapValues { Some(it.value) } }",
      "arrow.core.Option",
      "arrow.core.Some"
    )
  )
  public inline fun <K, V> crosswalkMap(f: (A) -> Map<K, V>): Map<K, Option<V>> =
    when (this) {
      is None -> emptyMap()
      is Some -> f(value).mapValues { Some(it.value) }
    }

  @Deprecated(
    NicheAPI + "Prefer using the Option DSL or fold",
    ReplaceWith(
      "getOrNull()?.let { value -> f(value)?.let(::Some) }",
      "arrow.core.Some"
    )
  )
  public inline fun <B> crosswalkNull(f: (A) -> B?): Option<B>? =
    when (this) {
      is None -> null
      is Some -> f(value)?.let { Some(it) }
    }

  /**
   * Returns this $option if it is nonempty '''and''' applying the predicate $p to
   * this $option's value returns true. Otherwise, return $none.
   *
   *  @param predicate the predicate used for testing.
   */
  public inline fun filter(predicate: (A) -> Boolean): Option<A> {
    contract { callsInPlace(predicate, InvocationKind.AT_MOST_ONCE) }
    return flatMap { a -> if (predicate(a)) Some(a) else None }
  }

  /**
   * Returns this $option if it is nonempty '''and''' applying the predicate $p to
   * this $option's value returns false. Otherwise, return $none.
   *
   * @param predicate the predicate used for testing.
   */
  public inline fun filterNot(predicate: (A) -> Boolean): Option<A> {
    contract { callsInPlace(predicate, InvocationKind.AT_MOST_ONCE) }
    return flatMap { a -> if (!predicate(a)) Some(a) else None }
  }

  /**
   * Returns true if this option is nonempty '''and''' the predicate
   * $p returns true when applied to this $option's value.
   * Otherwise, returns false.
   *
   * Example:
   * ```kotlin
   * import arrow.core.Some
   * import arrow.core.None
   * import arrow.core.Option
   *
   * fun main() {
   *   Some(12).exists { it > 10 } // Result: true
   *   Some(7).exists { it > 10 }  // Result: false
   *
   *   val none: Option<Int> = None
   *   none.exists { it > 10 }      // Result: false
   * }
   * ```
<<<<<<< HEAD
   * <!--- KNIT example-option-19.kt -->
=======
   * <!--- KNIT example-option-25.kt -->
>>>>>>> 8e0121a9
   *
   * @param predicate the predicate to test
   */
  @Deprecated(
    RedundantAPI + "Please use Option's member function isSome. This will be removed towards Arrow 2.0",
    ReplaceWith("isSome(predicate)")
  )
  public inline fun exists(predicate: (A) -> Boolean): Boolean {
    contract { callsInPlace(predicate, InvocationKind.AT_MOST_ONCE) }
    return fold({ false }, predicate)
  }

  /**
   * Returns the $option's value if this option is nonempty '''and''' the predicate
   * $p returns true when applied to this $option's value.
   * Otherwise, returns null.
   *
   * Example:
   * ```kotlin
   * import arrow.core.Some
   * import arrow.core.None
   * import arrow.core.Option
   *
   * fun main() {
   *   Some(12).exists { it > 10 } // Result: 12
   *   Some(7).exists { it > 10 }  // Result: null
   *
   *   val none: Option<Int> = None
   *   none.exists { it > 10 }      // Result: null
   * }
   * ```
<<<<<<< HEAD
   * <!--- KNIT example-option-20.kt -->
=======
   * <!--- KNIT example-option-26.kt -->
>>>>>>> 8e0121a9
   */
  @Deprecated(
    NicheAPI + "Prefer Kotlin nullable syntax instead",
    ReplaceWith("getOrNull()?.takeIf(predicate)")
  )
  public inline fun findOrNull(predicate: (A) -> Boolean): A? {
    contract { callsInPlace(predicate, InvocationKind.AT_MOST_ONCE) }
    return when (this) {
      is Some -> if (predicate(value)) value else null
      is None -> null
    }
  }

  @Deprecated(
    NicheAPI + "Prefer when or fold instead",
    ReplaceWith("MB.run { this.fold({ empty() }) { a -> empty().combine(f(a)) } }")
  )
  public inline fun <B> foldMap(MB: Monoid<B>, f: (A) -> B): B = MB.run {
    foldLeft(empty()) { b, a -> b.combine(f(a)) }
  }

  @Deprecated(
    NicheAPI + "Prefer when or fold instead",
    ReplaceWith("fold({ initial }) { operation(initial, it) }")
  )
  public inline fun <B> foldLeft(initial: B, operation: (B, A) -> B): B =
    when (this) {
      is Some -> operation(initial, value)
      is None -> initial
    }

  @Deprecated(NicheAPI + "Prefer using a simple fold, or when expression")
  public fun <B> padZip(other: Option<B>): Option<Pair<A?, B?>> =
    align(other) { ior ->
      ior.fold(
        { it to null },
        { null to it },
        { a, b -> a to b }
      )
    }

  @Deprecated(NicheAPI + "Prefer using a simple fold, or when expression")
  public inline fun <B, C> padZip(other: Option<B>, f: (A?, B?) -> C): Option<C> =
    align(other) { ior ->
      ior.fold(
        { f(it, null) },
        { f(null, it) },
        { a, b -> f(a, b) }
      )
    }

  @Deprecated(
    NicheAPI + "Prefer when or fold instead",
    ReplaceWith("getOrNull()?.let { value -> operation(initial(value), value) }")
  )
  public inline fun <B> reduceOrNull(initial: (A) -> B, operation: (acc: B, A) -> B): B? =
    when (this) {
      is None -> null
      is Some -> operation(initial(value), value)
    }

<<<<<<< HEAD
  public fun replicate(n: Int): Option<List<A>> =
    if (n <= 0) Some(emptyList()) else map { a -> List(n) { a } }

=======
  @Deprecated(
    NicheAPI + "Prefer when or fold instead",
    ReplaceWith(
      "fold({ Eval.now(null) }) { value -> operation(value, Eval.now(initial(value))) }",
      "arrow.core.Eval"
    )
  )
  public inline fun <B> reduceRightEvalOrNull(
    initial: (A) -> B,
    operation: (A, acc: Eval<B>) -> Eval<B>
  ): Eval<B?> =
    when (this) {
      is None -> Eval.now(null)
      is Some -> operation(value, Eval.now(initial(value)))
    }

  @Deprecated(
    NicheAPI + "Prefer using the Option DSL or map",
    ReplaceWith("map { List(n) { it } }")
  )
  public fun replicate(n: Int): Option<List<A>> =
    if (n <= 0) Some(emptyList()) else map { a -> List(n) { a } }

  @Deprecated(
    NicheAPI + "Prefer using the Option DSL, or explicit fold or when",
    ReplaceWith(
      "fold({ emptyList() }) { a -> fa(a).map(::Some) }",
      "arrow.core.Some")
  )
  @OptIn(ExperimentalTypeInference::class)
  @OverloadResolutionByLambdaReturnType
  public inline fun <B> traverse(fa: (A) -> Iterable<B>): List<Option<B>> {
    contract { callsInPlace(fa, InvocationKind.AT_MOST_ONCE) }
    return fold({ emptyList() }, { a -> fa(a).map { Some(it) } })
  }

  @Deprecated(
    NicheAPI + "Prefer using the Option DSL, or explicit fold or when",
    ReplaceWith(
      "fold({ Right(None) }) { a -> fa(a).map(::Some) }",
      "arrow.core.Either.Right",
      "arrow.core.None",
      "arrow.core.Some"
    )
  )
  @OptIn(ExperimentalTypeInference::class)
  @OverloadResolutionByLambdaReturnType
  public inline fun <AA, B> traverse(fa: (A) -> Either<AA, B>): Either<AA, Option<B>> {
    contract { callsInPlace(fa, InvocationKind.AT_MOST_ONCE) }
    return when (this) {
      is Some -> fa(value).map { Some(it) }
      is None -> Right(this)
    }
  }

  @Deprecated("traverseEither is being renamed to traverse to simplify the Arrow API", ReplaceWith("traverse(fa)"))
  public inline fun <AA, B> traverseEither(fa: (A) -> Either<AA, B>): Either<AA, Option<B>> =
    traverse(fa)

  @Deprecated(
    NicheAPI + "Prefer using the Option DSL, or explicit fold or when",
    ReplaceWith(
      "fold({ Valid(None) }) { a -> fa(a).map(::Some) }",
      "arrow.core.Valid",
      "arrow.core.None",
      "arrow.core.Some"
    )
  )
  @OptIn(ExperimentalTypeInference::class)
  @OverloadResolutionByLambdaReturnType
  public inline fun <AA, B> traverse(fa: (A) -> Validated<AA, B>): Validated<AA, Option<B>> {
    contract { callsInPlace(fa, InvocationKind.AT_MOST_ONCE) }
    return when (this) {
      is Some -> fa(value).map { Some(it) }
      is None -> Valid(this)
    }
  }

  @Deprecated("traverseValidated is being renamed to traverse to simplify the Arrow API", ReplaceWith("traverse(fa)"))
  public inline fun <AA, B> traverseValidated(fa: (A) -> Validated<AA, B>): Validated<AA, Option<B>> =
    traverse(fa)

>>>>>>> 8e0121a9
  public inline fun <L> toEither(ifEmpty: () -> L): Either<L, A> {
    contract { callsInPlace(ifEmpty, InvocationKind.AT_MOST_ONCE) }
    return fold({ ifEmpty().left() }, { it.right() })
  }

  public fun toList(): List<A> = fold(::emptyList) { listOf(it) }

  @Deprecated(
    RedundantAPI + "Replace with map with Unit",
    ReplaceWith("map { }")
  )
  public fun void(): Option<Unit> =
    map { }

  @Deprecated(
    NicheAPI + "Prefer using the Option DSL or map",
    ReplaceWith("map { left to it }")
  )
  public fun <L> pairLeft(left: L): Option<Pair<L, A>> = this.map { left to it }

  @Deprecated(
    NicheAPI + "Prefer using the Option DSL or map",
    ReplaceWith("map { it to right }")
  )
  public fun <R> pairRight(right: R): Option<Pair<A, R>> = this.map { it to right }

  @Deprecated(
    NicheAPI + "Prefer using the Option DSL or flatMap",
    ReplaceWith("flatMap { value }")
  )
  public infix fun <X> and(value: Option<X>): Option<X> = if (isEmpty()) {
    None
  } else {
    value
  }

  override fun toString(): String = fold(
    { "Option.None" },
    { "Option.Some($it)" }
  )
}

public object None : Option<Nothing>() {
  @Deprecated(
    "Duplicated API. Please use Option's member function isNone. This will be removed towards Arrow 2.0",
    replaceWith = ReplaceWith("isNone()")
  )
  public override fun isEmpty(): Boolean = true

  override fun toString(): String = "Option.None"
}

public data class Some<out T>(val value: T) : Option<T>() {
  @Deprecated(
    "Duplicated API. Please use Option's member function isNone. This will be removed towards Arrow 2.0",
    replaceWith = ReplaceWith("isNone()")
  )
  public override fun isEmpty(): Boolean = false

  override fun toString(): String = "Option.Some($value)"

  public companion object {
    @PublishedApi
    @Deprecated("Unused, will be removed from bytecode in Arrow 2.x.x", ReplaceWith("Some(Unit)"))
    internal val unit: Option<Unit> = Some(Unit)
  }
}

/**
 * Returns the option's value if the option is nonempty, otherwise
 * return the result of evaluating `default`.
 *
 * @param default the default expression.
 */
public inline fun <T> Option<T>.getOrElse(default: () -> T): T {
  contract { callsInPlace(default, InvocationKind.AT_MOST_ONCE) }
  return fold({ default() }, ::identity)
}

/**
 * Returns this option's if the option is nonempty, otherwise
 * returns another option provided lazily by `default`.
 *
 * @param alternative the default option if this is empty.
 */
@Deprecated(
  NicheAPI + "Prefer using the recover method",
  ReplaceWith("recover { alternative().bind() }", "arrow.core.recover")
)
public inline fun <A> Option<A>.orElse(alternative: () -> Option<A>): Option<A> =
  recover { alternative().bind() }

@Deprecated(
  NicheAPI + "Prefer using the recover method",
  ReplaceWith("recover { value.bind() }", "arrow.core.recover")
)
public infix fun <T> Option<T>.or(value: Option<T>): Option<T> =
  recover { value.bind() }

public fun <T> T?.toOption(): Option<T> = this?.let { Some(it) } ?: None

@Deprecated(
  NicheAPI + "Prefer using if-else statement",
  ReplaceWith(
    "if (this) { Some(f()) } else { None }",
    "arrow.core.None",
    "arrow.core.Some"
  )
)
public inline fun <A> Boolean.maybe(f: () -> A): Option<A> {
  contract { callsInPlace(f, InvocationKind.AT_MOST_ONCE) }
  return if (this) {
    Some(f())
  } else {
    None
  }
}

public fun <A> A.some(): Option<A> = Some(this)

public fun <A> none(): Option<A> = None

@Deprecated("use fold instead", ReplaceWith("fold(Monoid.option(MA))", "arrow.core.fold", "arrow.typeclasses.Monoid"))
public fun <A> Iterable<Option<A>>.combineAll(MA: Monoid<A>): Option<A> =
  fold(Monoid.option(MA))

@Deprecated("use getOrElse instead", ReplaceWith("getOrElse { MA.empty() }"))
public fun <A> Option<A>.combineAll(MA: Monoid<A>): A =
  getOrElse { MA.empty() }

@Deprecated(
  RedundantAPI + "Prefer if-else statement inside option DSL, or replace with explicit flatMap",
  ReplaceWith(
    "this.flatMap { b -> b.takeIf(predicate)?.let(::Some) ?: None.also(error) }",
    "arrow.core.Some",
    "arrow.core.None"
  )
)
public inline fun <A> Option<A>.ensure(error: () -> Unit, predicate: (A) -> Boolean): Option<A> {
  contract {
    callsInPlace(predicate, InvocationKind.AT_MOST_ONCE)
    callsInPlace(error, InvocationKind.AT_MOST_ONCE)
  }
  return when (this) {
    is Some ->
      if (predicate(value)) this
      else {
        error()
        None
      }

    is None -> this
  }
}

/**
 * Returns an Option containing all elements that are instances of specified type parameter [B].
 */
public inline fun <reified B> Option<*>.filterIsInstance(): Option<B> =
  flatMap {
    when (it) {
      is B -> Some(it)
      else -> None
    }
  }

@Deprecated(
  NicheAPI + "Prefer using the orElse method",
  ReplaceWith(
    "recover { f(Unit) }",
    "arrow.core.recover"
  )
)
public inline fun <A> Option<A>.handleError(f: (Unit) -> A): Option<A> {
  contract { callsInPlace(f, InvocationKind.AT_MOST_ONCE) }
  return recover { f(Unit) }
}

@Deprecated(
  NicheAPI + "Prefer using the orElse method",
  ReplaceWith(
    "recover { f(Unit).bind() }",
    "arrow.core.recover"
  )
)
public inline fun <A> Option<A>.handleErrorWith(f: (Unit) -> Option<A>): Option<A> {
  contract { callsInPlace(f, InvocationKind.AT_MOST_ONCE) }
  return recover { f(Unit).bind() }
}

public fun <A> Option<Option<A>>.flatten(): Option<A> =
  flatMap(::identity)

@Deprecated(
  NicheAPI + "Prefer using the Option DSL or explicit fold with some",
  ReplaceWith(
    "fold({ fe(Unit) }, fb).some()",
    "arrow.core.some"
  )
)
public inline fun <A, B> Option<A>.redeem(fe: (Unit) -> B, fb: (A) -> B): Option<B> {
  contract {
    callsInPlace(fe, InvocationKind.AT_MOST_ONCE)
    callsInPlace(fb, InvocationKind.AT_MOST_ONCE)
  }
  return fold({ fe(Unit) }, fb).some()
}

@Deprecated(
  NicheAPI + "Prefer using the Option DSL or explicit flatMap with orElse",
  ReplaceWith(
    "flatMap(fb).recover { fe(Unit).bind() }",
    "arrow.core.recover"
  )
)
public inline fun <A, B> Option<A>.redeemWith(fe: (Unit) -> Option<B>, fb: (A) -> Option<B>): Option<B> {
  contract {
    callsInPlace(fe, InvocationKind.AT_MOST_ONCE)
    callsInPlace(fb, InvocationKind.AT_MOST_ONCE)
  }
  return flatMap(fb).recover { fe(Unit).bind() }
}

@Deprecated(
  NicheAPI + "Prefer using the Option DSL or map",
  ReplaceWith("MA.run { this.map { List(n) { it }.fold(empty()) { acc, v -> acc + v } } }")
)
public fun <A> Option<A>.replicate(n: Int, MA: Monoid<A>): Option<A> = MA.run {
  if (n <= 0) Some(empty())
  else map { a -> List(n) { a }.fold(empty()) { acc, v -> acc + v } }
}

@Deprecated(
  NicheAPI + "Prefer using the Option DSL or explicit flatmap",
  ReplaceWith(
    "flatMap { it.fold({ None }, { a -> Some(a) }) }",
    "arrow.core.None", "arrow.core.Some"
  )
)
public fun <A> Option<Either<Unit, A>>.rethrow(): Option<A> =
  flatMap { it.fold({ None }, { a -> Some(a) }) }

@Deprecated(NicheAPI + "Prefer using a simple fold, or when expression")
public fun <A> Option<A>.salign(SA: Semigroup<A>, b: Option<A>): Option<A> =
  align(b) {
    it.fold(::identity, ::identity) { a, b ->
      SA.run { a.combine(b) }
    }
  }

/**
 * Separate the inner [Either] value into the [Either.Left] and [Either.Right].
 *
 * @receiver Option of Either
 * @return a tuple containing Option of [Either.Left] and another Option of its [Either.Right] value.
 */
@Deprecated(
  NicheAPI + "Prefer using the Option DSL, or explicit fold or when",
  ReplaceWith(
    "fold({ None to None }) { either -> either.fold<Pair<Option<A>, Option<B>>>({ Some(it) to None }, { None to Some(it) }) }",
    "arrow.core.None", "arrow.core.Some", "arrow.core.Option"
  )
)
public fun <A, B> Option<Either<A, B>>.separateEither(): Pair<Option<A>, Option<B>> =
  fold({ None to None }) { either ->
    either.fold(
      { Some(it) to None },
      { None to Some(it) }
    )
  }

<<<<<<< HEAD
=======
/**
 * Separate the inner [Validated] value into the [Validated.Invalid] and [Validated.Valid].
 *
 * @receiver Option of Either
 * @return a tuple containing Option of [Validated.Invalid] and another Option of its [Validated.Valid] value.
 */
@Deprecated(
  NicheAPI + "Prefer using the Option DSL, or explicit fold or when",
  ReplaceWith(
    "fold({ None to None }) { validated -> validated.fold<Pair<Option<A>, Option<B>>>({ Some(it) to None }, { None to Some(it) }) }",
    "arrow.core.None", "arrow.core.Some", "arrow.core.Option"
  )
)
public fun <A, B> Option<Validated<A, B>>.separateValidated(): Pair<Option<A>, Option<B>> =
  fold({ None to None }) { validated ->
    validated.fold(
      { Some(it) to None },
      { None to Some(it) }
    )
  }

@Deprecated(
  "Prefer using the Option DSL, or explicit fold or when",
  ReplaceWith(
    "fold({ emptyList() }) { a -> fa(a).map(::Some) }",
    "arrow.core.Some",
  )
)
public fun <A> Option<Iterable<A>>.sequence(): List<Option<A>> =
  traverse(::identity)

@Deprecated(
  "sequenceEither is being renamed to sequence to simplify the Arrow API",
  ReplaceWith("sequence()", "arrow.core.sequence")
)
public fun <A, B> Option<Either<A, B>>.sequenceEither(): Either<A, Option<B>> =
  sequence()

@Deprecated(
  NicheAPI + "Prefer using the Option DSL, or explicit fold or when",
  ReplaceWith(
    "fold({ Right(None) }) { a -> fa(a).map(::Some) }",
    "arrow.core.Either.Right",
    "arrow.core.None",
    "arrow.core.Some"
  )
)
public fun <A, B> Option<Either<A, B>>.sequence(): Either<A, Option<B>> =
  traverse(::identity)

@Deprecated(
  "sequenceValidated is being renamed to sequence to simplify the Arrow API",
  ReplaceWith("sequence()", "arrow.core.sequence")
)
public fun <A, B> Option<Validated<A, B>>.sequenceValidated(): Validated<A, Option<B>> =
  sequence()

@Deprecated(
  NicheAPI + "Prefer using the Option DSL, or explicit fold or when",
  ReplaceWith(
    "fold({ Valid(None) }) { a -> fa(a).map(::Some) }",
    "arrow.core.Valid",
    "arrow.core.None",
    "arrow.core.Some"
  )
)
public fun <A, B> Option<Validated<A, B>>.sequence(): Validated<A, Option<B>> =
  traverse(::identity)

@Deprecated(NicheAPI + "Prefer using a when expression")
>>>>>>> 8e0121a9
public fun <A, B> Option<Ior<A, B>>.unalign(): Pair<Option<A>, Option<B>> =
  unalign(::identity)

@Deprecated(NicheAPI + "Prefer using a when expression")
public inline fun <A, B, C> Option<C>.unalign(f: (C) -> Ior<A, B>): Pair<Option<A>, Option<B>> =
  when (val option = this.map(f)) {
    is None -> None to None
    is Some -> when (val v = option.value) {
      is Ior.Left -> Some(v.value) to None
      is Ior.Right -> None to Some(v.value)
      is Ior.Both -> Some(v.leftValue) to Some(v.rightValue)
    }
  }

@Deprecated(
  NicheAPI + "Prefer using the Option DSL or explicit map",
  ReplaceWith(
    "map { iterable -> iterable.fold(MA) }",
    "arrow.typeclasses.Monoid"
  )
)
public fun <A> Option<Iterable<A>>.unite(MA: Monoid<A>): Option<A> =
  map { iterable ->
    iterable.fold(MA)
  }

@Deprecated(
  NicheAPI + "Prefer using the Option DSL or explicit flatMap",
  ReplaceWith(
    "flatMap<B> { either -> either.fold<Option<B>>({ None }, ::Some) }",
    "arrow.core.Option", "arrow.core.Some", "arrow.core.None"
  )
)
public fun <A, B> Option<Either<A, B>>.uniteEither(): Option<B> =
  flatMap { either ->
    either.fold({ None }, { b -> Some(b) })
  }

<<<<<<< HEAD
=======
@Deprecated(
  NicheAPI + "Prefer using the Option DSL or explicit flatMap",
  ReplaceWith(
    "flatMap<B> { validated -> validated.fold<Option<B>>({ None }, ::Some) }",
    "arrow.core.Option", "arrow.core.Some", "arrow.core.None"
  )
)
public fun <A, B> Option<Validated<A, B>>.uniteValidated(): Option<B> =
  flatMap { validated ->
    validated.fold({ None }, { b -> Some(b) })
  }

@Deprecated(
  NicheAPI + "Prefer using fold, when or Option DSL",
  ReplaceWith(
    "fold({ None to None }, { (a, b) -> Some(a) to Some(b) })",
    "arrow.core.Option", "arrow.core.Some", "arrow.core.None"
  )
)
>>>>>>> 8e0121a9
public fun <A, B> Option<Pair<A, B>>.unzip(): Pair<Option<A>, Option<B>> =
  fold({ None to None }, { (a, b) -> Some(a) to Some(b) })

@Deprecated(
  NicheAPI + "Prefer using fold, when or Option DSL",
  ReplaceWith(
    "fold({ None to None }, { f(it).let { (a, b) -> Some(a) to Some(b) } })",
    "arrow.core.Option", "arrow.core.Some", "arrow.core.None"
  )
)
public inline fun <A, B, C> Option<C>.unzip(f: (C) -> Pair<A, B>): Pair<Option<A>, Option<B>> =
  fold({ None to None }, { f(it).let { (a, b) -> Some(a) to Some(b) } })

/**
 *  Given [A] is a sub type of [B], re-type this value from Option<A> to Option<B>
 *
 *  Option<A> -> Option<B>
 *
 *  ```kotlin
 *  import arrow.core.Option
 *  import arrow.core.some
 *  import arrow.core.widen
 *
 *  fun main(args: Array<String>) {
 *   val result: Option<CharSequence> =
 *   //sampleStart
 *   "Hello".some().map({ "$it World" }).widen()
 *   //sampleEnd
 *   println(result)
 *  }
 *  ```
<<<<<<< HEAD
 * <!--- KNIT example-option-21.kt -->
=======
 * <!--- KNIT example-option-27.kt -->
>>>>>>> 8e0121a9
 */
public fun <B, A : B> Option<A>.widen(): Option<B> =
  this

public fun <K, V> Option<Pair<K, V>>.toMap(): Map<K, V> = this.toList().toMap()

public fun <A> Option<A>.combine(SGA: Semigroup<A>, b: Option<A>): Option<A> =
  when (this) {
    is Some -> when (b) {
      is Some -> Some(SGA.run { value.combine(b.value) })
      None -> this
    }

    None -> b
  }

public operator fun <A : Comparable<A>> Option<A>.compareTo(other: Option<A>): Int = fold(
  { other.fold({ 0 }, { -1 }) },
  { a1 ->
    other.fold({ 1 }, { a2 -> a1.compareTo(a2) })
  }
)

/**
 * Recover from any [None] if encountered.
 *
 * The recover DSL allows you to recover from any [None] value by:
 *  - Computing a fallback value [A]
 *  - Shifting a _new error_ of [None] into the [Option].
 *
 * ```kotlin
 * import arrow.core.Option
 * import arrow.core.none
 * import arrow.core.Some
 * import arrow.core.recover
 * import io.kotest.matchers.shouldBe
 *
 * fun test() {
 *   val error: Option<Int> = none()
 *   val fallback: Option<Int> = error.recover { 5 }
 *   fallback shouldBe Some(5)
 * }
 * ```
<<<<<<< HEAD
 * <!--- KNIT example-option-22.kt -->
=======
 * <!--- KNIT example-option-28.kt -->
>>>>>>> 8e0121a9
 * <!--- TEST lines.isEmpty() -->
 *
 * When shifting a new error [None] into the [Option]:
 *
 * ```kotlin
 * import arrow.core.Option
 * import arrow.core.none
 * import arrow.core.Some
 * import arrow.core.recover
 * import io.kotest.matchers.shouldBe
 *
 * fun test() {
 *   val error: Option<Int> = none()
 *   fun fallback(): Option<Int> = Some(5)
 *   fun failure(): Option<Int> = none()
 *
 *   error.recover { fallback().bind() } shouldBe Some(5)
 *   error.recover { failure().bind() } shouldBe none()
 * }
 * ```
<<<<<<< HEAD
 * <!--- KNIT example-option-23.kt -->
=======
 * <!--- KNIT example-option-29.kt -->
>>>>>>> 8e0121a9
 * <!--- TEST lines.isEmpty() -->
 */
public inline fun <A> Option<A>.recover(recover: OptionRaise.(None) -> A): Option<A> =
  when (this@recover) {
    is None -> option { recover(this, None) }
    is Some -> this@recover
  }<|MERGE_RESOLUTION|>--- conflicted
+++ resolved
@@ -411,7 +411,7 @@
    *   none<Int>().onNone { println("flower") }  // Result: prints "flower" and returns: None
    * }
    * ```
-   * <!--- KNIT example-option-19.kt -->
+   * <!--- KNIT example-option-17.kt -->
    */
   public inline fun onNone(action: () -> Unit): Option<A>  {
     contract {
@@ -436,7 +436,7 @@
    *   none<Int>().onSome { println("flower") }  // Result: None
    * }
    * ```
-   * <!--- KNIT example-option-20.kt -->
+   * <!--- KNIT example-option-18.kt -->
    */
   public inline fun onSome(action: (A) -> Unit): Option<A>  {
     contract {
@@ -461,11 +461,7 @@
    *   none<Int>().tapNone { println("flower") }  // Result: prints "flower" and returns: None
    * }
    * ```
-<<<<<<< HEAD
-   * <!--- KNIT example-option-17.kt -->
-=======
-   * <!--- KNIT example-option-21.kt -->
->>>>>>> 8e0121a9
+   * <!--- KNIT example-option-19.kt -->
    */
   @Deprecated(
     "tapNone is being renamed to onNone to be more consistent with the Kotlin Standard Library naming",
@@ -492,11 +488,7 @@
    *   none<Int>().tap { println("flower") }  // Result: None
    * }
    * ```
-<<<<<<< HEAD
-   * <!--- KNIT example-option-18.kt -->
-=======
-   * <!--- KNIT example-option-22.kt -->
->>>>>>> 8e0121a9
+   * <!--- KNIT example-option-20.kt -->
    */
   @Deprecated(
     "tap is being renamed to onNone to be more consistent with the Kotlin Standard Library naming",
@@ -712,7 +704,7 @@
    *   none.isSome { it > 10 }      // Result: false
    * }
    * ```
-   * <!--- KNIT example-option-23.kt -->
+   * <!--- KNIT example-option-21.kt -->
    *
    * @param predicate the predicate to test
    */
@@ -767,7 +759,7 @@
    *   None.getOrNull() shouldBe null
    * }
    * ```
-   * <!--- KNIT example-option-24.kt -->
+   * <!--- KNIT example-option-22.kt -->
    */
   public fun getOrNull(): A? {
     contract {
@@ -968,11 +960,7 @@
    *   none.exists { it > 10 }      // Result: false
    * }
    * ```
-<<<<<<< HEAD
-   * <!--- KNIT example-option-19.kt -->
-=======
-   * <!--- KNIT example-option-25.kt -->
->>>>>>> 8e0121a9
+   * <!--- KNIT example-option-23.kt -->
    *
    * @param predicate the predicate to test
    */
@@ -1004,11 +992,7 @@
    *   none.exists { it > 10 }      // Result: null
    * }
    * ```
-<<<<<<< HEAD
-   * <!--- KNIT example-option-20.kt -->
-=======
-   * <!--- KNIT example-option-26.kt -->
->>>>>>> 8e0121a9
+   * <!--- KNIT example-option-24.kt -->
    */
   @Deprecated(
     NicheAPI + "Prefer Kotlin nullable syntax instead",
@@ -1070,94 +1054,13 @@
       is Some -> operation(initial(value), value)
     }
 
-<<<<<<< HEAD
+  @Deprecated(
+    NicheAPI + "Prefer using the Option DSL or map",
+    ReplaceWith("map { List(n) { it } }")
+  )
   public fun replicate(n: Int): Option<List<A>> =
     if (n <= 0) Some(emptyList()) else map { a -> List(n) { a } }
 
-=======
-  @Deprecated(
-    NicheAPI + "Prefer when or fold instead",
-    ReplaceWith(
-      "fold({ Eval.now(null) }) { value -> operation(value, Eval.now(initial(value))) }",
-      "arrow.core.Eval"
-    )
-  )
-  public inline fun <B> reduceRightEvalOrNull(
-    initial: (A) -> B,
-    operation: (A, acc: Eval<B>) -> Eval<B>
-  ): Eval<B?> =
-    when (this) {
-      is None -> Eval.now(null)
-      is Some -> operation(value, Eval.now(initial(value)))
-    }
-
-  @Deprecated(
-    NicheAPI + "Prefer using the Option DSL or map",
-    ReplaceWith("map { List(n) { it } }")
-  )
-  public fun replicate(n: Int): Option<List<A>> =
-    if (n <= 0) Some(emptyList()) else map { a -> List(n) { a } }
-
-  @Deprecated(
-    NicheAPI + "Prefer using the Option DSL, or explicit fold or when",
-    ReplaceWith(
-      "fold({ emptyList() }) { a -> fa(a).map(::Some) }",
-      "arrow.core.Some")
-  )
-  @OptIn(ExperimentalTypeInference::class)
-  @OverloadResolutionByLambdaReturnType
-  public inline fun <B> traverse(fa: (A) -> Iterable<B>): List<Option<B>> {
-    contract { callsInPlace(fa, InvocationKind.AT_MOST_ONCE) }
-    return fold({ emptyList() }, { a -> fa(a).map { Some(it) } })
-  }
-
-  @Deprecated(
-    NicheAPI + "Prefer using the Option DSL, or explicit fold or when",
-    ReplaceWith(
-      "fold({ Right(None) }) { a -> fa(a).map(::Some) }",
-      "arrow.core.Either.Right",
-      "arrow.core.None",
-      "arrow.core.Some"
-    )
-  )
-  @OptIn(ExperimentalTypeInference::class)
-  @OverloadResolutionByLambdaReturnType
-  public inline fun <AA, B> traverse(fa: (A) -> Either<AA, B>): Either<AA, Option<B>> {
-    contract { callsInPlace(fa, InvocationKind.AT_MOST_ONCE) }
-    return when (this) {
-      is Some -> fa(value).map { Some(it) }
-      is None -> Right(this)
-    }
-  }
-
-  @Deprecated("traverseEither is being renamed to traverse to simplify the Arrow API", ReplaceWith("traverse(fa)"))
-  public inline fun <AA, B> traverseEither(fa: (A) -> Either<AA, B>): Either<AA, Option<B>> =
-    traverse(fa)
-
-  @Deprecated(
-    NicheAPI + "Prefer using the Option DSL, or explicit fold or when",
-    ReplaceWith(
-      "fold({ Valid(None) }) { a -> fa(a).map(::Some) }",
-      "arrow.core.Valid",
-      "arrow.core.None",
-      "arrow.core.Some"
-    )
-  )
-  @OptIn(ExperimentalTypeInference::class)
-  @OverloadResolutionByLambdaReturnType
-  public inline fun <AA, B> traverse(fa: (A) -> Validated<AA, B>): Validated<AA, Option<B>> {
-    contract { callsInPlace(fa, InvocationKind.AT_MOST_ONCE) }
-    return when (this) {
-      is Some -> fa(value).map { Some(it) }
-      is None -> Valid(this)
-    }
-  }
-
-  @Deprecated("traverseValidated is being renamed to traverse to simplify the Arrow API", ReplaceWith("traverse(fa)"))
-  public inline fun <AA, B> traverseValidated(fa: (A) -> Validated<AA, B>): Validated<AA, Option<B>> =
-    traverse(fa)
-
->>>>>>> 8e0121a9
   public inline fun <L> toEither(ifEmpty: () -> L): Either<L, A> {
     contract { callsInPlace(ifEmpty, InvocationKind.AT_MOST_ONCE) }
     return fold({ ifEmpty().left() }, { it.right() })
@@ -1429,79 +1332,7 @@
     )
   }
 
-<<<<<<< HEAD
-=======
-/**
- * Separate the inner [Validated] value into the [Validated.Invalid] and [Validated.Valid].
- *
- * @receiver Option of Either
- * @return a tuple containing Option of [Validated.Invalid] and another Option of its [Validated.Valid] value.
- */
-@Deprecated(
-  NicheAPI + "Prefer using the Option DSL, or explicit fold or when",
-  ReplaceWith(
-    "fold({ None to None }) { validated -> validated.fold<Pair<Option<A>, Option<B>>>({ Some(it) to None }, { None to Some(it) }) }",
-    "arrow.core.None", "arrow.core.Some", "arrow.core.Option"
-  )
-)
-public fun <A, B> Option<Validated<A, B>>.separateValidated(): Pair<Option<A>, Option<B>> =
-  fold({ None to None }) { validated ->
-    validated.fold(
-      { Some(it) to None },
-      { None to Some(it) }
-    )
-  }
-
-@Deprecated(
-  "Prefer using the Option DSL, or explicit fold or when",
-  ReplaceWith(
-    "fold({ emptyList() }) { a -> fa(a).map(::Some) }",
-    "arrow.core.Some",
-  )
-)
-public fun <A> Option<Iterable<A>>.sequence(): List<Option<A>> =
-  traverse(::identity)
-
-@Deprecated(
-  "sequenceEither is being renamed to sequence to simplify the Arrow API",
-  ReplaceWith("sequence()", "arrow.core.sequence")
-)
-public fun <A, B> Option<Either<A, B>>.sequenceEither(): Either<A, Option<B>> =
-  sequence()
-
-@Deprecated(
-  NicheAPI + "Prefer using the Option DSL, or explicit fold or when",
-  ReplaceWith(
-    "fold({ Right(None) }) { a -> fa(a).map(::Some) }",
-    "arrow.core.Either.Right",
-    "arrow.core.None",
-    "arrow.core.Some"
-  )
-)
-public fun <A, B> Option<Either<A, B>>.sequence(): Either<A, Option<B>> =
-  traverse(::identity)
-
-@Deprecated(
-  "sequenceValidated is being renamed to sequence to simplify the Arrow API",
-  ReplaceWith("sequence()", "arrow.core.sequence")
-)
-public fun <A, B> Option<Validated<A, B>>.sequenceValidated(): Validated<A, Option<B>> =
-  sequence()
-
-@Deprecated(
-  NicheAPI + "Prefer using the Option DSL, or explicit fold or when",
-  ReplaceWith(
-    "fold({ Valid(None) }) { a -> fa(a).map(::Some) }",
-    "arrow.core.Valid",
-    "arrow.core.None",
-    "arrow.core.Some"
-  )
-)
-public fun <A, B> Option<Validated<A, B>>.sequence(): Validated<A, Option<B>> =
-  traverse(::identity)
-
 @Deprecated(NicheAPI + "Prefer using a when expression")
->>>>>>> 8e0121a9
 public fun <A, B> Option<Ior<A, B>>.unalign(): Pair<Option<A>, Option<B>> =
   unalign(::identity)
 
@@ -1540,20 +1371,6 @@
     either.fold({ None }, { b -> Some(b) })
   }
 
-<<<<<<< HEAD
-=======
-@Deprecated(
-  NicheAPI + "Prefer using the Option DSL or explicit flatMap",
-  ReplaceWith(
-    "flatMap<B> { validated -> validated.fold<Option<B>>({ None }, ::Some) }",
-    "arrow.core.Option", "arrow.core.Some", "arrow.core.None"
-  )
-)
-public fun <A, B> Option<Validated<A, B>>.uniteValidated(): Option<B> =
-  flatMap { validated ->
-    validated.fold({ None }, { b -> Some(b) })
-  }
-
 @Deprecated(
   NicheAPI + "Prefer using fold, when or Option DSL",
   ReplaceWith(
@@ -1561,7 +1378,6 @@
     "arrow.core.Option", "arrow.core.Some", "arrow.core.None"
   )
 )
->>>>>>> 8e0121a9
 public fun <A, B> Option<Pair<A, B>>.unzip(): Pair<Option<A>, Option<B>> =
   fold({ None to None }, { (a, b) -> Some(a) to Some(b) })
 
@@ -1593,11 +1409,7 @@
  *   println(result)
  *  }
  *  ```
-<<<<<<< HEAD
- * <!--- KNIT example-option-21.kt -->
-=======
- * <!--- KNIT example-option-27.kt -->
->>>>>>> 8e0121a9
+ * <!--- KNIT example-option-25.kt -->
  */
 public fun <B, A : B> Option<A>.widen(): Option<B> =
   this
@@ -1641,11 +1453,7 @@
  *   fallback shouldBe Some(5)
  * }
  * ```
-<<<<<<< HEAD
- * <!--- KNIT example-option-22.kt -->
-=======
- * <!--- KNIT example-option-28.kt -->
->>>>>>> 8e0121a9
+ * <!--- KNIT example-option-26.kt -->
  * <!--- TEST lines.isEmpty() -->
  *
  * When shifting a new error [None] into the [Option]:
@@ -1666,11 +1474,7 @@
  *   error.recover { failure().bind() } shouldBe none()
  * }
  * ```
-<<<<<<< HEAD
- * <!--- KNIT example-option-23.kt -->
-=======
- * <!--- KNIT example-option-29.kt -->
->>>>>>> 8e0121a9
+ * <!--- KNIT example-option-27.kt -->
  * <!--- TEST lines.isEmpty() -->
  */
 public inline fun <A> Option<A>.recover(recover: OptionRaise.(None) -> A): Option<A> =
