@file:OptIn(ExperimentalContracts::class)
package arrow.core

import arrow.core.Either.Right
import arrow.typeclasses.Monoid
import arrow.typeclasses.Semigroup
import kotlin.contracts.ExperimentalContracts
import kotlin.contracts.InvocationKind
import kotlin.contracts.contract
import kotlin.experimental.ExperimentalTypeInference
import kotlin.jvm.JvmName
import kotlin.jvm.JvmStatic

/**
 *
 *
 * If you have worked with Java at all in the past, it is very likely that you have come across a `NullPointerException` at some time (other languages will throw similarly named errors in such a case). Usually this happens because some method returns `null` when you weren't expecting it and, thus, isn't dealing with that possibility in your client code. A value of `null` is often abused to represent an absent optional value.
 * Kotlin tries to solve the problem by getting rid of `null` values altogether, and providing its own special syntax [Null-safety machinery based on `?`](https://kotlinlang.org/docs/reference/null-safety.html).
 *
 * Arrow models the absence of values through the `Option` datatype similar to how Scala, Haskell, and other FP languages handle optional values.
 *
 * `Option<A>` is a container for an optional value of type `A`. If the value of type `A` is present, the `Option<A>` is an instance of `Some<A>`, containing the present value of type `A`. If the value is absent, the `Option<A>` is the object `None`.
 *
 * ```kotlin
 * import arrow.core.Option
 * import arrow.core.Some
 * import arrow.core.none
 *
 * //sampleStart
 * val someValue: Option<String> = Some("I am wrapped in something")
 * val emptyValue: Option<String> = none()
 * //sampleEnd
 * fun main() {
 *  println("value = $someValue")
 *  println("emptyValue = $emptyValue")
 * }
 * ```
 * <!--- KNIT example-option-01.kt -->
 *
 * Let's write a function that may or may not give us a string, thus returning `Option<String>`:
 *
 * ```kotlin
 * import arrow.core.None
 * import arrow.core.Option
 * import arrow.core.Some
 *
 * //sampleStart
 * fun maybeItWillReturnSomething(flag: Boolean): Option<String> =
 *  if (flag) Some("Found value") else None
 * //sampleEnd
 * ```
 * <!--- KNIT example-option-02.kt -->
 *
 * Using `getOrElse`, we can provide a default value `"No value"` when the optional argument `None` does not exist:
 *
 * ```kotlin
 * import arrow.core.None
 * import arrow.core.Option
 * import arrow.core.Some
 * import arrow.core.getOrElse
 *
 * fun maybeItWillReturnSomething(flag: Boolean): Option<String> =
 *  if (flag) Some("Found value") else None
 *
 * val value1 =
 * //sampleStart
 *  maybeItWillReturnSomething(true)
 *     .getOrElse { "No value" }
 * //sampleEnd
 * fun main() {
 *  println(value1)
 * }
 * ```
 * <!--- KNIT example-option-03.kt -->
 *
 * ```kotlin
 * import arrow.core.None
 * import arrow.core.Option
 * import arrow.core.Some
 * import arrow.core.getOrElse
 *
 * fun maybeItWillReturnSomething(flag: Boolean): Option<String> =
 *  if (flag) Some("Found value") else None
 *
 * val value2 =
 * //sampleStart
 *  maybeItWillReturnSomething(false)
 *   .getOrElse { "No value" }
 * //sampleEnd
 * fun main() {
 *  println(value2)
 * }
 * ```
 * <!--- KNIT example-option-04.kt -->
 *
 * Checking whether option has value:
 *
 * ```kotlin
 * import arrow.core.None
 * import arrow.core.Option
 * import arrow.core.Some
 *
 * fun maybeItWillReturnSomething(flag: Boolean): Option<String> =
 *  if (flag) Some("Found value") else None
 *
 *  //sampleStart
 * val valueSome = maybeItWillReturnSomething(true) is None
 * val valueNone = maybeItWillReturnSomething(false) is None
 * //sampleEnd
 * fun main() {
 *  println("valueSome = $valueSome")
 *  println("valueNone = $valueNone")
 * }
 * ```
 * <!--- KNIT example-option-05.kt -->
 * Creating a `Option<T>` of a `T?`. Useful for working with values that can be nullable:
 *
 * ```kotlin
 * import arrow.core.Option
 *
 * //sampleStart
 * val myString: String? = "Nullable string"
 * val option: Option<String> = Option.fromNullable(myString)
 * //sampleEnd
 * fun main () {
 *  println("option = $option")
 * }
 * ```
 * <!--- KNIT example-option-06.kt -->
 *
 * Option can also be used with when statements:
 *
 * ```kotlin
 * import arrow.core.None
 * import arrow.core.Option
 * import arrow.core.Some
 *
 * //sampleStart
 * val someValue: Option<Double> = Some(20.0)
 * val value = when(someValue) {
 *  is Some -> someValue.value
 *  is None -> 0.0
 * }
 * //sampleEnd
 * fun main () {
 *  println("value = $value")
 * }
 * ```
 * <!--- KNIT example-option-07.kt -->
 *
 * ```kotlin
 * import arrow.core.None
 * import arrow.core.Option
 * import arrow.core.Some
 *
 * //sampleStart
 * val noValue: Option<Double> = None
 * val value = when(noValue) {
 *  is Some -> noValue.value
 *  is None -> 0.0
 * }
 * //sampleEnd
 * fun main () {
 *  println("value = $value")
 * }
 * ```
 * <!--- KNIT example-option-08.kt -->
 *
 * An alternative for pattern matching is folding. This is possible because an option could be looked at as a collection or foldable structure with either one or zero elements.
 *
 * One of these operations is `map`. This operation allows us to map the inner value to a different type while preserving the option:
 *
 * ```kotlin
 * import arrow.core.None
 * import arrow.core.Option
 * import arrow.core.Some
 *
 * //sampleStart
 * val number: Option<Int> = Some(3)
 * val noNumber: Option<Int> = None
 * val mappedResult1 = number.map { it * 1.5 }
 * val mappedResult2 = noNumber.map { it * 1.5 }
 * //sampleEnd
 * fun main () {
 *  println("number = $number")
 *  println("noNumber = $noNumber")
 *  println("mappedResult1 = $mappedResult1")
 *  println("mappedResult2 = $mappedResult2")
 * }
 * ```
 * <!--- KNIT example-option-09.kt -->
 * Another operation is `fold`. This operation will extract the value from the option, or provide a default if the value is `None`
 *
 * ```kotlin
 * import arrow.core.Option
 * import arrow.core.Some
 *
 * val fold =
 * //sampleStart
 *  Some(3).fold({ 1 }, { it * 3 })
 * //sampleEnd
 * fun main () {
 *  println(fold)
 * }
 * ```
 * <!--- KNIT example-option-10.kt -->
 *
 * ```kotlin
 * import arrow.core.Option
 * import arrow.core.none
 *
 * val fold =
 * //sampleStart
 *  none<Int>().fold({ 1 }, { it * 3 })
 * //sampleEnd
 * fun main () {
 *  println(fold)
 * }
 * ```
 * <!--- KNIT example-option-11.kt -->
 *
 * Arrow also adds syntax to all datatypes so you can easily lift them into the context of `Option` where needed.
 *
 * ```kotlin
 * import arrow.core.some
 * import arrow.core.none
 *
 * //sampleStart
 *  val some = 1.some()
 *  val none = none<String>()
 * //sampleEnd
 * fun main () {
 *  println("some = $some")
 *  println("none = $none")
 * }
 * ```
 * <!--- KNIT example-option-12.kt -->
 *
 * ```kotlin
 * import arrow.core.toOption
 *
 * //sampleStart
 * val nullString: String? = null
 * val valueFromNull = nullString.toOption()
 *
 * val helloString: String? = "Hello"
 * val valueFromStr = helloString.toOption()
 * //sampleEnd
 * fun main () {
 *  println("valueFromNull = $valueFromNull")
 *  println("valueFromStr = $valueFromStr")
 * }
 * ```
 * <!--- KNIT example-option-13.kt -->
 *
 * You can easily convert between `A?` and `Option<A>` by using the `toOption()` extension or `Option.fromNullable` constructor.
 *
 * ```kotlin
 * import arrow.core.firstOrNone
 * import arrow.core.toOption
 * import arrow.core.Option
 *
 * //sampleStart
 * val foxMap = mapOf(1 to "The", 2 to "Quick", 3 to "Brown", 4 to "Fox")
 *
 * val empty = foxMap.entries.firstOrNull { it.key == 5 }?.value.let { it?.toCharArray() }.toOption()
 * val filled = Option.fromNullable(foxMap.entries.firstOrNull { it.key == 5 }?.value.let { it?.toCharArray() })
 *
 * //sampleEnd
 * fun main() {
 *  println("empty = $empty")
 *  println("filled = $filled")
 * }
 * ```
 * <!--- KNIT example-option-14.kt -->
 *
 * ### Transforming the inner contents
 *
 * ```kotlin
 * import arrow.core.Some
 *
 * fun main() {
 * val value =
 *  //sampleStart
 *    Some(1).map { it + 1 }
 *  //sampleEnd
 *  println(value)
 * }
 * ```
 * <!--- KNIT example-option-15.kt -->
 *
 * ### Computing over independent values
 *
 * ```kotlin
 * import arrow.core.Some
 *
 *  val value =
 * //sampleStart
 *  Some(1).zip(Some("Hello"), Some(20.0), ::Triple)
 * //sampleEnd
 * fun main() {
 *  println(value)
 * }
 * ```
 * <!--- KNIT example-option-16.kt -->
 *
 * ### Computing over dependent values ignoring absence
 *
 * ```kotlin
 * import arrow.core.computations.option
 * import arrow.core.Some
 * import arrow.core.Option
 *
 * suspend fun value(): Option<Int> =
 * //sampleStart
 *  option {
 *    val a = Some(1).bind()
 *    val b = Some(1 + a).bind()
 *    val c = Some(1 + b).bind()
 *    a + b + c
 * }
 * //sampleEnd
 * suspend fun main() {
 *  println(value())
 * }
 * ```
 * <!--- KNIT example-option-17.kt -->
 *
 * ```kotlin
 * import arrow.core.computations.option
 * import arrow.core.Some
 * import arrow.core.none
 * import arrow.core.Option
 *
 * suspend fun value(): Option<Int> =
 * //sampleStart
 *  option {
 *    val x = none<Int>().bind()
 *    val y = Some(1 + x).bind()
 *    val z = Some(1 + y).bind()
 *    x + y + z
 *  }
 * //sampleEnd
 * suspend fun main() {
 *  println(value())
 * }
 * ```
 * <!--- KNIT example-option-18.kt -->
 *
 * ## Credits
 *
 * Contents partially adapted from [Scala Exercises Option Tutorial](https://www.scala-exercises.org/std_lib/options)
 * Originally based on the Scala Koans.
 */
public sealed class Option<out A> {

  public companion object {

    @JvmStatic
    public fun <A> fromNullable(a: A?): Option<A> = if (a != null) Some(a) else None

    @JvmStatic
    public operator fun <A> invoke(a: A): Option<A> = Some(a)

    @JvmStatic
    @JvmName("tryCatchOrNone")
    /**
     * Ignores exceptions and returns None if one is thrown
     */
    public inline fun <A> catch(f: () -> A): Option<A> {
      contract { callsInPlace(f, InvocationKind.AT_MOST_ONCE) }
      val recover: (Throwable) -> Option<A> = { None }
      return catch(recover, f)
    }

    @JvmStatic
    @JvmName("tryCatch")
    public inline fun <A> catch(recover: (Throwable) -> Option<A>, f: () -> A): Option<A> {
      contract {
        callsInPlace(f, InvocationKind.EXACTLY_ONCE)
        callsInPlace(recover, InvocationKind.AT_MOST_ONCE)
      }
      return try {
        Some(f())
      } catch (t: Throwable) {
        recover(t.nonFatalOrThrow())
      }
    }

    @JvmStatic
    public fun <A, B> lift(f: (A) -> B): (Option<A>) -> Option<B> =
      { it.map(f) }
  }

  public fun <B> zip(other: Option<B>): Option<Pair<A, B>> =
    zip(other, ::Pair)

  public inline fun <B, C> zip(
    b: Option<B>,
    map: (A, B) -> C
  ): Option<C> {
    contract { callsInPlace(map, InvocationKind.AT_MOST_ONCE) }
    return zip(
      b,
      Some.unit,
      Some.unit,
      Some.unit,
      Some.unit,
      Some.unit,
      Some.unit,
      Some.unit,
      Some.unit
    ) { b, c, _, _, _, _, _, _, _, _ -> map(b, c) }
  }

  public inline fun <B, C, D> zip(
    b: Option<B>,
    c: Option<C>,
    map: (A, B, C) -> D
  ): Option<D> {
    contract { callsInPlace(map, InvocationKind.AT_MOST_ONCE) }
    return zip(
      b,
      c,
      Some.unit,
      Some.unit,
      Some.unit,
      Some.unit,
      Some.unit,
      Some.unit,
      Some.unit
    ) { b, c, d, _, _, _, _, _, _, _ -> map(b, c, d) }
  }

  /**
   * The given function is applied as a fire and forget effect
   * if this is a `None`.
   * When applied the result is ignored and the original
   * None value is returned
   *
   * Example:
   * ```kotlin
   * import arrow.core.Some
   * import arrow.core.none
   *
   * fun main() {
   *   Some(12).onNone { println("flower") } // Result: Some(12)
   *   none<Int>().onNone { println("flower") }  // Result: prints "flower" and returns: None
   * }
   * ```
   * <!--- KNIT example-option-19.kt -->
   */
  @OptIn(ExperimentalContracts::class)
  public inline fun onNone(action: () -> Unit): Option<A>  {
    contract {
      callsInPlace(action, InvocationKind.AT_MOST_ONCE)
    }
    return also { if (it.isEmpty()) action() }
  }

  /**
   * The given function is applied as a fire and forget effect
   * if this is a `some`.
   * When applied the result is ignored and the original
   * Some value is returned
   *
   * Example:
   * ```kotlin
   * import arrow.core.Some
   * import arrow.core.none
   *
   * fun main() {
   *   Some(12).onSome { println("flower") } // Result: prints "flower" and returns: Some(12)
   *   none<Int>().onSome { println("flower") }  // Result: None
   * }
   * ```
   * <!--- KNIT example-option-20.kt -->
   */
  @OptIn(ExperimentalContracts::class)
  public inline fun onSome(action: (A) -> Unit): Option<A>  {
    contract {
      callsInPlace(action, InvocationKind.AT_MOST_ONCE)
    }
    return also { if (it.isNotEmpty()) action(it.value) }
  }

  /**
   * The given function is applied as a fire and forget effect
   * if this is a `None`.
   * When applied the result is ignored and the original
   * None value is returned
   *
   * Example:
   * ```kotlin
   * import arrow.core.Some
   * import arrow.core.none
   *
   * fun main() {
   *   Some(12).tapNone { println("flower") } // Result: Some(12)
   *   none<Int>().tapNone { println("flower") }  // Result: prints "flower" and returns: None
   * }
   * ```
   * <!--- KNIT example-option-21.kt -->
   */
<<<<<<< HEAD
  @Deprecated(
    "tapNone is being renamed to onNone to be more consistent with the Kotlin Standard Library naming",
    ReplaceWith("onNone(f)")
  )
  public inline fun tapNone(f: () -> Unit): Option<A> =
    onNone(f)
=======
  public inline fun tapNone(f: () -> Unit): Option<A> {
    contract { callsInPlace(f, InvocationKind.AT_MOST_ONCE) }
    return when (this) {
      is None -> {
        f()
        this
      }
      is Some -> this
    }
  }
>>>>>>> f6c49fce

  /**
   * The given function is applied as a fire and forget effect
   * if this is a `some`.
   * When applied the result is ignored and the original
   * Some value is returned
   *
   * Example:
   * ```kotlin
   * import arrow.core.Some
   * import arrow.core.none
   *
   * fun main() {
   *   Some(12).tap { println("flower") } // Result: prints "flower" and returns: Some(12)
   *   none<Int>().tap { println("flower") }  // Result: None
   * }
   * ```
   * <!--- KNIT example-option-22.kt -->
   */
<<<<<<< HEAD
  @Deprecated(
    "tap is being renamed to onNone to be more consistent with the Kotlin Standard Library naming",
    ReplaceWith("onSome(f)")
  )
  public inline fun tap(f: (A) -> Unit): Option<A> =
    onSome(f)
=======
  public inline fun tap(f: (A) -> Unit): Option<A> {
    contract { callsInPlace(f, InvocationKind.AT_MOST_ONCE) }
    return when (this) {
      is None -> this
      is Some -> {
        f(this.value)
        this
      }
    }
  }
>>>>>>> f6c49fce

  public inline fun <B, C, D, E> zip(
    b: Option<B>,
    c: Option<C>,
    d: Option<D>,
    map: (A, B, C, D) -> E
  ): Option<E> {
    contract { callsInPlace(map, InvocationKind.AT_MOST_ONCE) }
    return zip(
      b,
      c,
      d,
      Some.unit,
      Some.unit,
      Some.unit,
      Some.unit,
      Some.unit,
      Some.unit
    ) { a, b, c, d, _, _, _, _, _, _ -> map(a, b, c, d) }
  }

  public inline fun <B, C, D, E, F> zip(
    b: Option<B>,
    c: Option<C>,
    d: Option<D>,
    e: Option<E>,
    map: (A, B, C, D, E) -> F
  ): Option<F> {
    contract { callsInPlace(map, InvocationKind.AT_MOST_ONCE) }
    return zip(b, c, d, e, Some.unit, Some.unit, Some.unit, Some.unit, Some.unit) { a, b, c, d, e, f, _, _, _, _ ->
      map(
        a,
        b,
        c,
        d,
        e
      )
    }
  }

  public inline fun <B, C, D, E, F, G> zip(
    b: Option<B>,
    c: Option<C>,
    d: Option<D>,
    e: Option<E>,
    f: Option<F>,
    map: (A, B, C, D, E, F) -> G
  ): Option<G> {
    contract { callsInPlace(map, InvocationKind.AT_MOST_ONCE) }
    return zip(b, c, d, e, f, Some.unit, Some.unit, Some.unit, Some.unit) { a, b, c, d, e, f, _, _, _, _ ->
      map(
        a,
        b,
        c,
        d,
        e,
        f
      )
    }
  }

  public inline fun <B, C, D, E, F, G, H> zip(
    b: Option<B>,
    c: Option<C>,
    d: Option<D>,
    e: Option<E>,
    f: Option<F>,
    g: Option<G>,
    map: (A, B, C, D, E, F, G) -> H
  ): Option<H> {
    contract { callsInPlace(map, InvocationKind.AT_MOST_ONCE) }
    return zip(b, c, d, e, f, g, Some.unit, Some.unit, Some.unit) { a, b, c, d, e, f, g, _, _, _ -> map(a, b, c, d, e, f, g) }
  }

  public inline fun <B, C, D, E, F, G, H, I> zip(
    b: Option<B>,
    c: Option<C>,
    d: Option<D>,
    e: Option<E>,
    f: Option<F>,
    g: Option<G>,
    h: Option<H>,
    map: (A, B, C, D, E, F, G, H) -> I
  ): Option<I> {
    contract { callsInPlace(map, InvocationKind.AT_MOST_ONCE) }
    return zip(b, c, d, e, f, g, h, Some.unit, Some.unit) { a, b, c, d, e, f, g, h, _, _ -> map(a, b, c, d, e, f, g, h) }
  }

  public inline fun <B, C, D, E, F, G, H, I, J> zip(
    b: Option<B>,
    c: Option<C>,
    d: Option<D>,
    e: Option<E>,
    f: Option<F>,
    g: Option<G>,
    h: Option<H>,
    i: Option<I>,
    map: (A, B, C, D, E, F, G, H, I) -> J
  ): Option<J> {
    contract { callsInPlace(map, InvocationKind.AT_MOST_ONCE) }
    return zip(b, c, d, e, f, g, h, i, Some.unit) { a, b, c, d, e, f, g, h, i, _ -> map(a, b, c, d, e, f, g, h, i) }
  }

  public inline fun <B, C, D, E, F, G, H, I, J, K> zip(
    b: Option<B>,
    c: Option<C>,
    d: Option<D>,
    e: Option<E>,
    f: Option<F>,
    g: Option<G>,
    h: Option<H>,
    i: Option<I>,
    j: Option<J>,
    map: (A, B, C, D, E, F, G, H, I, J) -> K
  ): Option<K> {
    contract { callsInPlace(map, InvocationKind.AT_MOST_ONCE) }
    return if (this is Some && b is Some && c is Some && d is Some && e is Some && f is Some && g is Some && h is Some && i is Some && j is Some) {
      Some(map(this.value, b.value, c.value, d.value, e.value, f.value, g.value, h.value, i.value, j.value))
    } else {
      None
    }
  }

  /**
   * Returns true if the option is [None], false otherwise.
   * @note Used only for performance instead of fold.
   */
  public abstract fun isEmpty(): Boolean

  @OptIn(ExperimentalContracts::class)
  public fun isNotEmpty(): Boolean {
    contract { returns(true) implies (this@Option is Some<A>) }
    return this@Option is Some<A>
  }

  /**
   * alias for [isDefined]
   */
  @Deprecated(
    "Duplicated API. Please use Option's member function isNotEmpty. This will be removed towards Arrow 2.0",
    ReplaceWith("isNotEmpty()")
  )
  public fun nonEmpty(): Boolean = isDefined()

  /**
   * Returns true if the option is an instance of [Some], false otherwise.
   * @note Used only for performance instead of fold.
   */
  @Deprecated(
    "Duplicated API. Please use Option's member function isNotEmpty. This will be removed towards Arrow 2.0",
    ReplaceWith("isNotEmpty()")
  )
  public fun isDefined(): Boolean = !isEmpty()

<<<<<<< HEAD
  @Deprecated(
    "orNull is being renamed to getOrNull to be more consistent with the Kotlin Standard Library naming",
    ReplaceWith("getOrNull()")
  )
  public fun orNull(): A? = fold({ null }, ::identity)
=======
  public fun orNull(): A? {
    contract {
      returns(null) implies (this@Option is None)
      returnsNotNull() implies (this@Option is Some<A>)
    }
    return fold({ null }, ::identity)
  }
>>>>>>> f6c49fce

  /**
   * Returns the encapsulated value [A] if this instance represents [Some] or `null` if it is [None].
   *
   * ```kotlin
   * import arrow.core.None
   * import arrow.core.Some
   * import io.kotest.matchers.shouldBe
   *
   * fun test() {
   *   Some(12).getOrNull() shouldBe 12
   *   None.getOrNull() shouldBe null
   * }
   * ```
   * <!--- KNIT example-option-23.kt -->
   */
  public fun getOrNull(): A? = getOrElse { null }

  /**
   * Returns a [Some<$B>] containing the result of applying $f to this $option's
   * value if this $option is nonempty. Otherwise return $none.
   *
   * @note This is similar to `flatMap` except here,
   * $f does not need to wrap its result in an $option.
   *
   * @param f the function to apply
   * @see flatMap
   */
  public inline fun <B> map(f: (A) -> B): Option<B> {
    contract { callsInPlace(f, InvocationKind.AT_MOST_ONCE) }
    return flatMap { a -> Some(f(a)) }
  }

  public inline fun <R> fold(ifEmpty: () -> R, ifSome: (A) -> R): R {
    contract {
      callsInPlace(ifEmpty, InvocationKind.AT_MOST_ONCE)
      callsInPlace(ifSome, InvocationKind.AT_MOST_ONCE)
    }
    return when (this) {
      is None -> ifEmpty()
      is Some<A> -> ifSome(value)
    }
  }

  /**
   * Returns $none if the result of applying $f to this $option's value is null.
   * Otherwise returns the result.
   *
   * @note This is similar to `.flatMap { Option.fromNullable(null)) }`
   * and primarily for convenience.
   *
   * @param f the function to apply.
   * */
<<<<<<< HEAD
  @Deprecated(
    NicheAPI + "Prefer using the Option DSL, or fold or map",
    ReplaceWith(
      "flatMap { fromNullable(f(it)) }",
      "arrow.core.Option.Companion.fromNullable"
    )
  )
  public inline fun <B> mapNotNull(f: (A) -> B?): Option<B> =
    flatMap { a -> fromNullable(f(a)) }
=======
  public inline fun <B> mapNotNull(f: (A) -> B?): Option<B> {
    contract { callsInPlace(f, InvocationKind.AT_MOST_ONCE) }
    return flatMap { a -> fromNullable(f(a)) }
  }
>>>>>>> f6c49fce

  /**
   * Returns the result of applying $f to this $option's value if
   * this $option is nonempty.
   * Returns $none if this $option is empty.
   * Slightly different from `map` in that $f is expected to
   * return an $option (which could be $none).
   *
   * @param f the function to apply
   * @see map
   */
  public inline fun <B> flatMap(f: (A) -> Option<B>): Option<B> {
    contract { callsInPlace(f, InvocationKind.AT_MOST_ONCE) }
    return when (this) {
      is None -> this
      is Some -> f(value)
    }
  }

  /**
   * Align two options (`this` on the left and [b] on the right) as one Option of [Ior].
   */
  public infix fun <B> align(b: Option<B>): Option<Ior<A, B>> =
    when (this) {
      None -> when (b) {
        None -> None
        is Some -> Some(b.value.rightIor())
      }
      is Some -> when (b) {
        None -> Some(this.value.leftIor())
        is Some -> Some(Pair(this.value, b.value).bothIor())
      }
    }

  /**
   * Align two options (`this` on the left and [b] on the right) as one Option of [Ior], and then, if it's not [None], map it using [f].
   *
   * @note This function works like a regular `align` function, but is then mapped by the `map` function.
   */
  public inline fun <B, C> align(b: Option<B>, f: (Ior<A, B>) -> C): Option<C> {
    contract { callsInPlace(f, InvocationKind.AT_MOST_ONCE) }
    return align(b).map(f)
  }

  /**
   * Returns true if this option is empty '''or''' the predicate
   * $predicate returns true when applied to this $option's value.
   *
   * @param predicate the predicate to test
   */
<<<<<<< HEAD
  @Deprecated(
    NicheAPI + "Prefer using the Option DSL, or fold or map",
    ReplaceWith("fold({ false }, predicate)")
  )
  public inline fun all(predicate: (A) -> Boolean): Boolean =
    fold({ true }, predicate)
=======
  public inline fun all(predicate: (A) -> Boolean): Boolean {
    contract { callsInPlace(predicate, InvocationKind.AT_MOST_ONCE) }
    return fold({ true }, predicate)
  }
>>>>>>> f6c49fce

  @Deprecated(
    NicheAPI + "Prefer using the Option DSL or fold",
    ReplaceWith(
      "fold<Option<Option<B>>>({ None }) { value -> f(value).map(::Some) }",
      "arrow.core.None",
      "arrow.core.Option",
      "arrow.core.Some"
    )
  )
  public inline fun <B> crosswalk(f: (A) -> Option<B>): Option<Option<B>> =
    when (this) {
      is None -> this
      is Some -> f(value).map { Some(it) }
    }

  @Deprecated(
    NicheAPI + "Prefer using the Option DSL or fold",
    ReplaceWith(
      "fold<Map<K, Option<V>>>({ emptyMap() }) { value -> f(value).mapValues { Some(it.value) } }",
      "arrow.core.Option",
      "arrow.core.Some"
    )
  )
  public inline fun <K, V> crosswalkMap(f: (A) -> Map<K, V>): Map<K, Option<V>> =
    when (this) {
      is None -> emptyMap()
      is Some -> f(value).mapValues { Some(it.value) }
    }

  @Deprecated(
    NicheAPI + "Prefer using the Option DSL or fold",
    ReplaceWith(
      "getOrNull()?.let { value -> f(value)?.let(::Some) }",
      "arrow.core.Some"
    )
  )
  public inline fun <B> crosswalkNull(f: (A) -> B?): Option<B>? =
    when (this) {
      is None -> null
      is Some -> f(value)?.let { Some(it) }
    }

  /**
   * Returns this $option if it is nonempty '''and''' applying the predicate $p to
   * this $option's value returns true. Otherwise, return $none.
   *
   *  @param predicate the predicate used for testing.
   */
  public inline fun filter(predicate: (A) -> Boolean): Option<A> {
    contract { callsInPlace(predicate, InvocationKind.AT_MOST_ONCE) }
    return flatMap { a -> if (predicate(a)) Some(a) else None }
  }

  /**
   * Returns this $option if it is nonempty '''and''' applying the predicate $p to
   * this $option's value returns false. Otherwise, return $none.
   *
   * @param predicate the predicate used for testing.
   */
  public inline fun filterNot(predicate: (A) -> Boolean): Option<A> {
    contract { callsInPlace(predicate, InvocationKind.AT_MOST_ONCE) }
    return flatMap { a -> if (!predicate(a)) Some(a) else None }
  }

  /**
   * Returns true if this option is nonempty '''and''' the predicate
   * $p returns true when applied to this $option's value.
   * Otherwise, returns false.
   *
   * Example:
   * ```kotlin
   * import arrow.core.Some
   * import arrow.core.None
   * import arrow.core.Option
   *
   * fun main() {
   *   Some(12).exists { it > 10 } // Result: true
   *   Some(7).exists { it > 10 }  // Result: false
   *
   *   val none: Option<Int> = None
   *   none.exists { it > 10 }      // Result: false
   * }
   * ```
   * <!--- KNIT example-option-24.kt -->
   *
   * @param predicate the predicate to test
   */
<<<<<<< HEAD
  @Deprecated(
    NicheAPI + "Prefer using the Option DSL, or fold or map",
    ReplaceWith("fold({ true }, predicate)")
  )
  public inline fun exists(predicate: (A) -> Boolean): Boolean = fold({ false }, predicate)
=======
  public inline fun exists(predicate: (A) -> Boolean): Boolean {
    contract { callsInPlace(predicate, InvocationKind.AT_MOST_ONCE) }
    return fold({ false }, predicate)
  }
>>>>>>> f6c49fce

  /**
   * Returns the $option's value if this option is nonempty '''and''' the predicate
   * $p returns true when applied to this $option's value.
   * Otherwise, returns null.
   *
   * Example:
   * ```kotlin
   * import arrow.core.Some
   * import arrow.core.None
   * import arrow.core.Option
   *
   * fun main() {
   *   Some(12).exists { it > 10 } // Result: 12
   *   Some(7).exists { it > 10 }  // Result: null
   *
   *   val none: Option<Int> = None
   *   none.exists { it > 10 }      // Result: null
   * }
   * ```
   * <!--- KNIT example-option-25.kt -->
   */
<<<<<<< HEAD
  @Deprecated(
    NicheAPI + "Prefer Kotlin nullable syntax instead",
    ReplaceWith("getOrNull()?.takeIf(predicate)")
  )
  public inline fun findOrNull(predicate: (A) -> Boolean): A? =
    when (this) {
=======
  public inline fun findOrNull(predicate: (A) -> Boolean): A? {
    contract { callsInPlace(predicate, InvocationKind.AT_MOST_ONCE) }
    return when (this) {
>>>>>>> f6c49fce
      is Some -> if (predicate(value)) value else null
      is None -> null
    }
  }

  @Deprecated(
    NicheAPI + "Prefer when or fold instead",
    ReplaceWith("MB.run { this.fold({ empty() }) { a -> empty().combine(f(a)) } }")
  )
  public inline fun <B> foldMap(MB: Monoid<B>, f: (A) -> B): B = MB.run {
    foldLeft(empty()) { b, a -> b.combine(f(a)) }
  }

  @Deprecated(
    NicheAPI + "Prefer when or fold instead",
    ReplaceWith("fold({ initial }) { operation(initial, it) }")
  )
  public inline fun <B> foldLeft(initial: B, operation: (B, A) -> B): B =
    when (this) {
      is Some -> operation(initial, value)
      is None -> initial
    }

  public fun <B> padZip(other: Option<B>): Option<Pair<A?, B?>> =
    align(other) { ior ->
      ior.fold(
        { it to null },
        { null to it },
        { a, b -> a to b }
      )
    }

  public inline fun <B, C> padZip(other: Option<B>, f: (A?, B?) -> C): Option<C> =
    align(other) { ior ->
      ior.fold(
        { f(it, null) },
        { f(null, it) },
        { a, b -> f(a, b) }
      )
    }

  @Deprecated(
    NicheAPI + "Prefer when or fold instead",
    ReplaceWith("getOrNull()?.let { value -> operation(initial(value), value) }")
  )
  public inline fun <B> reduceOrNull(initial: (A) -> B, operation: (acc: B, A) -> B): B? =
    when (this) {
      is None -> null
      is Some -> operation(initial(value), value)
    }

  @Deprecated(
    NicheAPI + "Prefer when or fold instead",
    ReplaceWith(
      "fold({ Eval.now(null) }) { value -> operation(value, Eval.now(initial(value))) }",
      "arrow.core.Eval"
    )
  )
  public inline fun <B> reduceRightEvalOrNull(
    initial: (A) -> B,
    operation: (A, acc: Eval<B>) -> Eval<B>
  ): Eval<B?> =
    when (this) {
      is None -> Eval.now(null)
      is Some -> operation(value, Eval.now(initial(value)))
    }

  @Deprecated(
    NicheAPI + "Prefer using the Option DSL or map",
    ReplaceWith("map { List(n) { it } }")
  )
  public fun replicate(n: Int): Option<List<A>> =
    if (n <= 0) Some(emptyList()) else map { a -> List(n) { a } }

  @Deprecated(
    NicheAPI + "Prefer using the Option DSL, or explicit fold or when",
    ReplaceWith(
      "fold({ emptyList() }) { a -> fa(a).map(::Some) }",
      "arrow.core.Some")
  )
  @OptIn(ExperimentalTypeInference::class)
  @OverloadResolutionByLambdaReturnType
  public inline fun <B> traverse(fa: (A) -> Iterable<B>): List<Option<B>> {
    contract { callsInPlace(fa, InvocationKind.AT_MOST_ONCE) }
    return fold({ emptyList() }, { a -> fa(a).map { Some(it) } })
  }

  @Deprecated(
    NicheAPI + "Prefer using the Option DSL, or explicit fold or when",
    ReplaceWith(
      "fold({ Right(None) }) { a -> fa(a).map(::Some) }",
      "arrow.core.Either.Right",
      "arrow.core.None",
      "arrow.core.Some"
    )
  )
  @OptIn(ExperimentalTypeInference::class)
  @OverloadResolutionByLambdaReturnType
  public inline fun <AA, B> traverse(fa: (A) -> Either<AA, B>): Either<AA, Option<B>> {
    contract { callsInPlace(fa, InvocationKind.AT_MOST_ONCE) }
    return when (this) {
      is Some -> fa(value).map { Some(it) }
      is None -> Right(this)
    }
  }

  @Deprecated("traverseEither is being renamed to traverse to simplify the Arrow API", ReplaceWith("traverse(fa)"))
  public inline fun <AA, B> traverseEither(fa: (A) -> Either<AA, B>): Either<AA, Option<B>> =
    traverse(fa)

  @Deprecated(
    NicheAPI + "Prefer using the Option DSL, or explicit fold or when",
    ReplaceWith(
      "fold({ Valid(None) }) { a -> fa(a).map(::Some) }",
      "arrow.core.Valid",
      "arrow.core.None",
      "arrow.core.Some"
    )
  )
  @OptIn(ExperimentalTypeInference::class)
  @OverloadResolutionByLambdaReturnType
  public inline fun <AA, B> traverse(fa: (A) -> Validated<AA, B>): Validated<AA, Option<B>> {
    contract { callsInPlace(fa, InvocationKind.AT_MOST_ONCE) }
    return when (this) {
      is Some -> fa(value).map { Some(it) }
      is None -> Valid(this)
    }
  }

  @Deprecated("traverseValidated is being renamed to traverse to simplify the Arrow API", ReplaceWith("traverse(fa)"))
  public inline fun <AA, B> traverseValidated(fa: (A) -> Validated<AA, B>): Validated<AA, Option<B>> =
    traverse(fa)

  public inline fun <L> toEither(ifEmpty: () -> L): Either<L, A> {
    contract { callsInPlace(ifEmpty, InvocationKind.AT_MOST_ONCE) }
    return fold({ ifEmpty().left() }, { it.right() })
  }

  public fun toList(): List<A> = fold(::emptyList) { listOf(it) }

  @Deprecated(
    RedundantAPI + "Replace with map with Unit",
    ReplaceWith("map { }")
  )
  public fun void(): Option<Unit> =
    map { }

  @Deprecated(
    NicheAPI + "Prefer using the Option DSL or map",
    ReplaceWith("map { left to it }")
  )
  public fun <L> pairLeft(left: L): Option<Pair<L, A>> = this.map { left to it }

  @Deprecated(
    NicheAPI + "Prefer using the Option DSL or map",
    ReplaceWith("map { it to right }")
  )
  public fun <R> pairRight(right: R): Option<Pair<A, R>> = this.map { it to right }

  @Deprecated(
    NicheAPI + "Prefer using the Option DSL or flatMap",
    ReplaceWith("flatMap { value }")
  )
  public infix fun <X> and(value: Option<X>): Option<X> = if (isEmpty()) {
    None
  } else {
    value
  }

  override fun toString(): String = fold(
    { "Option.None" },
    { "Option.Some($it)" }
  )
}

public object None : Option<Nothing>() {
  public override fun isEmpty(): Boolean = true

  override fun toString(): String = "Option.None"
}

public data class Some<out T>(val value: T) : Option<T>() {
  public override fun isEmpty(): Boolean = false

  override fun toString(): String = "Option.Some($value)"

  public companion object {
    @PublishedApi
    @Deprecated("Unused, will be removed from bytecode in Arrow 2.x.x", ReplaceWith("Some(Unit)"))
    internal val unit: Option<Unit> = Some(Unit)
  }
}

/**
 * Returns the option's value if the option is nonempty, otherwise
 * return the result of evaluating `default`.
 *
 * @param default the default expression.
 */
public inline fun <T> Option<T>.getOrElse(default: () -> T): T {
  contract { callsInPlace(default, InvocationKind.AT_MOST_ONCE) }
  return fold({ default() }, ::identity)
}

/**
 * Returns this option's if the option is nonempty, otherwise
 * returns another option provided lazily by `default`.
 *
 * @param alternative the default option if this is empty.
 */
public inline fun <A> Option<A>.orElse(alternative: () -> Option<A>): Option<A> {
  contract { callsInPlace(alternative, InvocationKind.AT_MOST_ONCE) }
  return if (isEmpty()) alternative() else this
}

@Deprecated(
  NicheAPI + "Prefer using the orElse method",
  ReplaceWith("orElse(value)")
)
public infix fun <T> Option<T>.or(value: Option<T>): Option<T> = if (isEmpty()) {
  value
} else {
  this
}

@Deprecated(
  RedundantAPI + "Prefer using fromNullable",
  ReplaceWith(
    "Option.fromNullable(this)",
    "arrow.core.Option"
  )
)
public fun <T> T?.toOption(): Option<T> = this?.let { Some(it) } ?: None

<<<<<<< HEAD
@Deprecated(
  NicheAPI + "Prefer using if-else statement",
  ReplaceWith(
    "if (this) { Some(f()) } else { None }",
    "arrow.core.None",
    "arrow.core.Some"
  )
)
public inline fun <A> Boolean.maybe(f: () -> A): Option<A> =
  if (this) {
=======
public inline fun <A> Boolean.maybe(f: () -> A): Option<A> {
  contract { callsInPlace(f, InvocationKind.AT_MOST_ONCE) }
  return if (this) {
>>>>>>> f6c49fce
    Some(f())
  } else {
    None
  }
}

public fun <A> A.some(): Option<A> = Some(this)

public fun <A> none(): Option<A> = None

@Deprecated("use fold instead", ReplaceWith("fold(Monoid.option(MA))", "arrow.core.fold", "arrow.typeclasses.Monoid"))
public fun <A> Iterable<Option<A>>.combineAll(MA: Monoid<A>): Option<A> =
  fold(Monoid.option(MA))

@Deprecated("use getOrElse instead", ReplaceWith("getOrElse { MA.empty() }"))
public fun <A> Option<A>.combineAll(MA: Monoid<A>): A =
  getOrElse { MA.empty() }

<<<<<<< HEAD
@Deprecated(
  RedundantAPI + "Prefer if-else statement inside option DSL, or replace with explicit flatMap",
  ReplaceWith("this.flatMap { b -> b.takeIf(predicate)?.let(::Some) ?: None.also(error) }")
)
public inline fun <A> Option<A>.ensure(error: () -> Unit, predicate: (A) -> Boolean): Option<A> =
  when (this) {
=======
public inline fun <A> Option<A>.ensure(error: () -> Unit, predicate: (A) -> Boolean): Option<A> {
  contract {
    callsInPlace(predicate, InvocationKind.AT_MOST_ONCE)
    callsInPlace(error, InvocationKind.AT_MOST_ONCE)
  }
  return when (this) {
>>>>>>> f6c49fce
    is Some ->
      if (predicate(value)) this
      else {
        error()
        None
      }
    is None -> this
  }
}

/**
 * Returns an Option containing all elements that are instances of specified type parameter [B].
 */
@Deprecated(
  NicheAPI + "Prefer using option DSL or flatMap",
  ReplaceWith(
    "flatMap { when (it) { is B -> Some(it) else -> None } }",
    "arrow.core.None",
    "arrow.core.Some"
  )
)
public inline fun <reified B> Option<*>.filterIsInstance(): Option<B> =
  flatMap {
    when (it) {
      is B -> Some(it)
      else -> None
    }
  }

<<<<<<< HEAD
@Deprecated(
  NicheAPI + "Prefer using the orElse method",
  ReplaceWith(
    "orElse { Some(f(Unit)) }",
    "arrow.core.Some",
    "arrow.core.orElse"
  )
)
public inline fun <A> Option<A>.handleError(f: (Unit) -> A): Option<A> =
  handleErrorWith { Some(f(Unit)) }

@Deprecated(
  NicheAPI + "Prefer using the orElse method",
  ReplaceWith(
    "orElse { f(Unit) }",
    "arrow.core.orElse"
  )
)
public inline fun <A> Option<A>.handleErrorWith(f: (Unit) -> Option<A>): Option<A> =
  if (isEmpty()) f(Unit) else this
=======
public inline fun <A> Option<A>.handleError(f: (Unit) -> A): Option<A> {
  contract { callsInPlace(f, InvocationKind.AT_MOST_ONCE) }
  return handleErrorWith { Some(f(Unit)) }
}

public inline fun <A> Option<A>.handleErrorWith(f: (Unit) -> Option<A>): Option<A> {
  contract { callsInPlace(f, InvocationKind.AT_MOST_ONCE) }
  return if (isEmpty()) f(Unit) else this
}
>>>>>>> f6c49fce

public fun <A> Option<Option<A>>.flatten(): Option<A> =
  flatMap(::identity)

<<<<<<< HEAD
@Deprecated(
  NicheAPI + "Prefer using the Option DSL or explicit map with orElse",
  ReplaceWith(
    "map(fb).orElse { Some(fe(Unit)) }",
    "arrow.core.Some",
    "arrow.core.orElse"
  )
)
public inline fun <A, B> Option<A>.redeem(fe: (Unit) -> B, fb: (A) -> B): Option<B> =
  map(fb).handleError(fe)

@Deprecated(
  NicheAPI + "Prefer using the Option DSL or explicit flatMap with orElse",
  ReplaceWith(
    "flatMap(fb).orElse(fe)",
    "arrow.core.orElse"
  )
)
public inline fun <A, B> Option<A>.redeemWith(fe: (Unit) -> Option<B>, fb: (A) -> Option<B>): Option<B> =
  flatMap(fb).handleErrorWith(fe)
=======
public inline fun <A, B> Option<A>.redeem(fe: (Unit) -> B, fb: (A) -> B): Option<B> {
  contract {
    callsInPlace(fe, InvocationKind.AT_MOST_ONCE)
    callsInPlace(fb, InvocationKind.AT_MOST_ONCE)
  }
  return map(fb).handleError(fe)
}

public inline fun <A, B> Option<A>.redeemWith(fe: (Unit) -> Option<B>, fb: (A) -> Option<B>): Option<B> {
  contract {
    callsInPlace(fe, InvocationKind.AT_MOST_ONCE)
    callsInPlace(fb, InvocationKind.AT_MOST_ONCE)
  }
  return flatMap(fb).handleErrorWith(fe)
}
>>>>>>> f6c49fce

@Deprecated(
  NicheAPI + "Prefer using the Option DSL or map",
  ReplaceWith("MA.run { this.map { List(n) { it }.fold(empty()) { acc, v -> acc + v } } }")
)
public fun <A> Option<A>.replicate(n: Int, MA: Monoid<A>): Option<A> = MA.run {
  if (n <= 0) Some(empty())
  else map { a -> List(n) { a }.fold(empty()) { acc, v -> acc + v } }
}

@Deprecated(
  NicheAPI + "Prefer using the Option DSL or explicit flatmap",
  ReplaceWith(
    "flatMap { it.fold({ None }, { a -> Some(a) }) }",
    "arrow.core.None", "arrow.core.Some"
  )
)
public fun <A> Option<Either<Unit, A>>.rethrow(): Option<A> =
  flatMap { it.fold({ None }, { a -> Some(a) }) }

public fun <A> Option<A>.salign(SA: Semigroup<A>, b: Option<A>): Option<A> =
  align(b) {
    it.fold(::identity, ::identity) { a, b ->
      SA.run { a.combine(b) }
    }
  }

/**
 * Separate the inner [Either] value into the [Either.Left] and [Either.Right].
 *
 * @receiver Option of Either
 * @return a tuple containing Option of [Either.Left] and another Option of its [Either.Right] value.
 */
@Deprecated(
  NicheAPI + "Prefer using the Option DSL, or explicit fold or when",
  ReplaceWith(
    "fold({ None to None }) { either -> either.fold<Pair<Option<A>, Option<B>>>({ Some(it) to None }, { None to Some(it) }) }",
    "arrow.core.None", "arrow.core.Some", "arrow.core.Option"
  )
)
public fun <A, B> Option<Either<A, B>>.separateEither(): Pair<Option<A>, Option<B>> =
  fold({ None to None }) { either ->
    either.fold(
      { Some(it) to None },
      { None to Some(it) }
    )
  }

/**
 * Separate the inner [Validated] value into the [Validated.Invalid] and [Validated.Valid].
 *
 * @receiver Option of Either
 * @return a tuple containing Option of [Validated.Invalid] and another Option of its [Validated.Valid] value.
 */
@Deprecated(
  NicheAPI + "Prefer using the Option DSL, or explicit fold or when",
  ReplaceWith(
    "fold({ None to None }) { validated -> validated.fold<Pair<Option<A>, Option<B>>>({ Some(it) to None }, { None to Some(it) }) }",
    "arrow.core.None", "arrow.core.Some", "arrow.core.Option"
  )
)
public fun <A, B> Option<Validated<A, B>>.separateValidated(): Pair<Option<A>, Option<B>> =
  fold({ None to None }) { validated ->
    validated.fold(
      { Some(it) to None },
      { None to Some(it) }
    )
  }

@Deprecated(
  "Prefer using the Option DSL, or explicit fold or when",
  ReplaceWith(
    "fold({ emptyList() }) { a -> fa(a).map(::Some) }",
    "arrow.core.Some",
  )
)
public fun <A> Option<Iterable<A>>.sequence(): List<Option<A>> =
  traverse(::identity)

@Deprecated("sequenceEither is being renamed to sequence to simplify the Arrow API", ReplaceWith("sequence()", "arrow.core.sequence"))
public fun <A, B> Option<Either<A, B>>.sequenceEither(): Either<A, Option<B>> =
  sequence()

@Deprecated(
  NicheAPI + "Prefer using the Option DSL, or explicit fold or when",
  ReplaceWith(
    "fold({ Right(None) }) { a -> fa(a).map(::Some) }",
    "arrow.core.Either.Right",
    "arrow.core.None",
    "arrow.core.Some"
  )
)
public fun <A, B> Option<Either<A, B>>.sequence(): Either<A, Option<B>> =
  traverse(::identity)

@Deprecated("sequenceValidated is being renamed to sequence to simplify the Arrow API", ReplaceWith("sequence()", "arrow.core.sequence"))
public fun <A, B> Option<Validated<A, B>>.sequenceValidated(): Validated<A, Option<B>> =
  sequence()

@Deprecated(
  NicheAPI + "Prefer using the Option DSL, or explicit fold or when",
  ReplaceWith(
    "fold({ Valid(None) }) { a -> fa(a).map(::Some) }",
    "arrow.core.Valid",
    "arrow.core.None",
    "arrow.core.Some"
  )
)
public fun <A, B> Option<Validated<A, B>>.sequence(): Validated<A, Option<B>> =
  traverse(::identity)

public fun <A, B> Option<Ior<A, B>>.unalign(): Pair<Option<A>, Option<B>> =
  unalign(::identity)

public inline fun <A, B, C> Option<C>.unalign(f: (C) -> Ior<A, B>): Pair<Option<A>, Option<B>> =
  when (val option = this.map(f)) {
    is None -> None to None
    is Some -> when (val v = option.value) {
      is Ior.Left -> Some(v.value) to None
      is Ior.Right -> None to Some(v.value)
      is Ior.Both -> Some(v.leftValue) to Some(v.rightValue)
    }
  }

@Deprecated(
  NicheAPI + "Prefer using the Option DSL or explicit map",
  ReplaceWith(
    "map { iterable -> iterable.fold(MA) }",
    "arrow.typeclasses.Monoid"
  )
)
public fun <A> Option<Iterable<A>>.unite(MA: Monoid<A>): Option<A> =
  map { iterable ->
    iterable.fold(MA)
  }

@Deprecated(
  NicheAPI + "Prefer using the Option DSL or explicit flatMap",
  ReplaceWith(
    "flatMap<B> { either -> either.fold<Option<B>>({ None }, ::Some) }",
    "arrow.core.Option", "arrow.core.Some", "arrow.core.None"
  )
)
public fun <A, B> Option<Either<A, B>>.uniteEither(): Option<B> =
  flatMap { either ->
    either.fold({ None }, { b -> Some(b) })
  }

@Deprecated(
  NicheAPI + "Prefer using the Option DSL or explicit flatMap",
  ReplaceWith(
    "flatMap<B> { validated -> validated.fold<Option<B>>({ None }, ::Some) }",
    "arrow.core.Option", "arrow.core.Some", "arrow.core.None"
  )
)
public fun <A, B> Option<Validated<A, B>>.uniteValidated(): Option<B> =
  flatMap { validated ->
    validated.fold({ None }, { b -> Some(b) })
  }

public fun <A, B> Option<Pair<A, B>>.unzip(): Pair<Option<A>, Option<B>> =
  unzip(::identity)

public inline fun <A, B, C> Option<C>.unzip(f: (C) -> Pair<A, B>): Pair<Option<A>, Option<B>> =
  fold(
    { None to None },
    { f(it).let { pair -> Some(pair.first) to Some(pair.second) } }
  )

/**
 *  Given [A] is a sub type of [B], re-type this value from Option<A> to Option<B>
 *
 *  Option<A> -> Option<B>
 *
 *  ```kotlin
 *  import arrow.core.Option
 *  import arrow.core.some
 *  import arrow.core.widen
 *
 *  fun main(args: Array<String>) {
 *   val result: Option<CharSequence> =
 *   //sampleStart
 *   "Hello".some().map({ "$it World" }).widen()
 *   //sampleEnd
 *   println(result)
 *  }
 *  ```
 * <!--- KNIT example-option-26.kt -->
 */
public fun <B, A : B> Option<A>.widen(): Option<B> =
  this

public fun <K, V> Option<Pair<K, V>>.toMap(): Map<K, V> = this.toList().toMap()

public fun <A> Option<A>.combine(SGA: Semigroup<A>, b: Option<A>): Option<A> =
  when (this) {
    is Some -> when (b) {
      is Some -> Some(SGA.run { value.combine(b.value) })
      None -> this
    }
    None -> b
  }

public operator fun <A : Comparable<A>> Option<A>.compareTo(other: Option<A>): Int = fold(
  { other.fold({ 0 }, { -1 }) },
  { a1 ->
    other.fold({ 1 }, { a2 -> a1.compareTo(a2) })
  }
)<|MERGE_RESOLUTION|>--- conflicted
+++ resolved
@@ -502,25 +502,14 @@
    * ```
    * <!--- KNIT example-option-21.kt -->
    */
-<<<<<<< HEAD
   @Deprecated(
     "tapNone is being renamed to onNone to be more consistent with the Kotlin Standard Library naming",
     ReplaceWith("onNone(f)")
   )
-  public inline fun tapNone(f: () -> Unit): Option<A> =
-    onNone(f)
-=======
   public inline fun tapNone(f: () -> Unit): Option<A> {
     contract { callsInPlace(f, InvocationKind.AT_MOST_ONCE) }
-    return when (this) {
-      is None -> {
-        f()
-        this
-      }
-      is Some -> this
-    }
-  }
->>>>>>> f6c49fce
+    return onNone(f)
+  }
 
   /**
    * The given function is applied as a fire and forget effect
@@ -540,25 +529,14 @@
    * ```
    * <!--- KNIT example-option-22.kt -->
    */
-<<<<<<< HEAD
   @Deprecated(
     "tap is being renamed to onNone to be more consistent with the Kotlin Standard Library naming",
     ReplaceWith("onSome(f)")
   )
-  public inline fun tap(f: (A) -> Unit): Option<A> =
-    onSome(f)
-=======
   public inline fun tap(f: (A) -> Unit): Option<A> {
     contract { callsInPlace(f, InvocationKind.AT_MOST_ONCE) }
-    return when (this) {
-      is None -> this
-      is Some -> {
-        f(this.value)
-        this
-      }
-    }
-  }
->>>>>>> f6c49fce
+    return onSome(f)
+  }
 
   public inline fun <B, C, D, E> zip(
     b: Option<B>,
@@ -713,13 +691,10 @@
   )
   public fun isDefined(): Boolean = !isEmpty()
 
-<<<<<<< HEAD
   @Deprecated(
     "orNull is being renamed to getOrNull to be more consistent with the Kotlin Standard Library naming",
     ReplaceWith("getOrNull()")
   )
-  public fun orNull(): A? = fold({ null }, ::identity)
-=======
   public fun orNull(): A? {
     contract {
       returns(null) implies (this@Option is None)
@@ -727,7 +702,6 @@
     }
     return fold({ null }, ::identity)
   }
->>>>>>> f6c49fce
 
   /**
    * Returns the encapsulated value [A] if this instance represents [Some] or `null` if it is [None].
@@ -781,7 +755,6 @@
    *
    * @param f the function to apply.
    * */
-<<<<<<< HEAD
   @Deprecated(
     NicheAPI + "Prefer using the Option DSL, or fold or map",
     ReplaceWith(
@@ -789,14 +762,10 @@
       "arrow.core.Option.Companion.fromNullable"
     )
   )
-  public inline fun <B> mapNotNull(f: (A) -> B?): Option<B> =
-    flatMap { a -> fromNullable(f(a)) }
-=======
   public inline fun <B> mapNotNull(f: (A) -> B?): Option<B> {
     contract { callsInPlace(f, InvocationKind.AT_MOST_ONCE) }
     return flatMap { a -> fromNullable(f(a)) }
   }
->>>>>>> f6c49fce
 
   /**
    * Returns the result of applying $f to this $option's value if
@@ -847,19 +816,14 @@
    *
    * @param predicate the predicate to test
    */
-<<<<<<< HEAD
   @Deprecated(
     NicheAPI + "Prefer using the Option DSL, or fold or map",
     ReplaceWith("fold({ false }, predicate)")
   )
-  public inline fun all(predicate: (A) -> Boolean): Boolean =
-    fold({ true }, predicate)
-=======
   public inline fun all(predicate: (A) -> Boolean): Boolean {
     contract { callsInPlace(predicate, InvocationKind.AT_MOST_ONCE) }
     return fold({ true }, predicate)
   }
->>>>>>> f6c49fce
 
   @Deprecated(
     NicheAPI + "Prefer using the Option DSL or fold",
@@ -948,18 +912,14 @@
    *
    * @param predicate the predicate to test
    */
-<<<<<<< HEAD
   @Deprecated(
     NicheAPI + "Prefer using the Option DSL, or fold or map",
     ReplaceWith("fold({ true }, predicate)")
   )
-  public inline fun exists(predicate: (A) -> Boolean): Boolean = fold({ false }, predicate)
-=======
   public inline fun exists(predicate: (A) -> Boolean): Boolean {
     contract { callsInPlace(predicate, InvocationKind.AT_MOST_ONCE) }
     return fold({ false }, predicate)
   }
->>>>>>> f6c49fce
 
   /**
    * Returns the $option's value if this option is nonempty '''and''' the predicate
@@ -982,18 +942,13 @@
    * ```
    * <!--- KNIT example-option-25.kt -->
    */
-<<<<<<< HEAD
   @Deprecated(
     NicheAPI + "Prefer Kotlin nullable syntax instead",
     ReplaceWith("getOrNull()?.takeIf(predicate)")
   )
-  public inline fun findOrNull(predicate: (A) -> Boolean): A? =
-    when (this) {
-=======
   public inline fun findOrNull(predicate: (A) -> Boolean): A? {
     contract { callsInPlace(predicate, InvocationKind.AT_MOST_ONCE) }
     return when (this) {
->>>>>>> f6c49fce
       is Some -> if (predicate(value)) value else null
       is None -> null
     }
@@ -1228,7 +1183,6 @@
 )
 public fun <T> T?.toOption(): Option<T> = this?.let { Some(it) } ?: None
 
-<<<<<<< HEAD
 @Deprecated(
   NicheAPI + "Prefer using if-else statement",
   ReplaceWith(
@@ -1237,13 +1191,9 @@
     "arrow.core.Some"
   )
 )
-public inline fun <A> Boolean.maybe(f: () -> A): Option<A> =
-  if (this) {
-=======
 public inline fun <A> Boolean.maybe(f: () -> A): Option<A> {
   contract { callsInPlace(f, InvocationKind.AT_MOST_ONCE) }
   return if (this) {
->>>>>>> f6c49fce
     Some(f())
   } else {
     None
@@ -1262,21 +1212,16 @@
 public fun <A> Option<A>.combineAll(MA: Monoid<A>): A =
   getOrElse { MA.empty() }
 
-<<<<<<< HEAD
 @Deprecated(
   RedundantAPI + "Prefer if-else statement inside option DSL, or replace with explicit flatMap",
   ReplaceWith("this.flatMap { b -> b.takeIf(predicate)?.let(::Some) ?: None.also(error) }")
 )
-public inline fun <A> Option<A>.ensure(error: () -> Unit, predicate: (A) -> Boolean): Option<A> =
-  when (this) {
-=======
 public inline fun <A> Option<A>.ensure(error: () -> Unit, predicate: (A) -> Boolean): Option<A> {
   contract {
     callsInPlace(predicate, InvocationKind.AT_MOST_ONCE)
     callsInPlace(error, InvocationKind.AT_MOST_ONCE)
   }
   return when (this) {
->>>>>>> f6c49fce
     is Some ->
       if (predicate(value)) this
       else {
@@ -1306,7 +1251,6 @@
     }
   }
 
-<<<<<<< HEAD
 @Deprecated(
   NicheAPI + "Prefer using the orElse method",
   ReplaceWith(
@@ -1315,8 +1259,10 @@
     "arrow.core.orElse"
   )
 )
-public inline fun <A> Option<A>.handleError(f: (Unit) -> A): Option<A> =
-  handleErrorWith { Some(f(Unit)) }
+public inline fun <A> Option<A>.handleError(f: (Unit) -> A): Option<A> {
+  contract { callsInPlace(f, InvocationKind.AT_MOST_ONCE) }
+  return handleErrorWith { Some(f(Unit)) }
+}
 
 @Deprecated(
   NicheAPI + "Prefer using the orElse method",
@@ -1325,24 +1271,14 @@
     "arrow.core.orElse"
   )
 )
-public inline fun <A> Option<A>.handleErrorWith(f: (Unit) -> Option<A>): Option<A> =
-  if (isEmpty()) f(Unit) else this
-=======
-public inline fun <A> Option<A>.handleError(f: (Unit) -> A): Option<A> {
-  contract { callsInPlace(f, InvocationKind.AT_MOST_ONCE) }
-  return handleErrorWith { Some(f(Unit)) }
-}
-
 public inline fun <A> Option<A>.handleErrorWith(f: (Unit) -> Option<A>): Option<A> {
   contract { callsInPlace(f, InvocationKind.AT_MOST_ONCE) }
   return if (isEmpty()) f(Unit) else this
 }
->>>>>>> f6c49fce
 
 public fun <A> Option<Option<A>>.flatten(): Option<A> =
   flatMap(::identity)
 
-<<<<<<< HEAD
 @Deprecated(
   NicheAPI + "Prefer using the Option DSL or explicit map with orElse",
   ReplaceWith(
@@ -1351,8 +1287,13 @@
     "arrow.core.orElse"
   )
 )
-public inline fun <A, B> Option<A>.redeem(fe: (Unit) -> B, fb: (A) -> B): Option<B> =
-  map(fb).handleError(fe)
+public inline fun <A, B> Option<A>.redeem(fe: (Unit) -> B, fb: (A) -> B): Option<B> {
+  contract {
+    callsInPlace(fe, InvocationKind.AT_MOST_ONCE)
+    callsInPlace(fb, InvocationKind.AT_MOST_ONCE)
+  }
+  return map(fb).handleError(fe)
+}
 
 @Deprecated(
   NicheAPI + "Prefer using the Option DSL or explicit flatMap with orElse",
@@ -1361,17 +1302,6 @@
     "arrow.core.orElse"
   )
 )
-public inline fun <A, B> Option<A>.redeemWith(fe: (Unit) -> Option<B>, fb: (A) -> Option<B>): Option<B> =
-  flatMap(fb).handleErrorWith(fe)
-=======
-public inline fun <A, B> Option<A>.redeem(fe: (Unit) -> B, fb: (A) -> B): Option<B> {
-  contract {
-    callsInPlace(fe, InvocationKind.AT_MOST_ONCE)
-    callsInPlace(fb, InvocationKind.AT_MOST_ONCE)
-  }
-  return map(fb).handleError(fe)
-}
-
 public inline fun <A, B> Option<A>.redeemWith(fe: (Unit) -> Option<B>, fb: (A) -> Option<B>): Option<B> {
   contract {
     callsInPlace(fe, InvocationKind.AT_MOST_ONCE)
@@ -1379,7 +1309,6 @@
   }
   return flatMap(fb).handleErrorWith(fe)
 }
->>>>>>> f6c49fce
 
 @Deprecated(
   NicheAPI + "Prefer using the Option DSL or map",
