--- conflicted
+++ resolved
@@ -11,24 +11,16 @@
  * This is only used as an optimisation technique in low-level code,
  * always prefer to use `Option` in actual business code when needed in generic code.
  */
-<<<<<<< HEAD
 public object EmptyValue {
-  @Suppress("UNCHECKED_CAST", "NOTHING_TO_INLINE")
+  @Suppress("UNCHECKED_CAST")
   public inline fun <A> unbox(value: Any?): A =
-    if (value === this) null as A else value as A
-=======
-@PublishedApi
-internal object EmptyValue {
-  @Suppress("UNCHECKED_CAST")
-  inline fun <A> unbox(value: Any?): A =
     fold(value, { null as A }, ::identity)
->>>>>>> c28a3ab0
 
-  inline fun <T> combine(first: Any?, second: T, combine: (T, T) -> T): T =
+  public inline fun <T> combine(first: Any?, second: T, combine: (T, T) -> T): T =
     fold(first, { second }, { t: T -> combine(t, second) })
 
   @Suppress("UNCHECKED_CAST")
-  inline fun <T, R> fold(value: Any?, ifEmpty: () -> R, ifNotEmpty: (T) -> R): R =
+  public inline fun <T, R> fold(value: Any?, ifEmpty: () -> R, ifNotEmpty: (T) -> R): R =
     if (value === EmptyValue) ifEmpty() else ifNotEmpty(value as T)
 }
 
