package arrow.core

@Suppress("NOTHING_TO_INLINE")
public inline fun <A> identity(a: A): A = a

/**
 * This is a work-around for having nested nulls in generic code.
 * This allows for writing faster generic code instead of using `Option`.
 * This is only used as an optimisation technique in low-level code,
 * always prefer to use `Option` in actual business code when needed in generic code.
 */
@PublishedApi
internal object EmptyValue {
<<<<<<< HEAD
  @Suppress("UNCHECKED_CAST", "NOTHING_TO_INLINE")
  inline fun <A> unbox(value: Any?): A =
    if (value === this) null as A else value as A

  @Suppress("UNCHECKED_CAST", "NOTHING_TO_INLINE")
  public inline fun <T> combine(first: Any?, second: T, combine: (T, T) -> T): T =
    if (first === EmptyValue) second else combine(first as T, second)
}
=======
  @Suppress("UNCHECKED_CAST")
  inline fun <A> unbox(value: Any?): A =
    fold(value, { null as A }, ::identity)

  inline fun <T> combine(first: Any?, second: T, combine: (T, T) -> T): T =
    fold(first, { second }, { t: T -> combine(t, second) })

  @Suppress("UNCHECKED_CAST")
  inline fun <T, R> fold(value: Any?, ifEmpty: () -> R, ifNotEmpty: (T) -> R): R =
    if (value === EmptyValue) ifEmpty() else ifNotEmpty(value as T)
}

/**
 * Like [Semigroup.maybeCombine] but for using with [EmptyValue]
 */
@PublishedApi
@Deprecated(SemigroupDeprecation, ReplaceWith("EmptyValue.combine(first, second) { x, y -> x.combine(y) }", "arrow.core.EmptyValue"))
internal fun <T> Semigroup<T>.emptyCombine(first: Any?, second: T): T =
  EmptyValue.combine(first, second) { x, y -> x.combine(y) }
>>>>>>> c579ca0a
<|MERGE_RESOLUTION|>--- conflicted
+++ resolved
@@ -11,33 +11,15 @@
  */
 @PublishedApi
 internal object EmptyValue {
-<<<<<<< HEAD
   @Suppress("UNCHECKED_CAST", "NOTHING_TO_INLINE")
   inline fun <A> unbox(value: Any?): A =
     if (value === this) null as A else value as A
 
   @Suppress("UNCHECKED_CAST", "NOTHING_TO_INLINE")
   public inline fun <T> combine(first: Any?, second: T, combine: (T, T) -> T): T =
-    if (first === EmptyValue) second else combine(first as T, second)
-}
-=======
-  @Suppress("UNCHECKED_CAST")
-  inline fun <A> unbox(value: Any?): A =
-    fold(value, { null as A }, ::identity)
-
-  inline fun <T> combine(first: Any?, second: T, combine: (T, T) -> T): T =
-    fold(first, { second }, { t: T -> combine(t, second) })
+    if (first === this) second else combine(first as T, second)
 
   @Suppress("UNCHECKED_CAST")
   inline fun <T, R> fold(value: Any?, ifEmpty: () -> R, ifNotEmpty: (T) -> R): R =
-    if (value === EmptyValue) ifEmpty() else ifNotEmpty(value as T)
-}
-
-/**
- * Like [Semigroup.maybeCombine] but for using with [EmptyValue]
- */
-@PublishedApi
-@Deprecated(SemigroupDeprecation, ReplaceWith("EmptyValue.combine(first, second) { x, y -> x.combine(y) }", "arrow.core.EmptyValue"))
-internal fun <T> Semigroup<T>.emptyCombine(first: Any?, second: T): T =
-  EmptyValue.combine(first, second) { x, y -> x.combine(y) }
->>>>>>> c579ca0a
+    if (value === this) ifEmpty() else ifNotEmpty(value as T)
+}