@file:OptIn(ExperimentalTypeInference::class, ExperimentalContracts::class)
@file:JvmMultifileClass
@file:JvmName("RaiseKt")
package arrow.core.raise

import arrow.core.Either
import arrow.core.EitherNel
import arrow.core.Ior
import arrow.core.NonEmptyList
import arrow.core.NonEmptySet
import arrow.core.PotentiallyUnsafeNonEmptyOperation
import arrow.core.collectionSizeOrDefault
import arrow.core.getOrElse
import arrow.core.nel
import arrow.core.raise.RaiseAccumulate.Error
import arrow.core.raise.RaiseAccumulate.Ok
import arrow.core.raise.RaiseAccumulate.Value
import arrow.core.toNonEmptyListOrNull
import arrow.core.toNonEmptyListOrThrow
import arrow.core.toNonEmptySetOrNull
import arrow.core.wrapAsNonEmptyListOrNull
import arrow.core.wrapAsNonEmptyListOrThrow
import kotlin.contracts.ExperimentalContracts
import kotlin.contracts.InvocationKind.AT_LEAST_ONCE
import kotlin.contracts.InvocationKind.AT_MOST_ONCE
import kotlin.contracts.InvocationKind.EXACTLY_ONCE
import kotlin.contracts.contract
import kotlin.experimental.ExperimentalTypeInference
import kotlin.jvm.JvmMultifileClass
import kotlin.jvm.JvmName
import kotlin.jvm.JvmSynthetic
import kotlin.reflect.KProperty

/**
 * Accumulate the errors from running both [action1] and [action2] using the given [combine] function.
 *
 * See the Arrow docs for more information over
 * [error accumulation](https://arrow-kt.io/learn/typed-errors/working-with-typed-errors/#accumulating-errors)
 * and how to use it in [validation](https://arrow-kt.io/learn/typed-errors/validation/).
 */
@RaiseDSL
public inline fun <Error, A, B, C> Raise<Error>.zipOrAccumulate(
  combine: (Error, Error) -> Error,
  @BuilderInference action1: RaiseAccumulate<Error>.() -> A,
  @BuilderInference action2: RaiseAccumulate<Error>.() -> B,
  block: (A, B) -> C
): C {
  contract {
    callsInPlace(action1, EXACTLY_ONCE)
    callsInPlace(action2, EXACTLY_ONCE)
    callsInPlace(block, EXACTLY_ONCE)
  }
  return zipOrAccumulate(
    combine,
    action1,
    action2,
    { }) { a, b, _ ->
    block(a, b)
  }
}

/**
 * Accumulate the errors from running [action1], [action2], and [action3] using the given [combine].
 *
 * See the Arrow docs for more information over
 * [error accumulation](https://arrow-kt.io/learn/typed-errors/working-with-typed-errors/#accumulating-errors)
 * and how to use it in [validation](https://arrow-kt.io/learn/typed-errors/validation/).
 */
@RaiseDSL
public inline fun <Error, A, B, C, D> Raise<Error>.zipOrAccumulate(
  combine: (Error, Error) -> Error,
  @BuilderInference action1: RaiseAccumulate<Error>.() -> A,
  @BuilderInference action2: RaiseAccumulate<Error>.() -> B,
  @BuilderInference action3: RaiseAccumulate<Error>.() -> C,
  block: (A, B, C) -> D
): D {
  contract {
    callsInPlace(action1, EXACTLY_ONCE)
    callsInPlace(action2, EXACTLY_ONCE)
    callsInPlace(action3, EXACTLY_ONCE)
    callsInPlace(block, EXACTLY_ONCE)
  }
  return zipOrAccumulate(
    combine,
    action1,
    action2,
    action3,
    { }) { a, b, c, _ ->
    block(a, b, c)
  }
}

/**
 * Accumulate the errors from running [action1], [action2], [action3], and [action4] using the given [combine].
 *
 * See the Arrow docs for more information over
 * [error accumulation](https://arrow-kt.io/learn/typed-errors/working-with-typed-errors/#accumulating-errors)
 * and how to use it in [validation](https://arrow-kt.io/learn/typed-errors/validation/).
 */
@RaiseDSL
public inline fun <Error, A, B, C, D, E> Raise<Error>.zipOrAccumulate(
  combine: (Error, Error) -> Error,
  @BuilderInference action1: RaiseAccumulate<Error>.() -> A,
  @BuilderInference action2: RaiseAccumulate<Error>.() -> B,
  @BuilderInference action3: RaiseAccumulate<Error>.() -> C,
  @BuilderInference action4: RaiseAccumulate<Error>.() -> D,
  block: (A, B, C, D) -> E
): E {
  contract {
    callsInPlace(action1, EXACTLY_ONCE)
    callsInPlace(action2, EXACTLY_ONCE)
    callsInPlace(action3, EXACTLY_ONCE)
    callsInPlace(action4, EXACTLY_ONCE)
    callsInPlace(block, EXACTLY_ONCE)
  }
  return zipOrAccumulate(
    combine,
    action1,
    action2,
    action3,
    action4,
    { }) { a, b, c, d, _ ->
    block(a, b, c, d)
  }
}

/**
 * Accumulate the errors from running [action1], [action2], [action3], [action4], and [action5] using the given [combine].
 *
 * See the Arrow docs for more information over
 * [error accumulation](https://arrow-kt.io/learn/typed-errors/working-with-typed-errors/#accumulating-errors)
 * and how to use it in [validation](https://arrow-kt.io/learn/typed-errors/validation/).
 */
@RaiseDSL
public inline fun <Error, A, B, C, D, E, F> Raise<Error>.zipOrAccumulate(
  combine: (Error, Error) -> Error,
  @BuilderInference action1: RaiseAccumulate<Error>.() -> A,
  @BuilderInference action2: RaiseAccumulate<Error>.() -> B,
  @BuilderInference action3: RaiseAccumulate<Error>.() -> C,
  @BuilderInference action4: RaiseAccumulate<Error>.() -> D,
  @BuilderInference action5: RaiseAccumulate<Error>.() -> E,
  block: (A, B, C, D, E) -> F
): F {
  contract {
    callsInPlace(action1, EXACTLY_ONCE)
    callsInPlace(action2, EXACTLY_ONCE)
    callsInPlace(action3, EXACTLY_ONCE)
    callsInPlace(action4, EXACTLY_ONCE)
    callsInPlace(action5, EXACTLY_ONCE)
    callsInPlace(block, EXACTLY_ONCE)
  }
  return zipOrAccumulate(
    combine,
    action1,
    action2,
    action3,
    action4,
    action5,
    { }) { a, b, c, d, e, _ ->
    block(a, b, c, d, e)
  }
}

/**
 * Accumulate the errors from running [action1], [action2], [action3], [action4], [action5], and [action6] using the given [combine].
 *
 * See the Arrow docs for more information over
 * [error accumulation](https://arrow-kt.io/learn/typed-errors/working-with-typed-errors/#accumulating-errors)
 * and how to use it in [validation](https://arrow-kt.io/learn/typed-errors/validation/).
 */
@RaiseDSL
public inline fun <Error, A, B, C, D, E, F, G> Raise<Error>.zipOrAccumulate(
  combine: (Error, Error) -> Error,
  @BuilderInference action1: RaiseAccumulate<Error>.() -> A,
  @BuilderInference action2: RaiseAccumulate<Error>.() -> B,
  @BuilderInference action3: RaiseAccumulate<Error>.() -> C,
  @BuilderInference action4: RaiseAccumulate<Error>.() -> D,
  @BuilderInference action5: RaiseAccumulate<Error>.() -> E,
  @BuilderInference action6: RaiseAccumulate<Error>.() -> F,
  block: (A, B, C, D, E, F) -> G
): G {
  contract {
    callsInPlace(action1, EXACTLY_ONCE)
    callsInPlace(action2, EXACTLY_ONCE)
    callsInPlace(action3, EXACTLY_ONCE)
    callsInPlace(action4, EXACTLY_ONCE)
    callsInPlace(action5, EXACTLY_ONCE)
    callsInPlace(action6, EXACTLY_ONCE)
    callsInPlace(block, EXACTLY_ONCE)
  }
  return zipOrAccumulate(
    combine,
    action1,
    action2,
    action3,
    action4,
    action5,
    action6,
    { }) { a, b, c, d, e, f, _ ->
    block(a, b, c, d, e, f)
  }
}

/**
 * Accumulate the errors from running [action1], [action2], [action3], [action4], [action5], [action6], and [action7] using the given [combine].
 *
 * See the Arrow docs for more information over
 * [error accumulation](https://arrow-kt.io/learn/typed-errors/working-with-typed-errors/#accumulating-errors)
 * and how to use it in [validation](https://arrow-kt.io/learn/typed-errors/validation/).
 */
@RaiseDSL
public inline fun <Error, A, B, C, D, E, F, G, H> Raise<Error>.zipOrAccumulate(
  combine: (Error, Error) -> Error,
  @BuilderInference action1: RaiseAccumulate<Error>.() -> A,
  @BuilderInference action2: RaiseAccumulate<Error>.() -> B,
  @BuilderInference action3: RaiseAccumulate<Error>.() -> C,
  @BuilderInference action4: RaiseAccumulate<Error>.() -> D,
  @BuilderInference action5: RaiseAccumulate<Error>.() -> E,
  @BuilderInference action6: RaiseAccumulate<Error>.() -> F,
  @BuilderInference action7: RaiseAccumulate<Error>.() -> G,
  block: (A, B, C, D, E, F, G) -> H
): H {
  contract {
    callsInPlace(action1, EXACTLY_ONCE)
    callsInPlace(action2, EXACTLY_ONCE)
    callsInPlace(action3, EXACTLY_ONCE)
    callsInPlace(action4, EXACTLY_ONCE)
    callsInPlace(action5, EXACTLY_ONCE)
    callsInPlace(action6, EXACTLY_ONCE)
    callsInPlace(action7, EXACTLY_ONCE)
    callsInPlace(block, EXACTLY_ONCE)
  }
  return zipOrAccumulate(
    combine,
    action1,
    action2,
    action3,
    action4,
    action5,
    action6,
    action7,
    { }) { a, b, c, d, e, f, g, _ ->
    block(a, b, c, d, e, f, g)
  }
}

/**
 * Accumulate the errors from running [action1], [action2], [action3], [action4], [action5], [action6], [action7], and [action8] using the given [combine].
 *
 * See the Arrow docs for more information over
 * [error accumulation](https://arrow-kt.io/learn/typed-errors/working-with-typed-errors/#accumulating-errors)
 * and how to use it in [validation](https://arrow-kt.io/learn/typed-errors/validation/).
 */
@RaiseDSL
public inline fun <Error, A, B, C, D, E, F, G, H, I> Raise<Error>.zipOrAccumulate(
  combine: (Error, Error) -> Error,
  @BuilderInference action1: RaiseAccumulate<Error>.() -> A,
  @BuilderInference action2: RaiseAccumulate<Error>.() -> B,
  @BuilderInference action3: RaiseAccumulate<Error>.() -> C,
  @BuilderInference action4: RaiseAccumulate<Error>.() -> D,
  @BuilderInference action5: RaiseAccumulate<Error>.() -> E,
  @BuilderInference action6: RaiseAccumulate<Error>.() -> F,
  @BuilderInference action7: RaiseAccumulate<Error>.() -> G,
  @BuilderInference action8: RaiseAccumulate<Error>.() -> H,
  block: (A, B, C, D, E, F, G, H) -> I
): I {
  contract {
    callsInPlace(action1, EXACTLY_ONCE)
    callsInPlace(action2, EXACTLY_ONCE)
    callsInPlace(action3, EXACTLY_ONCE)
    callsInPlace(action4, EXACTLY_ONCE)
    callsInPlace(action5, EXACTLY_ONCE)
    callsInPlace(action6, EXACTLY_ONCE)
    callsInPlace(action7, EXACTLY_ONCE)
    callsInPlace(action8, EXACTLY_ONCE)
    callsInPlace(block, EXACTLY_ONCE)
  }
  return zipOrAccumulate(
    combine,
    action1,
    action2,
    action3,
    action4,
    action5,
    action6,
    action7,
    action8,
    { }) { a, b, c, d, e, f, g, h, _ ->
    block(a, b, c, d, e, f, g, h)
  }
}

/**
 * Accumulate the errors from running [action1], [action2], [action3], [action4], [action5], [action6], [action7], [action8], and [action9] using the given [combine].
 *
 * See the Arrow docs for more information over
 * [error accumulation](https://arrow-kt.io/learn/typed-errors/working-with-typed-errors/#accumulating-errors)
 * and how to use it in [validation](https://arrow-kt.io/learn/typed-errors/validation/).
 */
@RaiseDSL
public inline fun <Error, A, B, C, D, E, F, G, H, I, J> Raise<Error>.zipOrAccumulate(
  combine: (Error, Error) -> Error,
  @BuilderInference action1: RaiseAccumulate<Error>.() -> A,
  @BuilderInference action2: RaiseAccumulate<Error>.() -> B,
  @BuilderInference action3: RaiseAccumulate<Error>.() -> C,
  @BuilderInference action4: RaiseAccumulate<Error>.() -> D,
  @BuilderInference action5: RaiseAccumulate<Error>.() -> E,
  @BuilderInference action6: RaiseAccumulate<Error>.() -> F,
  @BuilderInference action7: RaiseAccumulate<Error>.() -> G,
  @BuilderInference action8: RaiseAccumulate<Error>.() -> H,
  @BuilderInference action9: RaiseAccumulate<Error>.() -> I,
  block: (A, B, C, D, E, F, G, H, I) -> J
): J {
  contract {
    callsInPlace(action1, EXACTLY_ONCE)
    callsInPlace(action2, EXACTLY_ONCE)
    callsInPlace(action3, EXACTLY_ONCE)
    callsInPlace(action4, EXACTLY_ONCE)
    callsInPlace(action5, EXACTLY_ONCE)
    callsInPlace(action6, EXACTLY_ONCE)
    callsInPlace(action7, EXACTLY_ONCE)
    callsInPlace(action8, EXACTLY_ONCE)
    callsInPlace(action9, EXACTLY_ONCE)
    callsInPlace(block, EXACTLY_ONCE)
  }
  return withError({ it.reduce(combine) }) {
    zipOrAccumulate(action1, action2, action3, action4, action5, action6, action7, action8, action9, block)
  }
}

/**
 * Accumulate the errors from running both [action1] and [action2].
 *
 * See the Arrow docs for more information over
 * [error accumulation](https://arrow-kt.io/learn/typed-errors/working-with-typed-errors/#accumulating-errors)
 * and how to use it in [validation](https://arrow-kt.io/learn/typed-errors/validation/).
 */
@RaiseDSL
public inline fun <Error, A, B, C> Raise<NonEmptyList<Error>>.zipOrAccumulate(
  @BuilderInference action1: RaiseAccumulate<Error>.() -> A,
  @BuilderInference action2: RaiseAccumulate<Error>.() -> B,
  block: (A, B) -> C
): C {
  contract {
    callsInPlace(action1, EXACTLY_ONCE)
    callsInPlace(action2, EXACTLY_ONCE)
    callsInPlace(block, EXACTLY_ONCE)
  }
  return zipOrAccumulate(
    action1,
    action2,
    {}) { a, b, _ ->
    block(a, b)
  }
}

/**
 * Accumulate the errors from running [action1], [action2], and [action3].
 *
 * See the Arrow docs for more information over
 * [error accumulation](https://arrow-kt.io/learn/typed-errors/working-with-typed-errors/#accumulating-errors)
 * and how to use it in [validation](https://arrow-kt.io/learn/typed-errors/validation/).
 */
@RaiseDSL
public inline fun <Error, A, B, C, D> Raise<NonEmptyList<Error>>.zipOrAccumulate(
  @BuilderInference action1: RaiseAccumulate<Error>.() -> A,
  @BuilderInference action2: RaiseAccumulate<Error>.() -> B,
  @BuilderInference action3: RaiseAccumulate<Error>.() -> C,
  block: (A, B, C) -> D
): D {
  contract {
    callsInPlace(action1, EXACTLY_ONCE)
    callsInPlace(action2, EXACTLY_ONCE)
    callsInPlace(action3, EXACTLY_ONCE)
    callsInPlace(block, EXACTLY_ONCE)
  }
  return zipOrAccumulate(
    action1,
    action2,
    action3,
    {}) { a, b, c, _ ->
    block(a, b, c)
  }
}

/**
 * Accumulate the errors from running [action1], [action2], [action3], and [action4].
 *
 * See the Arrow docs for more information over
 * [error accumulation](https://arrow-kt.io/learn/typed-errors/working-with-typed-errors/#accumulating-errors)
 * and how to use it in [validation](https://arrow-kt.io/learn/typed-errors/validation/).
 */
@RaiseDSL
public inline fun <Error, A, B, C, D, E> Raise<NonEmptyList<Error>>.zipOrAccumulate(
  @BuilderInference action1: RaiseAccumulate<Error>.() -> A,
  @BuilderInference action2: RaiseAccumulate<Error>.() -> B,
  @BuilderInference action3: RaiseAccumulate<Error>.() -> C,
  @BuilderInference action4: RaiseAccumulate<Error>.() -> D,
  block: (A, B, C, D) -> E
): E {
  contract {
    callsInPlace(action1, EXACTLY_ONCE)
    callsInPlace(action2, EXACTLY_ONCE)
    callsInPlace(action3, EXACTLY_ONCE)
    callsInPlace(action4, EXACTLY_ONCE)
    callsInPlace(block, EXACTLY_ONCE)
  }
  return zipOrAccumulate(
    action1,
    action2,
    action3,
    action4,
    {}) { a, b, c, d, _ ->
    block(a, b, c, d)
  }
}

/**
 * Accumulate the errors from running [action1], [action2], [action3], [action4], and [action5].
 *
 * See the Arrow docs for more information over
 * [error accumulation](https://arrow-kt.io/learn/typed-errors/working-with-typed-errors/#accumulating-errors)
 * and how to use it in [validation](https://arrow-kt.io/learn/typed-errors/validation/).
 */
@RaiseDSL
public inline fun <Error, A, B, C, D, E, F> Raise<NonEmptyList<Error>>.zipOrAccumulate(
  @BuilderInference action1: RaiseAccumulate<Error>.() -> A,
  @BuilderInference action2: RaiseAccumulate<Error>.() -> B,
  @BuilderInference action3: RaiseAccumulate<Error>.() -> C,
  @BuilderInference action4: RaiseAccumulate<Error>.() -> D,
  @BuilderInference action5: RaiseAccumulate<Error>.() -> E,
  block: (A, B, C, D, E) -> F
): F {
  contract {
    callsInPlace(action1, EXACTLY_ONCE)
    callsInPlace(action2, EXACTLY_ONCE)
    callsInPlace(action3, EXACTLY_ONCE)
    callsInPlace(action4, EXACTLY_ONCE)
    callsInPlace(action5, EXACTLY_ONCE)
    callsInPlace(block, EXACTLY_ONCE)
  }
  return zipOrAccumulate(
    action1,
    action2,
    action3,
    action4,
    action5,
    {}) { a, b, c, d, e, _ ->
    block(a, b, c, d, e)
  }
}

/**
 * Accumulate the errors from running [action1], [action2], [action3], [action4], [action5], and [action6].
 *
 * See the Arrow docs for more information over
 * [error accumulation](https://arrow-kt.io/learn/typed-errors/working-with-typed-errors/#accumulating-errors)
 * and how to use it in [validation](https://arrow-kt.io/learn/typed-errors/validation/).
 */
@RaiseDSL
public inline fun <Error, A, B, C, D, E, F, G> Raise<NonEmptyList<Error>>.zipOrAccumulate(
  @BuilderInference action1: RaiseAccumulate<Error>.() -> A,
  @BuilderInference action2: RaiseAccumulate<Error>.() -> B,
  @BuilderInference action3: RaiseAccumulate<Error>.() -> C,
  @BuilderInference action4: RaiseAccumulate<Error>.() -> D,
  @BuilderInference action5: RaiseAccumulate<Error>.() -> E,
  @BuilderInference action6: RaiseAccumulate<Error>.() -> F,
  block: (A, B, C, D, E, F) -> G
): G {
  contract {
    callsInPlace(action1, EXACTLY_ONCE)
    callsInPlace(action2, EXACTLY_ONCE)
    callsInPlace(action3, EXACTLY_ONCE)
    callsInPlace(action4, EXACTLY_ONCE)
    callsInPlace(action5, EXACTLY_ONCE)
    callsInPlace(action6, EXACTLY_ONCE)
    callsInPlace(block, EXACTLY_ONCE)
  }
  return zipOrAccumulate(
    action1,
    action2,
    action3,
    action4,
    action5,
    action6,
    {}) { a, b, c, d, e, f, _ ->
    block(a, b, c, d, e, f)
  }
}

/**
 * Accumulate the errors from running [action1], [action2], [action3], [action4], [action5], [action6], and [action7].
 *
 * See the Arrow docs for more information over
 * [error accumulation](https://arrow-kt.io/learn/typed-errors/working-with-typed-errors/#accumulating-errors)
 * and how to use it in [validation](https://arrow-kt.io/learn/typed-errors/validation/).
 */
@RaiseDSL
public inline fun <Error, A, B, C, D, E, F, G, H> Raise<NonEmptyList<Error>>.zipOrAccumulate(
  @BuilderInference action1: RaiseAccumulate<Error>.() -> A,
  @BuilderInference action2: RaiseAccumulate<Error>.() -> B,
  @BuilderInference action3: RaiseAccumulate<Error>.() -> C,
  @BuilderInference action4: RaiseAccumulate<Error>.() -> D,
  @BuilderInference action5: RaiseAccumulate<Error>.() -> E,
  @BuilderInference action6: RaiseAccumulate<Error>.() -> F,
  @BuilderInference action7: RaiseAccumulate<Error>.() -> G,
  block: (A, B, C, D, E, F, G) -> H
): H {
  contract {
    callsInPlace(action1, EXACTLY_ONCE)
    callsInPlace(action2, EXACTLY_ONCE)
    callsInPlace(action3, EXACTLY_ONCE)
    callsInPlace(action4, EXACTLY_ONCE)
    callsInPlace(action5, EXACTLY_ONCE)
    callsInPlace(action6, EXACTLY_ONCE)
    callsInPlace(action7, EXACTLY_ONCE)
    callsInPlace(block, EXACTLY_ONCE)
  }
  return zipOrAccumulate(
    action1,
    action2,
    action3,
    action4,
    action5,
    action6,
    action7,
    {}) { a, b, c, d, e, f, g, _ ->
    block(a, b, c, d, e, f, g)
  }
}

/**
 * Accumulate the errors from running [action1], [action2], [action3], [action4], [action5], [action6], [action7], and [action8].
 *
 * See the Arrow docs for more information over
 * [error accumulation](https://arrow-kt.io/learn/typed-errors/working-with-typed-errors/#accumulating-errors)
 * and how to use it in [validation](https://arrow-kt.io/learn/typed-errors/validation/).
 */
@RaiseDSL
public inline fun <Error, A, B, C, D, E, F, G, H, I> Raise<NonEmptyList<Error>>.zipOrAccumulate(
  @BuilderInference action1: RaiseAccumulate<Error>.() -> A,
  @BuilderInference action2: RaiseAccumulate<Error>.() -> B,
  @BuilderInference action3: RaiseAccumulate<Error>.() -> C,
  @BuilderInference action4: RaiseAccumulate<Error>.() -> D,
  @BuilderInference action5: RaiseAccumulate<Error>.() -> E,
  @BuilderInference action6: RaiseAccumulate<Error>.() -> F,
  @BuilderInference action7: RaiseAccumulate<Error>.() -> G,
  @BuilderInference action8: RaiseAccumulate<Error>.() -> H,
  block: (A, B, C, D, E, F, G, H) -> I
): I {
  contract {
    callsInPlace(action1, EXACTLY_ONCE)
    callsInPlace(action2, EXACTLY_ONCE)
    callsInPlace(action3, EXACTLY_ONCE)
    callsInPlace(action4, EXACTLY_ONCE)
    callsInPlace(action5, EXACTLY_ONCE)
    callsInPlace(action6, EXACTLY_ONCE)
    callsInPlace(action7, EXACTLY_ONCE)
    callsInPlace(action8, EXACTLY_ONCE)
    callsInPlace(block, EXACTLY_ONCE)
  }
  return zipOrAccumulate(
    action1,
    action2,
    action3,
    action4,
    action5,
    action6,
    action7,
    action8,
    {}) { a, b, c, d, e, f, g, h, _ ->
    block(a, b, c, d, e, f, g, h)
  }
}

/**
 * Accumulate the errors from running [action1], [action2], [action3], [action4], [action5], [action6], [action7], [action8], and [action9].
 *
 * See the Arrow docs for more information over
 * [error accumulation](https://arrow-kt.io/learn/typed-errors/working-with-typed-errors/#accumulating-errors)
 * and how to use it in [validation](https://arrow-kt.io/learn/typed-errors/validation/).
 */
@RaiseDSL @OptIn(ExperimentalRaiseAccumulateApi::class)
@Suppress("WRONG_INVOCATION_KIND")
public inline fun <Error, A, B, C, D, E, F, G, H, I, J> Raise<NonEmptyList<Error>>.zipOrAccumulate(
  @BuilderInference action1: RaiseAccumulate<Error>.() -> A,
  @BuilderInference action2: RaiseAccumulate<Error>.() -> B,
  @BuilderInference action3: RaiseAccumulate<Error>.() -> C,
  @BuilderInference action4: RaiseAccumulate<Error>.() -> D,
  @BuilderInference action5: RaiseAccumulate<Error>.() -> E,
  @BuilderInference action6: RaiseAccumulate<Error>.() -> F,
  @BuilderInference action7: RaiseAccumulate<Error>.() -> G,
  @BuilderInference action8: RaiseAccumulate<Error>.() -> H,
  @BuilderInference action9: RaiseAccumulate<Error>.() -> I,
  block: (A, B, C, D, E, F, G, H, I) -> J
): J {
  contract {
    callsInPlace(action1, EXACTLY_ONCE)
    callsInPlace(action2, EXACTLY_ONCE)
    callsInPlace(action3, EXACTLY_ONCE)
    callsInPlace(action4, EXACTLY_ONCE)
    callsInPlace(action5, EXACTLY_ONCE)
    callsInPlace(action6, EXACTLY_ONCE)
    callsInPlace(action7, EXACTLY_ONCE)
    callsInPlace(action8, EXACTLY_ONCE)
    callsInPlace(action9, EXACTLY_ONCE)
    callsInPlace(block, EXACTLY_ONCE)
  }
  return accumulate {
    val a = accumulating { action1() }
    val b = accumulating { action2() }
    val c = accumulating { action3() }
    val d = accumulating { action4() }
    val e = accumulating { action5() }
    val f = accumulating { action6() }
    val g = accumulating { action7() }
    val h = accumulating { action8() }
    val i = accumulating { action9() }
    block(a.value, b.value, c.value, d.value, e.value, f.value, g.value, h.value, i.value)
  }
}

@RaiseDSL
public inline fun <Error, A> Raise<Error>.forEachAccumulating(
  iterable: Iterable<A>,
  combine: (Error, Error) -> Error,
  @BuilderInference block: RaiseAccumulate<Error>.(A) -> Unit
): Unit = forEachAccumulating(iterable.iterator(), combine, block)

@RaiseDSL
public inline fun <Error, A> Raise<Error>.forEachAccumulating(
  sequence: Sequence<A>,
  combine: (Error, Error) -> Error,
  @BuilderInference block: RaiseAccumulate<Error>.(A) -> Unit
): Unit = forEachAccumulating(sequence.iterator(), combine, block)

@RaiseDSL
public inline fun <Error, A> Raise<Error>.forEachAccumulating(
  iterator: Iterator<A>,
  combine: (Error, Error) -> Error,
  @BuilderInference block: RaiseAccumulate<Error>.(A) -> Unit
): Unit = forEachAccumulatingImpl(iterator, combine) { item, _ -> block(item) }

@PublishedApi @JvmSynthetic
internal inline fun <Error, A> Raise<Error>.forEachAccumulatingImpl(
  iterator: Iterator<A>,
  combine: (Error, Error) -> Error,
  @BuilderInference block: RaiseAccumulate<Error>.(item: A, hasErrors: Boolean) -> Unit
): Unit = withError({ it.reduce(combine) }) {
  forEachAccumulatingImpl(iterator, block)
}

@RaiseDSL
public inline fun <Error, A> Raise<NonEmptyList<Error>>.forEachAccumulating(
  iterable: Iterable<A>,
  @BuilderInference block: RaiseAccumulate<Error>.(A) -> Unit
): Unit = forEachAccumulating(iterable.iterator(), block)

@RaiseDSL
public inline fun <Error, A> Raise<NonEmptyList<Error>>.forEachAccumulating(
  sequence: Sequence<A>,
  @BuilderInference block: RaiseAccumulate<Error>.(A) -> Unit
): Unit = forEachAccumulating(sequence.iterator(), block)

@RaiseDSL
public inline fun <Error, A> Raise<NonEmptyList<Error>>.forEachAccumulating(
  iterator: Iterator<A>,
  @BuilderInference block: RaiseAccumulate<Error>.(A) -> Unit
): Unit = forEachAccumulatingImpl(iterator) { item, _ -> block(item) }

/**
 * Allows to change what to do once the first error is raised.
 * Used to provide more performant [mapOrAccumulate].
 */
@PublishedApi @JvmSynthetic @OptIn(ExperimentalRaiseAccumulateApi::class)
internal inline fun <Error, A> Raise<NonEmptyList<Error>>.forEachAccumulatingImpl(
  iterator: Iterator<A>,
  @BuilderInference block: RaiseAccumulate<Error>.(item: A, hasErrors: Boolean) -> Unit
): Unit = accumulate {
  iterator.forEach {
    accumulating { block(it, hasAccumulatedErrors) }
  }
}

/**
 * Transform every element of [iterable] using the given [transform], or accumulate all the occurred errors using [combine].
 *
 * See the Arrow docs for more information over
 * [error accumulation](https://arrow-kt.io/learn/typed-errors/working-with-typed-errors/#accumulating-errors)
 * and how to use it in [validation](https://arrow-kt.io/learn/typed-errors/validation/).
 */
@RaiseDSL
public inline fun <Error, A, B> Raise<Error>.mapOrAccumulate(
  iterable: Iterable<A>,
  combine: (Error, Error) -> Error,
  @BuilderInference transform: RaiseAccumulate<Error>.(A) -> B
): List<B> = buildList(iterable.collectionSizeOrDefault(10)) {
  forEachAccumulatingImpl(iterable.iterator(), combine) { item, hasErrors ->
    transform(item).also { if (!hasErrors) add(it) }
  }
}

/**
 * Accumulate the errors obtained by executing the [transform] over every element of [iterable].
 *
 * See the Arrow docs for more information over
 * [error accumulation](https://arrow-kt.io/learn/typed-errors/working-with-typed-errors/#accumulating-errors)
 * and how to use it in [validation](https://arrow-kt.io/learn/typed-errors/validation/).
 */
@RaiseDSL
public inline fun <Error, A, B> Raise<NonEmptyList<Error>>.mapOrAccumulate(
  iterable: Iterable<A>,
  @BuilderInference transform: RaiseAccumulate<Error>.(A) -> B
): List<B> = buildList(iterable.collectionSizeOrDefault(10)) {
  forEachAccumulatingImpl(iterable.iterator()) { item, hasErrors ->
    transform(item).also { if (!hasErrors) add(it) }
  }
}

/**
 * Transform every element of [sequence] using the given [transform], or accumulate all the occurred errors using [combine].
 *
 * See the Arrow docs for more information over
 * [error accumulation](https://arrow-kt.io/learn/typed-errors/working-with-typed-errors/#accumulating-errors)
 * and how to use it in [validation](https://arrow-kt.io/learn/typed-errors/validation/).
 */
@RaiseDSL
public inline fun <Error, A, B> Raise<Error>.mapOrAccumulate(
  sequence: Sequence<A>,
  combine: (Error, Error) -> Error,
  @BuilderInference transform: RaiseAccumulate<Error>.(A) -> B
): List<B> = buildList {
  forEachAccumulatingImpl(sequence.iterator(), combine) { item, hasErrors ->
    transform(item).also { if (!hasErrors) add(it) }
  }
}

/**
 * Accumulate the errors obtained by executing the [transform] over every element of [sequence].
 *
 * See the Arrow docs for more information over
 * [error accumulation](https://arrow-kt.io/learn/typed-errors/working-with-typed-errors/#accumulating-errors)
 * and how to use it in [validation](https://arrow-kt.io/learn/typed-errors/validation/).
 */
@RaiseDSL
public inline fun <Error, A, B> Raise<NonEmptyList<Error>>.mapOrAccumulate(
  sequence: Sequence<A>,
  @BuilderInference transform: RaiseAccumulate<Error>.(A) -> B
): List<B> = buildList {
  forEachAccumulatingImpl(sequence.iterator()) { item, hasErrors ->
    transform(item).also { if (!hasErrors) add(it) }
  }
}

/**
 * Accumulate the errors obtained by executing the [transform] over every element of [NonEmptyList].
 *
 * See the Arrow docs for more information over
 * [error accumulation](https://arrow-kt.io/learn/typed-errors/working-with-typed-errors/#accumulating-errors)
 * and how to use it in [validation](https://arrow-kt.io/learn/typed-errors/validation/).
 */
@RaiseDSL
@Suppress("WRONG_INVOCATION_KIND")
public inline fun <Error, A, B> Raise<NonEmptyList<Error>>.mapOrAccumulate(
  nonEmptyList: NonEmptyList<A>,
  @BuilderInference transform: RaiseAccumulate<Error>.(A) -> B
): NonEmptyList<B> {
  // For a NonEmptyList to be returned, there must be a B, which can only be produced by transform
  // thus transform must be called at least once (or alternatively an error is raised or an exception is thrown etc)
  contract { callsInPlace(transform, AT_LEAST_ONCE) }
  return requireNotNull(mapOrAccumulate(nonEmptyList.all) { transform(it) }.toNonEmptyListOrNull())
}

/**
 * Accumulate the errors obtained by executing the [transform] over every element of [NonEmptySet].
 *
 * See the Arrow docs for more information over
 * [error accumulation](https://arrow-kt.io/learn/typed-errors/working-with-typed-errors/#accumulating-errors)
 * and how to use it in [validation](https://arrow-kt.io/learn/typed-errors/validation/).
 */
@RaiseDSL
@Suppress("WRONG_INVOCATION_KIND")
public inline fun <Error, A, B> Raise<NonEmptyList<Error>>.mapOrAccumulate(
  nonEmptySet: NonEmptySet<A>,
  @BuilderInference transform: RaiseAccumulate<Error>.(A) -> B
): NonEmptySet<B> {
  contract { callsInPlace(transform, AT_LEAST_ONCE) }
  return buildSet(nonEmptySet.size) {
    forEachAccumulatingImpl(nonEmptySet.iterator()) { item, hasErrors ->
      transform(item).also { if (!hasErrors) add(it) }
    }
  }.toNonEmptySetOrNull()!!
}

@RaiseDSL
@Deprecated(
  message = "Deprecated to allow for future alignment with stdlib Map#map returning List",
  replaceWith = ReplaceWith("mapValuesOrAccumulate(map, combine, transform)"),
)
public inline fun <K, Error, A, B> Raise<Error>.mapOrAccumulate(
  map: Map<K, A>,
  combine: (Error, Error) -> Error,
  @BuilderInference transform: RaiseAccumulate<Error>.(Map.Entry<K, A>) -> B
): Map<K, B> = mapValuesOrAccumulate(map, combine, transform)

@RaiseDSL
@Deprecated(
  message = "Deprecated to allow for future alignment with stdlib Map#map returning List",
  replaceWith = ReplaceWith("mapValuesOrAccumulate(map, transform)")
)
public inline fun <K, Error, A, B> Raise<NonEmptyList<Error>>.mapOrAccumulate(
  map: Map<K, A>,
  @BuilderInference transform: RaiseAccumulate<Error>.(Map.Entry<K, A>) -> B
): Map<K, B> = mapValuesOrAccumulate(map, transform)

@RaiseDSL
public inline fun <K, Error, A, B> Raise<Error>.mapValuesOrAccumulate(
  map: Map<K, A>,
  combine: (Error, Error) -> Error,
  @BuilderInference transform: RaiseAccumulate<Error>.(Map.Entry<K, A>) -> B
): Map<K, B> = buildMap(map.size) {
  forEachAccumulatingImpl(map.entries.iterator(), combine) { item, hasErrors ->
    transform(item).also { if (!hasErrors) put(item.key, it) }
  }
}

@RaiseDSL
public inline fun <K, Error, A, B> Raise<NonEmptyList<Error>>.mapValuesOrAccumulate(
  map: Map<K, A>,
  @BuilderInference transform: RaiseAccumulate<Error>.(Map.Entry<K, A>) -> B
): Map<K, B> = buildMap(map.size) {
  forEachAccumulatingImpl(map.entries.iterator()) { item, hasErrors ->
    transform(item).also { if (!hasErrors) put(item.key, it) }
  }
}

@RequiresOptIn(level = RequiresOptIn.Level.WARNING, message = "This API is work-in-progress and is subject to change.")
@Retention(AnnotationRetention.BINARY)
@Target(
  AnnotationTarget.FUNCTION, AnnotationTarget.PROPERTY, AnnotationTarget.CONSTRUCTOR,
  AnnotationTarget.CLASS
)
public annotation class ExperimentalRaiseAccumulateApi

@ExperimentalRaiseAccumulateApi
public inline fun <Error, A> Raise<NonEmptyList<Error>>.accumulate(
  block: RaiseAccumulate<Error>.() -> A
): A {
  contract { callsInPlace(block, EXACTLY_ONCE) }
  return with(RaiseAccumulate(this)) {
    block().also { latestError?.value } // raises if there are accumulated errors
  }
}

@ExperimentalRaiseAccumulateApi
public inline fun <Error, A, R> accumulate(
  raise: (Raise<NonEmptyList<Error>>.() -> A) -> R,
  crossinline block: RaiseAccumulate<Error>.() -> A
): R {
  contract {
    callsInPlace(raise, EXACTLY_ONCE)
  }
  return raise { accumulate(block) }
}

/**
 * Receiver type belonging to [mapOrAccumulate].
 * Allows binding both [Either] and [EitherNel] values for [Either.Left] types of [Error].
 * It extends [Raise] of [Error], and allows working over [Raise] of [NonEmptyList] of [Error] as well.
 */
@OptIn(ExperimentalSubclassOptIn::class)
@Suppress("DEPRECATION")
@SubclassOptInRequired(ExperimentalRaiseAccumulateApi::class)
public open class RaiseAccumulate<Error> @ExperimentalRaiseAccumulateApi constructor(
  accumulate: Accumulate<Error>, private val raiseErrorsWith: (Error) -> Nothing
) : Accumulate<Error> by accumulate, Raise<Error> {
  @OptIn(ExperimentalRaiseAccumulateApi::class)
  public constructor(raise: Raise<NonEmptyList<Error>>) : this(raise, mutableListOf<Error>())

  @ExperimentalRaiseAccumulateApi
  private constructor(raise: Raise<NonEmptyList<Error>>, list: MutableList<Error>) :
    this(ListAccumulate<Error>(raise, list), { raise.raise((list + it).toNonEmptyListOrThrow()) })

  override fun raise(r: Error): Nothing = raiseErrorsWith(r)

  @OptIn(ExperimentalRaiseAccumulateApi::class)
  public val raise: Raise<NonEmptyList<Error>> = RaiseNel(this)

  public override fun <K, A> Map<K, Either<Error, A>>.bindAll(): Map<K, A> =
    raise.mapValuesOrAccumulate(this) { it.value.bind() }

  @RaiseDSL
  public inline fun <A, B> Iterable<A>.mapOrAccumulate(
    transform: RaiseAccumulate<Error>.(A) -> B
  ): List<B> = raise.mapOrAccumulate(this, transform)

  @RaiseDSL
  public inline fun <A, B> NonEmptyList<A>.mapOrAccumulate(
    transform: RaiseAccumulate<Error>.(A) -> B
  ): NonEmptyList<B> {
    contract { callsInPlace(transform, AT_LEAST_ONCE) }
    return raise.mapOrAccumulate(this, transform)
  }

  @RaiseDSL
  public inline fun <A, B> NonEmptySet<A>.mapOrAccumulate(
    transform: RaiseAccumulate<Error>.(A) -> B
  ): NonEmptySet<B> {
    contract { callsInPlace(transform, AT_LEAST_ONCE) }
    return raise.mapOrAccumulate(this, transform)
  }

  @RaiseDSL
  public inline fun <K, A, B> Map<K, A>.mapOrAccumulate(
    transform: RaiseAccumulate<Error>.(Map.Entry<K, A>) -> B
  ): List<B> = raise.mapOrAccumulate(entries, transform)

  @RaiseDSL
  public inline fun <K, A, B> Map<K, A>.mapValuesOrAccumulate(
    transform: RaiseAccumulate<Error>.(Map.Entry<K, A>) -> B
  ): Map<K, B> = raise.mapValuesOrAccumulate(this, transform)

  @RaiseDSL
  @JvmName("_mapOrAccumulate")
  public inline fun <A, B> mapOrAccumulate(
    iterable: Iterable<A>,
    transform: RaiseAccumulate<Error>.(A) -> B
  ): List<B> = raise.mapOrAccumulate(iterable, transform)

  @RaiseDSL
  @JvmName("_mapOrAccumulate")
  public inline fun <A, B> mapOrAccumulate(
    list: NonEmptyList<A>,
    transform: RaiseAccumulate<Error>.(A) -> B
  ): NonEmptyList<B> {
    contract { callsInPlace(transform, AT_LEAST_ONCE) }
    return raise.mapOrAccumulate(list, transform)
  }

  @RaiseDSL
  @JvmName("_mapOrAccumulate")
  public inline fun <A, B> mapOrAccumulate(
    set: NonEmptySet<A>,
    transform: RaiseAccumulate<Error>.(A) -> B
  ): NonEmptySet<B> {
    contract { callsInPlace(transform, AT_LEAST_ONCE) }
    return raise.mapOrAccumulate(set, transform)
  }

  @RaiseDSL
  override fun <A> Iterable<Either<Error, A>>.bindAll(): List<A> =
    mapOrAccumulate { it.bind() }

  override fun <A> NonEmptyList<Either<Error, A>>.bindAll(): NonEmptyList<A> =
    mapOrAccumulate { it.bind() }

  override fun <A> NonEmptySet<Either<Error, A>>.bindAll(): NonEmptySet<A> =
    mapOrAccumulate { it.bind() }

  @RaiseDSL
  public fun <A> EitherNel<Error, A>.bindNel(): A = with(raise) { bind() }

  @RaiseDSL
  public inline fun <A> withNel(block: Raise<NonEmptyList<Error>>.() -> A): A {
    contract {
      callsInPlace(block, EXACTLY_ONCE)
    }
    return block(raise)
  }

  @OptIn(ExperimentalRaiseAccumulateApi::class)
  @PublishedApi
  @Deprecated("Binary compatibility", level = DeprecationLevel.HIDDEN)
  internal fun addErrors(newErrors: Iterable<Error>) {
    newErrors.toNonEmptyListOrNull()?.let(::accumulateAll)
  }

  @OptIn(ExperimentalRaiseAccumulateApi::class)
  @PublishedApi
  @Deprecated("Binary compatibility", level = DeprecationLevel.HIDDEN)
  internal fun hasErrors(): Boolean = hasAccumulatedErrors

  @Suppress("KotlinUnreachableCode") // wrong inspection
  @OptIn(ExperimentalRaiseAccumulateApi::class)
  @PublishedApi
  @Deprecated("Binary compatibility", level = DeprecationLevel.WARNING)
  internal fun raiseErrors(): Nothing = latestError?.value ?: error("No accumulated errors to raise")

  public sealed interface Value<out A> {
    public val value: A
  }

  @PublishedApi
  internal class Error(private val raise: () -> Nothing) : Value<Nothing> {
    @OptIn(ExperimentalRaiseAccumulateApi::class)
    @Deprecated("Binary compatibility", level = DeprecationLevel.HIDDEN)
    constructor(raiseAccumulate: RaiseAccumulate<*>) : this({
      raiseAccumulate.latestError?.value ?: error("No accumulated errors to raise")
    })
    // WARNING: do not turn this into a property with initializer!!
    //          'raiseErrors' is then executed eagerly, and leads to wrong behavior!!
    override val value get(): Nothing = raise()
  }

  @PublishedApi internal class Ok<out A>(override val value: A): Value<A>

  // IorRaise methods
  @RaiseDSL
  @JvmName("bindAllIor")
  @ExperimentalRaiseAccumulateApi
  public fun <A> Iterable<Ior<Error, A>>.bindAll(): List<A> =
    map { it.bind() }

  @RaiseDSL
  @JvmName("bindAllIor")
  @ExperimentalRaiseAccumulateApi
  public fun <A> NonEmptyList<Ior<Error, A>>.bindAll(): NonEmptyList<A> =
    map { it.bind() }

  @RaiseDSL
  @JvmName("bindAllIor")
  @ExperimentalRaiseAccumulateApi
  public fun <A> NonEmptySet<Ior<Error, A>>.bindAll(): NonEmptySet<A> =
    map { it.bind() }.toNonEmptySet()

  @RaiseDSL
  @ExperimentalRaiseAccumulateApi
  public fun <A> Ior<Error, A>.bind(): A =
    when (this) {
      is Ior.Left -> raise(value)
      is Ior.Right -> value
      is Ior.Both -> {
        accumulate(leftValue)
        rightValue
      }
    }

  @JvmName("bindAllIor")
  @ExperimentalRaiseAccumulateApi
  public fun <K, V> Map<K, Ior<Error, V>>.bindAll(): Map<K, V> =
    mapValues { (_, v) -> v.bind() }
}

@ExperimentalRaiseAccumulateApi
private class RaiseNel<Error>(private val raiseAccumulate: RaiseAccumulate<Error>) : Raise<NonEmptyList<Error>> {
  @OptIn(PotentiallyUnsafeNonEmptyOperation::class)
  override fun raise(r: NonEmptyList<Error>): Nothing {
    r.all.subList(0, r.size - 1).wrapAsNonEmptyListOrNull()?.let(raiseAccumulate::accumulateAll)
    raiseAccumulate.raise(r.last())
  }
}

private class ListAccumulate<Error>(
  private val raise: Raise<NonEmptyList<Error>>,
  private val list: MutableList<Error>
) : Accumulate<Error> {
  @OptIn(PotentiallyUnsafeNonEmptyOperation::class)
  private val error = Error { raise.raise(list.wrapAsNonEmptyListOrThrow()) } // only valid if list is not empty

  @ExperimentalRaiseAccumulateApi
<<<<<<< HEAD
  override fun accumulateAll(errors: NonEmptyList<Error>): Value<Nothing> {
    list.addAll(errors)
    return error
  }

  @ExperimentalRaiseAccumulateApi
  override val latestError: Value<Nothing>? get() = error.takeIf { list.isNotEmpty() }
}

public inline operator fun <A> Value<A>.getValue(thisRef: Nothing?, property: KProperty<*>): A = value

public interface Accumulate<Error> {
  @ExperimentalRaiseAccumulateApi
  public fun accumulate(error: Error): Value<Nothing> = accumulateAll(error.nel())

  @ExperimentalRaiseAccumulateApi
  public fun accumulateAll(errors: NonEmptyList<Error>): Value<Nothing>

  @ExperimentalRaiseAccumulateApi
  public val hasAccumulatedErrors: Boolean get() = latestError != null

  @ExperimentalRaiseAccumulateApi
  public val latestError: Value<Nothing>?

  @ExperimentalRaiseAccumulateApi
  public fun <A> Either<Error, A>.bindOrAccumulate(): Value<A> = accumulating { bind() }

  @ExperimentalRaiseAccumulateApi
  public fun <A> Iterable<Either<Error, A>>.bindAllOrAccumulate(): Value<List<A>> = accumulating { bindAll() }

  @ExperimentalRaiseAccumulateApi
  public fun <A> EitherNel<Error, A>.bindNelOrAccumulate(): Value<A> = accumulating { bindNel() }

  // IorRaise methods
  @ExperimentalRaiseAccumulateApi
  public fun <A> Either<Error, A>.getOrAccumulate(recover: (Error) -> A): A = getOrElse {
    accumulate(it)
    recover(it)
=======
  public inline fun <A> accumulating(block: RaiseAccumulate<Error>.() -> A): Value<A> {
    contract { callsInPlace(block, AT_MOST_ONCE) }
    return recover(inner@{
      Ok(block(RaiseAccumulate(this@inner)))
    }) {
      addErrors(it)
      Error(this)
    }
  }

  @Suppress("NOTHING_TO_INLINE")
  @Deprecated(message = "Deprecated in favor of member", level = DeprecationLevel.HIDDEN)
  public inline operator fun <A> Value<A>.getValue(thisRef: Nothing?, property: KProperty<*>): A = value

  public sealed class Value<out A> {
    public abstract val value: A

    @Suppress("NOTHING_TO_INLINE")
    public inline operator fun getValue(thisRef: Nothing?, property: KProperty<*>): A = value
>>>>>>> 0aaa0e1b
  }
}

<<<<<<< HEAD
@ExperimentalRaiseAccumulateApi
public inline fun <Error, A> Accumulate<Error>.accumulating(block: RaiseAccumulate<Error>.() -> A): Value<A> {
  contract { callsInPlace(block, AT_MOST_ONCE) }
  return merge {
    Ok(block(RaiseAccumulate(this@accumulating) { raise(accumulate(it)) }))
=======
  @PublishedApi internal class Error(
    val raise: RaiseAccumulate<*>
  ): Value<Nothing>() {
    // WARNING: do not turn this into a property with initializer!!
    //          'raiseErrors' is then executed eagerly, and leads to wrong behavior!!
    override val value get(): Nothing = raise.raiseErrors()
>>>>>>> 0aaa0e1b
  }
}

<<<<<<< HEAD
@ExperimentalRaiseAccumulateApi
@RaiseDSL
public inline fun <Error, A> Accumulate<Error>.recover(
  block: RaiseAccumulate<Error>.() -> A,
  recover: (error: Error) -> A,
): A {
  contract { callsInPlace(block, AT_MOST_ONCE) }
  val accumulate = this
  return arrow.core.raise.recover({
    block(RaiseAccumulate(accumulate, ::raise))
  }, recover)
}

@ExperimentalRaiseAccumulateApi
public inline fun <Error> Accumulate<Error>.ensureOrAccumulate(condition: Boolean, raise: () -> Error): Value<Unit> {
  contract { callsInPlace(raise, AT_MOST_ONCE) }
  return if (condition) Ok(Unit) else accumulate(raise())
}

@ExperimentalRaiseAccumulateApi
public inline fun <Error, B : Any> Accumulate<Error>.ensureNotNullOrAccumulate(value: B?, raise: () -> Error): Value<B> {
  contract { callsInPlace(raise, AT_MOST_ONCE) }
  return if (value != null) Ok(value) else accumulate(raise())
}
=======
  @PublishedApi internal class Ok<out A>(override val value: A): Value<A>()
}

>>>>>>> 0aaa0e1b
<|MERGE_RESOLUTION|>--- conflicted
+++ resolved
@@ -986,12 +986,19 @@
   @Deprecated("Binary compatibility", level = DeprecationLevel.WARNING)
   internal fun raiseErrors(): Nothing = latestError?.value ?: error("No accumulated errors to raise")
 
-  public sealed interface Value<out A> {
-    public val value: A
+  @Suppress("NOTHING_TO_INLINE")
+  @Deprecated(message = "Deprecated in favor of member", level = DeprecationLevel.HIDDEN)
+  public inline operator fun <A> Value<A>.getValue(thisRef: Nothing?, property: KProperty<*>): A = value
+
+  public sealed class Value<out A> {
+    public abstract val value: A
+
+    @Suppress("NOTHING_TO_INLINE")
+    public inline operator fun getValue(thisRef: Nothing?, property: KProperty<*>): A = value
   }
 
   @PublishedApi
-  internal class Error(private val raise: () -> Nothing) : Value<Nothing> {
+  internal class Error(private val raise: () -> Nothing) : Value<Nothing>() {
     @OptIn(ExperimentalRaiseAccumulateApi::class)
     @Deprecated("Binary compatibility", level = DeprecationLevel.HIDDEN)
     constructor(raiseAccumulate: RaiseAccumulate<*>) : this({
@@ -1002,7 +1009,7 @@
     override val value get(): Nothing = raise()
   }
 
-  @PublishedApi internal class Ok<out A>(override val value: A): Value<A>
+  @PublishedApi internal class Ok<out A>(override val value: A): Value<A>()
 
   // IorRaise methods
   @RaiseDSL
@@ -1058,7 +1065,6 @@
   private val error = Error { raise.raise(list.wrapAsNonEmptyListOrThrow()) } // only valid if list is not empty
 
   @ExperimentalRaiseAccumulateApi
-<<<<<<< HEAD
   override fun accumulateAll(errors: NonEmptyList<Error>): Value<Nothing> {
     list.addAll(errors)
     return error
@@ -1097,48 +1103,17 @@
   public fun <A> Either<Error, A>.getOrAccumulate(recover: (Error) -> A): A = getOrElse {
     accumulate(it)
     recover(it)
-=======
-  public inline fun <A> accumulating(block: RaiseAccumulate<Error>.() -> A): Value<A> {
-    contract { callsInPlace(block, AT_MOST_ONCE) }
-    return recover(inner@{
-      Ok(block(RaiseAccumulate(this@inner)))
-    }) {
-      addErrors(it)
-      Error(this)
-    }
-  }
-
-  @Suppress("NOTHING_TO_INLINE")
-  @Deprecated(message = "Deprecated in favor of member", level = DeprecationLevel.HIDDEN)
-  public inline operator fun <A> Value<A>.getValue(thisRef: Nothing?, property: KProperty<*>): A = value
-
-  public sealed class Value<out A> {
-    public abstract val value: A
-
-    @Suppress("NOTHING_TO_INLINE")
-    public inline operator fun getValue(thisRef: Nothing?, property: KProperty<*>): A = value
->>>>>>> 0aaa0e1b
-  }
-}
-
-<<<<<<< HEAD
+  }
+}
+
 @ExperimentalRaiseAccumulateApi
 public inline fun <Error, A> Accumulate<Error>.accumulating(block: RaiseAccumulate<Error>.() -> A): Value<A> {
   contract { callsInPlace(block, AT_MOST_ONCE) }
   return merge {
     Ok(block(RaiseAccumulate(this@accumulating) { raise(accumulate(it)) }))
-=======
-  @PublishedApi internal class Error(
-    val raise: RaiseAccumulate<*>
-  ): Value<Nothing>() {
-    // WARNING: do not turn this into a property with initializer!!
-    //          'raiseErrors' is then executed eagerly, and leads to wrong behavior!!
-    override val value get(): Nothing = raise.raiseErrors()
->>>>>>> 0aaa0e1b
-  }
-}
-
-<<<<<<< HEAD
+  }
+}
+
 @ExperimentalRaiseAccumulateApi
 @RaiseDSL
 public inline fun <Error, A> Accumulate<Error>.recover(
@@ -1162,9 +1137,4 @@
 public inline fun <Error, B : Any> Accumulate<Error>.ensureNotNullOrAccumulate(value: B?, raise: () -> Error): Value<B> {
   contract { callsInPlace(raise, AT_MOST_ONCE) }
   return if (value != null) Ok(value) else accumulate(raise())
-}
-=======
-  @PublishedApi internal class Ok<out A>(override val value: A): Value<A>()
-}
-
->>>>>>> 0aaa0e1b
+}