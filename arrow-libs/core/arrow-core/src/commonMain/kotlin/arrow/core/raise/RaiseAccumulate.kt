@file:OptIn(ExperimentalTypeInference::class, ExperimentalContracts::class)
@file:JvmMultifileClass
@file:JvmName("RaiseKt")
package arrow.core.raise

import arrow.core.Either
import arrow.core.EitherNel
import arrow.core.Ior
import arrow.core.NonEmptyList
import arrow.core.NonEmptySet
import arrow.core.PotentiallyUnsafeNonEmptyOperation
import arrow.core.collectionSizeOrDefault
import arrow.core.getOrElse
import arrow.core.nel
import arrow.core.raise.RaiseAccumulate.Error
import arrow.core.raise.RaiseAccumulate.Ok
import arrow.core.raise.RaiseAccumulate.Value
import arrow.core.toNonEmptyListOrNull
import arrow.core.wrapAsNonEmptySetOrThrow
import kotlin.contracts.ExperimentalContracts
import kotlin.contracts.InvocationKind.AT_LEAST_ONCE
import kotlin.contracts.InvocationKind.AT_MOST_ONCE
import kotlin.contracts.InvocationKind.EXACTLY_ONCE
import kotlin.contracts.contract
import kotlin.experimental.ExperimentalTypeInference
import kotlin.jvm.JvmMultifileClass
import kotlin.jvm.JvmName
import kotlin.jvm.JvmSynthetic
import kotlin.reflect.KProperty

/**
 * Accumulate the errors from running both [action1] and [action2] using the given [combine] function.
 *
 * See the Arrow docs for more information over
 * [error accumulation](https://arrow-kt.io/learn/typed-errors/working-with-typed-errors/#accumulating-errors)
 * and how to use it in [validation](https://arrow-kt.io/learn/typed-errors/validation/).
 */
@RaiseDSL
public inline fun <Error, A, B, C> Raise<Error>.zipOrAccumulate(
  combine: (Error, Error) -> Error,
  @BuilderInference action1: RaiseAccumulate<Error>.() -> A,
  @BuilderInference action2: RaiseAccumulate<Error>.() -> B,
  block: (A, B) -> C
): C {
  contract {
    callsInPlace(action1, EXACTLY_ONCE)
    callsInPlace(action2, EXACTLY_ONCE)
    callsInPlace(block, EXACTLY_ONCE)
  }
  return zipOrAccumulate(
    combine,
    action1,
    action2,
    { }) { a, b, _ ->
    block(a, b)
  }
}

/**
 * Accumulate the errors from running [action1], [action2], and [action3] using the given [combine].
 *
 * See the Arrow docs for more information over
 * [error accumulation](https://arrow-kt.io/learn/typed-errors/working-with-typed-errors/#accumulating-errors)
 * and how to use it in [validation](https://arrow-kt.io/learn/typed-errors/validation/).
 */
@RaiseDSL
public inline fun <Error, A, B, C, D> Raise<Error>.zipOrAccumulate(
  combine: (Error, Error) -> Error,
  @BuilderInference action1: RaiseAccumulate<Error>.() -> A,
  @BuilderInference action2: RaiseAccumulate<Error>.() -> B,
  @BuilderInference action3: RaiseAccumulate<Error>.() -> C,
  block: (A, B, C) -> D
): D {
  contract {
    callsInPlace(action1, EXACTLY_ONCE)
    callsInPlace(action2, EXACTLY_ONCE)
    callsInPlace(action3, EXACTLY_ONCE)
    callsInPlace(block, EXACTLY_ONCE)
  }
  return zipOrAccumulate(
    combine,
    action1,
    action2,
    action3,
    { }) { a, b, c, _ ->
    block(a, b, c)
  }
}

/**
 * Accumulate the errors from running [action1], [action2], [action3], and [action4] using the given [combine].
 *
 * See the Arrow docs for more information over
 * [error accumulation](https://arrow-kt.io/learn/typed-errors/working-with-typed-errors/#accumulating-errors)
 * and how to use it in [validation](https://arrow-kt.io/learn/typed-errors/validation/).
 */
@RaiseDSL
public inline fun <Error, A, B, C, D, E> Raise<Error>.zipOrAccumulate(
  combine: (Error, Error) -> Error,
  @BuilderInference action1: RaiseAccumulate<Error>.() -> A,
  @BuilderInference action2: RaiseAccumulate<Error>.() -> B,
  @BuilderInference action3: RaiseAccumulate<Error>.() -> C,
  @BuilderInference action4: RaiseAccumulate<Error>.() -> D,
  block: (A, B, C, D) -> E
): E {
  contract {
    callsInPlace(action1, EXACTLY_ONCE)
    callsInPlace(action2, EXACTLY_ONCE)
    callsInPlace(action3, EXACTLY_ONCE)
    callsInPlace(action4, EXACTLY_ONCE)
    callsInPlace(block, EXACTLY_ONCE)
  }
  return zipOrAccumulate(
    combine,
    action1,
    action2,
    action3,
    action4,
    { }) { a, b, c, d, _ ->
    block(a, b, c, d)
  }
}

/**
 * Accumulate the errors from running [action1], [action2], [action3], [action4], and [action5] using the given [combine].
 *
 * See the Arrow docs for more information over
 * [error accumulation](https://arrow-kt.io/learn/typed-errors/working-with-typed-errors/#accumulating-errors)
 * and how to use it in [validation](https://arrow-kt.io/learn/typed-errors/validation/).
 */
@RaiseDSL
public inline fun <Error, A, B, C, D, E, F> Raise<Error>.zipOrAccumulate(
  combine: (Error, Error) -> Error,
  @BuilderInference action1: RaiseAccumulate<Error>.() -> A,
  @BuilderInference action2: RaiseAccumulate<Error>.() -> B,
  @BuilderInference action3: RaiseAccumulate<Error>.() -> C,
  @BuilderInference action4: RaiseAccumulate<Error>.() -> D,
  @BuilderInference action5: RaiseAccumulate<Error>.() -> E,
  block: (A, B, C, D, E) -> F
): F {
  contract {
    callsInPlace(action1, EXACTLY_ONCE)
    callsInPlace(action2, EXACTLY_ONCE)
    callsInPlace(action3, EXACTLY_ONCE)
    callsInPlace(action4, EXACTLY_ONCE)
    callsInPlace(action5, EXACTLY_ONCE)
    callsInPlace(block, EXACTLY_ONCE)
  }
  return zipOrAccumulate(
    combine,
    action1,
    action2,
    action3,
    action4,
    action5,
    { }) { a, b, c, d, e, _ ->
    block(a, b, c, d, e)
  }
}

/**
 * Accumulate the errors from running [action1], [action2], [action3], [action4], [action5], and [action6] using the given [combine].
 *
 * See the Arrow docs for more information over
 * [error accumulation](https://arrow-kt.io/learn/typed-errors/working-with-typed-errors/#accumulating-errors)
 * and how to use it in [validation](https://arrow-kt.io/learn/typed-errors/validation/).
 */
@RaiseDSL
public inline fun <Error, A, B, C, D, E, F, G> Raise<Error>.zipOrAccumulate(
  combine: (Error, Error) -> Error,
  @BuilderInference action1: RaiseAccumulate<Error>.() -> A,
  @BuilderInference action2: RaiseAccumulate<Error>.() -> B,
  @BuilderInference action3: RaiseAccumulate<Error>.() -> C,
  @BuilderInference action4: RaiseAccumulate<Error>.() -> D,
  @BuilderInference action5: RaiseAccumulate<Error>.() -> E,
  @BuilderInference action6: RaiseAccumulate<Error>.() -> F,
  block: (A, B, C, D, E, F) -> G
): G {
  contract {
    callsInPlace(action1, EXACTLY_ONCE)
    callsInPlace(action2, EXACTLY_ONCE)
    callsInPlace(action3, EXACTLY_ONCE)
    callsInPlace(action4, EXACTLY_ONCE)
    callsInPlace(action5, EXACTLY_ONCE)
    callsInPlace(action6, EXACTLY_ONCE)
    callsInPlace(block, EXACTLY_ONCE)
  }
  return zipOrAccumulate(
    combine,
    action1,
    action2,
    action3,
    action4,
    action5,
    action6,
    { }) { a, b, c, d, e, f, _ ->
    block(a, b, c, d, e, f)
  }
}

/**
 * Accumulate the errors from running [action1], [action2], [action3], [action4], [action5], [action6], and [action7] using the given [combine].
 *
 * See the Arrow docs for more information over
 * [error accumulation](https://arrow-kt.io/learn/typed-errors/working-with-typed-errors/#accumulating-errors)
 * and how to use it in [validation](https://arrow-kt.io/learn/typed-errors/validation/).
 */
@RaiseDSL
public inline fun <Error, A, B, C, D, E, F, G, H> Raise<Error>.zipOrAccumulate(
  combine: (Error, Error) -> Error,
  @BuilderInference action1: RaiseAccumulate<Error>.() -> A,
  @BuilderInference action2: RaiseAccumulate<Error>.() -> B,
  @BuilderInference action3: RaiseAccumulate<Error>.() -> C,
  @BuilderInference action4: RaiseAccumulate<Error>.() -> D,
  @BuilderInference action5: RaiseAccumulate<Error>.() -> E,
  @BuilderInference action6: RaiseAccumulate<Error>.() -> F,
  @BuilderInference action7: RaiseAccumulate<Error>.() -> G,
  block: (A, B, C, D, E, F, G) -> H
): H {
  contract {
    callsInPlace(action1, EXACTLY_ONCE)
    callsInPlace(action2, EXACTLY_ONCE)
    callsInPlace(action3, EXACTLY_ONCE)
    callsInPlace(action4, EXACTLY_ONCE)
    callsInPlace(action5, EXACTLY_ONCE)
    callsInPlace(action6, EXACTLY_ONCE)
    callsInPlace(action7, EXACTLY_ONCE)
    callsInPlace(block, EXACTLY_ONCE)
  }
  return zipOrAccumulate(
    combine,
    action1,
    action2,
    action3,
    action4,
    action5,
    action6,
    action7,
    { }) { a, b, c, d, e, f, g, _ ->
    block(a, b, c, d, e, f, g)
  }
}

/**
 * Accumulate the errors from running [action1], [action2], [action3], [action4], [action5], [action6], [action7], and [action8] using the given [combine].
 *
 * See the Arrow docs for more information over
 * [error accumulation](https://arrow-kt.io/learn/typed-errors/working-with-typed-errors/#accumulating-errors)
 * and how to use it in [validation](https://arrow-kt.io/learn/typed-errors/validation/).
 */
@RaiseDSL
public inline fun <Error, A, B, C, D, E, F, G, H, I> Raise<Error>.zipOrAccumulate(
  combine: (Error, Error) -> Error,
  @BuilderInference action1: RaiseAccumulate<Error>.() -> A,
  @BuilderInference action2: RaiseAccumulate<Error>.() -> B,
  @BuilderInference action3: RaiseAccumulate<Error>.() -> C,
  @BuilderInference action4: RaiseAccumulate<Error>.() -> D,
  @BuilderInference action5: RaiseAccumulate<Error>.() -> E,
  @BuilderInference action6: RaiseAccumulate<Error>.() -> F,
  @BuilderInference action7: RaiseAccumulate<Error>.() -> G,
  @BuilderInference action8: RaiseAccumulate<Error>.() -> H,
  block: (A, B, C, D, E, F, G, H) -> I
): I {
  contract {
    callsInPlace(action1, EXACTLY_ONCE)
    callsInPlace(action2, EXACTLY_ONCE)
    callsInPlace(action3, EXACTLY_ONCE)
    callsInPlace(action4, EXACTLY_ONCE)
    callsInPlace(action5, EXACTLY_ONCE)
    callsInPlace(action6, EXACTLY_ONCE)
    callsInPlace(action7, EXACTLY_ONCE)
    callsInPlace(action8, EXACTLY_ONCE)
    callsInPlace(block, EXACTLY_ONCE)
  }
  return zipOrAccumulate(
    combine,
    action1,
    action2,
    action3,
    action4,
    action5,
    action6,
    action7,
    action8,
    { }) { a, b, c, d, e, f, g, h, _ ->
    block(a, b, c, d, e, f, g, h)
  }
}

/**
 * Accumulate the errors from running [action1], [action2], [action3], [action4], [action5], [action6], [action7], [action8], and [action9] using the given [combine].
 *
 * See the Arrow docs for more information over
 * [error accumulation](https://arrow-kt.io/learn/typed-errors/working-with-typed-errors/#accumulating-errors)
 * and how to use it in [validation](https://arrow-kt.io/learn/typed-errors/validation/).
 */
@RaiseDSL
public inline fun <Error, A, B, C, D, E, F, G, H, I, J> Raise<Error>.zipOrAccumulate(
  combine: (Error, Error) -> Error,
  @BuilderInference action1: RaiseAccumulate<Error>.() -> A,
  @BuilderInference action2: RaiseAccumulate<Error>.() -> B,
  @BuilderInference action3: RaiseAccumulate<Error>.() -> C,
  @BuilderInference action4: RaiseAccumulate<Error>.() -> D,
  @BuilderInference action5: RaiseAccumulate<Error>.() -> E,
  @BuilderInference action6: RaiseAccumulate<Error>.() -> F,
  @BuilderInference action7: RaiseAccumulate<Error>.() -> G,
  @BuilderInference action8: RaiseAccumulate<Error>.() -> H,
  @BuilderInference action9: RaiseAccumulate<Error>.() -> I,
  block: (A, B, C, D, E, F, G, H, I) -> J
): J {
  contract {
    callsInPlace(action1, EXACTLY_ONCE)
    callsInPlace(action2, EXACTLY_ONCE)
    callsInPlace(action3, EXACTLY_ONCE)
    callsInPlace(action4, EXACTLY_ONCE)
    callsInPlace(action5, EXACTLY_ONCE)
    callsInPlace(action6, EXACTLY_ONCE)
    callsInPlace(action7, EXACTLY_ONCE)
    callsInPlace(action8, EXACTLY_ONCE)
    callsInPlace(action9, EXACTLY_ONCE)
    callsInPlace(block, EXACTLY_ONCE)
  }
  return withError({ it.reduce(combine) }) {
    zipOrAccumulate(action1, action2, action3, action4, action5, action6, action7, action8, action9, block)
  }
}

/**
 * Accumulate the errors from running both [action1] and [action2].
 *
 * See the Arrow docs for more information over
 * [error accumulation](https://arrow-kt.io/learn/typed-errors/working-with-typed-errors/#accumulating-errors)
 * and how to use it in [validation](https://arrow-kt.io/learn/typed-errors/validation/).
 */
@RaiseDSL
public inline fun <Error, A, B, C> Raise<NonEmptyList<Error>>.zipOrAccumulate(
  @BuilderInference action1: RaiseAccumulate<Error>.() -> A,
  @BuilderInference action2: RaiseAccumulate<Error>.() -> B,
  block: (A, B) -> C
): C {
  contract {
    callsInPlace(action1, EXACTLY_ONCE)
    callsInPlace(action2, EXACTLY_ONCE)
    callsInPlace(block, EXACTLY_ONCE)
  }
  return zipOrAccumulate(
    action1,
    action2,
    {}) { a, b, _ ->
    block(a, b)
  }
}

/**
 * Accumulate the errors from running [action1], [action2], and [action3].
 *
 * See the Arrow docs for more information over
 * [error accumulation](https://arrow-kt.io/learn/typed-errors/working-with-typed-errors/#accumulating-errors)
 * and how to use it in [validation](https://arrow-kt.io/learn/typed-errors/validation/).
 */
@RaiseDSL
public inline fun <Error, A, B, C, D> Raise<NonEmptyList<Error>>.zipOrAccumulate(
  @BuilderInference action1: RaiseAccumulate<Error>.() -> A,
  @BuilderInference action2: RaiseAccumulate<Error>.() -> B,
  @BuilderInference action3: RaiseAccumulate<Error>.() -> C,
  block: (A, B, C) -> D
): D {
  contract {
    callsInPlace(action1, EXACTLY_ONCE)
    callsInPlace(action2, EXACTLY_ONCE)
    callsInPlace(action3, EXACTLY_ONCE)
    callsInPlace(block, EXACTLY_ONCE)
  }
  return zipOrAccumulate(
    action1,
    action2,
    action3,
    {}) { a, b, c, _ ->
    block(a, b, c)
  }
}

/**
 * Accumulate the errors from running [action1], [action2], [action3], and [action4].
 *
 * See the Arrow docs for more information over
 * [error accumulation](https://arrow-kt.io/learn/typed-errors/working-with-typed-errors/#accumulating-errors)
 * and how to use it in [validation](https://arrow-kt.io/learn/typed-errors/validation/).
 */
@RaiseDSL
public inline fun <Error, A, B, C, D, E> Raise<NonEmptyList<Error>>.zipOrAccumulate(
  @BuilderInference action1: RaiseAccumulate<Error>.() -> A,
  @BuilderInference action2: RaiseAccumulate<Error>.() -> B,
  @BuilderInference action3: RaiseAccumulate<Error>.() -> C,
  @BuilderInference action4: RaiseAccumulate<Error>.() -> D,
  block: (A, B, C, D) -> E
): E {
  contract {
    callsInPlace(action1, EXACTLY_ONCE)
    callsInPlace(action2, EXACTLY_ONCE)
    callsInPlace(action3, EXACTLY_ONCE)
    callsInPlace(action4, EXACTLY_ONCE)
    callsInPlace(block, EXACTLY_ONCE)
  }
  return zipOrAccumulate(
    action1,
    action2,
    action3,
    action4,
    {}) { a, b, c, d, _ ->
    block(a, b, c, d)
  }
}

/**
 * Accumulate the errors from running [action1], [action2], [action3], [action4], and [action5].
 *
 * See the Arrow docs for more information over
 * [error accumulation](https://arrow-kt.io/learn/typed-errors/working-with-typed-errors/#accumulating-errors)
 * and how to use it in [validation](https://arrow-kt.io/learn/typed-errors/validation/).
 */
@RaiseDSL
public inline fun <Error, A, B, C, D, E, F> Raise<NonEmptyList<Error>>.zipOrAccumulate(
  @BuilderInference action1: RaiseAccumulate<Error>.() -> A,
  @BuilderInference action2: RaiseAccumulate<Error>.() -> B,
  @BuilderInference action3: RaiseAccumulate<Error>.() -> C,
  @BuilderInference action4: RaiseAccumulate<Error>.() -> D,
  @BuilderInference action5: RaiseAccumulate<Error>.() -> E,
  block: (A, B, C, D, E) -> F
): F {
  contract {
    callsInPlace(action1, EXACTLY_ONCE)
    callsInPlace(action2, EXACTLY_ONCE)
    callsInPlace(action3, EXACTLY_ONCE)
    callsInPlace(action4, EXACTLY_ONCE)
    callsInPlace(action5, EXACTLY_ONCE)
    callsInPlace(block, EXACTLY_ONCE)
  }
  return zipOrAccumulate(
    action1,
    action2,
    action3,
    action4,
    action5,
    {}) { a, b, c, d, e, _ ->
    block(a, b, c, d, e)
  }
}

/**
 * Accumulate the errors from running [action1], [action2], [action3], [action4], [action5], and [action6].
 *
 * See the Arrow docs for more information over
 * [error accumulation](https://arrow-kt.io/learn/typed-errors/working-with-typed-errors/#accumulating-errors)
 * and how to use it in [validation](https://arrow-kt.io/learn/typed-errors/validation/).
 */
@RaiseDSL
public inline fun <Error, A, B, C, D, E, F, G> Raise<NonEmptyList<Error>>.zipOrAccumulate(
  @BuilderInference action1: RaiseAccumulate<Error>.() -> A,
  @BuilderInference action2: RaiseAccumulate<Error>.() -> B,
  @BuilderInference action3: RaiseAccumulate<Error>.() -> C,
  @BuilderInference action4: RaiseAccumulate<Error>.() -> D,
  @BuilderInference action5: RaiseAccumulate<Error>.() -> E,
  @BuilderInference action6: RaiseAccumulate<Error>.() -> F,
  block: (A, B, C, D, E, F) -> G
): G {
  contract {
    callsInPlace(action1, EXACTLY_ONCE)
    callsInPlace(action2, EXACTLY_ONCE)
    callsInPlace(action3, EXACTLY_ONCE)
    callsInPlace(action4, EXACTLY_ONCE)
    callsInPlace(action5, EXACTLY_ONCE)
    callsInPlace(action6, EXACTLY_ONCE)
    callsInPlace(block, EXACTLY_ONCE)
  }
  return zipOrAccumulate(
    action1,
    action2,
    action3,
    action4,
    action5,
    action6,
    {}) { a, b, c, d, e, f, _ ->
    block(a, b, c, d, e, f)
  }
}

/**
 * Accumulate the errors from running [action1], [action2], [action3], [action4], [action5], [action6], and [action7].
 *
 * See the Arrow docs for more information over
 * [error accumulation](https://arrow-kt.io/learn/typed-errors/working-with-typed-errors/#accumulating-errors)
 * and how to use it in [validation](https://arrow-kt.io/learn/typed-errors/validation/).
 */
@RaiseDSL
public inline fun <Error, A, B, C, D, E, F, G, H> Raise<NonEmptyList<Error>>.zipOrAccumulate(
  @BuilderInference action1: RaiseAccumulate<Error>.() -> A,
  @BuilderInference action2: RaiseAccumulate<Error>.() -> B,
  @BuilderInference action3: RaiseAccumulate<Error>.() -> C,
  @BuilderInference action4: RaiseAccumulate<Error>.() -> D,
  @BuilderInference action5: RaiseAccumulate<Error>.() -> E,
  @BuilderInference action6: RaiseAccumulate<Error>.() -> F,
  @BuilderInference action7: RaiseAccumulate<Error>.() -> G,
  block: (A, B, C, D, E, F, G) -> H
): H {
  contract {
    callsInPlace(action1, EXACTLY_ONCE)
    callsInPlace(action2, EXACTLY_ONCE)
    callsInPlace(action3, EXACTLY_ONCE)
    callsInPlace(action4, EXACTLY_ONCE)
    callsInPlace(action5, EXACTLY_ONCE)
    callsInPlace(action6, EXACTLY_ONCE)
    callsInPlace(action7, EXACTLY_ONCE)
    callsInPlace(block, EXACTLY_ONCE)
  }
  return zipOrAccumulate(
    action1,
    action2,
    action3,
    action4,
    action5,
    action6,
    action7,
    {}) { a, b, c, d, e, f, g, _ ->
    block(a, b, c, d, e, f, g)
  }
}

/**
 * Accumulate the errors from running [action1], [action2], [action3], [action4], [action5], [action6], [action7], and [action8].
 *
 * See the Arrow docs for more information over
 * [error accumulation](https://arrow-kt.io/learn/typed-errors/working-with-typed-errors/#accumulating-errors)
 * and how to use it in [validation](https://arrow-kt.io/learn/typed-errors/validation/).
 */
@RaiseDSL
public inline fun <Error, A, B, C, D, E, F, G, H, I> Raise<NonEmptyList<Error>>.zipOrAccumulate(
  @BuilderInference action1: RaiseAccumulate<Error>.() -> A,
  @BuilderInference action2: RaiseAccumulate<Error>.() -> B,
  @BuilderInference action3: RaiseAccumulate<Error>.() -> C,
  @BuilderInference action4: RaiseAccumulate<Error>.() -> D,
  @BuilderInference action5: RaiseAccumulate<Error>.() -> E,
  @BuilderInference action6: RaiseAccumulate<Error>.() -> F,
  @BuilderInference action7: RaiseAccumulate<Error>.() -> G,
  @BuilderInference action8: RaiseAccumulate<Error>.() -> H,
  block: (A, B, C, D, E, F, G, H) -> I
): I {
  contract {
    callsInPlace(action1, EXACTLY_ONCE)
    callsInPlace(action2, EXACTLY_ONCE)
    callsInPlace(action3, EXACTLY_ONCE)
    callsInPlace(action4, EXACTLY_ONCE)
    callsInPlace(action5, EXACTLY_ONCE)
    callsInPlace(action6, EXACTLY_ONCE)
    callsInPlace(action7, EXACTLY_ONCE)
    callsInPlace(action8, EXACTLY_ONCE)
    callsInPlace(block, EXACTLY_ONCE)
  }
  return zipOrAccumulate(
    action1,
    action2,
    action3,
    action4,
    action5,
    action6,
    action7,
    action8,
    {}) { a, b, c, d, e, f, g, h, _ ->
    block(a, b, c, d, e, f, g, h)
  }
}

/**
 * Accumulate the errors from running [action1], [action2], [action3], [action4], [action5], [action6], [action7], [action8], and [action9].
 *
 * See the Arrow docs for more information over
 * [error accumulation](https://arrow-kt.io/learn/typed-errors/working-with-typed-errors/#accumulating-errors)
 * and how to use it in [validation](https://arrow-kt.io/learn/typed-errors/validation/).
 */
@RaiseDSL @OptIn(ExperimentalRaiseAccumulateApi::class)
@Suppress("WRONG_INVOCATION_KIND")
public inline fun <Error, A, B, C, D, E, F, G, H, I, J> Raise<NonEmptyList<Error>>.zipOrAccumulate(
  @BuilderInference action1: RaiseAccumulate<Error>.() -> A,
  @BuilderInference action2: RaiseAccumulate<Error>.() -> B,
  @BuilderInference action3: RaiseAccumulate<Error>.() -> C,
  @BuilderInference action4: RaiseAccumulate<Error>.() -> D,
  @BuilderInference action5: RaiseAccumulate<Error>.() -> E,
  @BuilderInference action6: RaiseAccumulate<Error>.() -> F,
  @BuilderInference action7: RaiseAccumulate<Error>.() -> G,
  @BuilderInference action8: RaiseAccumulate<Error>.() -> H,
  @BuilderInference action9: RaiseAccumulate<Error>.() -> I,
  block: (A, B, C, D, E, F, G, H, I) -> J
): J {
  contract {
    callsInPlace(action1, EXACTLY_ONCE)
    callsInPlace(action2, EXACTLY_ONCE)
    callsInPlace(action3, EXACTLY_ONCE)
    callsInPlace(action4, EXACTLY_ONCE)
    callsInPlace(action5, EXACTLY_ONCE)
    callsInPlace(action6, EXACTLY_ONCE)
    callsInPlace(action7, EXACTLY_ONCE)
    callsInPlace(action8, EXACTLY_ONCE)
    callsInPlace(action9, EXACTLY_ONCE)
    callsInPlace(block, EXACTLY_ONCE)
  }
  return accumulate {
    val a = accumulating { action1() }
    val b = accumulating { action2() }
    val c = accumulating { action3() }
    val d = accumulating { action4() }
    val e = accumulating { action5() }
    val f = accumulating { action6() }
    val g = accumulating { action7() }
    val h = accumulating { action8() }
    val i = accumulating { action9() }
    block(a.value, b.value, c.value, d.value, e.value, f.value, g.value, h.value, i.value)
  }
}

@RaiseDSL
public inline fun <Error, A> Raise<Error>.forEachAccumulating(
  iterable: Iterable<A>,
  combine: (Error, Error) -> Error,
  @BuilderInference block: RaiseAccumulate<Error>.(A) -> Unit
): Unit = forEachAccumulating(iterable.iterator(), combine, block)

@RaiseDSL
public inline fun <Error, A> Raise<Error>.forEachAccumulating(
  sequence: Sequence<A>,
  combine: (Error, Error) -> Error,
  @BuilderInference block: RaiseAccumulate<Error>.(A) -> Unit
): Unit = forEachAccumulating(sequence.iterator(), combine, block)

@RaiseDSL
public inline fun <Error, A> Raise<Error>.forEachAccumulating(
  iterator: Iterator<A>,
  combine: (Error, Error) -> Error,
  @BuilderInference block: RaiseAccumulate<Error>.(A) -> Unit
): Unit = forEachAccumulatingImpl(iterator, combine) { item, _ -> block(item) }

@PublishedApi @JvmSynthetic
internal inline fun <Error, A> Raise<Error>.forEachAccumulatingImpl(
  iterator: Iterator<A>,
  combine: (Error, Error) -> Error,
  @BuilderInference block: RaiseAccumulate<Error>.(item: A, hasErrors: Boolean) -> Unit
): Unit = withError({ it.reduce(combine) }) {
  forEachAccumulatingImpl(iterator, block)
}

@RaiseDSL
public inline fun <Error, A> Raise<NonEmptyList<Error>>.forEachAccumulating(
  iterable: Iterable<A>,
  @BuilderInference block: RaiseAccumulate<Error>.(A) -> Unit
): Unit = forEachAccumulating(iterable.iterator(), block)

@RaiseDSL
public inline fun <Error, A> Raise<NonEmptyList<Error>>.forEachAccumulating(
  sequence: Sequence<A>,
  @BuilderInference block: RaiseAccumulate<Error>.(A) -> Unit
): Unit = forEachAccumulating(sequence.iterator(), block)

@RaiseDSL
public inline fun <Error, A> Raise<NonEmptyList<Error>>.forEachAccumulating(
  iterator: Iterator<A>,
  @BuilderInference block: RaiseAccumulate<Error>.(A) -> Unit
): Unit = forEachAccumulatingImpl(iterator) { item, _ -> block(item) }

/**
 * Allows to change what to do once the first error is raised.
 * Used to provide more performant [mapOrAccumulate].
 */
@PublishedApi @JvmSynthetic @OptIn(ExperimentalRaiseAccumulateApi::class)
internal inline fun <Error, A> Raise<NonEmptyList<Error>>.forEachAccumulatingImpl(
  iterator: Iterator<A>,
  @BuilderInference block: RaiseAccumulate<Error>.(item: A, hasErrors: Boolean) -> Unit
): Unit = accumulate {
  var error: Value<Nothing>? = null
  iterator.forEach {
    error = accumulating {
      block(it, error != null)
      return@forEach // continue to next iteration since there were no errors
    }
  }
  error?.value
}

/**
 * Transform every element of [iterable] using the given [transform], or accumulate all the occurred errors using [combine].
 *
 * See the Arrow docs for more information over
 * [error accumulation](https://arrow-kt.io/learn/typed-errors/working-with-typed-errors/#accumulating-errors)
 * and how to use it in [validation](https://arrow-kt.io/learn/typed-errors/validation/).
 */
@RaiseDSL
public inline fun <Error, A, B> Raise<Error>.mapOrAccumulate(
  iterable: Iterable<A>,
  combine: (Error, Error) -> Error,
  @BuilderInference transform: RaiseAccumulate<Error>.(A) -> B
): List<B> = buildList(iterable.collectionSizeOrDefault(10)) {
  forEachAccumulatingImpl(iterable.iterator(), combine) { item, hasErrors ->
    transform(item).also { if (!hasErrors) add(it) }
  }
}

/**
 * Accumulate the errors obtained by executing the [transform] over every element of [iterable].
 *
 * See the Arrow docs for more information over
 * [error accumulation](https://arrow-kt.io/learn/typed-errors/working-with-typed-errors/#accumulating-errors)
 * and how to use it in [validation](https://arrow-kt.io/learn/typed-errors/validation/).
 */
@RaiseDSL
public inline fun <Error, A, B> Raise<NonEmptyList<Error>>.mapOrAccumulate(
  iterable: Iterable<A>,
  @BuilderInference transform: RaiseAccumulate<Error>.(A) -> B
): List<B> = buildList(iterable.collectionSizeOrDefault(10)) {
  forEachAccumulatingImpl(iterable.iterator()) { item, hasErrors ->
    transform(item).also { if (!hasErrors) add(it) }
  }
}

/**
 * Transform every element of [sequence] using the given [transform], or accumulate all the occurred errors using [combine].
 *
 * See the Arrow docs for more information over
 * [error accumulation](https://arrow-kt.io/learn/typed-errors/working-with-typed-errors/#accumulating-errors)
 * and how to use it in [validation](https://arrow-kt.io/learn/typed-errors/validation/).
 */
@RaiseDSL
public inline fun <Error, A, B> Raise<Error>.mapOrAccumulate(
  sequence: Sequence<A>,
  combine: (Error, Error) -> Error,
  @BuilderInference transform: RaiseAccumulate<Error>.(A) -> B
): List<B> = buildList {
  forEachAccumulatingImpl(sequence.iterator(), combine) { item, hasErrors ->
    transform(item).also { if (!hasErrors) add(it) }
  }
}

/**
 * Accumulate the errors obtained by executing the [transform] over every element of [sequence].
 *
 * See the Arrow docs for more information over
 * [error accumulation](https://arrow-kt.io/learn/typed-errors/working-with-typed-errors/#accumulating-errors)
 * and how to use it in [validation](https://arrow-kt.io/learn/typed-errors/validation/).
 */
@RaiseDSL
public inline fun <Error, A, B> Raise<NonEmptyList<Error>>.mapOrAccumulate(
  sequence: Sequence<A>,
  @BuilderInference transform: RaiseAccumulate<Error>.(A) -> B
): List<B> = buildList {
  forEachAccumulatingImpl(sequence.iterator()) { item, hasErrors ->
    transform(item).also { if (!hasErrors) add(it) }
  }
}

/**
 * Accumulate the errors obtained by executing the [transform] over every element of [NonEmptyList].
 *
 * See the Arrow docs for more information over
 * [error accumulation](https://arrow-kt.io/learn/typed-errors/working-with-typed-errors/#accumulating-errors)
 * and how to use it in [validation](https://arrow-kt.io/learn/typed-errors/validation/).
 */
@OptIn(ExperimentalRaiseAccumulateApi::class)
@RaiseDSL
@Suppress("WRONG_INVOCATION_KIND")
public inline fun <Error, A, B> Raise<NonEmptyList<Error>>.mapOrAccumulate(
  nonEmptyList: NonEmptyList<A>,
  @BuilderInference transform: RaiseAccumulate<Error>.(A) -> B
): NonEmptyList<B> {
  // For a NonEmptyList to be returned, there must be a B, which can only be produced by transform
  // thus transform must be called at least once (or alternatively an error is raised or an exception is thrown etc)
  contract { callsInPlace(transform, AT_LEAST_ONCE) }
  return mapOrAccumulate(nonEmptyList.all) { transform(it) }.let(::NonEmptyList)
}

/**
 * Accumulate the errors obtained by executing the [transform] over every element of [NonEmptySet].
 *
 * See the Arrow docs for more information over
 * [error accumulation](https://arrow-kt.io/learn/typed-errors/working-with-typed-errors/#accumulating-errors)
 * and how to use it in [validation](https://arrow-kt.io/learn/typed-errors/validation/).
 */
@OptIn(PotentiallyUnsafeNonEmptyOperation::class)
@RaiseDSL
@Suppress("WRONG_INVOCATION_KIND")
public inline fun <Error, A, B> Raise<NonEmptyList<Error>>.mapOrAccumulate(
  nonEmptySet: NonEmptySet<A>,
  @BuilderInference transform: RaiseAccumulate<Error>.(A) -> B
): NonEmptySet<B> {
  contract { callsInPlace(transform, AT_LEAST_ONCE) }
  return buildSet(nonEmptySet.size) {
    forEachAccumulatingImpl(nonEmptySet.iterator()) { item, hasErrors ->
      transform(item).also { if (!hasErrors) add(it) }
    }
  }.wrapAsNonEmptySetOrThrow()
}

@RaiseDSL
@Deprecated(
  message = "Deprecated to allow for future alignment with stdlib Map#map returning List",
  replaceWith = ReplaceWith("mapValuesOrAccumulate(map, combine, transform)"),
)
public inline fun <K, Error, A, B> Raise<Error>.mapOrAccumulate(
  map: Map<K, A>,
  combine: (Error, Error) -> Error,
  @BuilderInference transform: RaiseAccumulate<Error>.(Map.Entry<K, A>) -> B
): Map<K, B> = mapValuesOrAccumulate(map, combine, transform)

@RaiseDSL
@Deprecated(
  message = "Deprecated to allow for future alignment with stdlib Map#map returning List",
  replaceWith = ReplaceWith("mapValuesOrAccumulate(map, transform)")
)
public inline fun <K, Error, A, B> Raise<NonEmptyList<Error>>.mapOrAccumulate(
  map: Map<K, A>,
  @BuilderInference transform: RaiseAccumulate<Error>.(Map.Entry<K, A>) -> B
): Map<K, B> = mapValuesOrAccumulate(map, transform)

@RaiseDSL
public inline fun <K, Error, A, B> Raise<Error>.mapValuesOrAccumulate(
  map: Map<K, A>,
  combine: (Error, Error) -> Error,
  @BuilderInference transform: RaiseAccumulate<Error>.(Map.Entry<K, A>) -> B
): Map<K, B> = buildMap(map.size) {
  forEachAccumulatingImpl(map.entries.iterator(), combine) { item, hasErrors ->
    transform(item).also { if (!hasErrors) put(item.key, it) }
  }
}

@RaiseDSL
public inline fun <K, Error, A, B> Raise<NonEmptyList<Error>>.mapValuesOrAccumulate(
  map: Map<K, A>,
  @BuilderInference transform: RaiseAccumulate<Error>.(Map.Entry<K, A>) -> B
): Map<K, B> = buildMap(map.size) {
  forEachAccumulatingImpl(map.entries.iterator()) { item, hasErrors ->
    transform(item).also { if (!hasErrors) put(item.key, it) }
  }
}

@RequiresOptIn(level = RequiresOptIn.Level.WARNING, message = "This API is work-in-progress and is subject to change.")
@Retention(AnnotationRetention.BINARY)
@Target(
  AnnotationTarget.FUNCTION, AnnotationTarget.PROPERTY, AnnotationTarget.CONSTRUCTOR,
  AnnotationTarget.CLASS
)
public annotation class ExperimentalRaiseAccumulateApi

@ExperimentalRaiseAccumulateApi
public inline fun <Error, A> Raise<NonEmptyList<Error>>.accumulate(
  block: RaiseAccumulate<Error>.() -> A
): A {
  contract { callsInPlace(block, EXACTLY_ONCE) }
  return with(RaiseAccumulate(this)) {
    val result = block()
    if (hasAccumulatedErrors) { latestError?.value }
    result
  }
}

@ExperimentalRaiseAccumulateApi
public inline fun <Error, A, R> accumulate(
  raise: (Raise<NonEmptyList<Error>>.() -> A) -> R,
  crossinline block: RaiseAccumulate<Error>.() -> A
): R {
  contract {
    callsInPlace(raise, EXACTLY_ONCE)
  }
  return raise { accumulate(block) }
}

/**
 * Receiver type belonging to [mapOrAccumulate].
 * Allows binding both [Either] and [EitherNel] values for [Either.Left] types of [Error].
 * It extends [Raise] of [Error], and allows working over [Raise] of [NonEmptyList] of [Error] as well.
 */
@OptIn(ExperimentalSubclassOptIn::class, ExperimentalRaiseAccumulateApi::class)
@Suppress("DEPRECATION")
@SubclassOptInRequired(ExperimentalRaiseAccumulateApi::class)
public open class RaiseAccumulate<Error> @ExperimentalRaiseAccumulateApi constructor(
  accumulate: Accumulate<Error>,
  @Deprecated("use withNel instead", level = DeprecationLevel.WARNING)
  public val raise: Raise<NonEmptyList<Error>>,
  private val raiseErrorsWith: (Error) -> Nothing
) : Accumulate<Error> by accumulate, Raise<Error> {
  @Deprecated("Binary compatibility", level = DeprecationLevel.HIDDEN)
  @ExperimentalRaiseAccumulateApi
  public constructor(accumulate: Accumulate<Error>, raiseErrorsWith: (Error) -> Nothing): this(accumulate, RaiseNel(accumulate), raiseErrorsWith)

  @OptIn(ExperimentalRaiseAccumulateApi::class)
  public constructor(raise: Raise<NonEmptyList<Error>>) : this(ListAccumulate(raise))

  @ExperimentalRaiseAccumulateApi
  private constructor(listAccumulate: ListAccumulate<Error>) : this(listAccumulate, listAccumulate, listAccumulate::raiseSingle)

  override fun raise(r: Error): Nothing = raiseErrorsWith(r)

  public override fun <K, A> Map<K, Either<Error, A>>.bindAll(): Map<K, A> =
    raise.mapValuesOrAccumulate(this) { it.value.bind() }

  @RaiseDSL
  public inline fun <A, B> Iterable<A>.mapOrAccumulate(
    transform: RaiseAccumulate<Error>.(A) -> B
  ): List<B> = raise.mapOrAccumulate(this, transform)

  @RaiseDSL
  public inline fun <A, B> NonEmptyList<A>.mapOrAccumulate(
    transform: RaiseAccumulate<Error>.(A) -> B
  ): NonEmptyList<B> {
    contract { callsInPlace(transform, AT_LEAST_ONCE) }
    return raise.mapOrAccumulate(this, transform)
  }

  @RaiseDSL
  public inline fun <A, B> NonEmptySet<A>.mapOrAccumulate(
    transform: RaiseAccumulate<Error>.(A) -> B
  ): NonEmptySet<B> {
    contract { callsInPlace(transform, AT_LEAST_ONCE) }
    return raise.mapOrAccumulate(this, transform)
  }

  @RaiseDSL
  public inline fun <K, A, B> Map<K, A>.mapOrAccumulate(
    transform: RaiseAccumulate<Error>.(Map.Entry<K, A>) -> B
  ): List<B> = raise.mapOrAccumulate(entries, transform)

  @RaiseDSL
  public inline fun <K, A, B> Map<K, A>.mapValuesOrAccumulate(
    transform: RaiseAccumulate<Error>.(Map.Entry<K, A>) -> B
  ): Map<K, B> = raise.mapValuesOrAccumulate(this, transform)

  @RaiseDSL
  @JvmName("_mapOrAccumulate")
  public inline fun <A, B> mapOrAccumulate(
    iterable: Iterable<A>,
    transform: RaiseAccumulate<Error>.(A) -> B
  ): List<B> = raise.mapOrAccumulate(iterable, transform)

  @RaiseDSL
  @JvmName("_mapOrAccumulate")
  public inline fun <A, B> mapOrAccumulate(
    list: NonEmptyList<A>,
    transform: RaiseAccumulate<Error>.(A) -> B
  ): NonEmptyList<B> {
    contract { callsInPlace(transform, AT_LEAST_ONCE) }
    return raise.mapOrAccumulate(list, transform)
  }

  @RaiseDSL
  @JvmName("_mapOrAccumulate")
  public inline fun <A, B> mapOrAccumulate(
    set: NonEmptySet<A>,
    transform: RaiseAccumulate<Error>.(A) -> B
  ): NonEmptySet<B> {
    contract { callsInPlace(transform, AT_LEAST_ONCE) }
    return raise.mapOrAccumulate(set, transform)
  }

  @RaiseDSL
  override fun <A> Iterable<Either<Error, A>>.bindAll(): List<A> =
    mapOrAccumulate { it.bind() }

  override fun <A> NonEmptyList<Either<Error, A>>.bindAll(): NonEmptyList<A> =
    mapOrAccumulate { it.bind() }

  override fun <A> NonEmptySet<Either<Error, A>>.bindAll(): NonEmptySet<A> =
    mapOrAccumulate { it.bind() }

  @RaiseDSL
  public fun <A> EitherNel<Error, A>.bindNel(): A = with(raise) { bind() }

  @RaiseDSL
  public inline fun <A> withNel(block: Raise<NonEmptyList<Error>>.() -> A): A {
    contract {
      callsInPlace(block, EXACTLY_ONCE)
    }
    return block(raise)
  }

  @OptIn(ExperimentalRaiseAccumulateApi::class)
  @PublishedApi
  @Deprecated("Binary compatibility", level = DeprecationLevel.HIDDEN)
  internal fun addErrors(newErrors: Iterable<Error>) {
    newErrors.toNonEmptyListOrNull()?.let(::accumulateAll)
  }

  @OptIn(ExperimentalRaiseAccumulateApi::class)
  @PublishedApi
  @Deprecated("Binary compatibility", level = DeprecationLevel.HIDDEN)
  internal fun hasErrors(): Boolean = hasAccumulatedErrors

  @Suppress("KotlinUnreachableCode") // wrong inspection
  @OptIn(ExperimentalRaiseAccumulateApi::class)
  @PublishedApi
  @Deprecated("Binary compatibility", level = DeprecationLevel.WARNING)
  internal fun raiseErrors(): Nothing = latestError?.value ?: error("No accumulated errors to raise")

  @Suppress("NOTHING_TO_INLINE")
  @Deprecated(message = "Deprecated in favor of member", level = DeprecationLevel.HIDDEN)
  public inline operator fun <A> Value<A>.getValue(thisRef: Nothing?, property: KProperty<*>): A = value

  public sealed class Value<out A> {
    public abstract val value: A

    @Suppress("NOTHING_TO_INLINE")
    public inline operator fun getValue(thisRef: Nothing?, property: KProperty<*>): A = value
  }

  @PublishedApi
  internal class Error(private val raise: () -> Nothing) : Value<Nothing>() {
    @OptIn(ExperimentalRaiseAccumulateApi::class)
    @Deprecated("Binary compatibility", level = DeprecationLevel.HIDDEN)
    constructor(raiseAccumulate: RaiseAccumulate<*>) : this({
      raiseAccumulate.latestError?.value ?: error("No accumulated errors to raise")
    })
    // WARNING: do not turn this into a property with initializer!!
    //          'raiseErrors' is then executed eagerly, and leads to wrong behavior!!
    @OptIn(DelicateRaiseApi::class)
    override val value get() = try {
      raise()
    } catch(e: RaiseCancellationException) {
      throw e.markAccumulateError()
    }
  }

  @PublishedApi internal class Ok<out A>(override val value: A): Value<A>()


  @ExperimentalRaiseAccumulateApi
  public inline fun <A> accumulating(block: RaiseAccumulate<Error>.() -> A): Value<A> {
    contract { callsInPlace(block, AT_MOST_ONCE) }
    return (this as Accumulate<Error>).accumulating(block)
  }

  @ExperimentalRaiseAccumulateApi
  @RaiseDSL
  public inline fun <A> recover(
    block: RaiseAccumulate<Error>.() -> A,
    recover: (error: Error) -> A,
  ): A {
    contract { callsInPlace(block, AT_MOST_ONCE) }
    val accumulate = this
    return arrow.core.raise.recover({
      withNel {
        block(RaiseAccumulate(accumulate, this, ::raise))
      }
    }, recover)
  }

  @ExperimentalRaiseAccumulateApi
  public inline fun ensureOrAccumulate(condition: Boolean, raise: () -> Error): Value<Unit> {
    contract { callsInPlace(raise, AT_MOST_ONCE) }
    return (this as Accumulate<Error>).ensureOrAccumulate(condition, raise)
  }

  @ExperimentalRaiseAccumulateApi
  public inline fun <B : Any> ensureNotNullOrAccumulate(value: B?, raise: () -> Error): Value<B> {
    contract { callsInPlace(raise, AT_MOST_ONCE) }
    return (this as Accumulate<Error>).ensureNotNullOrAccumulate(value, raise)
  }

  // IorRaise methods
  @RaiseDSL
  @JvmName("bindAllIor")
  @ExperimentalRaiseAccumulateApi
  public fun <A> Iterable<Ior<Error, A>>.bindAll(): List<A> =
    mapOrAccumulate { it.bind() }

  @RaiseDSL
  @JvmName("bindAllIor")
  @ExperimentalRaiseAccumulateApi
  public fun <A> NonEmptyList<Ior<Error, A>>.bindAll(): NonEmptyList<A> =
    mapOrAccumulate { it.bind() }

  @RaiseDSL
  @JvmName("bindAllIor")
  @ExperimentalRaiseAccumulateApi
  public fun <A> NonEmptySet<Ior<Error, A>>.bindAll(): NonEmptySet<A> =
    mapOrAccumulate { it.bind() }

  @RaiseDSL
  @ExperimentalRaiseAccumulateApi
  public fun <A> Ior<Error, A>.bind(): A =
    when (this) {
      is Ior.Left -> raise(value)
      is Ior.Right -> value
      is Ior.Both -> {
        accumulate(leftValue)
        rightValue
      }
    }

  @JvmName("bindAllIor")
  @ExperimentalRaiseAccumulateApi
  public fun <K, V> Map<K, Ior<Error, V>>.bindAll(): Map<K, V> =
    mapValuesOrAccumulate { (_, v) -> v.bind() }
}

@ExperimentalRaiseAccumulateApi
private class RaiseNel<Error>(private val accumulate: Accumulate<Error>) : Raise<NonEmptyList<Error>> {
  override fun raise(r: NonEmptyList<Error>): Nothing {
    accumulate.accumulateAll(r).value
  }
}

@OptIn(ExperimentalRaiseAccumulateApi::class)
private class ListAccumulate<Error>(private val raise: Raise<NonEmptyList<Error>>) : Accumulate<Error>, Raise<NonEmptyList<Error>> {
  private val list: MutableList<Error> = mutableListOf()

  fun raiseSingle(r: Error): Nothing = raise.raise(NonEmptyList(list + r))
  override fun raise(r: NonEmptyList<Error>) = raise.raise(NonEmptyList(list + r.all))

  // only valid if list is not empty
  // errors are never removed from `list`, so once this is valid, it stays valid
  private val error = Error { raise.raise(NonEmptyList(list)) }

  @ExperimentalRaiseAccumulateApi
  override fun accumulateAll(errors: NonEmptyList<Error>): Value<Nothing> {
    list.addAll(errors)
    return error
  }

  @ExperimentalRaiseAccumulateApi
  override val latestError: Value<Nothing>? get() = error.takeIf { list.isNotEmpty() }
}

@OptIn(ExperimentalRaiseAccumulateApi::class)
private class TolerantAccumulate<Error>(
  private val underlying: Accumulate<Error>,
  private val raise: Raise<Value<Nothing>>
) : Accumulate<Error> {
  @ExperimentalRaiseAccumulateApi
  override fun accumulateAll(errors: NonEmptyList<Error>): Value<Nothing> {
    val error = underlying.accumulateAll(errors)
    return Error { raise.raise(error) }
  }

  @ExperimentalRaiseAccumulateApi
  override val latestError: Value<Nothing>? get() {
    val error = underlying.latestError ?: return null
    return Error { raise.raise(error) }
  }
}

@OptIn(ExperimentalRaiseAccumulateApi::class)
@Deprecated("Binary compatibility", level = DeprecationLevel.HIDDEN)
@PublishedApi internal fun <Error> Accumulate<Error>.tolerant(raise: Raise<Value<Nothing>>): Accumulate<Error> =
  TolerantAccumulate(this, raise)

@Suppress("NOTHING_TO_INLINE")
public inline operator fun <A> Value<A>.getValue(thisRef: Nothing?, property: KProperty<*>): A = value

@ExperimentalRaiseAccumulateApi
public interface Accumulate<Error> {
  @ExperimentalRaiseAccumulateApi
  public fun accumulate(error: Error): Value<Nothing> = accumulateAll(error.nel())

  @ExperimentalRaiseAccumulateApi
  public fun accumulateAll(errors: NonEmptyList<Error>): Value<Nothing>

  @ExperimentalRaiseAccumulateApi
  public val hasAccumulatedErrors: Boolean get() = latestError != null

  @ExperimentalRaiseAccumulateApi
  public val latestError: Value<Nothing>?

  @ExperimentalRaiseAccumulateApi
  public fun <A> Either<Error, A>.bindOrAccumulate(): Value<A> = accumulating { bind() }

  @ExperimentalRaiseAccumulateApi
  public fun <A> Iterable<Either<Error, A>>.bindAllOrAccumulate(): Value<List<A>> = accumulating { bindAll() }

  @ExperimentalRaiseAccumulateApi
  public fun <A> EitherNel<Error, A>.bindNelOrAccumulate(): Value<A> = accumulating { bindNel() }

  // IorRaise methods
  @ExperimentalRaiseAccumulateApi
  public fun <A> Either<Error, A>.getOrAccumulate(recover: (Error) -> A): A = getOrElse {
    accumulate(it)
    recover(it)
  }
}

@OptIn(DelicateRaiseApi::class)
@ExperimentalRaiseAccumulateApi
public inline fun <Error, A> Accumulate<Error>.accumulating(block: RaiseAccumulate<Error>.() -> A): Value<A> {
  contract { callsInPlace(block, AT_MOST_ONCE) }
<<<<<<< HEAD
  return try {
    recover({ Ok(block(RaiseAccumulate(this@accumulating, ::raise))) }, ::accumulate)
  } catch (e: RaiseCancellationException) {
    e.rethrowIfNotAccumulateError()
    Error { throw e }
=======
  return merge {
    recover({ Ok(block(RaiseAccumulate(tolerant(this@merge), this) { raise(it.nel()) })) }, ::accumulateAll)
>>>>>>> 9ca03097
  }
}

@DelicateRaiseApi
@PublishedApi
internal fun RaiseCancellationException.rethrowIfNotAccumulateError() {
  if (!isAccumulateError) throw this
}

@ExperimentalRaiseAccumulateApi
public inline fun <Error> Accumulate<Error>.ensureOrAccumulate(condition: Boolean, raise: () -> Error): Value<Unit> {
  contract { callsInPlace(raise, AT_MOST_ONCE) }
  return if (condition) Ok(Unit) else accumulate(raise())
}

@ExperimentalRaiseAccumulateApi
public inline fun <Error, B : Any> Accumulate<Error>.ensureNotNullOrAccumulate(value: B?, raise: () -> Error): Value<B> {
  contract { callsInPlace(raise, AT_MOST_ONCE) }
  return if (value != null) Ok(value) else accumulate(raise())
}<|MERGE_RESOLUTION|>--- conflicted
+++ resolved
@@ -1185,16 +1185,11 @@
 @ExperimentalRaiseAccumulateApi
 public inline fun <Error, A> Accumulate<Error>.accumulating(block: RaiseAccumulate<Error>.() -> A): Value<A> {
   contract { callsInPlace(block, AT_MOST_ONCE) }
-<<<<<<< HEAD
   return try {
-    recover({ Ok(block(RaiseAccumulate(this@accumulating, ::raise))) }, ::accumulate)
+    recover({ Ok(block(RaiseAccumulate(this@accumulating, this) { raise(it.nel()) })) }, ::accumulateAll)
   } catch (e: RaiseCancellationException) {
     e.rethrowIfNotAccumulateError()
     Error { throw e }
-=======
-  return merge {
-    recover({ Ok(block(RaiseAccumulate(tolerant(this@merge), this) { raise(it.nel()) })) }, ::accumulateAll)
->>>>>>> 9ca03097
   }
 }
 
