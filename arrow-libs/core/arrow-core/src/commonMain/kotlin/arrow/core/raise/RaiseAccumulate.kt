@file:OptIn(ExperimentalTypeInference::class, ExperimentalContracts::class)
@file:JvmMultifileClass
@file:JvmName("RaiseKt")
package arrow.core.raise

import arrow.core.Either
import arrow.core.EitherNel
import arrow.core.Ior
import arrow.core.NonEmptyList
import arrow.core.NonEmptySet
import arrow.core.PotentiallyUnsafeNonEmptyOperation
import arrow.core.collectionSizeOrDefault
import arrow.core.getOrElse
import arrow.core.nel
import arrow.core.raise.RaiseAccumulate.Error
import arrow.core.raise.RaiseAccumulate.Ok
import arrow.core.raise.RaiseAccumulate.Value
import arrow.core.toNonEmptyListOrNull
import arrow.core.wrapAsNonEmptyListOrNull
import arrow.core.wrapAsNonEmptySetOrThrow
import kotlin.contracts.ExperimentalContracts
import kotlin.contracts.InvocationKind.AT_LEAST_ONCE
import kotlin.contracts.InvocationKind.AT_MOST_ONCE
import kotlin.contracts.InvocationKind.EXACTLY_ONCE
import kotlin.contracts.contract
import kotlin.experimental.ExperimentalTypeInference
import kotlin.jvm.JvmMultifileClass
import kotlin.jvm.JvmName
import kotlin.jvm.JvmSynthetic
import kotlin.reflect.KProperty

/**
 * Accumulate the errors from running both [action1] and [action2] using the given [combine] function.
 *
 * See the Arrow docs for more information over
 * [error accumulation](https://arrow-kt.io/learn/typed-errors/working-with-typed-errors/#accumulating-errors)
 * and how to use it in [validation](https://arrow-kt.io/learn/typed-errors/validation/).
 */
@RaiseDSL
public inline fun <Error, A, B, C> Raise<Error>.zipOrAccumulate(
  combine: (Error, Error) -> Error,
  @BuilderInference action1: RaiseAccumulate<Error>.() -> A,
  @BuilderInference action2: RaiseAccumulate<Error>.() -> B,
  block: (A, B) -> C
): C {
  contract {
    callsInPlace(action1, EXACTLY_ONCE)
    callsInPlace(action2, EXACTLY_ONCE)
    callsInPlace(block, EXACTLY_ONCE)
  }
  return zipOrAccumulate(
    combine,
    action1,
    action2,
    { }) { a, b, _ ->
    block(a, b)
  }
}

/**
 * Accumulate the errors from running [action1], [action2], and [action3] using the given [combine].
 *
 * See the Arrow docs for more information over
 * [error accumulation](https://arrow-kt.io/learn/typed-errors/working-with-typed-errors/#accumulating-errors)
 * and how to use it in [validation](https://arrow-kt.io/learn/typed-errors/validation/).
 */
@RaiseDSL
public inline fun <Error, A, B, C, D> Raise<Error>.zipOrAccumulate(
  combine: (Error, Error) -> Error,
  @BuilderInference action1: RaiseAccumulate<Error>.() -> A,
  @BuilderInference action2: RaiseAccumulate<Error>.() -> B,
  @BuilderInference action3: RaiseAccumulate<Error>.() -> C,
  block: (A, B, C) -> D
): D {
  contract {
    callsInPlace(action1, EXACTLY_ONCE)
    callsInPlace(action2, EXACTLY_ONCE)
    callsInPlace(action3, EXACTLY_ONCE)
    callsInPlace(block, EXACTLY_ONCE)
  }
  return zipOrAccumulate(
    combine,
    action1,
    action2,
    action3,
    { }) { a, b, c, _ ->
    block(a, b, c)
  }
}

/**
 * Accumulate the errors from running [action1], [action2], [action3], and [action4] using the given [combine].
 *
 * See the Arrow docs for more information over
 * [error accumulation](https://arrow-kt.io/learn/typed-errors/working-with-typed-errors/#accumulating-errors)
 * and how to use it in [validation](https://arrow-kt.io/learn/typed-errors/validation/).
 */
@RaiseDSL
public inline fun <Error, A, B, C, D, E> Raise<Error>.zipOrAccumulate(
  combine: (Error, Error) -> Error,
  @BuilderInference action1: RaiseAccumulate<Error>.() -> A,
  @BuilderInference action2: RaiseAccumulate<Error>.() -> B,
  @BuilderInference action3: RaiseAccumulate<Error>.() -> C,
  @BuilderInference action4: RaiseAccumulate<Error>.() -> D,
  block: (A, B, C, D) -> E
): E {
  contract {
    callsInPlace(action1, EXACTLY_ONCE)
    callsInPlace(action2, EXACTLY_ONCE)
    callsInPlace(action3, EXACTLY_ONCE)
    callsInPlace(action4, EXACTLY_ONCE)
    callsInPlace(block, EXACTLY_ONCE)
  }
  return zipOrAccumulate(
    combine,
    action1,
    action2,
    action3,
    action4,
    { }) { a, b, c, d, _ ->
    block(a, b, c, d)
  }
}

/**
 * Accumulate the errors from running [action1], [action2], [action3], [action4], and [action5] using the given [combine].
 *
 * See the Arrow docs for more information over
 * [error accumulation](https://arrow-kt.io/learn/typed-errors/working-with-typed-errors/#accumulating-errors)
 * and how to use it in [validation](https://arrow-kt.io/learn/typed-errors/validation/).
 */
@RaiseDSL
public inline fun <Error, A, B, C, D, E, F> Raise<Error>.zipOrAccumulate(
  combine: (Error, Error) -> Error,
  @BuilderInference action1: RaiseAccumulate<Error>.() -> A,
  @BuilderInference action2: RaiseAccumulate<Error>.() -> B,
  @BuilderInference action3: RaiseAccumulate<Error>.() -> C,
  @BuilderInference action4: RaiseAccumulate<Error>.() -> D,
  @BuilderInference action5: RaiseAccumulate<Error>.() -> E,
  block: (A, B, C, D, E) -> F
): F {
  contract {
    callsInPlace(action1, EXACTLY_ONCE)
    callsInPlace(action2, EXACTLY_ONCE)
    callsInPlace(action3, EXACTLY_ONCE)
    callsInPlace(action4, EXACTLY_ONCE)
    callsInPlace(action5, EXACTLY_ONCE)
    callsInPlace(block, EXACTLY_ONCE)
  }
  return zipOrAccumulate(
    combine,
    action1,
    action2,
    action3,
    action4,
    action5,
    { }) { a, b, c, d, e, _ ->
    block(a, b, c, d, e)
  }
}

/**
 * Accumulate the errors from running [action1], [action2], [action3], [action4], [action5], and [action6] using the given [combine].
 *
 * See the Arrow docs for more information over
 * [error accumulation](https://arrow-kt.io/learn/typed-errors/working-with-typed-errors/#accumulating-errors)
 * and how to use it in [validation](https://arrow-kt.io/learn/typed-errors/validation/).
 */
@RaiseDSL
public inline fun <Error, A, B, C, D, E, F, G> Raise<Error>.zipOrAccumulate(
  combine: (Error, Error) -> Error,
  @BuilderInference action1: RaiseAccumulate<Error>.() -> A,
  @BuilderInference action2: RaiseAccumulate<Error>.() -> B,
  @BuilderInference action3: RaiseAccumulate<Error>.() -> C,
  @BuilderInference action4: RaiseAccumulate<Error>.() -> D,
  @BuilderInference action5: RaiseAccumulate<Error>.() -> E,
  @BuilderInference action6: RaiseAccumulate<Error>.() -> F,
  block: (A, B, C, D, E, F) -> G
): G {
  contract {
    callsInPlace(action1, EXACTLY_ONCE)
    callsInPlace(action2, EXACTLY_ONCE)
    callsInPlace(action3, EXACTLY_ONCE)
    callsInPlace(action4, EXACTLY_ONCE)
    callsInPlace(action5, EXACTLY_ONCE)
    callsInPlace(action6, EXACTLY_ONCE)
    callsInPlace(block, EXACTLY_ONCE)
  }
  return zipOrAccumulate(
    combine,
    action1,
    action2,
    action3,
    action4,
    action5,
    action6,
    { }) { a, b, c, d, e, f, _ ->
    block(a, b, c, d, e, f)
  }
}

/**
 * Accumulate the errors from running [action1], [action2], [action3], [action4], [action5], [action6], and [action7] using the given [combine].
 *
 * See the Arrow docs for more information over
 * [error accumulation](https://arrow-kt.io/learn/typed-errors/working-with-typed-errors/#accumulating-errors)
 * and how to use it in [validation](https://arrow-kt.io/learn/typed-errors/validation/).
 */
@RaiseDSL
public inline fun <Error, A, B, C, D, E, F, G, H> Raise<Error>.zipOrAccumulate(
  combine: (Error, Error) -> Error,
  @BuilderInference action1: RaiseAccumulate<Error>.() -> A,
  @BuilderInference action2: RaiseAccumulate<Error>.() -> B,
  @BuilderInference action3: RaiseAccumulate<Error>.() -> C,
  @BuilderInference action4: RaiseAccumulate<Error>.() -> D,
  @BuilderInference action5: RaiseAccumulate<Error>.() -> E,
  @BuilderInference action6: RaiseAccumulate<Error>.() -> F,
  @BuilderInference action7: RaiseAccumulate<Error>.() -> G,
  block: (A, B, C, D, E, F, G) -> H
): H {
  contract {
    callsInPlace(action1, EXACTLY_ONCE)
    callsInPlace(action2, EXACTLY_ONCE)
    callsInPlace(action3, EXACTLY_ONCE)
    callsInPlace(action4, EXACTLY_ONCE)
    callsInPlace(action5, EXACTLY_ONCE)
    callsInPlace(action6, EXACTLY_ONCE)
    callsInPlace(action7, EXACTLY_ONCE)
    callsInPlace(block, EXACTLY_ONCE)
  }
  return zipOrAccumulate(
    combine,
    action1,
    action2,
    action3,
    action4,
    action5,
    action6,
    action7,
    { }) { a, b, c, d, e, f, g, _ ->
    block(a, b, c, d, e, f, g)
  }
}

/**
 * Accumulate the errors from running [action1], [action2], [action3], [action4], [action5], [action6], [action7], and [action8] using the given [combine].
 *
 * See the Arrow docs for more information over
 * [error accumulation](https://arrow-kt.io/learn/typed-errors/working-with-typed-errors/#accumulating-errors)
 * and how to use it in [validation](https://arrow-kt.io/learn/typed-errors/validation/).
 */
@RaiseDSL
public inline fun <Error, A, B, C, D, E, F, G, H, I> Raise<Error>.zipOrAccumulate(
  combine: (Error, Error) -> Error,
  @BuilderInference action1: RaiseAccumulate<Error>.() -> A,
  @BuilderInference action2: RaiseAccumulate<Error>.() -> B,
  @BuilderInference action3: RaiseAccumulate<Error>.() -> C,
  @BuilderInference action4: RaiseAccumulate<Error>.() -> D,
  @BuilderInference action5: RaiseAccumulate<Error>.() -> E,
  @BuilderInference action6: RaiseAccumulate<Error>.() -> F,
  @BuilderInference action7: RaiseAccumulate<Error>.() -> G,
  @BuilderInference action8: RaiseAccumulate<Error>.() -> H,
  block: (A, B, C, D, E, F, G, H) -> I
): I {
  contract {
    callsInPlace(action1, EXACTLY_ONCE)
    callsInPlace(action2, EXACTLY_ONCE)
    callsInPlace(action3, EXACTLY_ONCE)
    callsInPlace(action4, EXACTLY_ONCE)
    callsInPlace(action5, EXACTLY_ONCE)
    callsInPlace(action6, EXACTLY_ONCE)
    callsInPlace(action7, EXACTLY_ONCE)
    callsInPlace(action8, EXACTLY_ONCE)
    callsInPlace(block, EXACTLY_ONCE)
  }
  return zipOrAccumulate(
    combine,
    action1,
    action2,
    action3,
    action4,
    action5,
    action6,
    action7,
    action8,
    { }) { a, b, c, d, e, f, g, h, _ ->
    block(a, b, c, d, e, f, g, h)
  }
}

/**
 * Accumulate the errors from running [action1], [action2], [action3], [action4], [action5], [action6], [action7], [action8], and [action9] using the given [combine].
 *
 * See the Arrow docs for more information over
 * [error accumulation](https://arrow-kt.io/learn/typed-errors/working-with-typed-errors/#accumulating-errors)
 * and how to use it in [validation](https://arrow-kt.io/learn/typed-errors/validation/).
 */
@RaiseDSL
public inline fun <Error, A, B, C, D, E, F, G, H, I, J> Raise<Error>.zipOrAccumulate(
  combine: (Error, Error) -> Error,
  @BuilderInference action1: RaiseAccumulate<Error>.() -> A,
  @BuilderInference action2: RaiseAccumulate<Error>.() -> B,
  @BuilderInference action3: RaiseAccumulate<Error>.() -> C,
  @BuilderInference action4: RaiseAccumulate<Error>.() -> D,
  @BuilderInference action5: RaiseAccumulate<Error>.() -> E,
  @BuilderInference action6: RaiseAccumulate<Error>.() -> F,
  @BuilderInference action7: RaiseAccumulate<Error>.() -> G,
  @BuilderInference action8: RaiseAccumulate<Error>.() -> H,
  @BuilderInference action9: RaiseAccumulate<Error>.() -> I,
  block: (A, B, C, D, E, F, G, H, I) -> J
): J {
  contract {
    callsInPlace(action1, EXACTLY_ONCE)
    callsInPlace(action2, EXACTLY_ONCE)
    callsInPlace(action3, EXACTLY_ONCE)
    callsInPlace(action4, EXACTLY_ONCE)
    callsInPlace(action5, EXACTLY_ONCE)
    callsInPlace(action6, EXACTLY_ONCE)
    callsInPlace(action7, EXACTLY_ONCE)
    callsInPlace(action8, EXACTLY_ONCE)
    callsInPlace(action9, EXACTLY_ONCE)
    callsInPlace(block, EXACTLY_ONCE)
  }
  return withError({ it.reduce(combine) }) {
    zipOrAccumulate(action1, action2, action3, action4, action5, action6, action7, action8, action9, block)
  }
}

/**
 * Accumulate the errors from running both [action1] and [action2].
 *
 * See the Arrow docs for more information over
 * [error accumulation](https://arrow-kt.io/learn/typed-errors/working-with-typed-errors/#accumulating-errors)
 * and how to use it in [validation](https://arrow-kt.io/learn/typed-errors/validation/).
 */
@RaiseDSL
public inline fun <Error, A, B, C> Raise<NonEmptyList<Error>>.zipOrAccumulate(
  @BuilderInference action1: RaiseAccumulate<Error>.() -> A,
  @BuilderInference action2: RaiseAccumulate<Error>.() -> B,
  block: (A, B) -> C
): C {
  contract {
    callsInPlace(action1, EXACTLY_ONCE)
    callsInPlace(action2, EXACTLY_ONCE)
    callsInPlace(block, EXACTLY_ONCE)
  }
  return zipOrAccumulate(
    action1,
    action2,
    {}) { a, b, _ ->
    block(a, b)
  }
}

/**
 * Accumulate the errors from running [action1], [action2], and [action3].
 *
 * See the Arrow docs for more information over
 * [error accumulation](https://arrow-kt.io/learn/typed-errors/working-with-typed-errors/#accumulating-errors)
 * and how to use it in [validation](https://arrow-kt.io/learn/typed-errors/validation/).
 */
@RaiseDSL
public inline fun <Error, A, B, C, D> Raise<NonEmptyList<Error>>.zipOrAccumulate(
  @BuilderInference action1: RaiseAccumulate<Error>.() -> A,
  @BuilderInference action2: RaiseAccumulate<Error>.() -> B,
  @BuilderInference action3: RaiseAccumulate<Error>.() -> C,
  block: (A, B, C) -> D
): D {
  contract {
    callsInPlace(action1, EXACTLY_ONCE)
    callsInPlace(action2, EXACTLY_ONCE)
    callsInPlace(action3, EXACTLY_ONCE)
    callsInPlace(block, EXACTLY_ONCE)
  }
  return zipOrAccumulate(
    action1,
    action2,
    action3,
    {}) { a, b, c, _ ->
    block(a, b, c)
  }
}

/**
 * Accumulate the errors from running [action1], [action2], [action3], and [action4].
 *
 * See the Arrow docs for more information over
 * [error accumulation](https://arrow-kt.io/learn/typed-errors/working-with-typed-errors/#accumulating-errors)
 * and how to use it in [validation](https://arrow-kt.io/learn/typed-errors/validation/).
 */
@RaiseDSL
public inline fun <Error, A, B, C, D, E> Raise<NonEmptyList<Error>>.zipOrAccumulate(
  @BuilderInference action1: RaiseAccumulate<Error>.() -> A,
  @BuilderInference action2: RaiseAccumulate<Error>.() -> B,
  @BuilderInference action3: RaiseAccumulate<Error>.() -> C,
  @BuilderInference action4: RaiseAccumulate<Error>.() -> D,
  block: (A, B, C, D) -> E
): E {
  contract {
    callsInPlace(action1, EXACTLY_ONCE)
    callsInPlace(action2, EXACTLY_ONCE)
    callsInPlace(action3, EXACTLY_ONCE)
    callsInPlace(action4, EXACTLY_ONCE)
    callsInPlace(block, EXACTLY_ONCE)
  }
  return zipOrAccumulate(
    action1,
    action2,
    action3,
    action4,
    {}) { a, b, c, d, _ ->
    block(a, b, c, d)
  }
}

/**
 * Accumulate the errors from running [action1], [action2], [action3], [action4], and [action5].
 *
 * See the Arrow docs for more information over
 * [error accumulation](https://arrow-kt.io/learn/typed-errors/working-with-typed-errors/#accumulating-errors)
 * and how to use it in [validation](https://arrow-kt.io/learn/typed-errors/validation/).
 */
@RaiseDSL
public inline fun <Error, A, B, C, D, E, F> Raise<NonEmptyList<Error>>.zipOrAccumulate(
  @BuilderInference action1: RaiseAccumulate<Error>.() -> A,
  @BuilderInference action2: RaiseAccumulate<Error>.() -> B,
  @BuilderInference action3: RaiseAccumulate<Error>.() -> C,
  @BuilderInference action4: RaiseAccumulate<Error>.() -> D,
  @BuilderInference action5: RaiseAccumulate<Error>.() -> E,
  block: (A, B, C, D, E) -> F
): F {
  contract {
    callsInPlace(action1, EXACTLY_ONCE)
    callsInPlace(action2, EXACTLY_ONCE)
    callsInPlace(action3, EXACTLY_ONCE)
    callsInPlace(action4, EXACTLY_ONCE)
    callsInPlace(action5, EXACTLY_ONCE)
    callsInPlace(block, EXACTLY_ONCE)
  }
  return zipOrAccumulate(
    action1,
    action2,
    action3,
    action4,
    action5,
    {}) { a, b, c, d, e, _ ->
    block(a, b, c, d, e)
  }
}

/**
 * Accumulate the errors from running [action1], [action2], [action3], [action4], [action5], and [action6].
 *
 * See the Arrow docs for more information over
 * [error accumulation](https://arrow-kt.io/learn/typed-errors/working-with-typed-errors/#accumulating-errors)
 * and how to use it in [validation](https://arrow-kt.io/learn/typed-errors/validation/).
 */
@RaiseDSL
public inline fun <Error, A, B, C, D, E, F, G> Raise<NonEmptyList<Error>>.zipOrAccumulate(
  @BuilderInference action1: RaiseAccumulate<Error>.() -> A,
  @BuilderInference action2: RaiseAccumulate<Error>.() -> B,
  @BuilderInference action3: RaiseAccumulate<Error>.() -> C,
  @BuilderInference action4: RaiseAccumulate<Error>.() -> D,
  @BuilderInference action5: RaiseAccumulate<Error>.() -> E,
  @BuilderInference action6: RaiseAccumulate<Error>.() -> F,
  block: (A, B, C, D, E, F) -> G
): G {
  contract {
    callsInPlace(action1, EXACTLY_ONCE)
    callsInPlace(action2, EXACTLY_ONCE)
    callsInPlace(action3, EXACTLY_ONCE)
    callsInPlace(action4, EXACTLY_ONCE)
    callsInPlace(action5, EXACTLY_ONCE)
    callsInPlace(action6, EXACTLY_ONCE)
    callsInPlace(block, EXACTLY_ONCE)
  }
  return zipOrAccumulate(
    action1,
    action2,
    action3,
    action4,
    action5,
    action6,
    {}) { a, b, c, d, e, f, _ ->
    block(a, b, c, d, e, f)
  }
}

/**
 * Accumulate the errors from running [action1], [action2], [action3], [action4], [action5], [action6], and [action7].
 *
 * See the Arrow docs for more information over
 * [error accumulation](https://arrow-kt.io/learn/typed-errors/working-with-typed-errors/#accumulating-errors)
 * and how to use it in [validation](https://arrow-kt.io/learn/typed-errors/validation/).
 */
@RaiseDSL
public inline fun <Error, A, B, C, D, E, F, G, H> Raise<NonEmptyList<Error>>.zipOrAccumulate(
  @BuilderInference action1: RaiseAccumulate<Error>.() -> A,
  @BuilderInference action2: RaiseAccumulate<Error>.() -> B,
  @BuilderInference action3: RaiseAccumulate<Error>.() -> C,
  @BuilderInference action4: RaiseAccumulate<Error>.() -> D,
  @BuilderInference action5: RaiseAccumulate<Error>.() -> E,
  @BuilderInference action6: RaiseAccumulate<Error>.() -> F,
  @BuilderInference action7: RaiseAccumulate<Error>.() -> G,
  block: (A, B, C, D, E, F, G) -> H
): H {
  contract {
    callsInPlace(action1, EXACTLY_ONCE)
    callsInPlace(action2, EXACTLY_ONCE)
    callsInPlace(action3, EXACTLY_ONCE)
    callsInPlace(action4, EXACTLY_ONCE)
    callsInPlace(action5, EXACTLY_ONCE)
    callsInPlace(action6, EXACTLY_ONCE)
    callsInPlace(action7, EXACTLY_ONCE)
    callsInPlace(block, EXACTLY_ONCE)
  }
  return zipOrAccumulate(
    action1,
    action2,
    action3,
    action4,
    action5,
    action6,
    action7,
    {}) { a, b, c, d, e, f, g, _ ->
    block(a, b, c, d, e, f, g)
  }
}

/**
 * Accumulate the errors from running [action1], [action2], [action3], [action4], [action5], [action6], [action7], and [action8].
 *
 * See the Arrow docs for more information over
 * [error accumulation](https://arrow-kt.io/learn/typed-errors/working-with-typed-errors/#accumulating-errors)
 * and how to use it in [validation](https://arrow-kt.io/learn/typed-errors/validation/).
 */
@RaiseDSL
public inline fun <Error, A, B, C, D, E, F, G, H, I> Raise<NonEmptyList<Error>>.zipOrAccumulate(
  @BuilderInference action1: RaiseAccumulate<Error>.() -> A,
  @BuilderInference action2: RaiseAccumulate<Error>.() -> B,
  @BuilderInference action3: RaiseAccumulate<Error>.() -> C,
  @BuilderInference action4: RaiseAccumulate<Error>.() -> D,
  @BuilderInference action5: RaiseAccumulate<Error>.() -> E,
  @BuilderInference action6: RaiseAccumulate<Error>.() -> F,
  @BuilderInference action7: RaiseAccumulate<Error>.() -> G,
  @BuilderInference action8: RaiseAccumulate<Error>.() -> H,
  block: (A, B, C, D, E, F, G, H) -> I
): I {
  contract {
    callsInPlace(action1, EXACTLY_ONCE)
    callsInPlace(action2, EXACTLY_ONCE)
    callsInPlace(action3, EXACTLY_ONCE)
    callsInPlace(action4, EXACTLY_ONCE)
    callsInPlace(action5, EXACTLY_ONCE)
    callsInPlace(action6, EXACTLY_ONCE)
    callsInPlace(action7, EXACTLY_ONCE)
    callsInPlace(action8, EXACTLY_ONCE)
    callsInPlace(block, EXACTLY_ONCE)
  }
  return zipOrAccumulate(
    action1,
    action2,
    action3,
    action4,
    action5,
    action6,
    action7,
    action8,
    {}) { a, b, c, d, e, f, g, h, _ ->
    block(a, b, c, d, e, f, g, h)
  }
}

/**
 * Accumulate the errors from running [action1], [action2], [action3], [action4], [action5], [action6], [action7], [action8], and [action9].
 *
 * See the Arrow docs for more information over
 * [error accumulation](https://arrow-kt.io/learn/typed-errors/working-with-typed-errors/#accumulating-errors)
 * and how to use it in [validation](https://arrow-kt.io/learn/typed-errors/validation/).
 */
@RaiseDSL @OptIn(ExperimentalRaiseAccumulateApi::class)
@Suppress("WRONG_INVOCATION_KIND")
public inline fun <Error, A, B, C, D, E, F, G, H, I, J> Raise<NonEmptyList<Error>>.zipOrAccumulate(
  @BuilderInference action1: RaiseAccumulate<Error>.() -> A,
  @BuilderInference action2: RaiseAccumulate<Error>.() -> B,
  @BuilderInference action3: RaiseAccumulate<Error>.() -> C,
  @BuilderInference action4: RaiseAccumulate<Error>.() -> D,
  @BuilderInference action5: RaiseAccumulate<Error>.() -> E,
  @BuilderInference action6: RaiseAccumulate<Error>.() -> F,
  @BuilderInference action7: RaiseAccumulate<Error>.() -> G,
  @BuilderInference action8: RaiseAccumulate<Error>.() -> H,
  @BuilderInference action9: RaiseAccumulate<Error>.() -> I,
  block: (A, B, C, D, E, F, G, H, I) -> J
): J {
  contract {
    callsInPlace(action1, EXACTLY_ONCE)
    callsInPlace(action2, EXACTLY_ONCE)
    callsInPlace(action3, EXACTLY_ONCE)
    callsInPlace(action4, EXACTLY_ONCE)
    callsInPlace(action5, EXACTLY_ONCE)
    callsInPlace(action6, EXACTLY_ONCE)
    callsInPlace(action7, EXACTLY_ONCE)
    callsInPlace(action8, EXACTLY_ONCE)
    callsInPlace(action9, EXACTLY_ONCE)
    callsInPlace(block, EXACTLY_ONCE)
  }
  return accumulate {
    val a = accumulating { action1() }
    val b = accumulating { action2() }
    val c = accumulating { action3() }
    val d = accumulating { action4() }
    val e = accumulating { action5() }
    val f = accumulating { action6() }
    val g = accumulating { action7() }
    val h = accumulating { action8() }
    val i = accumulating { action9() }
    block(a.value, b.value, c.value, d.value, e.value, f.value, g.value, h.value, i.value)
  }
}

@RaiseDSL
public inline fun <Error, A> Raise<Error>.forEachAccumulating(
  iterable: Iterable<A>,
  combine: (Error, Error) -> Error,
  @BuilderInference block: RaiseAccumulate<Error>.(A) -> Unit
): Unit = forEachAccumulating(iterable.iterator(), combine, block)

@RaiseDSL
public inline fun <Error, A> Raise<Error>.forEachAccumulating(
  sequence: Sequence<A>,
  combine: (Error, Error) -> Error,
  @BuilderInference block: RaiseAccumulate<Error>.(A) -> Unit
): Unit = forEachAccumulating(sequence.iterator(), combine, block)

@RaiseDSL
public inline fun <Error, A> Raise<Error>.forEachAccumulating(
  iterator: Iterator<A>,
  combine: (Error, Error) -> Error,
  @BuilderInference block: RaiseAccumulate<Error>.(A) -> Unit
): Unit = forEachAccumulatingImpl(iterator, combine) { item, _ -> block(item) }

@PublishedApi @JvmSynthetic
internal inline fun <Error, A> Raise<Error>.forEachAccumulatingImpl(
  iterator: Iterator<A>,
  combine: (Error, Error) -> Error,
  @BuilderInference block: RaiseAccumulate<Error>.(item: A, hasErrors: Boolean) -> Unit
): Unit = withError({ it.reduce(combine) }) {
  forEachAccumulatingImpl(iterator, block)
}

@RaiseDSL
public inline fun <Error, A> Raise<NonEmptyList<Error>>.forEachAccumulating(
  iterable: Iterable<A>,
  @BuilderInference block: RaiseAccumulate<Error>.(A) -> Unit
): Unit = forEachAccumulating(iterable.iterator(), block)

@RaiseDSL
public inline fun <Error, A> Raise<NonEmptyList<Error>>.forEachAccumulating(
  sequence: Sequence<A>,
  @BuilderInference block: RaiseAccumulate<Error>.(A) -> Unit
): Unit = forEachAccumulating(sequence.iterator(), block)

@RaiseDSL
public inline fun <Error, A> Raise<NonEmptyList<Error>>.forEachAccumulating(
  iterator: Iterator<A>,
  @BuilderInference block: RaiseAccumulate<Error>.(A) -> Unit
): Unit = forEachAccumulatingImpl(iterator) { item, _ -> block(item) }

/**
 * Allows to change what to do once the first error is raised.
 * Used to provide more performant [mapOrAccumulate].
 */
@PublishedApi @JvmSynthetic @OptIn(ExperimentalRaiseAccumulateApi::class)
internal inline fun <Error, A> Raise<NonEmptyList<Error>>.forEachAccumulatingImpl(
  iterator: Iterator<A>,
  @BuilderInference block: RaiseAccumulate<Error>.(item: A, hasErrors: Boolean) -> Unit
): Unit = accumulate {
  var error: Value<Nothing>? = null
  iterator.forEach {
    error = accumulating {
      block(it, error != null)
      return@forEach // continue to next iteration since there were no errors
    }
  }
  error?.value
}

/**
 * Transform every element of [iterable] using the given [transform], or accumulate all the occurred errors using [combine].
 *
 * See the Arrow docs for more information over
 * [error accumulation](https://arrow-kt.io/learn/typed-errors/working-with-typed-errors/#accumulating-errors)
 * and how to use it in [validation](https://arrow-kt.io/learn/typed-errors/validation/).
 */
@RaiseDSL
public inline fun <Error, A, B> Raise<Error>.mapOrAccumulate(
  iterable: Iterable<A>,
  combine: (Error, Error) -> Error,
  @BuilderInference transform: RaiseAccumulate<Error>.(A) -> B
): List<B> = buildList(iterable.collectionSizeOrDefault(10)) {
  forEachAccumulatingImpl(iterable.iterator(), combine) { item, hasErrors ->
    transform(item).also { if (!hasErrors) add(it) }
  }
}

/**
 * Accumulate the errors obtained by executing the [transform] over every element of [iterable].
 *
 * See the Arrow docs for more information over
 * [error accumulation](https://arrow-kt.io/learn/typed-errors/working-with-typed-errors/#accumulating-errors)
 * and how to use it in [validation](https://arrow-kt.io/learn/typed-errors/validation/).
 */
@RaiseDSL
public inline fun <Error, A, B> Raise<NonEmptyList<Error>>.mapOrAccumulate(
  iterable: Iterable<A>,
  @BuilderInference transform: RaiseAccumulate<Error>.(A) -> B
): List<B> = buildList(iterable.collectionSizeOrDefault(10)) {
  forEachAccumulatingImpl(iterable.iterator()) { item, hasErrors ->
    transform(item).also { if (!hasErrors) add(it) }
  }
}

/**
 * Transform every element of [sequence] using the given [transform], or accumulate all the occurred errors using [combine].
 *
 * See the Arrow docs for more information over
 * [error accumulation](https://arrow-kt.io/learn/typed-errors/working-with-typed-errors/#accumulating-errors)
 * and how to use it in [validation](https://arrow-kt.io/learn/typed-errors/validation/).
 */
@RaiseDSL
public inline fun <Error, A, B> Raise<Error>.mapOrAccumulate(
  sequence: Sequence<A>,
  combine: (Error, Error) -> Error,
  @BuilderInference transform: RaiseAccumulate<Error>.(A) -> B
): List<B> = buildList {
  forEachAccumulatingImpl(sequence.iterator(), combine) { item, hasErrors ->
    transform(item).also { if (!hasErrors) add(it) }
  }
}

/**
 * Accumulate the errors obtained by executing the [transform] over every element of [sequence].
 *
 * See the Arrow docs for more information over
 * [error accumulation](https://arrow-kt.io/learn/typed-errors/working-with-typed-errors/#accumulating-errors)
 * and how to use it in [validation](https://arrow-kt.io/learn/typed-errors/validation/).
 */
@RaiseDSL
public inline fun <Error, A, B> Raise<NonEmptyList<Error>>.mapOrAccumulate(
  sequence: Sequence<A>,
  @BuilderInference transform: RaiseAccumulate<Error>.(A) -> B
): List<B> = buildList {
  forEachAccumulatingImpl(sequence.iterator()) { item, hasErrors ->
    transform(item).also { if (!hasErrors) add(it) }
  }
}

/**
 * Accumulate the errors obtained by executing the [transform] over every element of [NonEmptyList].
 *
 * See the Arrow docs for more information over
 * [error accumulation](https://arrow-kt.io/learn/typed-errors/working-with-typed-errors/#accumulating-errors)
 * and how to use it in [validation](https://arrow-kt.io/learn/typed-errors/validation/).
 */
@OptIn(ExperimentalRaiseAccumulateApi::class)
@RaiseDSL
@Suppress("WRONG_INVOCATION_KIND")
public inline fun <Error, A, B> Raise<NonEmptyList<Error>>.mapOrAccumulate(
  nonEmptyList: NonEmptyList<A>,
  @BuilderInference transform: RaiseAccumulate<Error>.(A) -> B
): NonEmptyList<B> {
  // For a NonEmptyList to be returned, there must be a B, which can only be produced by transform
  // thus transform must be called at least once (or alternatively an error is raised or an exception is thrown etc)
  contract { callsInPlace(transform, AT_LEAST_ONCE) }
  return mapOrAccumulate(nonEmptyList.all) { transform(it) }.let(::NonEmptyList)
}

/**
 * Accumulate the errors obtained by executing the [transform] over every element of [NonEmptySet].
 *
 * See the Arrow docs for more information over
 * [error accumulation](https://arrow-kt.io/learn/typed-errors/working-with-typed-errors/#accumulating-errors)
 * and how to use it in [validation](https://arrow-kt.io/learn/typed-errors/validation/).
 */
@OptIn(PotentiallyUnsafeNonEmptyOperation::class)
@RaiseDSL
@Suppress("WRONG_INVOCATION_KIND")
public inline fun <Error, A, B> Raise<NonEmptyList<Error>>.mapOrAccumulate(
  nonEmptySet: NonEmptySet<A>,
  @BuilderInference transform: RaiseAccumulate<Error>.(A) -> B
): NonEmptySet<B> {
  contract { callsInPlace(transform, AT_LEAST_ONCE) }
  return buildSet(nonEmptySet.size) {
    forEachAccumulatingImpl(nonEmptySet.iterator()) { item, hasErrors ->
      transform(item).also { if (!hasErrors) add(it) }
    }
  }.wrapAsNonEmptySetOrThrow()
}

@RaiseDSL
@Deprecated(
  message = "Deprecated to allow for future alignment with stdlib Map#map returning List",
  replaceWith = ReplaceWith("mapValuesOrAccumulate(map, combine, transform)"),
)
public inline fun <K, Error, A, B> Raise<Error>.mapOrAccumulate(
  map: Map<K, A>,
  combine: (Error, Error) -> Error,
  @BuilderInference transform: RaiseAccumulate<Error>.(Map.Entry<K, A>) -> B
): Map<K, B> = mapValuesOrAccumulate(map, combine, transform)

@RaiseDSL
@Deprecated(
  message = "Deprecated to allow for future alignment with stdlib Map#map returning List",
  replaceWith = ReplaceWith("mapValuesOrAccumulate(map, transform)")
)
public inline fun <K, Error, A, B> Raise<NonEmptyList<Error>>.mapOrAccumulate(
  map: Map<K, A>,
  @BuilderInference transform: RaiseAccumulate<Error>.(Map.Entry<K, A>) -> B
): Map<K, B> = mapValuesOrAccumulate(map, transform)

@RaiseDSL
public inline fun <K, Error, A, B> Raise<Error>.mapValuesOrAccumulate(
  map: Map<K, A>,
  combine: (Error, Error) -> Error,
  @BuilderInference transform: RaiseAccumulate<Error>.(Map.Entry<K, A>) -> B
): Map<K, B> = buildMap(map.size) {
  forEachAccumulatingImpl(map.entries.iterator(), combine) { item, hasErrors ->
    transform(item).also { if (!hasErrors) put(item.key, it) }
  }
}

@RaiseDSL
public inline fun <K, Error, A, B> Raise<NonEmptyList<Error>>.mapValuesOrAccumulate(
  map: Map<K, A>,
  @BuilderInference transform: RaiseAccumulate<Error>.(Map.Entry<K, A>) -> B
): Map<K, B> = buildMap(map.size) {
  forEachAccumulatingImpl(map.entries.iterator()) { item, hasErrors ->
    transform(item).also { if (!hasErrors) put(item.key, it) }
  }
}

@RequiresOptIn(level = RequiresOptIn.Level.WARNING, message = "This API is work-in-progress and is subject to change.")
@Retention(AnnotationRetention.BINARY)
@Target(
  AnnotationTarget.FUNCTION, AnnotationTarget.PROPERTY, AnnotationTarget.CONSTRUCTOR,
  AnnotationTarget.CLASS
)
public annotation class ExperimentalRaiseAccumulateApi

@ExperimentalRaiseAccumulateApi
public inline fun <Error, A> Raise<NonEmptyList<Error>>.accumulate(
  block: RaiseAccumulate<Error>.() -> A
): A {
  contract { callsInPlace(block, EXACTLY_ONCE) }
  val (raiseAccumulate, raiseErrorsIfAvailable) = RaiseAccumulate()
  val result = block(raiseAccumulate)
  raiseErrorsIfAvailable()
  return result
}

@ExperimentalRaiseAccumulateApi
public inline fun <Error, A, R> accumulate(
  raise: (Raise<NonEmptyList<Error>>.() -> A) -> R,
  crossinline block: RaiseAccumulate<Error>.() -> A
): R {
  contract {
    callsInPlace(raise, EXACTLY_ONCE)
  }
  return raise { accumulate(block) }
}

/**
 * Receiver type belonging to [mapOrAccumulate].
 * Allows binding both [Either] and [EitherNel] values for [Either.Left] types of [Error].
 * It extends [Raise] of [Error], and allows working over [Raise] of [NonEmptyList] of [Error] as well.
 */
@OptIn(ExperimentalSubclassOptIn::class, ExperimentalRaiseAccumulateApi::class)
@Suppress("DEPRECATION")
@SubclassOptInRequired(ExperimentalRaiseAccumulateApi::class)
public open class RaiseAccumulate<Error> @ExperimentalRaiseAccumulateApi constructor(
<<<<<<< HEAD
  private val accumulate: Accumulate<Error>, private val raiseErrorsWith: (Error) -> Nothing
=======
  accumulate: Accumulate<Error>,
  @Deprecated("use withNel instead", level = DeprecationLevel.WARNING)
  public val raise: Raise<NonEmptyList<Error>>,
  private val raiseErrorsWith: (Error) -> Nothing
>>>>>>> 9ca03097
) : Accumulate<Error> by accumulate, Raise<Error> {
  @Deprecated("Binary compatibility", level = DeprecationLevel.HIDDEN)
  @ExperimentalRaiseAccumulateApi
  public constructor(accumulate: Accumulate<Error>, raiseErrorsWith: (Error) -> Nothing): this(accumulate, RaiseNel(accumulate), raiseErrorsWith)

  @OptIn(ExperimentalRaiseAccumulateApi::class)
  public constructor(raise: Raise<NonEmptyList<Error>>) : this(ListAccumulate(raise))

  @ExperimentalRaiseAccumulateApi
<<<<<<< HEAD
  internal constructor(raise: Raise<NonEmptyList<Error>>, list: MutableList<Error>) :
    this(ListAccumulate(raise, list), { raise.raise(NonEmptyList(list + it)) })
=======
  private constructor(listAccumulate: ListAccumulate<Error>) : this(listAccumulate, listAccumulate, listAccumulate::raiseSingle)
>>>>>>> 9ca03097

  override fun raise(r: Error): Nothing = raiseErrorsWith(r)

  public override fun <K, A> Map<K, Either<Error, A>>.bindAll(): Map<K, A> =
    raise.mapValuesOrAccumulate(this) { it.value.bind() }

  @RaiseDSL
  public inline fun <A, B> Iterable<A>.mapOrAccumulate(
    transform: RaiseAccumulate<Error>.(A) -> B
  ): List<B> = raise.mapOrAccumulate(this, transform)

  @RaiseDSL
  public inline fun <A, B> NonEmptyList<A>.mapOrAccumulate(
    transform: RaiseAccumulate<Error>.(A) -> B
  ): NonEmptyList<B> {
    contract { callsInPlace(transform, AT_LEAST_ONCE) }
    return raise.mapOrAccumulate(this, transform)
  }

  @RaiseDSL
  public inline fun <A, B> NonEmptySet<A>.mapOrAccumulate(
    transform: RaiseAccumulate<Error>.(A) -> B
  ): NonEmptySet<B> {
    contract { callsInPlace(transform, AT_LEAST_ONCE) }
    return raise.mapOrAccumulate(this, transform)
  }

  @RaiseDSL
  public inline fun <K, A, B> Map<K, A>.mapOrAccumulate(
    transform: RaiseAccumulate<Error>.(Map.Entry<K, A>) -> B
  ): List<B> = raise.mapOrAccumulate(entries, transform)

  @RaiseDSL
  public inline fun <K, A, B> Map<K, A>.mapValuesOrAccumulate(
    transform: RaiseAccumulate<Error>.(Map.Entry<K, A>) -> B
  ): Map<K, B> = raise.mapValuesOrAccumulate(this, transform)

  @RaiseDSL
  @JvmName("_mapOrAccumulate")
  public inline fun <A, B> mapOrAccumulate(
    iterable: Iterable<A>,
    transform: RaiseAccumulate<Error>.(A) -> B
  ): List<B> = raise.mapOrAccumulate(iterable, transform)

  @RaiseDSL
  @JvmName("_mapOrAccumulate")
  public inline fun <A, B> mapOrAccumulate(
    list: NonEmptyList<A>,
    transform: RaiseAccumulate<Error>.(A) -> B
  ): NonEmptyList<B> {
    contract { callsInPlace(transform, AT_LEAST_ONCE) }
    return raise.mapOrAccumulate(list, transform)
  }

  @RaiseDSL
  @JvmName("_mapOrAccumulate")
  public inline fun <A, B> mapOrAccumulate(
    set: NonEmptySet<A>,
    transform: RaiseAccumulate<Error>.(A) -> B
  ): NonEmptySet<B> {
    contract { callsInPlace(transform, AT_LEAST_ONCE) }
    return raise.mapOrAccumulate(set, transform)
  }

  @RaiseDSL
  override fun <A> Iterable<Either<Error, A>>.bindAll(): List<A> =
    mapOrAccumulate { it.bind() }

  override fun <A> NonEmptyList<Either<Error, A>>.bindAll(): NonEmptyList<A> =
    mapOrAccumulate { it.bind() }

  override fun <A> NonEmptySet<Either<Error, A>>.bindAll(): NonEmptySet<A> =
    mapOrAccumulate { it.bind() }

  @RaiseDSL
  public fun <A> EitherNel<Error, A>.bindNel(): A = with(raise) { bind() }

  @RaiseDSL
  public inline fun <A> withNel(block: Raise<NonEmptyList<Error>>.() -> A): A {
    contract {
      callsInPlace(block, EXACTLY_ONCE)
    }
    return block(raise)
  }

  @PublishedApi
  @Deprecated("Binary compatibility", level = DeprecationLevel.HIDDEN)
  internal fun addErrors(newErrors: Iterable<Error>) {
    newErrors.toNonEmptyListOrNull()?.let(::accumulateAll)
  }

  private val underlyingListAccumulate: ListAccumulate<Error> get() = accumulate as? ListAccumulate<Error>
    ?: error("Underlying Accumulate is not a ListAccumulate. " +
      "This should never happen since it is only called by " +
      "old inlined bytecode from accumulate, which always uses ListAccumulate.")

  @PublishedApi
  @Deprecated("Binary compatibility", level = DeprecationLevel.HIDDEN)
  internal fun hasErrors(): Boolean = underlyingListAccumulate.hasErrors()

  @Deprecated("Binary compatibility", level = DeprecationLevel.HIDDEN)
  override val hasAccumulatedErrors: Boolean
    get() = underlyingListAccumulate.hasErrors()

  @PublishedApi
  @Deprecated("Binary compatibility", level = DeprecationLevel.HIDDEN)
  internal fun raiseErrors(): Nothing = underlyingListAccumulate.raiseErrors()

  @Deprecated("Binary compatibility", level = DeprecationLevel.HIDDEN)
  override val latestError: Value<Nothing>?
    get() = if (underlyingListAccumulate.hasErrors()) Error { underlyingListAccumulate.raiseErrors() } else null

  @Suppress("NOTHING_TO_INLINE")
  @Deprecated(message = "Deprecated in favor of member", level = DeprecationLevel.HIDDEN)
  public inline operator fun <A> Value<A>.getValue(thisRef: Nothing?, property: KProperty<*>): A = value

  public sealed class Value<out A> {
    public abstract val value: A

    @Suppress("NOTHING_TO_INLINE")
    public inline operator fun getValue(thisRef: Nothing?, property: KProperty<*>): A = value
  }

  @PublishedApi
  internal class Error(private val raise: () -> Nothing) : Value<Nothing>() {
    @Deprecated("Binary compatibility", level = DeprecationLevel.HIDDEN)
    constructor(raiseAccumulate: RaiseAccumulate<*>) : this({
      raiseAccumulate.underlyingListAccumulate.raiseErrors()
    })
    // WARNING: do not turn this into a property with initializer!!
    //          'raiseErrors' is then executed eagerly, and leads to wrong behavior!!
    override val value get(): Nothing = raise()
  }

  @PublishedApi internal class Ok<out A>(override val value: A): Value<A>()


  @ExperimentalRaiseAccumulateApi
  public inline fun <A> accumulating(block: RaiseAccumulate<Error>.() -> A): Value<A> {
    contract { callsInPlace(block, AT_MOST_ONCE) }
    return (this as Accumulate<Error>).accumulating(block)
  }

  @ExperimentalRaiseAccumulateApi
  @RaiseDSL
  public inline fun <A> recover(
    block: RaiseAccumulate<Error>.() -> A,
    recover: (error: Error) -> A,
  ): A {
    contract { callsInPlace(block, AT_MOST_ONCE) }
    val accumulate = this
    return arrow.core.raise.recover({
      withNel {
        block(RaiseAccumulate(accumulate, this, ::raise))
      }
    }, recover)
  }

  @ExperimentalRaiseAccumulateApi
  public inline fun ensureOrAccumulate(condition: Boolean, raise: () -> Error): Value<Unit> {
    contract { callsInPlace(raise, AT_MOST_ONCE) }
    return (this as Accumulate<Error>).ensureOrAccumulate(condition, raise)
  }

  @ExperimentalRaiseAccumulateApi
  public inline fun <B : Any> ensureNotNullOrAccumulate(value: B?, raise: () -> Error): Value<B> {
    contract { callsInPlace(raise, AT_MOST_ONCE) }
    return (this as Accumulate<Error>).ensureNotNullOrAccumulate(value, raise)
  }

  // IorRaise methods
  @RaiseDSL
  @JvmName("bindAllIor")
  @ExperimentalRaiseAccumulateApi
  public fun <A> Iterable<Ior<Error, A>>.bindAll(): List<A> =
    mapOrAccumulate { it.bind() }

  @RaiseDSL
  @JvmName("bindAllIor")
  @ExperimentalRaiseAccumulateApi
  public fun <A> NonEmptyList<Ior<Error, A>>.bindAll(): NonEmptyList<A> =
    mapOrAccumulate { it.bind() }

  @RaiseDSL
  @JvmName("bindAllIor")
  @ExperimentalRaiseAccumulateApi
  public fun <A> NonEmptySet<Ior<Error, A>>.bindAll(): NonEmptySet<A> =
    mapOrAccumulate { it.bind() }

  @RaiseDSL
  @ExperimentalRaiseAccumulateApi
  public fun <A> Ior<Error, A>.bind(): A =
    when (this) {
      is Ior.Left -> raise(value)
      is Ior.Right -> value
      is Ior.Both -> {
        accumulate(leftValue)
        rightValue
      }
    }

  @JvmName("bindAllIor")
  @ExperimentalRaiseAccumulateApi
  public fun <K, V> Map<K, Ior<Error, V>>.bindAll(): Map<K, V> =
    mapValuesOrAccumulate { (_, v) -> v.bind() }
}

@ExperimentalRaiseAccumulateApi
private class RaiseNel<Error>(private val accumulate: Accumulate<Error>) : Raise<NonEmptyList<Error>> {
  override fun raise(r: NonEmptyList<Error>): Nothing {
    accumulate.accumulateAll(r).value
  }
}

<<<<<<< HEAD
@OptIn(PotentiallyUnsafeNonEmptyOperation::class)
@ExperimentalRaiseAccumulateApi
@PublishedApi
internal fun <Error> Raise<NonEmptyList<Error>>.RaiseAccumulate(): Pair<RaiseAccumulate<Error>, () -> Unit> {
  val errors = mutableListOf<Error>()
  return RaiseAccumulate(this, errors) to { errors.wrapAsNonEmptyListOrNull()?.let(::raise) }
}

@ExperimentalRaiseAccumulateApi
private class ListAccumulate<Error>(
  private val raise: Raise<NonEmptyList<Error>>,
  private val list: MutableList<Error>
) : Accumulate<Error> {
=======
@OptIn(ExperimentalRaiseAccumulateApi::class)
private class ListAccumulate<Error>(private val raise: Raise<NonEmptyList<Error>>) : Accumulate<Error>, Raise<NonEmptyList<Error>> {
  private val list: MutableList<Error> = mutableListOf()

  fun raiseSingle(r: Error): Nothing = raise.raise(NonEmptyList(list + r))
  override fun raise(r: NonEmptyList<Error>) = raise.raise(NonEmptyList(list + r.all))

>>>>>>> 9ca03097
  // only valid if list is not empty
  // errors are never removed from `list`, so once this is valid, it stays valid
  private val error = Error { raise.raise(NonEmptyList(list)) }

  override fun accumulateAll(errors: NonEmptyList<Error>): Value<Nothing> {
    list.addAll(errors)
    return error
  }

  fun hasErrors() = list.isNotEmpty()
  fun raiseErrors(): Nothing = error.value
}

@ExperimentalRaiseAccumulateApi
private class TolerantAccumulate<Error>(
  private val underlying: Accumulate<Error>,
  private val raise: Raise<Value<Nothing>>
) : Accumulate<Error> {
  override fun accumulateAll(errors: NonEmptyList<Error>): Value<Nothing> {
    val error = underlying.accumulateAll(errors)
    return Error { raise.raise(error) }
  }
}

@ExperimentalRaiseAccumulateApi
@PublishedApi internal fun <Error> Accumulate<Error>.tolerant(raise: Raise<Value<Nothing>>): Accumulate<Error> =
  TolerantAccumulate(this, raise)

@Suppress("NOTHING_TO_INLINE")
public inline operator fun <A> Value<A>.getValue(thisRef: Nothing?, property: KProperty<*>): A = value

@ExperimentalRaiseAccumulateApi
public interface Accumulate<Error> {
  @ExperimentalRaiseAccumulateApi
  public fun accumulate(error: Error): Value<Nothing> = accumulateAll(error.nel())

  @ExperimentalRaiseAccumulateApi
  public fun accumulateAll(errors: NonEmptyList<Error>): Value<Nothing>

  @Deprecated("Binary compatibility", level = DeprecationLevel.HIDDEN)
  @ExperimentalRaiseAccumulateApi
  public val hasAccumulatedErrors: Boolean get() = false

  @Deprecated("Binary compatibility", level = DeprecationLevel.HIDDEN)
  @ExperimentalRaiseAccumulateApi
  public val latestError: Value<Nothing>? get() = null

  @ExperimentalRaiseAccumulateApi
  public fun <A> Either<Error, A>.bindOrAccumulate(): Value<A> = accumulating { bind() }

  @ExperimentalRaiseAccumulateApi
  public fun <A> Iterable<Either<Error, A>>.bindAllOrAccumulate(): Value<List<A>> = accumulating { bindAll() }

  @ExperimentalRaiseAccumulateApi
  public fun <A> EitherNel<Error, A>.bindNelOrAccumulate(): Value<A> = accumulating { bindNel() }

  // IorRaise methods
  @ExperimentalRaiseAccumulateApi
  public fun <A> Either<Error, A>.getOrAccumulate(recover: (Error) -> A): A = getOrElse {
    accumulate(it)
    recover(it)
  }
}

@ExperimentalRaiseAccumulateApi
public inline fun <Error, A> Accumulate<Error>.accumulating(block: RaiseAccumulate<Error>.() -> A): Value<A> {
  contract { callsInPlace(block, AT_MOST_ONCE) }
  return merge {
    recover({ Ok(block(RaiseAccumulate(tolerant(this@merge), this) { raise(it.nel()) })) }, ::accumulateAll)
  }
}

@ExperimentalRaiseAccumulateApi
public inline fun <Error> Accumulate<Error>.ensureOrAccumulate(condition: Boolean, raise: () -> Error): Value<Unit> {
  contract { callsInPlace(raise, AT_MOST_ONCE) }
  return if (condition) Ok(Unit) else accumulate(raise())
}

@ExperimentalRaiseAccumulateApi
public inline fun <Error, B : Any> Accumulate<Error>.ensureNotNullOrAccumulate(value: B?, raise: () -> Error): Value<B> {
  contract { callsInPlace(raise, AT_MOST_ONCE) }
  return if (value != null) Ok(value) else accumulate(raise())
}<|MERGE_RESOLUTION|>--- conflicted
+++ resolved
@@ -878,14 +878,10 @@
 @Suppress("DEPRECATION")
 @SubclassOptInRequired(ExperimentalRaiseAccumulateApi::class)
 public open class RaiseAccumulate<Error> @ExperimentalRaiseAccumulateApi constructor(
-<<<<<<< HEAD
-  private val accumulate: Accumulate<Error>, private val raiseErrorsWith: (Error) -> Nothing
-=======
-  accumulate: Accumulate<Error>,
+  private val accumulate: Accumulate<Error>,
   @Deprecated("use withNel instead", level = DeprecationLevel.WARNING)
   public val raise: Raise<NonEmptyList<Error>>,
   private val raiseErrorsWith: (Error) -> Nothing
->>>>>>> 9ca03097
 ) : Accumulate<Error> by accumulate, Raise<Error> {
   @Deprecated("Binary compatibility", level = DeprecationLevel.HIDDEN)
   @ExperimentalRaiseAccumulateApi
@@ -895,12 +891,7 @@
   public constructor(raise: Raise<NonEmptyList<Error>>) : this(ListAccumulate(raise))
 
   @ExperimentalRaiseAccumulateApi
-<<<<<<< HEAD
-  internal constructor(raise: Raise<NonEmptyList<Error>>, list: MutableList<Error>) :
-    this(ListAccumulate(raise, list), { raise.raise(NonEmptyList(list + it)) })
-=======
-  private constructor(listAccumulate: ListAccumulate<Error>) : this(listAccumulate, listAccumulate, listAccumulate::raiseSingle)
->>>>>>> 9ca03097
+  internal constructor(listAccumulate: ListAccumulate<Error>) : this(listAccumulate, listAccumulate, listAccumulate::raiseSingle)
 
   override fun raise(r: Error): Nothing = raiseErrorsWith(r)
 
@@ -1115,7 +1106,6 @@
   }
 }
 
-<<<<<<< HEAD
 @OptIn(PotentiallyUnsafeNonEmptyOperation::class)
 @ExperimentalRaiseAccumulateApi
 @PublishedApi
@@ -1125,19 +1115,12 @@
 }
 
 @ExperimentalRaiseAccumulateApi
-private class ListAccumulate<Error>(
-  private val raise: Raise<NonEmptyList<Error>>,
-  private val list: MutableList<Error>
-) : Accumulate<Error> {
-=======
-@OptIn(ExperimentalRaiseAccumulateApi::class)
 private class ListAccumulate<Error>(private val raise: Raise<NonEmptyList<Error>>) : Accumulate<Error>, Raise<NonEmptyList<Error>> {
   private val list: MutableList<Error> = mutableListOf()
 
   fun raiseSingle(r: Error): Nothing = raise.raise(NonEmptyList(list + r))
   override fun raise(r: NonEmptyList<Error>) = raise.raise(NonEmptyList(list + r.all))
 
->>>>>>> 9ca03097
   // only valid if list is not empty
   // errors are never removed from `list`, so once this is valid, it stays valid
   private val error = Error { raise.raise(NonEmptyList(list)) }
