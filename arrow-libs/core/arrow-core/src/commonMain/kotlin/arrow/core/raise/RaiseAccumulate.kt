@file:OptIn(ExperimentalTypeInference::class, ExperimentalContracts::class)
@file:JvmMultifileClass
@file:JvmName("RaiseKt")
package arrow.core.raise

import arrow.core.mapOrAccumulate
import arrow.core.Either
import arrow.core.EitherNel
import arrow.core.EmptyValue
import arrow.core.NonEmptyList
import arrow.core.Tuple4
import arrow.core.Tuple5
import arrow.core.Tuple6
import arrow.core.Tuple7
import arrow.core.Tuple8
<<<<<<< HEAD
import arrow.core.nel
=======
import arrow.core.Validated
import arrow.core.ValidatedNel
import arrow.core.emptyCombine
import arrow.core.identity
import arrow.core.nel
import arrow.core.nonEmptyListOf
import arrow.typeclasses.Semigroup
>>>>>>> 656940ce
import kotlin.contracts.ExperimentalContracts
import kotlin.contracts.InvocationKind
import kotlin.contracts.contract
import kotlin.experimental.ExperimentalTypeInference
import kotlin.js.JsName
import kotlin.jvm.JvmMultifileClass
import kotlin.jvm.JvmName


/**
 * Accumulate the errors from running both [action1] and [action2]
 * using the given [combineError].
 */
@RaiseDSL
public inline fun <R, A, B, C> Raise<R>.zipOrAccumulate(
  combineError: (R, R) -> R,
  @BuilderInference action1: Raise<R>.() -> A,
  @BuilderInference action2: Raise<R>.() -> B,
  @BuilderInference block: Raise<R>.(A, B) -> C
): C {
  contract {
    callsInPlace(combineError, InvocationKind.AT_MOST_ONCE)
    callsInPlace(action1, InvocationKind.EXACTLY_ONCE)
    callsInPlace(action2, InvocationKind.EXACTLY_ONCE)
  }
  val result1 = either(action1)
  val result2 = either(action2)
  return when (result1) {
    is Either.Right<A> ->
      when (result2) {
        is Either.Right<B> -> block(result1.value, result2.value)
        is Either.Left<R> -> raise(result2.value)
      }
    is Either.Left<R> ->
      when (result2) {
        is Either.Right<B> -> raise(result1.value)
        is Either.Left<R> -> raise(combineError(result1.value, result2.value))
      }
  }
}

/**
 * Accumulate the errors from running [action1], [action2], and [action3]
 * using the given [combineError].
 */
@RaiseDSL
public inline fun <R, A, B, C, D> Raise<R>.zipOrAccumulate(
  combineError: (R, R) -> R,
  @BuilderInference action1: Raise<R>.() -> A,
  @BuilderInference action2: Raise<R>.() -> B,
  @BuilderInference action3: Raise<R>.() -> C,
  @BuilderInference block: Raise<R>.(A, B, C) -> D
): D {
  contract {
    callsInPlace(action1, InvocationKind.EXACTLY_ONCE)
    callsInPlace(action2, InvocationKind.EXACTLY_ONCE)
    callsInPlace(action3, InvocationKind.EXACTLY_ONCE)
  }
  return zipOrAccumulate(
    combineError,
    { zipOrAccumulate(combineError, action1, action2) { x, y -> x to y } },
    action3
  ) { xy, z -> block(xy.first, xy.second, z) }
}

/**
 * Accumulate the errors from running [action1], [action2], [action3], and [action4]
 * using the given [combineError].
 */
@RaiseDSL
public inline fun <R, A, B, C, D, E> Raise<R>.zipOrAccumulate(
  combineError: (R, R) -> R,
  @BuilderInference action1: Raise<R>.() -> A,
  @BuilderInference action2: Raise<R>.() -> B,
  @BuilderInference action3: Raise<R>.() -> C,
  @BuilderInference action4: Raise<R>.() -> D,
  @BuilderInference block: Raise<R>.(A, B, C, D) -> E
): E {
  contract {
    callsInPlace(action1, InvocationKind.EXACTLY_ONCE)
    callsInPlace(action2, InvocationKind.EXACTLY_ONCE)
    callsInPlace(action3, InvocationKind.EXACTLY_ONCE)
    callsInPlace(action4, InvocationKind.EXACTLY_ONCE)
  }
  return zipOrAccumulate(
    combineError,
    { zipOrAccumulate(combineError, action1, action2, action3) { x, y, z -> Triple(x, y, z) } },
    action4
  ) { xyz, z -> block(xyz.first, xyz.second, xyz.third, z) }
}

/**
 * Accumulate the errors from running [action1], [action2], [action3], [action4], and [action5]
 * using the given [combineError].
 */
@RaiseDSL
public inline fun <R, A, B, C, D, E, F> Raise<R>.zipOrAccumulate(
  combineError: (R, R) -> R,
  @BuilderInference action1: Raise<R>.() -> A,
  @BuilderInference action2: Raise<R>.() -> B,
  @BuilderInference action3: Raise<R>.() -> C,
  @BuilderInference action4: Raise<R>.() -> D,
  @BuilderInference action5: Raise<R>.() -> E,
  @BuilderInference block: Raise<R>.(A, B, C, D, E) -> F
): F {
  contract {
    callsInPlace(action1, InvocationKind.EXACTLY_ONCE)
    callsInPlace(action2, InvocationKind.EXACTLY_ONCE)
    callsInPlace(action3, InvocationKind.EXACTLY_ONCE)
    callsInPlace(action4, InvocationKind.EXACTLY_ONCE)
    callsInPlace(action5, InvocationKind.EXACTLY_ONCE)
  }
  return zipOrAccumulate(
    combineError,
    { zipOrAccumulate(combineError, action1, action2, action3, action4) { x, y, z, u -> Tuple4(x, y, z, u) } },
    action5
  ) { xyzu, v -> block(xyzu.first, xyzu.second, xyzu.third, xyzu.fourth, v) }
}

/**
 * Accumulate the errors from running [action1], [action2], [action3], [action4], [action5], and [action6]
 * using the given [combineError].
 */
@RaiseDSL
public inline fun <R, A, B, C, D, E, F, G> Raise<R>.zipOrAccumulate(
  combineError: (R, R) -> R,
  @BuilderInference action1: Raise<R>.() -> A,
  @BuilderInference action2: Raise<R>.() -> B,
  @BuilderInference action3: Raise<R>.() -> C,
  @BuilderInference action4: Raise<R>.() -> D,
  @BuilderInference action5: Raise<R>.() -> E,
  @BuilderInference action6: Raise<R>.() -> F,
  @BuilderInference block: Raise<R>.(A, B, C, D, E, F) -> G
): G {
  contract {
    callsInPlace(action1, InvocationKind.EXACTLY_ONCE)
    callsInPlace(action2, InvocationKind.EXACTLY_ONCE)
    callsInPlace(action3, InvocationKind.EXACTLY_ONCE)
    callsInPlace(action4, InvocationKind.EXACTLY_ONCE)
    callsInPlace(action5, InvocationKind.EXACTLY_ONCE)
    callsInPlace(action6, InvocationKind.EXACTLY_ONCE)
  }
  return zipOrAccumulate(
    combineError,
    { zipOrAccumulate(combineError, action1, action2, action3, action4, action5) { x, y, z, u, v -> Tuple5(x, y, z, u, v) } },
    action6
  ) { xyzuv, w -> block(xyzuv.first, xyzuv.second, xyzuv.third, xyzuv.fourth, xyzuv.fifth, w) }
}

/**
 * Accumulate the errors from running [action1], [action2], [action3], [action4], [action5], [action6], and [action7]
 * using the given [combineError].
 */
@RaiseDSL
public inline fun <R, A, B, C, D, E, F, G, H> Raise<R>.zipOrAccumulate(
  combineError: (R, R) -> R,
  @BuilderInference action1: Raise<R>.() -> A,
  @BuilderInference action2: Raise<R>.() -> B,
  @BuilderInference action3: Raise<R>.() -> C,
  @BuilderInference action4: Raise<R>.() -> D,
  @BuilderInference action5: Raise<R>.() -> E,
  @BuilderInference action6: Raise<R>.() -> F,
  @BuilderInference action7: Raise<R>.() -> G,
  @BuilderInference block: Raise<R>.(A, B, C, D, E, F, G) -> H
): H {
  contract {
    callsInPlace(action1, InvocationKind.EXACTLY_ONCE)
    callsInPlace(action2, InvocationKind.EXACTLY_ONCE)
    callsInPlace(action3, InvocationKind.EXACTLY_ONCE)
    callsInPlace(action4, InvocationKind.EXACTLY_ONCE)
    callsInPlace(action5, InvocationKind.EXACTLY_ONCE)
    callsInPlace(action6, InvocationKind.EXACTLY_ONCE)
    callsInPlace(action7, InvocationKind.EXACTLY_ONCE)
  }
  return zipOrAccumulate(
    combineError,
    { zipOrAccumulate(combineError, action1, action2, action3, action4, action5, action6) { x, y, z, u, v, w -> Tuple6(x, y, z, u, v, w) } },
    action7
  ) { xyzuvw, a -> block(xyzuvw.first, xyzuvw.second, xyzuvw.third, xyzuvw.fourth, xyzuvw.fifth, xyzuvw.sixth, a) }
}

/**
 * Accumulate the errors from running [action1], [action2], [action3], [action4], [action5], [action6], [action7], and [action8]
 * using the given [combineError].
 */
@RaiseDSL
public inline fun <R, A, B, C, D, E, F, G, H, I> Raise<R>.zipOrAccumulate(
  combineError: (R, R) -> R,
  @BuilderInference action1: Raise<R>.() -> A,
  @BuilderInference action2: Raise<R>.() -> B,
  @BuilderInference action3: Raise<R>.() -> C,
  @BuilderInference action4: Raise<R>.() -> D,
  @BuilderInference action5: Raise<R>.() -> E,
  @BuilderInference action6: Raise<R>.() -> F,
  @BuilderInference action7: Raise<R>.() -> G,
  @BuilderInference action8: Raise<R>.() -> H,
  @BuilderInference block: Raise<R>.(A, B, C, D, E, F, G, H) -> I
): I {
  contract {
    callsInPlace(action1, InvocationKind.EXACTLY_ONCE)
    callsInPlace(action2, InvocationKind.EXACTLY_ONCE)
    callsInPlace(action3, InvocationKind.EXACTLY_ONCE)
    callsInPlace(action4, InvocationKind.EXACTLY_ONCE)
    callsInPlace(action5, InvocationKind.EXACTLY_ONCE)
    callsInPlace(action6, InvocationKind.EXACTLY_ONCE)
    callsInPlace(action7, InvocationKind.EXACTLY_ONCE)
    callsInPlace(action8, InvocationKind.EXACTLY_ONCE)
  }
  return zipOrAccumulate(
    combineError,
    { zipOrAccumulate(combineError, action1, action2, action3, action4, action5, action6, action7) { x, y, z, u, v, w, a -> Tuple7(x, y, z, u, v, w, a) } },
    action8
  ) { xyzuvwa, b -> block(xyzuvwa.first, xyzuvwa.second, xyzuvwa.third, xyzuvwa.fourth, xyzuvwa.fifth, xyzuvwa.sixth, xyzuvwa.seventh, b) }
}

/**
 * Accumulate the errors from running [action1], [action2], [action3], [action4], [action5], [action6], [action7], [action8], and [action9]
 * using the given [combineError].
 */
@RaiseDSL
public inline fun <R, A, B, C, D, E, F, G, H, I, J> Raise<R>.zipOrAccumulate(
  combineError: (R, R) -> R,
  @BuilderInference action1: Raise<R>.() -> A,
  @BuilderInference action2: Raise<R>.() -> B,
  @BuilderInference action3: Raise<R>.() -> C,
  @BuilderInference action4: Raise<R>.() -> D,
  @BuilderInference action5: Raise<R>.() -> E,
  @BuilderInference action6: Raise<R>.() -> F,
  @BuilderInference action7: Raise<R>.() -> G,
  @BuilderInference action8: Raise<R>.() -> H,
  @BuilderInference action9: Raise<R>.() -> I,
  @BuilderInference block: Raise<R>.(A, B, C, D, E, F, G, H, I) -> J
): J {
  contract {
    callsInPlace(action1, InvocationKind.EXACTLY_ONCE)
    callsInPlace(action2, InvocationKind.EXACTLY_ONCE)
    callsInPlace(action3, InvocationKind.EXACTLY_ONCE)
    callsInPlace(action4, InvocationKind.EXACTLY_ONCE)
    callsInPlace(action5, InvocationKind.EXACTLY_ONCE)
    callsInPlace(action6, InvocationKind.EXACTLY_ONCE)
    callsInPlace(action7, InvocationKind.EXACTLY_ONCE)
    callsInPlace(action8, InvocationKind.EXACTLY_ONCE)
    callsInPlace(action9, InvocationKind.EXACTLY_ONCE)
  }
  return zipOrAccumulate(
    combineError,
    { zipOrAccumulate(combineError, action1, action2, action3, action4, action5, action6, action7, action8) { x, y, z, u, v, w, a, b -> Tuple8(x, y, z, u, v, w, a, b) } },
    action9
  ) { xyzuvwab, c -> block(xyzuvwab.first, xyzuvwab.second, xyzuvwab.third, xyzuvwab.fourth, xyzuvwab.fifth, xyzuvwab.sixth, xyzuvwab.seventh, xyzuvwab.eighth, c) }
}

/**
 * Re-raise any errors in [block] in a [NonEmptyList].
 */
@RaiseDSL
public inline fun <R, A> Raise<NonEmptyList<R>>.mapErrorNel(
  crossinline block: Raise<R>.() -> A
): A {
  contract {
    callsInPlace(block, InvocationKind.EXACTLY_ONCE)
  }
  return recover(block) { raise(it.nel()) }
}

/**
 * Accumulate the errors from running both [action1] and [action2].
 */
@RaiseDSL
public inline fun <R, A, B, C> Raise<NonEmptyList<R>>.zipOrAccumulate(
  @BuilderInference crossinline action1: Raise<R>.() -> A,
  @BuilderInference crossinline action2: Raise<R>.() -> B,
  @BuilderInference crossinline block: Raise<R>.(A, B) -> C
): C {
  contract {
    callsInPlace(action1, InvocationKind.EXACTLY_ONCE)
    callsInPlace(action2, InvocationKind.EXACTLY_ONCE)
  }
  return zipOrAccumulate(
    { x, y -> x + y },
    { mapErrorNel(action1) },
    { mapErrorNel(action2) },
    { x, y -> mapErrorNel { block(x, y) } }
  )
}

/**
 * Accumulate the errors from running [action1], [action2], and [action3].
 */
@RaiseDSL
public inline fun <R, A, B, C, D> Raise<NonEmptyList<R>>.zipOrAccumulate(
  @BuilderInference crossinline action1: Raise<R>.() -> A,
  @BuilderInference crossinline action2: Raise<R>.() -> B,
  @BuilderInference crossinline action3: Raise<R>.() -> C,
  @BuilderInference crossinline block: Raise<R>.(A, B, C) -> D
): D {
  contract {
    callsInPlace(action1, InvocationKind.EXACTLY_ONCE)
    callsInPlace(action2, InvocationKind.EXACTLY_ONCE)
    callsInPlace(action3, InvocationKind.EXACTLY_ONCE)
  }
  return zipOrAccumulate(
    { x, y -> x + y },
    { mapErrorNel(action1) },
    { mapErrorNel(action2) },
    { mapErrorNel(action3) },
    { x, y, z -> mapErrorNel { block(x, y, z) } }
  )
}

/**
 * Accumulate the errors from running [action1], [action2], [action3], and [action4].
 */
@RaiseDSL
public inline fun <R, A, B, C, D, E> Raise<NonEmptyList<R>>.zipOrAccumulate(
  @BuilderInference crossinline action1: Raise<R>.() -> A,
  @BuilderInference crossinline action2: Raise<R>.() -> B,
  @BuilderInference crossinline action3: Raise<R>.() -> C,
  @BuilderInference crossinline action4: Raise<R>.() -> D,
  @BuilderInference crossinline block: Raise<R>.(A, B, C, D) -> E
): E {
  contract {
    callsInPlace(action1, InvocationKind.EXACTLY_ONCE)
    callsInPlace(action2, InvocationKind.EXACTLY_ONCE)
    callsInPlace(action3, InvocationKind.EXACTLY_ONCE)
    callsInPlace(action4, InvocationKind.EXACTLY_ONCE)
  }
  return zipOrAccumulate(
    { x, y -> x + y },
    { mapErrorNel(action1) },
    { mapErrorNel(action2) },
    { mapErrorNel(action3) },
    { mapErrorNel(action4) },
    { x, y, z, u -> mapErrorNel { block(x, y, z, u) } }
  )
}

/**
 * Accumulate the errors from running [action1], [action2], [action3], [action4], and [action5].
 */
@RaiseDSL
public inline fun <R, A, B, C, D, E, F> Raise<NonEmptyList<R>>.zipOrAccumulate(
  @BuilderInference crossinline action1: Raise<R>.() -> A,
  @BuilderInference crossinline action2: Raise<R>.() -> B,
  @BuilderInference crossinline action3: Raise<R>.() -> C,
  @BuilderInference crossinline action4: Raise<R>.() -> D,
  @BuilderInference crossinline action5: Raise<R>.() -> E,
  @BuilderInference crossinline block: Raise<R>.(A, B, C, D, E) -> F
): F {
  contract {
    callsInPlace(action1, InvocationKind.EXACTLY_ONCE)
    callsInPlace(action2, InvocationKind.EXACTLY_ONCE)
    callsInPlace(action3, InvocationKind.EXACTLY_ONCE)
    callsInPlace(action4, InvocationKind.EXACTLY_ONCE)
    callsInPlace(action5, InvocationKind.EXACTLY_ONCE)
  }
  return zipOrAccumulate(
    { x, y -> x + y },
    { mapErrorNel(action1) },
    { mapErrorNel(action2) },
    { mapErrorNel(action3) },
    { mapErrorNel(action4) },
    { mapErrorNel(action5) },
    { x, y, z, u, v -> mapErrorNel { block(x, y, z, u, v) } }
  )
}

/**
 * Accumulate the errors from running [action1], [action2], [action3], [action4], [action5], and [action6].
 */
@RaiseDSL
public inline fun <R, A, B, C, D, E, F, G> Raise<NonEmptyList<R>>.zipOrAccumulate(
  @BuilderInference crossinline action1: Raise<R>.() -> A,
  @BuilderInference crossinline action2: Raise<R>.() -> B,
  @BuilderInference crossinline action3: Raise<R>.() -> C,
  @BuilderInference crossinline action4: Raise<R>.() -> D,
  @BuilderInference crossinline action5: Raise<R>.() -> E,
  @BuilderInference crossinline action6: Raise<R>.() -> F,
  @BuilderInference crossinline block: Raise<R>.(A, B, C, D, E, F) -> G
): G {
  contract {
    callsInPlace(action1, InvocationKind.EXACTLY_ONCE)
    callsInPlace(action2, InvocationKind.EXACTLY_ONCE)
    callsInPlace(action3, InvocationKind.EXACTLY_ONCE)
    callsInPlace(action4, InvocationKind.EXACTLY_ONCE)
    callsInPlace(action5, InvocationKind.EXACTLY_ONCE)
    callsInPlace(action6, InvocationKind.EXACTLY_ONCE)
  }
  return zipOrAccumulate(
    { x, y -> x + y },
    { mapErrorNel(action1) },
    { mapErrorNel(action2) },
    { mapErrorNel(action3) },
    { mapErrorNel(action4) },
    { mapErrorNel(action5) },
    { mapErrorNel(action6) },
    { x, y, z, u, v, w -> mapErrorNel { block(x, y, z, u, v, w) } }
  )
}

/**
 * Accumulate the errors from running [action1], [action2], [action3], [action4], [action5], [action6], and [action7].
 */
@RaiseDSL
public inline fun <R, A, B, C, D, E, F, G, H> Raise<NonEmptyList<R>>.zipOrAccumulate(
  @BuilderInference crossinline action1: Raise<R>.() -> A,
  @BuilderInference crossinline action2: Raise<R>.() -> B,
  @BuilderInference crossinline action3: Raise<R>.() -> C,
  @BuilderInference crossinline action4: Raise<R>.() -> D,
  @BuilderInference crossinline action5: Raise<R>.() -> E,
  @BuilderInference crossinline action6: Raise<R>.() -> F,
  @BuilderInference crossinline action7: Raise<R>.() -> G,
  @BuilderInference crossinline block: Raise<R>.(A, B, C, D, E, F, G) -> H
): H {
  contract {
    callsInPlace(action1, InvocationKind.EXACTLY_ONCE)
    callsInPlace(action2, InvocationKind.EXACTLY_ONCE)
    callsInPlace(action3, InvocationKind.EXACTLY_ONCE)
    callsInPlace(action4, InvocationKind.EXACTLY_ONCE)
    callsInPlace(action5, InvocationKind.EXACTLY_ONCE)
    callsInPlace(action6, InvocationKind.EXACTLY_ONCE)
    callsInPlace(action7, InvocationKind.EXACTLY_ONCE)
  }
  return zipOrAccumulate(
    { x, y -> x + y },
    { mapErrorNel(action1) },
    { mapErrorNel(action2) },
    { mapErrorNel(action3) },
    { mapErrorNel(action4) },
    { mapErrorNel(action5) },
    { mapErrorNel(action6) },
    { mapErrorNel(action7) },
    { x, y, z, u, v, w, a -> mapErrorNel { block(x, y, z, u, v, w, a) } }
  )
}

/**
 * Accumulate the errors from running [action1], [action2], [action3], [action4], [action5], [action6], [action7], and [action8].
 */
@RaiseDSL
public inline fun <R, A, B, C, D, E, F, G, H, I> Raise<NonEmptyList<R>>.zipOrAccumulate(
  @BuilderInference crossinline action1: Raise<R>.() -> A,
  @BuilderInference crossinline action2: Raise<R>.() -> B,
  @BuilderInference crossinline action3: Raise<R>.() -> C,
  @BuilderInference crossinline action4: Raise<R>.() -> D,
  @BuilderInference crossinline action5: Raise<R>.() -> E,
  @BuilderInference crossinline action6: Raise<R>.() -> F,
  @BuilderInference crossinline action7: Raise<R>.() -> G,
  @BuilderInference crossinline action8: Raise<R>.() -> H,
  @BuilderInference crossinline block: Raise<R>.(A, B, C, D, E, F, G, H) -> I
): I {
  contract {
    callsInPlace(action1, InvocationKind.EXACTLY_ONCE)
    callsInPlace(action2, InvocationKind.EXACTLY_ONCE)
    callsInPlace(action3, InvocationKind.EXACTLY_ONCE)
    callsInPlace(action4, InvocationKind.EXACTLY_ONCE)
    callsInPlace(action5, InvocationKind.EXACTLY_ONCE)
    callsInPlace(action6, InvocationKind.EXACTLY_ONCE)
    callsInPlace(action7, InvocationKind.EXACTLY_ONCE)
    callsInPlace(action8, InvocationKind.EXACTLY_ONCE)
  }
  return zipOrAccumulate(
    { x, y -> x + y },
    { mapErrorNel(action1) },
    { mapErrorNel(action2) },
    { mapErrorNel(action3) },
    { mapErrorNel(action4) },
    { mapErrorNel(action5) },
    { mapErrorNel(action6) },
    { mapErrorNel(action7) },
    { mapErrorNel(action8) },
    { x, y, z, u, v, w, a, b -> mapErrorNel { block(x, y, z, u, v, w, a, b) } }
  )
}

/**
 * Accumulate the errors from running [action1], [action2], [action3], [action4], [action5], [action6], [action7], [action8], and [action9].
 */
@RaiseDSL
public inline fun <R, A, B, C, D, E, F, G, H, I, J> Raise<NonEmptyList<R>>.zipOrAccumulate(
  @BuilderInference crossinline action1: Raise<R>.() -> A,
  @BuilderInference crossinline action2: Raise<R>.() -> B,
  @BuilderInference crossinline action3: Raise<R>.() -> C,
  @BuilderInference crossinline action4: Raise<R>.() -> D,
  @BuilderInference crossinline action5: Raise<R>.() -> E,
  @BuilderInference crossinline action6: Raise<R>.() -> F,
  @BuilderInference crossinline action7: Raise<R>.() -> G,
  @BuilderInference crossinline action8: Raise<R>.() -> H,
  @BuilderInference crossinline action9: Raise<R>.() -> I,
  @BuilderInference crossinline block: Raise<R>.(A, B, C, D, E, F, G, H, I) -> J
): J {
  contract {
    callsInPlace(action1, InvocationKind.EXACTLY_ONCE)
    callsInPlace(action2, InvocationKind.EXACTLY_ONCE)
    callsInPlace(action3, InvocationKind.EXACTLY_ONCE)
    callsInPlace(action4, InvocationKind.EXACTLY_ONCE)
    callsInPlace(action5, InvocationKind.EXACTLY_ONCE)
    callsInPlace(action6, InvocationKind.EXACTLY_ONCE)
    callsInPlace(action7, InvocationKind.EXACTLY_ONCE)
    callsInPlace(action8, InvocationKind.EXACTLY_ONCE)
    callsInPlace(action9, InvocationKind.EXACTLY_ONCE)
  }
  return zipOrAccumulate(
    { x, y -> x + y },
    { mapErrorNel(action1) },
    { mapErrorNel(action2) },
    { mapErrorNel(action3) },
    { mapErrorNel(action4) },
    { mapErrorNel(action5) },
    { mapErrorNel(action6) },
    { mapErrorNel(action7) },
    { mapErrorNel(action8) },
    { mapErrorNel(action9) },
    { x, y, z, u, v, w, a, b, c -> mapErrorNel { block(x, y, z, u, v, w, a, b, c) } }
  )
}

/**
 * Accumulate the errors obtained by executing the [block]
 * over every element of [list] using the given [combineError].
 */
@RaiseDSL
public inline fun <R, A, B> Raise<R>.mapOrAccumulate(
  combineError: (R, R) -> R,
  list: Iterable<A>,
  @BuilderInference block: Raise<R>.(A) -> B
): List<B> {
  // this could be implemented using [zipOrAccumulate],
  // but we can have a faster implementation using [buildList]
  var error: Any? = EmptyValue
  val results = buildList {
    list.forEach {
      fold<R, B, Unit>({
        block(it)
      }, { newError ->
        error = EmptyValue.combine(error, newError, combineError)
      }, {
        add(it)
      })
    }
  }
  return when (val e = EmptyValue.unbox<R>(error)) {
    null -> results
    else -> raise(e)
  }
}

/**
 * Accumulate the errors obtained by executing the [block]
 * over every element of [list].
 */
@RaiseDSL
public inline fun <R, A, B> Raise<NonEmptyList<R>>.mapOrAccumulate(
  list: Iterable<A>,
  @BuilderInference crossinline block: Raise<R>.(A) -> B
): List<B> =
<<<<<<< HEAD
  mapOrAccumulate({ x, y -> x + y }, list) { elt -> mapErrorNel { block(elt) } }
=======
  mapOrAccumulate(Semigroup.nonEmptyList(), list) { elt -> mapErrorNel { block(elt) } }

/**
 * Receiver type belonging to [mapOrAccumulate].
 * Allows binding both [Either] and [EitherNel] values for [Either.Left] types of [Error].
 * It extends [Raise] of [Error], and allows working over [Raise] of [NonEmptyList] of [Error] as well.
 */
public open class RaiseAccumulate<Error>(
  public val raise: Raise<NonEmptyList<Error>>
): Raise<Error> {

  @RaiseDSL
  public override fun raise(r: Error): Nothing =
    raise.raise(nonEmptyListOf(r))

  @RaiseDSL
  public fun <A> EitherNel<Error, A>.bindNel(): A = when(this) {
    is Either.Left -> raise.raise(value)
    is Either.Right -> value
  }

  @RaiseDSL
  public fun <A> ValidatedNel<Error, A>.bindNel(): A = when(this) {
    is Validated.Invalid -> raise.raise(value)
    is Validated.Valid -> value
  }

  public inline fun <A> withNel(block: Raise<NonEmptyList<Error>>.() -> A): A =
    block(raise)
}
>>>>>>> 656940ce
<|MERGE_RESOLUTION|>--- conflicted
+++ resolved
@@ -13,9 +13,6 @@
 import arrow.core.Tuple6
 import arrow.core.Tuple7
 import arrow.core.Tuple8
-<<<<<<< HEAD
-import arrow.core.nel
-=======
 import arrow.core.Validated
 import arrow.core.ValidatedNel
 import arrow.core.emptyCombine
@@ -23,7 +20,6 @@
 import arrow.core.nel
 import arrow.core.nonEmptyListOf
 import arrow.typeclasses.Semigroup
->>>>>>> 656940ce
 import kotlin.contracts.ExperimentalContracts
 import kotlin.contracts.InvocationKind
 import kotlin.contracts.contract
@@ -579,10 +575,7 @@
   list: Iterable<A>,
   @BuilderInference crossinline block: Raise<R>.(A) -> B
 ): List<B> =
-<<<<<<< HEAD
   mapOrAccumulate({ x, y -> x + y }, list) { elt -> mapErrorNel { block(elt) } }
-=======
-  mapOrAccumulate(Semigroup.nonEmptyList(), list) { elt -> mapErrorNel { block(elt) } }
 
 /**
  * Receiver type belonging to [mapOrAccumulate].
@@ -611,5 +604,4 @@
 
   public inline fun <A> withNel(block: Raise<NonEmptyList<Error>>.() -> A): A =
     block(raise)
-}
->>>>>>> 656940ce
+}