@file:OptIn(ExperimentalTypeInference::class, ExperimentalContracts::class)
@file:Suppress("DEPRECATION")
@file:JvmMultifileClass
@file:JvmName("RaiseKt")
package arrow.core.raise

import arrow.core.Either
import arrow.core.None
import arrow.core.Option
import arrow.core.Some
import arrow.core.identity
import arrow.core.recover
import kotlin.contracts.ExperimentalContracts
import kotlin.contracts.InvocationKind.AT_MOST_ONCE
import kotlin.contracts.InvocationKind.EXACTLY_ONCE
import kotlin.contracts.contract
import kotlin.experimental.ExperimentalTypeInference
import kotlin.jvm.JvmMultifileClass
import kotlin.jvm.JvmName

@DslMarker
public annotation class RaiseDSL

/**
 * <!--- TEST_NAME RaiseKnitTest -->
 *
 * The [Raise] DSL allows you to work with _logical failures_ of type [R].
 * A _logical failure_ does not necessarily mean that the computation has failed,
 * but that it has stopped or _short-circuited_.
 *
 * The [Raise] DSL allows you to [raise] _logical failure_ of type [R], and you can [recover] from them.
 *
 * <!--- INCLUDE
 * import arrow.core.raise.Raise
 * import arrow.core.raise.recover
 * -->
 * ```kotlin
 * fun Raise<String>.failure(): Int = raise("failed")
 *
 * fun Raise<Nothing>.recovered(): Int =
 *   recover({ failure() }) { _: String -> 1 }
 * ```
 * <!--- KNIT example-raise-dsl-01.kt -->
 *
 * Above we defined a function `failure` that raises a logical failure of type [String] with value `"failed"`.
 * And in the function `recovered` we recover from the failure by providing a fallback value,
 * and resolving the error type [String] to [Nothing]. Meaning we can track that we recovered from the error in the type.
 *
 * Since we defined programs in terms of [Raise] they _seamlessly work with any of the builders_ available in Arrow,
 * or any you might build for your custom types.
 *
 * <!--- INCLUDE
 * import arrow.core.Either
 * import arrow.core.Ior
 * import arrow.core.raise.Effect
 * import arrow.core.raise.Raise
 * import arrow.core.raise.either
 * import arrow.core.raise.effect
 * import arrow.core.raise.ior
 * import arrow.core.raise.toEither
 * import arrow.typeclasses.Semigroup
 * import io.kotest.matchers.shouldBe
 *
 * fun Raise<String>.failure(): Int = raise("failed")
 * -->
 * ```kotlin
 * suspend fun test() {
 *   val either: Either<String, Int> =
 *     either { failure() }
 *
 *   val effect: Effect<String, Int> =
 *     effect { failure() }
 *
 *   val ior: Ior<String, Int> =
 *     ior(Semigroup.string()) { failure() }
 *
 *   either shouldBe Either.Left("failed")
 *   effect.toEither() shouldBe Either.Left("failed")
 *   ior shouldBe Ior.Left("failed")
 * }
 * ```
 * <!--- KNIT example-raise-dsl-02.kt -->
 * <!--- TEST lines.isEmpty() -->
 *
 * And we can apply the same technique to recover from the failures using the [Raise] DSL based error handlers available in Arrow.
 *
 * <!--- INCLUDE
 * import arrow.core.Either
 * import arrow.core.raise.Raise
 * import arrow.core.raise.either
 * import arrow.core.raise.recover
 * import arrow.core.recover
 * import io.kotest.matchers.shouldBe
 *
 * fun Raise<String>.failure(): Int = raise("failed")
 *
 * fun Raise<Nothing>.recovered(): Int = recover({ failure() }) { _: String -> 1 }
 * -->
 * ```kotlin
 * fun test() {
 *   val either = either { failure() }
 *     .recover { _: String -> recovered() }
 *
 *   either shouldBe Either.Right(1)
 * }
 * ```
 * <!--- KNIT example-raise-dsl-03.kt -->
 * <!--- TEST lines.isEmpty() -->
 */
public interface Raise<in R> {

  /** Raise a _logical failure_ of type [R] */
  @RaiseDSL
  public fun raise(r: R): Nothing

<<<<<<< HEAD
=======
  @Deprecated("Use raise instead", ReplaceWith("raise(r)"))
  public fun <B> shift(r: R): B = raise(r)

  @RaiseDSL
  public suspend fun <B> arrow.core.continuations.Effect<R, B>.bind(): B =
    fold({ raise(it) }, ::identity)

  // Added for source compatibility with EffectScope / EagerScope
  @RaiseDSL
  public suspend fun <B> arrow.core.continuations.EagerEffect<R, B>.bind(): B =
    fold({ raise(it) }, ::identity)

  @Deprecated(
    "Use recover or effect & recover instead",
    ReplaceWith("effect { f() }")
  )
  public suspend fun <E, A> attempt(
    @BuilderInference
    f: suspend EffectScope<E>.() -> A,
  ): arrow.core.continuations.Effect<E, A> = arrow.core.continuations.effect(f)

  @Deprecated(
    "Use recover or effect & recover instead",
    ReplaceWith("this.recover { recover() }")
  )
  public suspend infix fun <E, A> arrow.core.continuations.Effect<E, A>.catch(
    recover: suspend Raise<R>.(E) -> A,
  ): A = fold({ recover(it) }, ::identity)

>>>>>>> 8e0121a9
  /**
   * Invoke an [EagerEffect] inside `this` [Raise] context.
   * Any _logical failure_ is raised in `this` [Raise] context,
   * and thus short-circuits the computation.
   *
   * @see [recover] if you want to attempt to recover from any _logical failure_.
   */
  public operator fun <A> EagerEffect<R, A>.invoke(): A = invoke(this@Raise)
  @RaiseDSL
  public fun <A> EagerEffect<R, A>.bind(): A = invoke(this@Raise)

  /**
   * Invoke an [Effect] inside `this` [Raise] context.
   * Any _logical failure_ raised are raised in `this` [Raise] context,
   * and thus short-circuits the computation.
   *
   * @see [recover] if you want to attempt to recover from any _logical failure_.
   */
  public suspend operator fun <A> Effect<R, A>.invoke(): A = invoke(this@Raise)
  @RaiseDSL
  public suspend fun <A> Effect<R, A>.bind(): A = invoke(this@Raise)

  /**
   * Extract the [Either.Right] value of an [Either].
   * Any encountered [Either.Left] will be raised as a _logical failure_ in `this` [Raise] context.
   * You can wrap the [bind] call in [recover] if you want to attempt to recover from any _logical failure_.
   *
   * <!--- INCLUDE
   * import arrow.core.Either
   * import arrow.core.right
   * import arrow.core.raise.either
   * import arrow.core.raise.recover
   * import io.kotest.matchers.shouldBe
   * -->
   * ```kotlin
   * fun test() {
   *   val one: Either<Nothing, Int> = 1.right()
   *   val left: Either<String, Int> = Either.Left("failed")
   *
   *   either {
   *     val x = one.bind()
   *     val y = recover({ left.bind() }) { failure : String -> 1 }
   *     x + y
   *   } shouldBe Either.Right(2)
   * }
   * ```
   * <!--- KNIT example-raise-dsl-04.kt -->
   * <!--- TEST lines.isEmpty() -->
   */
  @RaiseDSL
  public fun <A> Either<R, A>.bind(): A = when (this) {
    is Either.Left -> raise(value)
    is Either.Right -> value
  }

<<<<<<< HEAD
=======

  @Deprecated(
    "Validated is deprecated in favor of Either.",
    ReplaceWith("toEither().bind()")
  )
  @RaiseDSL
  public fun <A> Validated<R, A>.bind(): A = when (this) {
    is Validated.Invalid -> raise(value)
    is Validated.Valid -> value
  }

>>>>>>> 8e0121a9
  /**
   * Extract the [Result.success] value out of [Result],
   * because [Result] works with [Throwable] as its error type you need to [transform] [Throwable] to [R].
   *
   * Note that this functions can currently not be _inline_ without Context Receivers,
   * and thus doesn't allow suspension in its error handler.
   * To do so, use [Result.recover] and [bind].
   *
   * <!--- INCLUDE
   * import arrow.core.Either
   * import arrow.core.raise.either
   * import arrow.core.raise.recover
   * import kotlinx.coroutines.delay
   * import io.kotest.matchers.shouldBe
   * -->
   * ```kotlin
   * suspend fun test() {
   *   val one: Result<Int> = Result.success(1)
   *   val failure: Result<Int> = Result.failure(RuntimeException("Boom!"))
   *
   *   either {
   *     val x = one.bind { -1 }
   *     val y = failure.bind { failure: Throwable ->
   *       raise("Something bad happened: ${failure.message}")
   *     }
   *     val z = failure.recover { failure: Throwable ->
   *       delay(10)
   *       1
   *     }.bind { raise("Something bad happened: ${it.message}") }
   *     x + y + z
   *   } shouldBe Either.Left("Something bad happened: Boom!")
   * }
   * ```
   * <!--- KNIT example-raise-dsl-05.kt -->
   * <!--- TEST lines.isEmpty() -->
   */
  @RaiseDSL
  public fun <A> Result<A>.bind(transform: (Throwable) -> R): A =
    fold(::identity) { throwable -> raise(transform(throwable)) }

  /**
   * Extract the [Some] value out of [Option],
   * because [Option] works with [None] as its error type you need to [transform] [None] to [R].
   *
   * Note that this functions can currently not be _inline_ without Context Receivers,
   * and thus doesn't allow suspension in its error handler.
   * To do so, use [Option.recover] and [bind].
   *
   * <!--- INCLUDE
   * import arrow.core.Either
   * import arrow.core.None
   * import arrow.core.Option
   * import arrow.core.recover
   * import arrow.core.raise.either
   * import kotlinx.coroutines.delay
   * import io.kotest.matchers.shouldBe
   * -->
   * ```kotlin
   * suspend fun test() {
   *   val empty: Option<Int> = None
   *   either {
   *     val x: Int = empty.bind { _: None -> 1 }
   *     val y: Int = empty.bind { _: None -> raise("Something bad happened: Boom!") }
   *     val z: Int = empty.recover { _: None ->
   *       delay(10)
   *       1
   *     }.bind { raise("Something bad happened: Boom!") }
   *     x + y + z
   *   } shouldBe Either.Left("Something bad happened: Boom!")
   * }
   * ```
   * <!--- KNIT example-raise-dsl-06.kt -->
   * <!--- TEST lines.isEmpty() -->
   */
  @RaiseDSL
  public fun <A> Option<A>.bind(transform: Raise<R>.(None) -> A): A =
    when (this) {
      None -> transform(None)
      is Some -> value
    }

  @RaiseDSL
  public suspend infix fun <E, A> Effect<E, A>.recover(@BuilderInference resolve: suspend Raise<R>.(E) -> A): A =
    fold<E, A, A>({ this@recover.invoke(this) }, { throw it }, { resolve(it) }) { it }

  /** @see [recover] */
  @RaiseDSL
  public infix fun <E, A> EagerEffect<E, A>.recover(@BuilderInference resolve: Raise<R>.(E) -> A): A =
    recover({ invoke() }, resolve)

  /**
   * Execute the [Effect] resulting in [A],
   * and recover from any _logical error_ of type [E], and [Throwable], by providing a fallback value of type [A],
   * or raising a new error of type [R].
   *
   * @see [catch] if you don't need to recover from [Throwable].
   */
  @RaiseDSL
  public suspend fun <E, A> Effect<E, A>.recover(
    @BuilderInference recover: suspend Raise<R>.(E) -> A,
    @BuilderInference catch: suspend Raise<R>.(Throwable) -> A,
  ): A = fold({ invoke() }, { catch(it) }, { recover(it) }, { it })

  @RaiseDSL
  public suspend infix fun <A> Effect<R, A>.catch(
    @BuilderInference catch: suspend Raise<R>.(Throwable) -> A,
  ): A = fold({ catch(it) }, { raise(it) }, { it })

  @RaiseDSL
  public infix fun <A> EagerEffect<R, A>.catch(
    @BuilderInference catch: Raise<R>.(Throwable) -> A,
  ): A = fold({ catch(it) }, { raise(it) }, { it })
}

/**
 * Execute the [Raise] context function resulting in [A] or any _logical error_ of type [E],
 * and recover by providing a fallback value of type [A] or raising a new error of type [R].
 *
 * <!--- INCLUDE
 * import arrow.core.Either
 * import arrow.core.raise.either
 * import arrow.core.raise.recover
 * import io.kotest.matchers.shouldBe
 * -->
 * ```kotlin
 * suspend fun test() {
 *   either<Nothing, Int> {
 *     recover({ raise("failed") }) { str -> str.length }
 *   } shouldBe Either.Right(6)
 *
 *   either {
 *     recover({ raise("failed") }) { str -> raise(-1) }
 *   } shouldBe Either.Left(-1)
 * }
 * ```
 * <!--- KNIT example-raise-dsl-07.kt -->
 * <!--- TEST lines.isEmpty() -->
 */
@RaiseDSL
public inline fun <R, E, A> Raise<R>.recover(
  @BuilderInference action: Raise<E>.() -> A,
  @BuilderInference recover: Raise<R>.(E) -> A,
): A {
  contract {
    callsInPlace(action, EXACTLY_ONCE)
    callsInPlace(recover, AT_MOST_ONCE)
  }
  return fold<E, A, A>({ action(this) }, { throw it }, { recover(it) }, { it })
}

@RaiseDSL
public inline fun <R, E, A> Raise<R>.recover(
  @BuilderInference action: Raise<E>.() -> A,
  @BuilderInference recover: Raise<R>.(E) -> A,
  @BuilderInference catch: Raise<R>.(Throwable) -> A,
): A {
  contract {
    callsInPlace(action, EXACTLY_ONCE)
    callsInPlace(recover, AT_MOST_ONCE)
    callsInPlace(catch, AT_MOST_ONCE)
  }
  return fold({ action(this) }, { catch(it) }, { recover(it) }, { it })
}

@RaiseDSL
public inline fun <R, A> Raise<R>.catch(
  @BuilderInference action: Raise<R>.() -> A,
  @BuilderInference catch: Raise<R>.(Throwable) -> A,
): A {
  contract {
    callsInPlace(action, EXACTLY_ONCE)
    callsInPlace(catch, AT_MOST_ONCE)
  }
  return fold({ action(this) }, { catch(it) }, { raise(it) }, { it })
}

@RaiseDSL
@JvmName("catchReified")
public inline fun <reified T : Throwable, R, A> Raise<R>.catch(
  @BuilderInference action: Raise<R>.() -> A,
  @BuilderInference catch: Raise<R>.(T) -> A,
): A {
  contract {
    callsInPlace(action, EXACTLY_ONCE)
    callsInPlace(catch, AT_MOST_ONCE)
  }
  return catch(action) { t: Throwable -> if (t is T) catch(t) else throw t }
}

@RaiseDSL
public inline fun <R> Raise<R>.ensure(condition: Boolean, raise: () -> R) {
  contract {
    callsInPlace(raise, AT_MOST_ONCE)
    returns() implies condition
  }
  return if (condition) Unit else raise(raise())
}

@RaiseDSL
public inline fun <R, B : Any> Raise<R>.ensureNotNull(value: B?, raise: () -> R): B {
  contract {
    callsInPlace(raise, AT_MOST_ONCE)
    returns() implies (value != null)
  }
  return value ?: raise(raise())
}<|MERGE_RESOLUTION|>--- conflicted
+++ resolved
@@ -113,38 +113,6 @@
   @RaiseDSL
   public fun raise(r: R): Nothing
 
-<<<<<<< HEAD
-=======
-  @Deprecated("Use raise instead", ReplaceWith("raise(r)"))
-  public fun <B> shift(r: R): B = raise(r)
-
-  @RaiseDSL
-  public suspend fun <B> arrow.core.continuations.Effect<R, B>.bind(): B =
-    fold({ raise(it) }, ::identity)
-
-  // Added for source compatibility with EffectScope / EagerScope
-  @RaiseDSL
-  public suspend fun <B> arrow.core.continuations.EagerEffect<R, B>.bind(): B =
-    fold({ raise(it) }, ::identity)
-
-  @Deprecated(
-    "Use recover or effect & recover instead",
-    ReplaceWith("effect { f() }")
-  )
-  public suspend fun <E, A> attempt(
-    @BuilderInference
-    f: suspend EffectScope<E>.() -> A,
-  ): arrow.core.continuations.Effect<E, A> = arrow.core.continuations.effect(f)
-
-  @Deprecated(
-    "Use recover or effect & recover instead",
-    ReplaceWith("this.recover { recover() }")
-  )
-  public suspend infix fun <E, A> arrow.core.continuations.Effect<E, A>.catch(
-    recover: suspend Raise<R>.(E) -> A,
-  ): A = fold({ recover(it) }, ::identity)
-
->>>>>>> 8e0121a9
   /**
    * Invoke an [EagerEffect] inside `this` [Raise] context.
    * Any _logical failure_ is raised in `this` [Raise] context,
@@ -200,20 +168,6 @@
     is Either.Right -> value
   }
 
-<<<<<<< HEAD
-=======
-
-  @Deprecated(
-    "Validated is deprecated in favor of Either.",
-    ReplaceWith("toEither().bind()")
-  )
-  @RaiseDSL
-  public fun <A> Validated<R, A>.bind(): A = when (this) {
-    is Validated.Invalid -> raise(value)
-    is Validated.Valid -> value
-  }
-
->>>>>>> 8e0121a9
   /**
    * Extract the [Result.success] value out of [Result],
    * because [Result] works with [Throwable] as its error type you need to [transform] [Throwable] to [R].
