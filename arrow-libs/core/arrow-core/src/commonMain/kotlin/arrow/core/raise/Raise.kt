@file:OptIn(ExperimentalTypeInference::class, ExperimentalContracts::class)
@file:Suppress("DEPRECATION")
@file:JvmMultifileClass
@file:JvmName("RaiseKt")

package arrow.core.raise

import arrow.core.Either
import arrow.core.NonEmptyList
import arrow.core.NonEmptySet
import arrow.core.Validated
import arrow.core.ValidatedDeprMsg
import arrow.core.continuations.EffectScope
import arrow.core.getOrElse
import arrow.core.identity
import arrow.core.nonFatalOrThrow
import arrow.core.recover
import kotlin.coroutines.cancellation.CancellationException
import kotlin.contracts.ExperimentalContracts
import kotlin.contracts.InvocationKind.AT_MOST_ONCE
import kotlin.contracts.contract
import kotlin.experimental.ExperimentalTypeInference
import kotlin.jvm.JvmMultifileClass
import kotlin.jvm.JvmName

@DslMarker
public annotation class RaiseDSL

/**
 * <!--- TEST_NAME RaiseKnitTest -->
 *
 * The [Raise] DSL allows you to work with _logical failures_ of type [Error].
 * A _logical failure_ does not necessarily mean that the computation has failed,
 * but that it has stopped or _short-circuited_.
 *
 * The [Raise] DSL allows you to [raise] _logical failure_ of type [Error], and you can [recover] from them.
 *
 * <!--- INCLUDE
 * import arrow.core.raise.Raise
 * import arrow.core.raise.recover
 * -->
 * ```kotlin
 * fun Raise<String>.failure(): Int = raise("failed")
 *
 * fun recovered(): Int =
 *   recover({ failure() }) { _: String -> 1 }
 * ```
 * <!--- KNIT example-raise-dsl-01.kt -->
 *
 * Above we defined a function `failure` that raises a logical failure of type [String] with value `"failed"`.
 * And in the function `recovered` we recover from the failure by providing a fallback value, and resolving the error type [String].
 *
 * You can also use the [recover] function inside the [Raise] DSL to transform the error type to a different type such as `List<Char>`.
 * And you can do the same for other data types such as `Effect`, `Either`, etc. using [getOrElse] as an alternative to [recover].
 *
 * <!--- INCLUDE
 * import arrow.core.getOrElse
 * import arrow.core.left
 * import arrow.core.raise.Raise
 * import arrow.core.raise.effect
 * import arrow.core.raise.recover
 * import arrow.core.raise.getOrElse
 * import io.kotest.matchers.shouldBe
 * -->
 * ```kotlin
 * fun Raise<String>.failure(): Int = raise("failed")
 *
 * fun Raise<List<Char>>.recovered(): Int =
 *   recover({ failure() }) { msg: String -> raise(msg.toList()) }
 *
 * suspend fun Raise<List<Char>>.recovered2(): Int =
 *   effect { failure() } getOrElse { msg: String -> raise(msg.toList()) }
 *
 * fun Raise<List<Char>>.recovered3(): Int =
 *   "failed".left() getOrElse { msg: String -> raise(msg.toList()) }
 *
 * fun test(): Unit {
 *   recover({ "failed".left().bind() }) { 1 } shouldBe "failed".left().getOrElse { 1 }
 * }
 * ```
 * <!--- KNIT example-raise-dsl-02.kt -->
 * <!--- TEST lines.isEmpty() -->
 *
 * Since we defined programs in terms of [Raise] they _seamlessly work with any of the builders_ available in Arrow,
 * or any you might build for your custom types.
 *
 * <!--- INCLUDE
 * import arrow.core.Either
 * import arrow.core.Ior
 * import arrow.core.raise.Effect
 * import arrow.core.raise.Raise
 * import arrow.core.raise.either
 * import arrow.core.raise.effect
 * import arrow.core.raise.ior
 * import arrow.core.raise.toEither
 * import arrow.typeclasses.Semigroup
 * import io.kotest.matchers.shouldBe
 *
 * fun Raise<String>.failure(): Int = raise("failed")
 * -->
 * ```kotlin
 * suspend fun test() {
 *   val either: Either<String, Int> =
 *     either { failure() }
 *
 *   val effect: Effect<String, Int> =
 *     effect { failure() }
 *
 *   val ior: Ior<String, Int> =
 *     ior(String::plus) { failure() }
 *
 *   either shouldBe Either.Left("failed")
 *   effect.toEither() shouldBe Either.Left("failed")
 *   ior shouldBe Ior.Left("failed")
 * }
 * ```
 * <!--- KNIT example-raise-dsl-03.kt -->
 * <!--- TEST lines.isEmpty() -->
 *
 * Arrow also exposes [Raise] based error handlers for the most common data types,
 * which allows to recover from _logical failures_ whilst transforming the error type.
 *
 * <!--- INCLUDE
 * import arrow.core.Either
 * import arrow.core.getOrElse
 * import arrow.core.raise.Raise
 * import arrow.core.raise.either
 * import arrow.core.raise.recover
 * import arrow.core.recover
 * import arrow.core.right
 * import io.kotest.matchers.shouldBe
 * -->
 * ```kotlin
 * fun Raise<String>.failure(): Int = raise("failed")
 *
 * fun test() {
 *   val failure: Either<String, Int> = either { failure() }
 *
 *   failure.recover { _: String -> 1.right().bind() } shouldBe Either.Right(1)
 *
 *   failure.recover { msg: String -> raise(msg.toList()) } shouldBe Either.Left(listOf('f', 'a', 'i', 'l', 'e', 'd'))
 *
 *   recover({ failure.bind() }) { 1 } shouldBe failure.getOrElse { 1 }
 * }
 * ```
 * <!--- KNIT example-raise-dsl-04.kt -->
 * <!--- TEST lines.isEmpty() -->
 */
public interface Raise<in Error> {

  /** Raise a _logical failure_ of type [Error] */
  @RaiseDSL
  public fun raise(r: Error): Nothing

  @Deprecated("Use raise instead", ReplaceWith("raise(r)"))
  public fun <A> shift(r: Error): A = raise(r)

  @RaiseDSL
  public suspend fun <A> arrow.core.continuations.Effect<Error, A>.bind(): A =
    fold({ raise(it) }, ::identity)

  // Added for source compatibility with EffectScope / EagerScope
  @RaiseDSL
  public suspend fun <A> arrow.core.continuations.EagerEffect<Error, A>.bind(): A =
    fold({ raise(it) }, ::identity)

  @Deprecated(
    "Use getOrElse on Raise, Effect or EagerEffect instead.",
    ReplaceWith("effect { f() }")
  )
  public suspend fun <OtherError, A> attempt(
    @BuilderInference
    f: suspend EffectScope<OtherError>.() -> A,
  ): arrow.core.continuations.Effect<OtherError, A> = arrow.core.continuations.effect(f)

  @Deprecated(
    "Use getOrElse on Raise, Effect or EagerEffect instead.",
    ReplaceWith("fold({ recover(it) }, ::identity)")
  )
  public suspend infix fun <OtherError, A> arrow.core.continuations.Effect<OtherError, A>.catch(
    recover: suspend Raise<Error>.(otherError: OtherError) -> A,
  ): A = fold({ recover(it) }, ::identity)

  /**
   * Invoke an [EagerEffect] inside `this` [Raise] context.
   * Any _logical failure_ is raised in `this` [Raise] context,
   * and thus short-circuits the computation.
   *
   * @see [recover] if you want to attempt to recover from any _logical failure_.
   */
  public operator fun <A> EagerEffect<Error, A>.invoke(): A = invoke(this@Raise)

  @RaiseDSL
  public fun <A> EagerEffect<Error, A>.bind(): A = invoke(this@Raise)

  /**
   * Invoke an [Effect] inside `this` [Raise] context.
   * Any _logical failure_ raised are raised in `this` [Raise] context,
   * and thus short-circuits the computation.
   *
   * @see [recover] if you want to attempt to recover from any _logical failure_.
   */
  public suspend operator fun <A> Effect<Error, A>.invoke(): A = invoke(this@Raise)

  @RaiseDSL
  public suspend fun <A> Effect<Error, A>.bind(): A = invoke(this@Raise)

  /**
   * Extract the [Either.Right] value of an [Either].
   * Any encountered [Either.Left] will be raised as a _logical failure_ in `this` [Raise] context.
   * You can wrap the [bind] call in [recover] if you want to attempt to recover from any _logical failure_.
   *
   * <!--- INCLUDE
   * import arrow.core.Either
   * import arrow.core.right
   * import arrow.core.raise.either
   * import arrow.core.raise.recover
   * import io.kotest.matchers.shouldBe
   * -->
   * ```kotlin
   * fun test() {
   *   val one: Either<Nothing, Int> = 1.right()
   *   val left: Either<String, Int> = Either.Left("failed")
   *
   *   either {
   *     val x = one.bind()
   *     val y = recover({ left.bind() }) { failure : String -> 1 }
   *     x + y
   *   } shouldBe Either.Right(2)
   * }
   * ```
   * <!--- KNIT example-raise-dsl-05.kt -->
   * <!--- TEST lines.isEmpty() -->
   */
  @RaiseDSL
  public fun <A> Either<Error, A>.bind(): A = when (this) {
    is Either.Left -> raise(value)
    is Either.Right -> value
  }

  public fun <K, A> Map<K, Either<Error, A>>.bindAll(): Map<K, A> =
    mapValues { (_, a) -> a.bind() }

  @Deprecated(ValidatedDeprMsg, ReplaceWith("toEither().bind()"))
  @RaiseDSL
  public fun <A> Validated<Error, A>.bind(): A = when (this) {
    is Validated.Invalid -> raise(value)
    is Validated.Valid -> value
  }

  @RaiseDSL
  public fun <A> Iterable<Either<Error, A>>.bindAll(): List<A> =
    map { it.bind() }

  @RaiseDSL
  public fun <A> NonEmptyList<Either<Error, A>>.bindAll(): NonEmptyList<A> =
    map { it.bind() }

  @RaiseDSL
  public fun <A> NonEmptySet<Either<Error, A>>.bindAll(): NonEmptySet<A> =
    map { it.bind() }
}

/**
 * Execute the [Raise] context function resulting in [A] or any _logical error_ of type [Error],
 * and recover by providing a transform [Error] into a fallback value of type [A].
 * Base implementation of `effect { f() } getOrElse { fallback() }`.
 *
 * <!--- INCLUDE
 * import arrow.core.Either
 * import arrow.core.raise.either
 * import arrow.core.raise.recover
 * import io.kotest.matchers.shouldBe
 * -->
 * ```kotlin
 * fun test() {
 *   recover({ raise("failed") }) { str -> str.length } shouldBe 6
 *
 *   either<Int, String> {
 *     recover({ raise("failed") }) { str -> raise(-1) }
 *   } shouldBe Either.Left(-1)
 * }
 * ```
 * <!--- KNIT example-raise-dsl-06.kt -->
 * <!--- TEST lines.isEmpty() -->
 */
@RaiseDSL
public inline fun <Error, A> recover(
  @BuilderInference block: Raise<Error>.() -> A,
  @BuilderInference recover: (error: Error) -> A,
): A = fold(block, { throw it }, recover, ::identity)

/**
 * Execute the [Raise] context function resulting in [A] or any _logical error_ of type [Error],
 * and [recover] by providing a transform [Error] into a fallback value of type [A],
 * or [catch] any unexpected exceptions by providing a transform [Throwable] into a fallback value of type [A],
 *
 * <!--- INCLUDE
 * import arrow.core.raise.recover
 * import arrow.core.raise.Raise
 * import io.kotest.matchers.shouldBe
 * -->
 * ```kotlin
 * fun test() {
 *   recover(
 *     { raise("failed") },
 *     { str -> str.length }
 *   ) { t -> t.message ?: -1 } shouldBe 6
 *
 *   fun Raise<String>.boom(): Int = throw RuntimeException("BOOM")
 *
 *   recover(
 *     { boom() },
 *     { str -> str.length }
 *   ) { t -> t.message?.length ?: -1 } shouldBe 4
 * }
 * ```
 * <!--- KNIT example-raise-dsl-07.kt -->
 * <!--- TEST lines.isEmpty() -->
 */
@RaiseDSL
public inline fun <Error, A> recover(
  @BuilderInference block: Raise<Error>.() -> A,
  @BuilderInference recover: (error: Error) -> A,
  @BuilderInference catch: (throwable: Throwable) -> A,
): A = fold(block, catch, recover, ::identity)

/**
 * Execute the [Raise] context function resulting in [A] or any _logical error_ of type [Error],
 * and [recover] by providing a transform [Error] into a fallback value of type [A],
 * or [catch] any unexpected exceptions by providing a transform [Throwable] into a fallback value of type [A],
 *
 * <!--- INCLUDE
 * import arrow.core.raise.recover
 * import arrow.core.raise.Raise
 * import io.kotest.matchers.shouldBe
 * -->
 * ```kotlin
 * fun test() {
 *   recover(
 *     { raise("failed") },
 *     { str -> str.length }
 *   ) { t -> t.message ?: -1 } shouldBe 6
 *
 *   fun Raise<String>.boom(): Int = throw RuntimeException("BOOM")
 *
 *   recover(
 *     { boom() },
 *     { str -> str.length }
 *   ) { t: RuntimeException -> t.message?.length ?: -1 } shouldBe 4
 * }
 * ```
 * <!--- KNIT example-raise-dsl-08.kt -->
 * <!--- TEST lines.isEmpty() -->
 */
@RaiseDSL
@JvmName("recoverReified")
public inline fun <reified T : Throwable, Error, A> recover(
  @BuilderInference block: Raise<Error>.() -> A,
  @BuilderInference recover: (error: Error) -> A,
  @BuilderInference catch: (t: T) -> A,
): A = fold(block, { t -> if (t is T) catch(t) else throw t }, recover, ::identity)

/**
 * Allows safely catching exceptions without capturing [CancellationException],
 * or fatal exceptions like `OutOfMemoryError` or `VirtualMachineError` on the JVM.
 *
 * <!--- INCLUDE
 * import arrow.core.Either
 * import arrow.core.raise.either
 * import arrow.core.raise.catch
 * import io.kotest.matchers.shouldBe
 * -->
 * ```kotlin
 * fun test() {
 *   catch({ throw RuntimeException("BOOM") }) { t ->
 *     "fallback"
 *   } shouldBe "fallback"
 *
 *   fun fetchId(): Int = throw RuntimeException("BOOM")
 *
 *   either {
 *     catch({ fetchId() }) { t ->
 *       raise("something went wrong: ${t.message}")
 *     }
 *   } shouldBe Either.Left("something went wrong: BOOM")
 * }
 * ```
 * <!--- KNIT example-raise-dsl-09.kt -->
 * <!--- TEST lines.isEmpty() -->
 *
 * Alternatively, you can use `try { } catch { }` blocks with [nonFatalOrThrow].
 * This API offers a similar syntax as the top-level [catch] functions like [Either.catch].
 */
@RaiseDSL
public inline fun <A> catch(block: () -> A, catch: (throwable: Throwable) -> A): A =
  try {
    block()
  } catch (t: Throwable) {
    catch(t.nonFatalOrThrow())
  }

/**
 * Allows safely catching exceptions of type `T` without capturing [CancellationException],
 * or fatal exceptions like `OutOfMemoryError` or `VirtualMachineError` on the JVM.
 *
 * <!--- INCLUDE
 * import arrow.core.Either
 * import arrow.core.raise.either
 * import arrow.core.raise.catch
 * import io.kotest.matchers.shouldBe
 * -->
 * ```kotlin
 * fun test() {
 *   catch({ throw RuntimeException("BOOM") }) { t ->
 *     "fallback"
 *   } shouldBe "fallback"
 *
 *   fun fetchId(): Int = throw RuntimeException("BOOM")
 *
 *   either {
 *     catch({ fetchId() }) { t: RuntimeException ->
 *       raise("something went wrong: ${t.message}")
 *     }
 *   } shouldBe Either.Left("something went wrong: BOOM")
 * }
 * ```
 * <!--- KNIT example-raise-dsl-10.kt -->
 * <!--- TEST lines.isEmpty() -->
 *
 * Alternatively, you can use `try { } catch(e: T) { }` blocks.
 * This API offers a similar syntax as the top-level [catch] functions like [Either.catch].
 */
@RaiseDSL
@JvmName("catchReified")
public inline fun <reified T : Throwable, A> catch(block: () -> A, catch: (t: T) -> A): A =
  catch(block) { t: Throwable -> if (t is T) catch(t) else throw t }

@RaiseDSL
public inline fun <Error> Raise<Error>.ensure(condition: Boolean, raise: () -> Error) {
  contract {
    callsInPlace(raise, AT_MOST_ONCE)
    returns() implies condition
  }
  return if (condition) Unit else raise(raise())
}

@RaiseDSL
public inline fun <Error, B : Any> Raise<Error>.ensureNotNull(value: B?, raise: () -> Error): B {
  contract {
    callsInPlace(raise, AT_MOST_ONCE)
    returns() implies (value != null)
  }
  return value ?: raise(raise())
}

/**
<<<<<<< HEAD
 * Execute the [Raise] context function resulting in [A] or any _logical error_ of type [A].
 * Does not distinguish between normal results and errors, thus you can consider
 * `return` and `raise` to be semantically equivalent inside.
 *
 * <!--- INCLUDE
 * import arrow.core.raise.merge
 * import io.kotest.matchers.shouldBe
 * import kotlin.random.Random
 * -->
 * ```kotlin
 * fun test() {
 *   merge { if(Random.nextBoolean()) raise("failed") else "failed" } shouldBe "failed"
=======
 * Execute the [Raise] context function resulting in [A] or any _logical error_ of type [OtherError],
 * and transform any raised [OtherError] into [Error], which is raised to the outer [Raise].
 *
 * <!--- INCLUDE
 * import arrow.core.Either
 * import arrow.core.raise.either
 * import arrow.core.raise.withError
 * import io.kotest.matchers.shouldBe
 * -->
 * ```kotlin
 * fun test() {
 *   either<Int, String> {
 *     withError(String::length) {
 *       raise("failed")
 *     }
 *   } shouldBe Either.Left(6)
>>>>>>> c91a09c8
 * }
 * ```
 * <!--- KNIT example-raise-dsl-11.kt -->
 * <!--- TEST lines.isEmpty() -->
 */
@RaiseDSL
<<<<<<< HEAD
@JvmName("_merge")
public inline fun <A> merge(
  @BuilderInference block: Raise<A>.() -> A,
): A = recover(block, ::identity)
=======
public inline fun <Error, OtherError, A> Raise<Error>.withError(
  transform: (OtherError) -> Error,
  @BuilderInference block: Raise<OtherError>.() -> A
): A {
  contract {
    callsInPlace(transform, AT_MOST_ONCE)
  }
  return recover(block) { raise(transform(it)) }
}
>>>>>>> c91a09c8
<|MERGE_RESOLUTION|>--- conflicted
+++ resolved
@@ -455,20 +455,6 @@
 }
 
 /**
-<<<<<<< HEAD
- * Execute the [Raise] context function resulting in [A] or any _logical error_ of type [A].
- * Does not distinguish between normal results and errors, thus you can consider
- * `return` and `raise` to be semantically equivalent inside.
- *
- * <!--- INCLUDE
- * import arrow.core.raise.merge
- * import io.kotest.matchers.shouldBe
- * import kotlin.random.Random
- * -->
- * ```kotlin
- * fun test() {
- *   merge { if(Random.nextBoolean()) raise("failed") else "failed" } shouldBe "failed"
-=======
  * Execute the [Raise] context function resulting in [A] or any _logical error_ of type [OtherError],
  * and transform any raised [OtherError] into [Error], which is raised to the outer [Raise].
  *
@@ -485,19 +471,12 @@
  *       raise("failed")
  *     }
  *   } shouldBe Either.Left(6)
->>>>>>> c91a09c8
  * }
  * ```
  * <!--- KNIT example-raise-dsl-11.kt -->
  * <!--- TEST lines.isEmpty() -->
  */
 @RaiseDSL
-<<<<<<< HEAD
-@JvmName("_merge")
-public inline fun <A> merge(
-  @BuilderInference block: Raise<A>.() -> A,
-): A = recover(block, ::identity)
-=======
 public inline fun <Error, OtherError, A> Raise<Error>.withError(
   transform: (OtherError) -> Error,
   @BuilderInference block: Raise<OtherError>.() -> A
@@ -507,4 +486,27 @@
   }
   return recover(block) { raise(transform(it)) }
 }
->>>>>>> c91a09c8
+
+/**
+ * Execute the [Raise] context function resulting in [A] or any _logical error_ of type [A].
+ * Does not distinguish between normal results and errors, thus you can consider
+ * `return` and `raise` to be semantically equivalent inside.
+ *
+ * <!--- INCLUDE
+ * import arrow.core.raise.merge
+ * import io.kotest.matchers.shouldBe
+ * import kotlin.random.Random
+ * -->
+ * ```kotlin
+ * fun test() {
+ *   merge { if(Random.nextBoolean()) raise("failed") else "failed" } shouldBe "failed"
+ * }
+ * ```
+ * <!--- KNIT example-raise-dsl-12.kt -->
+ * <!--- TEST lines.isEmpty() -->
+ */
+@RaiseDSL
+@JvmName("_merge")
+public inline fun <A> merge(
+  @BuilderInference block: Raise<A>.() -> A,
+): A = recover(block, ::identity)