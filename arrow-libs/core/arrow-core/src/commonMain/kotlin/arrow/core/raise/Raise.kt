--- conflicted
+++ resolved
@@ -11,10 +11,8 @@
 import arrow.core.continuations.EffectScope
 import arrow.core.getOrElse
 import arrow.core.identity
-import arrow.core.left
 import arrow.core.nonFatalOrThrow
 import arrow.core.recover
-import arrow.core.right
 import kotlin.coroutines.cancellation.CancellationException
 import kotlin.contracts.ExperimentalContracts
 import kotlin.contracts.InvocationKind.AT_MOST_ONCE
@@ -239,55 +237,16 @@
   }
 
 
-<<<<<<< HEAD
   @Deprecated(ValidatedDeprMsg, ReplaceWith("toEither().bind()"))
-=======
-  @Deprecated("Validated is deprecated in favor of Either.", ReplaceWith("toEither().bind()"))
->>>>>>> 4a869af9
   @RaiseDSL
   public fun <A> Validated<R, A>.bind(): A = when (this) {
     is Validated.Invalid -> raise(value)
     is Validated.Valid -> value
   }
-<<<<<<< HEAD
 
   @RaiseDSL
   public fun <A> Iterable<Either<R, A>>.bindAll(): List<A> =
     map { it.bind() }
-
-  @RaiseDSL
-  public suspend infix fun <E, A> Effect<E, A>.recover(@BuilderInference resolve: suspend Raise<R>.(E) -> A): A =
-    fold<E, A, A>({ this@recover.invoke(this) }, { throw it }, { resolve(it) }) { it }
-
-  /** @see [recover] */
-  @RaiseDSL
-  public infix fun <E, A> EagerEffect<E, A>.recover(@BuilderInference resolve: Raise<R>.(E) -> A): A =
-    recover({ invoke() }) { resolve(it) }
-
-  /**
-   * Execute the [Effect] resulting in [A],
-   * and recover from any _logical error_ of type [E], and [Throwable], by providing a fallback value of type [A],
-   * or raising a new error of type [R].
-   *
-   * @see [catch] if you don't need to recover from [Throwable].
-   */
-  @RaiseDSL
-  public suspend fun <E, A> Effect<E, A>.recover(
-    @BuilderInference recover: suspend Raise<R>.(E) -> A,
-    @BuilderInference catch: suspend Raise<R>.(Throwable) -> A,
-  ): A = recover({ invoke() }, { recover(it) }) { catch(it) }
-
-  @RaiseDSL
-  public suspend infix fun <A> Effect<R, A>.catch(
-    @BuilderInference catch: suspend Raise<R>.(Throwable) -> A,
-  ): A = catch({ invoke() }) { catch(it) }
-
-  @RaiseDSL
-  public infix fun <A> EagerEffect<R, A>.catch(
-    @BuilderInference catch: Raise<R>.(Throwable) -> A,
-  ): A = catch({ invoke() }) { catch(it) }
-=======
->>>>>>> 4a869af9
 }
 
 /**
