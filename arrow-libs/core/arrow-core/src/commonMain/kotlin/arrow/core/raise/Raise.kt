@file:OptIn(ExperimentalTypeInference::class, ExperimentalContracts::class)
@file:Suppress("DEPRECATION")
@file:JvmMultifileClass
@file:JvmName("RaiseKt")
package arrow.core.raise

import arrow.core.Either
import arrow.core.None
import arrow.core.Option
import arrow.core.Some
import arrow.core.Validated
import arrow.core.continuations.EffectScope
import arrow.core.identity
import arrow.core.recover
import kotlin.contracts.ExperimentalContracts
import kotlin.contracts.InvocationKind.AT_MOST_ONCE
import kotlin.contracts.InvocationKind.EXACTLY_ONCE
import kotlin.contracts.contract
import kotlin.experimental.ExperimentalTypeInference
import kotlin.jvm.JvmMultifileClass
import kotlin.jvm.JvmName

@DslMarker
public annotation class RaiseDSL

/**
 * <!--- TEST_NAME RaiseKnitTest -->
 *
 * The [Raise] DSL allows you to work with _logical failures_ of type [R].
 * A _logical failure_ does not necessarily mean that the computation has failed,
 * but that it has stopped or _short-circuited_.
 *
 * The [Raise] DSL allows you to [raise] _logical failure_ of type [R], and you can [recover] from them.
 *
 * <!--- INCLUDE
 * import arrow.core.raise.Raise
 * import arrow.core.raise.recover
 * -->
 * ```kotlin
 * fun Raise<String>.failure(): Int = raise("failed")
 *
 * fun Raise<Nothing>.recovered(): Int =
 *   recover({ failure() }) { _: String -> 1 }
 * ```
 * <!--- KNIT example-raise-dsl-01.kt -->
 *
 * Above we defined a function `failure` that raises a logical failure of type [String] with value `"failed"`.
 * And in the function `recovered` we recover from the failure by providing a fallback value,
 * and resolving the error type [String] to [Nothing]. Meaning we can track that we recovered from the error in the type.
 *
 * Since we defined programs in terms of [Raise] they _seamlessly work with any of the builders_ available in Arrow,
 * or any you might build for your custom types.
 *
 * <!--- INCLUDE
 * import arrow.core.Either
 * import arrow.core.Ior
 * import arrow.core.raise.Effect
 * import arrow.core.raise.Raise
 * import arrow.core.raise.either
 * import arrow.core.raise.effect
 * import arrow.core.raise.ior
 * import arrow.core.raise.toEither
 * import arrow.typeclasses.Semigroup
 * import io.kotest.matchers.shouldBe
 *
 * fun Raise<String>.failure(): Int = raise("failed")
 * -->
 * ```kotlin
 * suspend fun test() {
 *   val either: Either<String, Int> =
 *     either { failure() }
 *
 *   val effect: Effect<String, Int> =
 *     effect { failure() }
 *
 *   val ior: Ior<String, Int> =
 *     ior(Semigroup.string()) { failure() }
 *
 *   either shouldBe Either.Left("failed")
 *   effect.toEither() shouldBe Either.Left("failed")
 *   ior shouldBe Ior.Left("failed")
 * }
 * ```
 * <!--- KNIT example-raise-dsl-02.kt -->
 * <!--- TEST lines.isEmpty() -->
 *
 * And we can apply the same technique to recover from the failures using the [Raise] DSL based error handlers available in Arrow.
 *
 * <!--- INCLUDE
 * import arrow.core.Either
 * import arrow.core.raise.Raise
 * import arrow.core.raise.either
 * import arrow.core.raise.recover
 * import arrow.core.recover
 * import io.kotest.matchers.shouldBe
 *
 * fun Raise<String>.failure(): Int = raise("failed")
 *
 * fun Raise<Nothing>.recovered(): Int = recover({ failure() }) { _: String -> 1 }
 * -->
 * ```kotlin
 * fun test() {
 *   val either = either { failure() }
 *     .recover { _: String -> recovered() }
 *
 *   either shouldBe Either.Right(1)
 * }
 * ```
 * <!--- KNIT example-raise-dsl-03.kt -->
 * <!--- TEST lines.isEmpty() -->
 */
public interface Raise<in R> {

  /** Raise a _logical failure_ of type [R] */
  @RaiseDSL
  public fun raise(r: R): Nothing

  @Deprecated("Use raise instead", ReplaceWith("raise(r)"))
  public fun <B> shift(r: R): B = raise(r)

  @RaiseDSL
  public suspend fun <B> arrow.core.continuations.Effect<R, B>.bind(): B =
    fold({ raise(it) }, ::identity)

  // Added for source compatibility with EffectScope / EagerScope
  @RaiseDSL
  public suspend fun <B> arrow.core.continuations.EagerEffect<R, B>.bind(): B =
    fold({ raise(it) }, ::identity)

  @Deprecated(
    "Use recover or effect & recover instead",
    ReplaceWith("effect { f() }")
  )
  public suspend fun <E, A> attempt(
    @BuilderInference
    f: suspend EffectScope<E>.() -> A,
  ): arrow.core.continuations.Effect<E, A> = arrow.core.continuations.effect(f)

  @Deprecated(
    "Use recover or effect & recover instead",
    ReplaceWith("this.recover { recover() }")
  )
  public suspend infix fun <E, A> arrow.core.continuations.Effect<E, A>.catch(
    recover: suspend Raise<R>.(E) -> A,
  ): A = fold({ recover(it) }, ::identity)

  /**
   * Invoke an [EagerEffect] inside `this` [Raise] context.
   * Any _logical failure_ is raised in `this` [Raise] context,
   * and thus short-circuits the computation.
   *
   * @see [recover] if you want to attempt to recover from any _logical failure_.
   */
  public operator fun <A> EagerEffect<R, A>.invoke(): A = invoke(this@Raise)
  @RaiseDSL
  public fun <A> EagerEffect<R, A>.bind(): A = invoke(this@Raise)

  /**
   * Invoke an [Effect] inside `this` [Raise] context.
   * Any _logical failure_ raised are raised in `this` [Raise] context,
   * and thus short-circuits the computation.
   *
   * @see [recover] if you want to attempt to recover from any _logical failure_.
   */
  public suspend operator fun <A> Effect<R, A>.invoke(): A = invoke(this@Raise)
  @RaiseDSL
  public suspend fun <A> Effect<R, A>.bind(): A = invoke(this@Raise)

  /**
   * Extract the [Either.Right] value of an [Either].
   * Any encountered [Either.Left] will be raised as a _logical failure_ in `this` [Raise] context.
   * You can wrap the [bind] call in [recover] if you want to attempt to recover from any _logical failure_.
   *
   * <!--- INCLUDE
   * import arrow.core.Either
   * import arrow.core.right
   * import arrow.core.raise.either
   * import arrow.core.raise.recover
   * import io.kotest.matchers.shouldBe
   * -->
   * ```kotlin
   * fun test() {
   *   val one: Either<Nothing, Int> = 1.right()
   *   val left: Either<String, Int> = Either.Left("failed")
   *
   *   either {
   *     val x = one.bind()
   *     val y = recover({ left.bind() }) { failure : String -> 1 }
   *     x + y
   *   } shouldBe Either.Right(2)
   * }
   * ```
   * <!--- KNIT example-raise-dsl-04.kt -->
   * <!--- TEST lines.isEmpty() -->
   */
  @RaiseDSL
  public fun <A> Either<R, A>.bind(): A = when (this) {
    is Either.Left -> raise(value)
    is Either.Right -> value
  }

<<<<<<< HEAD
  @Deprecated(
    "Validated is deprecated in favor of Either.",
    ReplaceWith("toEither().bind()")
  )
=======
  /* Will be removed in subsequent PRs for Arrow 2.x.x */
  @RaiseDSL
>>>>>>> f4f13ced
  public fun <A> Validated<R, A>.bind(): A = when (this) {
    is Validated.Invalid -> raise(value)
    is Validated.Valid -> value
  }

  /**
   * Extract the [Result.success] value out of [Result],
   * because [Result] works with [Throwable] as its error type you need to [transform] [Throwable] to [R].
   *
   * Note that this functions can currently not be _inline_ without Context Receivers,
   * and thus doesn't allow suspension in its error handler.
   * To do so, use [Result.recover] and [bind].
   *
   * <!--- INCLUDE
   * import arrow.core.Either
   * import arrow.core.raise.either
   * import arrow.core.raise.recover
   * import kotlinx.coroutines.delay
   * import io.kotest.matchers.shouldBe
   * -->
   * ```kotlin
   * suspend fun test() {
   *   val one: Result<Int> = Result.success(1)
   *   val failure: Result<Int> = Result.failure(RuntimeException("Boom!"))
   *
   *   either {
   *     val x = one.bind { -1 }
   *     val y = failure.bind { failure: Throwable ->
   *       raise("Something bad happened: ${failure.message}")
   *     }
   *     val z = failure.recover { failure: Throwable ->
   *       delay(10)
   *       1
   *     }.bind { raise("Something bad happened: ${it.message}") }
   *     x + y + z
   *   } shouldBe Either.Left("Something bad happened: Boom!")
   * }
   * ```
   * <!--- KNIT example-raise-dsl-05.kt -->
   * <!--- TEST lines.isEmpty() -->
   */
  @RaiseDSL
  public fun <A> Result<A>.bind(transform: (Throwable) -> R): A =
    fold(::identity) { throwable -> raise(transform(throwable)) }

  /**
   * Extract the [Some] value out of [Option],
   * because [Option] works with [None] as its error type you need to [transform] [None] to [R].
   *
   * Note that this functions can currently not be _inline_ without Context Receivers,
   * and thus doesn't allow suspension in its error handler.
   * To do so, use [Option.recover] and [bind].
   *
   * <!--- INCLUDE
   * import arrow.core.Either
   * import arrow.core.None
   * import arrow.core.Option
   * import arrow.core.recover
   * import arrow.core.raise.either
   * import kotlinx.coroutines.delay
   * import io.kotest.matchers.shouldBe
   * -->
   * ```kotlin
   * suspend fun test() {
   *   val empty: Option<Int> = None
   *   either {
   *     val x: Int = empty.bind { _: None -> 1 }
   *     val y: Int = empty.bind { _: None -> raise("Something bad happened: Boom!") }
   *     val z: Int = empty.recover { _: None ->
   *       delay(10)
   *       1
   *     }.bind { raise("Something bad happened: Boom!") }
   *     x + y + z
   *   } shouldBe Either.Left("Something bad happened: Boom!")
   * }
   * ```
   * <!--- KNIT example-raise-dsl-06.kt -->
   * <!--- TEST lines.isEmpty() -->
   */
  @RaiseDSL
  public fun <A> Option<A>.bind(transform: Raise<R>.(None) -> A): A =
    when (this) {
      None -> transform(None)
      is Some -> value
    }

  @RaiseDSL
  public suspend infix fun <E, A> Effect<E, A>.recover(@BuilderInference resolve: suspend Raise<R>.(E) -> A): A =
    fold<E, A, A>({ this@recover.invoke(this) }, { throw it }, { resolve(it) }) { it }

  /** @see [recover] */
  @RaiseDSL
  public infix fun <E, A> EagerEffect<E, A>.recover(@BuilderInference resolve: Raise<R>.(E) -> A): A =
    recover({ invoke() }, resolve)

  /**
   * Execute the [Effect] resulting in [A],
   * and recover from any _logical error_ of type [E], and [Throwable], by providing a fallback value of type [A],
   * or raising a new error of type [R].
   *
   * @see [catch] if you don't need to recover from [Throwable].
   */
  @RaiseDSL
  public suspend fun <E, A> Effect<E, A>.recover(
    @BuilderInference recover: suspend Raise<R>.(E) -> A,
    @BuilderInference catch: suspend Raise<R>.(Throwable) -> A,
  ): A = fold({ invoke() }, { catch(it) }, { recover(it) }, { it })

  @RaiseDSL
  public suspend infix fun <A> Effect<R, A>.catch(
    @BuilderInference catch: suspend Raise<R>.(Throwable) -> A,
  ): A = fold({ catch(it) }, { raise(it) }, { it })

  @RaiseDSL
  public infix fun <A> EagerEffect<R, A>.catch(
    @BuilderInference catch: Raise<R>.(Throwable) -> A,
  ): A = fold({ catch(it) }, { raise(it) }, { it })
}

/**
 * Execute the [Raise] context function resulting in [A] or any _logical error_ of type [E],
 * and recover by providing a fallback value of type [A] or raising a new error of type [R].
 *
 * <!--- INCLUDE
 * import arrow.core.Either
 * import arrow.core.raise.either
 * import arrow.core.raise.recover
 * import io.kotest.matchers.shouldBe
 * -->
 * ```kotlin
 * suspend fun test() {
 *   either<Nothing, Int> {
 *     recover({ raise("failed") }) { str -> str.length }
 *   } shouldBe Either.Right(6)
 *
 *   either {
 *     recover({ raise("failed") }) { str -> raise(-1) }
 *   } shouldBe Either.Left(-1)
 * }
 * ```
 * <!--- KNIT example-raise-dsl-07.kt -->
 * <!--- TEST lines.isEmpty() -->
 */
@RaiseDSL
public inline fun <R, E, A> Raise<R>.recover(
  @BuilderInference action: Raise<E>.() -> A,
  @BuilderInference recover: Raise<R>.(E) -> A,
): A {
  contract {
    callsInPlace(action, EXACTLY_ONCE)
    callsInPlace(recover, AT_MOST_ONCE)
  }
  return fold<E, A, A>({ action(this) }, { throw it }, { recover(it) }, { it })
}

@RaiseDSL
public inline fun <R, E, A> Raise<R>.recover(
  @BuilderInference action: Raise<E>.() -> A,
  @BuilderInference recover: Raise<R>.(E) -> A,
  @BuilderInference catch: Raise<R>.(Throwable) -> A,
): A {
  contract {
    callsInPlace(action, EXACTLY_ONCE)
    callsInPlace(recover, AT_MOST_ONCE)
    callsInPlace(catch, AT_MOST_ONCE)
  }
  return fold({ action(this) }, { catch(it) }, { recover(it) }, { it })
}

@RaiseDSL
public inline fun <R, A> Raise<R>.catch(
  @BuilderInference action: Raise<R>.() -> A,
  @BuilderInference catch: Raise<R>.(Throwable) -> A,
): A {
  contract {
    callsInPlace(action, EXACTLY_ONCE)
    callsInPlace(catch, AT_MOST_ONCE)
  }
  return fold({ action(this) }, { catch(it) }, { raise(it) }, { it })
}

@RaiseDSL
@JvmName("catchReified")
public inline fun <reified T : Throwable, R, A> Raise<R>.catch(
  @BuilderInference action: Raise<R>.() -> A,
  @BuilderInference catch: Raise<R>.(T) -> A,
): A {
  contract {
    callsInPlace(action, EXACTLY_ONCE)
    callsInPlace(catch, AT_MOST_ONCE)
  }
  return catch(action) { t: Throwable -> if (t is T) catch(t) else throw t }
}

@RaiseDSL
public inline fun <R> Raise<R>.ensure(condition: Boolean, raise: () -> R) {
  contract {
    callsInPlace(raise, AT_MOST_ONCE)
    returns() implies condition
  }
  return if (condition) Unit else raise(raise())
}

@RaiseDSL
public inline fun <R, B : Any> Raise<R>.ensureNotNull(value: B?, raise: () -> R): B {
  contract {
    callsInPlace(raise, AT_MOST_ONCE)
    returns() implies (value != null)
  }
  return value ?: raise(raise())
}<|MERGE_RESOLUTION|>--- conflicted
+++ resolved
@@ -199,15 +199,12 @@
     is Either.Right -> value
   }
 
-<<<<<<< HEAD
+
   @Deprecated(
     "Validated is deprecated in favor of Either.",
     ReplaceWith("toEither().bind()")
   )
-=======
-  /* Will be removed in subsequent PRs for Arrow 2.x.x */
-  @RaiseDSL
->>>>>>> f4f13ced
+  @RaiseDSL
   public fun <A> Validated<R, A>.bind(): A = when (this) {
     is Validated.Invalid -> raise(value)
     is Validated.Valid -> value
