--- conflicted
+++ resolved
@@ -34,15 +34,8 @@
  * ```kotlin
  * fun Raise<String>.failure(): Int = raise("failed")
  *
-<<<<<<< HEAD
  * fun Raise<Nothing>.recovered(): Int =
  *   recover({ failure() }) { _: String -> 1 }
-=======
- * fun Raise<Nothing>.recovered(): String =
- *   recover({ failure() }) { failure: String ->
- *     "Recovered from $failure"
- *   }
->>>>>>> 6dc500df
  * ```
  * <!--- KNIT example-raise-dsl-01.kt -->
  *
