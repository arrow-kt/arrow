--- conflicted
+++ resolved
@@ -3,13 +3,10 @@
 import arrow.core.Either.Companion.resolve
 import arrow.core.Either.Left
 import arrow.core.Either.Right
-<<<<<<< HEAD
 import arrow.core.Either.Right.Companion.unit
-=======
 import arrow.core.continuations.Shift
 import arrow.core.continuations.either
 import arrow.core.continuations.ensure
->>>>>>> 770afcdc
 import arrow.typeclasses.Monoid
 import arrow.typeclasses.Semigroup
 import kotlin.experimental.ExperimentalTypeInference
@@ -1188,7 +1185,7 @@
  * val b: Either<String, User> = error.recover { error -> shift("other-failure") } // Either.Left(other-failure)
  * val c: Either<Nothing, User> = error.recover { error -> User } // Either.Right(User)
  * ```
- * <!--- KNIT example-either-45.kt -->
+ * <!--- KNIT example-either-44.kt -->
  */
 public inline fun <E2, E, A> Either<E, A>.recover(recover: Shift<E2>.(E) -> A): Either<E2, A> =
   when (this) {
@@ -1224,11 +1221,7 @@
  *   Left(12).getOrElse { 17 }  // Result: 17
  * }
  * ```
-<<<<<<< HEAD
- * <!--- KNIT example-either-44.kt -->
-=======
- * <!--- KNIT example-either-46.kt -->
->>>>>>> 770afcdc
+ * <!--- KNIT example-either-45.kt -->
  */
 public inline fun <B> Either<*, B>.getOrElse(default: () -> B): B =
   fold({ default() }, ::identity)
@@ -1246,11 +1239,7 @@
  *   Left(12).orNull()  // Result: null
  * }
  * ```
-<<<<<<< HEAD
- * <!--- KNIT example-either-45.kt -->
-=======
- * <!--- KNIT example-either-47.kt -->
->>>>>>> 770afcdc
+ * <!--- KNIT example-either-46.kt -->
  */
 @Deprecated("Duplicated API. Please use Either's member function orNull. This will be removed towards Arrow 2.0", ReplaceWith("orNull()"))
 public fun <B> Either<*, B>.orNull(): B? =
@@ -1271,11 +1260,7 @@
  *   Left(12).getOrHandle { it + 5 } // Result: 17
  * }
  * ```
-<<<<<<< HEAD
- * <!--- KNIT example-either-46.kt -->
-=======
- * <!--- KNIT example-either-48.kt -->
->>>>>>> 770afcdc
+ * <!--- KNIT example-either-47.kt -->
  */
 public inline fun <A, B> Either<A, B>.getOrHandle(default: (A) -> B): B =
   fold({ default(it) }, ::identity)
@@ -1303,11 +1288,7 @@
  *   left.filterOrElse({ it > 10 }, { -1 })      // Result: Left(12)
  * }
  * ```
-<<<<<<< HEAD
- * <!--- KNIT example-either-47.kt -->
-=======
- * <!--- KNIT example-either-49.kt -->
->>>>>>> 770afcdc
+ * <!--- KNIT example-either-48.kt -->
  */
 public inline fun <A, B> Either<A, B>.filterOrElse(predicate: (B) -> Boolean, default: () -> A): Either<A, B> =
   flatMap { if (predicate(it)) Right(it) else Left(default()) }
@@ -1340,11 +1321,7 @@
  *   //sampleEnd
  * }
  * ```
-<<<<<<< HEAD
- * <!--- KNIT example-either-48.kt -->
-=======
- * <!--- KNIT example-either-50.kt -->
->>>>>>> 770afcdc
+ * <!--- KNIT example-either-49.kt -->
  */
 public inline fun <A, B> Either<A, B>.filterOrOther(predicate: (B) -> Boolean, default: (B) -> A): Either<A, B> =
   flatMap {
@@ -1366,11 +1343,7 @@
  *   Left(12).merge() // Result: 12
  * }
  * ```
-<<<<<<< HEAD
- * <!--- KNIT example-either-49.kt -->
-=======
- * <!--- KNIT example-either-51.kt -->
->>>>>>> 770afcdc
+ * <!--- KNIT example-either-50.kt -->
  */
 public inline fun <A> Either<A, A>.merge(): A =
   fold(::identity, ::identity)
@@ -1395,11 +1368,7 @@
  *   Left(12).leftIfNull({ -1 })    // Result: Left(12)
  * }
  * ```
-<<<<<<< HEAD
- * <!--- KNIT example-either-50.kt -->
-=======
- * <!--- KNIT example-either-52.kt -->
->>>>>>> 770afcdc
+ * <!--- KNIT example-either-51.kt -->
  */
 public inline fun <A, B> Either<A, B?>.leftIfNull(default: () -> A): Either<A, B> =
   flatMap { it.rightIfNotNull { default() } }
@@ -1455,11 +1424,7 @@
  *   null.rightIfNotNull { "left" }    // Left(a="left")
  * }
  * ```
-<<<<<<< HEAD
- * <!--- KNIT example-either-51.kt -->
-=======
- * <!--- KNIT example-either-53.kt -->
->>>>>>> 770afcdc
+ * <!--- KNIT example-either-52.kt -->
  */
 public inline fun <A, B> B?.rightIfNotNull(default: () -> A): Either<A, B> = when (this) {
   null -> Left(default())
@@ -1502,7 +1467,7 @@
     }
     is Right -> when (b) {
       is Left -> b
-      is Right -> Right(SGB.run { this@combine.value.combine(b.value) })
+      is Right -> Either.Right(SGB.run { this@combine.value.combine(b.value) })
     }
   }
 
@@ -1525,11 +1490,7 @@
  *   println(chars)
  * }
  * ```
-<<<<<<< HEAD
- * <!--- KNIT example-either-52.kt -->
-=======
- * <!--- KNIT example-either-54.kt -->
->>>>>>> 770afcdc
+ * <!--- KNIT example-either-53.kt -->
  */
 public fun <A, C, B : C> Either<A, B>.widen(): Either<A, C> =
   this
@@ -1537,140 +1498,6 @@
 public fun <AA, A : AA, B> Either<A, B>.leftWiden(): Either<AA, B> =
   this
 
-<<<<<<< HEAD
-public inline fun <reified E, A, B, Z> Either<E, A>.zip(
-  SE: Semigroup<E>,
-  b: Either<E, B>,
-  f: (A, B) -> Z,
-): Either<E, Z> = zip(
-  SE, b, unit, unit, unit, unit, unit, unit, unit, unit
-) { a, b, _, _, _, _, _, _, _, _ ->
-  f(a, b)
-}
-
-public inline fun <reified E, A, B, C, Z> Either<E, A>.zip(
-  SE: Semigroup<E>,
-  b: Either<E, B>,
-  c: Either<E, C>,
-  f: (A, B, C) -> Z,
-): Either<E, Z> = zip(
-  SE, b, c, unit, unit, unit, unit, unit, unit, unit
-) { a, b, c, _, _, _, _, _, _, _ ->
-  f(a, b, c)
-}
-
-public inline fun <reified E, A, B, C, D, Z> Either<E, A>.zip(
-  SE: Semigroup<E>,
-  b: Either<E, B>,
-  c: Either<E, C>,
-  d: Either<E, D>,
-  f: (A, B, C, D) -> Z,
-): Either<E, Z> = zip(
-  SE, b, c, d, unit, unit, unit, unit, unit, unit
-) { a, b, c, d, _, _, _, _, _, _ ->
-  f(a, b, c, d)
-}
-
-public inline fun <reified E, A, B, C, D, EE, Z> Either<E, A>.zip(
-  SE: Semigroup<E>,
-  b: Either<E, B>,
-  c: Either<E, C>,
-  d: Either<E, D>,
-  e: Either<E, EE>,
-  f: (A, B, C, D, EE) -> Z,
-): Either<E, Z> = zip(
-  SE, b, c, d, e, unit, unit, unit, unit, unit
-) { a, b, c, d, e, _, _, _, _, _ ->
-  f(a, b, c, d, e)
-}
-
-public inline fun <reified E, A, B, C, D, EE, FF, Z> Either<E, A>.zip(
-  SE: Semigroup<E>,
-  b: Either<E, B>,
-  c: Either<E, C>,
-  d: Either<E, D>,
-  e: Either<E, EE>,
-  ff: Either<E, FF>,
-  f: (A, B, C, D, EE, FF) -> Z,
-): Either<E, Z> = zip(
-  SE, b, c, d, e, ff, unit, unit, unit, unit
-) { a, b, c, d, e, ff, _, _, _, _ ->
-  f(a, b, c, d, e, ff)
-}
-
-public inline fun <reified E, A, B, C, D, EE, F, G, Z> Either<E, A>.zip(
-  SE: Semigroup<E>,
-  b: Either<E, B>,
-  c: Either<E, C>,
-  d: Either<E, D>,
-  e: Either<E, EE>,
-  ff: Either<E, F>,
-  g: Either<E, G>,
-  f: (A, B, C, D, EE, F, G) -> Z,
-): Either<E, Z> = zip(SE, b, c, d, e, ff, g, unit, unit, unit) { a, b, c, d, e, ff, g, _, _, _ ->
-  f(a, b, c, d, e, ff, g)
-}
-
-public inline fun <reified E, A, B, C, D, EE, F, G, H, Z> Either<E, A>.zip(
-  SE: Semigroup<E>,
-  b: Either<E, B>,
-  c: Either<E, C>,
-  d: Either<E, D>,
-  e: Either<E, EE>,
-  ff: Either<E, F>,
-  g: Either<E, G>,
-  h: Either<E, H>,
-  f: (A, B, C, D, EE, F, G, H) -> Z,
-): Either<E, Z> = zip(SE, b, c, d, e, ff, g, h, unit, unit) { a, b, c, d, e, ff, g, h, _, _ ->
-  f(a, b, c, d, e, ff, g, h)
-}
-
-public inline fun <reified E, A, B, C, D, EE, F, G, H, I, Z> Either<E, A>.zip(
-  SE: Semigroup<E>,
-  b: Either<E, B>,
-  c: Either<E, C>,
-  d: Either<E, D>,
-  e: Either<E, EE>,
-  ff: Either<E, F>,
-  g: Either<E, G>,
-  h: Either<E, H>,
-  i: Either<E, I>,
-  f: (A, B, C, D, EE, F, G, H, I) -> Z,
-): Either<E, Z> = zip(SE, b, c, d, e, ff, g, h, i, unit) { a, b, c, d, e, ff, g, h, i, _ ->
-  f(a, b, c, d, e, ff, g, h, i)
-}
-
-public inline fun <reified E, A, B, C, D, EE, F, G, H, I, J, Z> Either<E, A>.zip(
-  SE: Semigroup<E>,
-  b: Either<E, B>,
-  c: Either<E, C>,
-  d: Either<E, D>,
-  e: Either<E, EE>,
-  ff: Either<E, F>,
-  g: Either<E, G>,
-  h: Either<E, H>,
-  i: Either<E, I>,
-  j: Either<E, J>,
-  f: (A, B, C, D, EE, F, G, H, I, J) -> Z,
-): Either<E, Z> =
-  if (this is Right && b is Right && c is Right && d is Right && e is Right && ff is Right && g is Right && h is Right && i is Right && j is Right) {
-    Right(f(this.value, b.value, c.value, d.value, e.value, ff.value, g.value, h.value, i.value, j.value))
-  } else SE.run {
-    var accumulatedError: Any? = EmptyValue
-    accumulatedError = if (this@zip is Left) this@zip.value else accumulatedError
-    accumulatedError = if (b is Left) emptyCombine(accumulatedError, b.value) else accumulatedError
-    accumulatedError = if (c is Left) emptyCombine(accumulatedError, c.value) else accumulatedError
-    accumulatedError = if (d is Left) emptyCombine(accumulatedError, d.value) else accumulatedError
-    accumulatedError = if (e is Left) emptyCombine(accumulatedError, e.value) else accumulatedError
-    accumulatedError = if (ff is Left) emptyCombine(accumulatedError, ff.value) else accumulatedError
-    accumulatedError = if (g is Left) emptyCombine(accumulatedError, g.value) else accumulatedError
-    accumulatedError = if (h is Left) emptyCombine(accumulatedError, h.value) else accumulatedError
-    accumulatedError = if (i is Left) emptyCombine(accumulatedError, i.value) else accumulatedError
-    accumulatedError = if (j is Left) emptyCombine(accumulatedError, j.value) else accumulatedError
-
-    Left(accumulatedError as E)
-  }
-=======
 public fun <A, B, C, D> Either<A, B>.zip(fb: Either<A, C>, f: (B, C) -> D): Either<A, D> =
   either { f(bind(), fb.bind()) }
 
@@ -1761,88 +1588,6 @@
 ): Either<A, L> = either {
   map(bind(), c.bind(), d.bind(), e.bind(), f.bind(), g.bind(), h.bind(), i.bind(), j.bind(), k.bind())
 }
->>>>>>> 770afcdc
-
-public inline fun <E, A, B, Z> EitherNel<E, A>.zip(
-  b: Either<NonEmptyList<E>, B>,
-  f: (A, B) -> Z,
-): Either<NonEmptyList<E>, Z> = zip(Semigroup.nonEmptyList(), b, f)
-
-public inline fun <E, A, B, C, Z> EitherNel<E, A>.zip(
-  b: Either<NonEmptyList<E>, B>,
-  c: Either<NonEmptyList<E>, C>,
-  f: (A, B, C) -> Z,
-): Either<NonEmptyList<E>, Z> = zip(Semigroup.nonEmptyList(), b, c, f)
-
-public inline fun <E, A, B, C, D, Z> EitherNel<E, A>.zip(
-  b: Either<NonEmptyList<E>, B>,
-  c: Either<NonEmptyList<E>, C>,
-  d: Either<NonEmptyList<E>, D>,
-  f: (A, B, C, D) -> Z,
-): Either<NonEmptyList<E>, Z> = zip(Semigroup.nonEmptyList(), b, c, d, f)
-
-public inline fun <E, A, B, C, D, EE, Z> EitherNel<E, A>.zip(
-  b: Either<NonEmptyList<E>, B>,
-  c: Either<NonEmptyList<E>, C>,
-  d: Either<NonEmptyList<E>, D>,
-  e: Either<NonEmptyList<E>, EE>,
-  f: (A, B, C, D, EE) -> Z,
-): Either<NonEmptyList<E>, Z> = zip(Semigroup.nonEmptyList(), b, c, d, e, f)
-
-public inline fun <E, A, B, C, D, EE, FF, Z> EitherNel<E, A>.zip(
-  b: Either<NonEmptyList<E>, B>,
-  c: Either<NonEmptyList<E>, C>,
-  d: Either<NonEmptyList<E>, D>,
-  e: Either<NonEmptyList<E>, EE>,
-  ff: Either<NonEmptyList<E>, FF>,
-  f: (A, B, C, D, EE, FF) -> Z,
-): Either<NonEmptyList<E>, Z> = zip(Semigroup.nonEmptyList(), b, c, d, e, ff, f)
-
-public inline fun <E, A, B, C, D, EE, F, G, Z> EitherNel<E, A>.zip(
-  b: Either<NonEmptyList<E>, B>,
-  c: Either<NonEmptyList<E>, C>,
-  d: Either<NonEmptyList<E>, D>,
-  e: Either<NonEmptyList<E>, EE>,
-  ff: Either<NonEmptyList<E>, F>,
-  g: Either<NonEmptyList<E>, G>,
-  f: (A, B, C, D, EE, F, G) -> Z,
-): Either<NonEmptyList<E>, Z> = zip(Semigroup.nonEmptyList(), b, c, d, e, ff, g, f)
-
-public inline fun <E, A, B, C, D, EE, F, G, H, Z> EitherNel<E, A>.zip(
-  b: Either<NonEmptyList<E>, B>,
-  c: Either<NonEmptyList<E>, C>,
-  d: Either<NonEmptyList<E>, D>,
-  e: Either<NonEmptyList<E>, EE>,
-  ff: Either<NonEmptyList<E>, F>,
-  g: Either<NonEmptyList<E>, G>,
-  h: Either<NonEmptyList<E>, H>,
-  f: (A, B, C, D, EE, F, G, H) -> Z,
-): Either<NonEmptyList<E>, Z> = zip(Semigroup.nonEmptyList(), b, c, d, e, ff, g, h, f)
-
-public inline fun <E, A, B, C, D, EE, F, G, H, I, Z> EitherNel<E, A>.zip(
-  b: Either<NonEmptyList<E>, B>,
-  c: Either<NonEmptyList<E>, C>,
-  d: Either<NonEmptyList<E>, D>,
-  e: Either<NonEmptyList<E>, EE>,
-  ff: Either<NonEmptyList<E>, F>,
-  g: Either<NonEmptyList<E>, G>,
-  h: Either<NonEmptyList<E>, H>,
-  i: Either<NonEmptyList<E>, I>,
-  f: (A, B, C, D, EE, F, G, H, I) -> Z,
-): Either<NonEmptyList<E>, Z> = zip(Semigroup.nonEmptyList(), b, c, d, e, ff, g, h, i, f)
-
-public inline fun <E, A, B, C, D, EE, F, G, H, I, J, Z> EitherNel<E, A>.zip(
-  b: Either<NonEmptyList<E>, B>,
-  c: Either<NonEmptyList<E>, C>,
-  d: Either<NonEmptyList<E>, D>,
-  e: Either<NonEmptyList<E>, EE>,
-  ff: Either<NonEmptyList<E>, F>,
-  g: Either<NonEmptyList<E>, G>,
-  h: Either<NonEmptyList<E>, H>,
-  i: Either<NonEmptyList<E>, I>,
-  j: Either<NonEmptyList<E>, J>,
-  f: (A, B, C, D, EE, F, G, H, I, J) -> Z,
-): Either<NonEmptyList<E>, Z> = zip(Semigroup.nonEmptyList(), b, c, d, e, ff, g, h, i, j, f)
 
 public fun <A, B> Either<A, B>.replicate(n: Int, MB: Monoid<B>): Either<A, B> =
   if (n <= 0) MB.empty().right()
@@ -1861,47 +1606,4 @@
   }
 
 public inline fun <A, B, C, D> Either<A, B>.redeemWith(fa: (A) -> Either<C, D>, fb: (B) -> Either<C, D>): Either<C, D> =
-<<<<<<< HEAD
-  when (this) {
-    is Left -> fa(this.value)
-    is Right -> fb(this.value)
-  }
-=======
-  either { fold({ fa(it).bind() }, { fb(it).bind() }) }
-
-public fun <A, B> Either<A, Iterable<B>>.sequence(): List<Either<A, B>> =
-  traverse(::identity)
-
-@Deprecated("sequenceOption is being renamed to sequence to simplify the Arrow API", ReplaceWith("sequence()", "arrow.core.sequence"))
-public fun <A, B> Either<A, Option<B>>.sequenceOption(): Option<Either<A, B>> =
-  sequence()
-
-public fun <A, B> Either<A, Option<B>>.sequence(): Option<Either<A, B>> =
-  traverse(::identity)
-
-@Deprecated("sequenceNullable is being renamed to sequence to simplify the Arrow API", ReplaceWith("sequence()", "arrow.core.sequence"))
-public fun <A, B> Either<A, B?>.sequenceNullable(): Either<A, B>? =
-  sequence()
-
-public fun <A, B> Either<A, B?>.sequence(): Either<A, B>? =
-  traverseNullable(::identity)
-
-@Deprecated("sequenceValidated is being renamed to sequence to simplify the Arrow API", ReplaceWith("sequence()", "arrow.core.sequence"))
-public fun <A, B, C> Either<A, Validated<B, C>>.sequenceValidated(): Validated<B, Either<A, C>> =
-  sequence()
-
-public fun <A, B, C> Either<A, Validated<B, C>>.sequence(): Validated<B, Either<A, C>> =
-  traverse(::identity)
-
-public fun <A, B> Either<Iterable<A>, Iterable<B>>.bisequence(): List<Either<A, B>> =
-  bitraverse(::identity, ::identity)
-
-public fun <A, B> Either<Option<A>, Option<B>>.bisequenceOption(): Option<Either<A, B>> =
-  bitraverseOption(::identity, ::identity)
-
-public fun <A, B> Either<A?, B?>.bisequenceNullable(): Either<A, B>? =
-  bitraverseNullable(::identity, ::identity)
-
-public fun <A, B, C> Either<Validated<A, B>, Validated<A, C>>.bisequenceValidated(): Validated<A, Either<B, C>> =
-  bitraverseValidated(::identity, ::identity)
->>>>>>> 770afcdc
+  either { fold({ fa(it).bind() }, { fb(it).bind() }) }