--- conflicted
+++ resolved
@@ -808,7 +808,7 @@
    *  right.isLeft { it > 10 } shouldBe false
    * }
    * ```
-   * <!--- KNIT example-either-34.kt -->
+   * <!--- KNIT example-either-33.kt -->
    * <!--- TEST lines.isEmpty() -->
    */
   public inline fun isLeft(predicate: (A) -> Boolean): Boolean {
@@ -834,7 +834,7 @@
    *  left.isRight { it > 10 } shouldBe false
    * }
    * ```
-   * <!--- KNIT example-either-35.kt -->
+   * <!--- KNIT example-either-34.kt -->
    * <!--- TEST lines.isEmpty() -->
    */
   public inline fun isRight(predicate: (B) -> Boolean): Boolean {
@@ -859,11 +859,7 @@
    *     .fold({ -1 }, { fail("Cannot be right") }) shouldBe -1
    * }
    * ```
-<<<<<<< HEAD
-   * <!--- KNIT example-either-33.kt -->
-=======
-   * <!--- KNIT example-either-36.kt -->
->>>>>>> 8e0121a9
+   * <!--- KNIT example-either-35.kt -->
    * <!--- TEST lines.isEmpty() -->
    *
    * @param ifLeft transform the [Either.Left] type [A] to [C].
@@ -921,11 +917,7 @@
    *   Either.Right("right").swap() shouldBe Either.Left("right")
    * }
    * ```
-<<<<<<< HEAD
-   * <!--- KNIT example-either-34.kt -->
-=======
-   * <!--- KNIT example-either-37.kt -->
->>>>>>> 8e0121a9
+   * <!--- KNIT example-either-36.kt -->
    * <!-- TEST lines.isEmpty() -->
    */
   public fun swap(): Either<B, A> =
@@ -943,11 +935,7 @@
    *   Either.Left(12).map { _: Nothing -> "flower" } shouldBe Either.Left(12)
    * }
    * ```
-<<<<<<< HEAD
-   * <!--- KNIT example-either-35.kt -->
-=======
-   * <!--- KNIT example-either-38.kt -->
->>>>>>> 8e0121a9
+   * <!--- KNIT example-either-37.kt -->
    * <!--- TEST lines.isEmpty() -->
    */
   public inline fun <C> map(f: (right: B) -> C): Either<A, C> {
@@ -970,11 +958,7 @@
    *  Either.Left(12).mapLeft { _: Int -> "flower" }  shouldBe Either.Left("flower")
    * }
    * ```
-<<<<<<< HEAD
-   * <!--- KNIT example-either-36.kt -->
-=======
-   * <!--- KNIT example-either-39.kt -->
->>>>>>> 8e0121a9
+   * <!--- KNIT example-either-38.kt -->
    * <!--- TEST lines.isEmpty() -->
    */
   public inline fun <C> mapLeft(f: (A) -> C): Either<C, B> {
@@ -1010,11 +994,7 @@
    *   Either.Right(1).onRight(::println) shouldBe Either.Right(1)
    * }
    * ```
-<<<<<<< HEAD
-   * <!--- KNIT example-either-37.kt -->
-=======
-   * <!--- KNIT example-either-40.kt -->
->>>>>>> 8e0121a9
+   * <!--- KNIT example-either-39.kt -->
    * <!--- TEST lines.isEmpty() -->
    */
   public inline fun onRight(action: (right: B) -> Unit): Either<A, B> {
@@ -1036,11 +1016,7 @@
    *   Either.Left(2).onLeft(::println) shouldBe Either.Left(2)
    * }
    * ```
-<<<<<<< HEAD
-   * <!--- KNIT example-either-38.kt -->
-=======
-   * <!--- KNIT example-either-41.kt -->
->>>>>>> 8e0121a9
+   * <!--- KNIT example-either-40.kt -->
    * <!--- TEST lines.isEmpty() -->
    */
   public inline fun onLeft(action: (left: A) -> Unit): Either<A, B> {
@@ -1077,11 +1053,7 @@
    *  left.exists { it > 10 }      // Result: false
    * }
    * ```
-<<<<<<< HEAD
-   * <!--- KNIT example-either-39.kt -->
-=======
-   * <!--- KNIT example-either-42.kt -->
->>>>>>> 8e0121a9
+   * <!--- KNIT example-either-41.kt -->
    */
   @Deprecated(
     NicheAPI + "Prefer isRight",
@@ -1134,11 +1106,7 @@
    *   Either.Left(12).getOrNull() shouldBe null
    * }
    * ```
-<<<<<<< HEAD
-   * <!--- KNIT example-either-40.kt -->
-=======
-   * <!--- KNIT example-either-43.kt -->
->>>>>>> 8e0121a9
+   * <!--- KNIT example-either-42.kt -->
    * <!--- TEST lines.isEmpty() -->
    */
   public fun getOrNull(): B? {
@@ -1171,11 +1139,7 @@
    *   Either.Left(12).getOrNone() shouldBe None
    * }
    * ```
-<<<<<<< HEAD
-   * <!--- KNIT example-either-41.kt -->
-=======
-   * <!--- KNIT example-either-44.kt -->
->>>>>>> 8e0121a9
+   * <!--- KNIT example-either-43.kt -->
    * <!--- TEST lines.isEmpty() -->
    */
   public fun getOrNone(): Option<B> = fold({ None }, { Some(it) })
@@ -1185,14 +1149,6 @@
     ReplaceWith("if (n <= 0) Right(emptyList()) else map { b -> List(n) { b } }")
   )
   public fun replicate(n: Int): Either<A, List<B>> =
-<<<<<<< HEAD
-    if (n <= 0) emptyList<B>().right()
-    else when (this) {
-      is Left -> this
-      is Right -> List(n) { this.value }.right()
-    }
-  
-=======
     if (n <= 0) Right(emptyList()) else map { b -> List(n) { b } }
 
   @Deprecated(
@@ -1225,19 +1181,6 @@
     orNull()?.let(fa)?.right()
 
   @Deprecated(
-    NicheAPI + "Prefer using the Either DSL, or explicit fold or when",
-    ReplaceWith("fold({ it.left().valid() }, { fa(it).map(::Right) })")
-  )
-  @OptIn(ExperimentalTypeInference::class)
-  @OverloadResolutionByLambdaReturnType
-  public inline fun <AA, C> traverse(fa: (B) -> Validated<AA, C>): Validated<AA, Either<A, C>> =
-    fold({ it.left().valid() }, { fa(it).map(::Right) })
-
-  @Deprecated("traverseValidated is being renamed to traverse to simplify the Arrow API", ReplaceWith("traverse(fa)"))
-  public inline fun <AA, C> traverseValidated(fa: (B) -> Validated<AA, C>): Validated<AA, Either<A, C>> =
-    traverse(fa)
-
-  @Deprecated(
     NicheAPI + "Prefer explicit fold instead",
     ReplaceWith("fold({ fe(it).map { aa -> Left(aa) } }, { fa(it).map { c -> Right(c) } })")
   )
@@ -1259,28 +1202,11 @@
     fold({ fl(it)?.let(::Left) }, { fr(it)?.let(::Right) })
 
   @Deprecated(
-    NicheAPI + "Prefer explicit fold instead",
-    ReplaceWith("fold({ fe(it).map { Left(it) } }, { fa(it).map { Right(it) } })")
-  )
-  public inline fun <AA, C, D> bitraverseValidated(
-    fe: (A) -> Validated<AA, C>,
-    fa: (B) -> Validated<AA, D>,
-  ): Validated<AA, Either<C, D>> =
-    fold({ fe(it).map { Left(it) } }, { fa(it).map { Right(it) } })
-
->>>>>>> 8e0121a9
-  @Deprecated(
     NicheAPI + "Prefer Kotlin nullable syntax instead",
     ReplaceWith("orNull()?.takeIf(predicate)")
   )
   public inline fun findOrNull(predicate: (B) -> Boolean): B? =
-<<<<<<< HEAD
     getOrNull()?.takeIf(predicate)
-  
-=======
-    orNull()?.takeIf(predicate)
-
->>>>>>> 8e0121a9
   /**
    * Returns `true` if [Left]
    *
@@ -1294,11 +1220,7 @@
    *   Either.Right("foo").isEmpty() // Result: false
    * }
    * ```
-<<<<<<< HEAD
-   * <!--- KNIT example-either-42.kt -->
-=======
-   * <!--- KNIT example-either-45.kt -->
->>>>>>> 8e0121a9
+   * <!--- KNIT example-either-44.kt -->
    */
   @Deprecated(
     RedundantAPI + "Use isLeft()",
@@ -1320,11 +1242,7 @@
    *   //sampleEnd
    * }
    * ```
-<<<<<<< HEAD
-   * <!--- KNIT example-either-43.kt -->
-=======
-   * <!--- KNIT example-either-46.kt -->
->>>>>>> 8e0121a9
+   * <!--- KNIT example-either-45.kt -->
    */
   @Deprecated(
     RedundantAPI + "Use isRight()",
@@ -1386,18 +1304,9 @@
     { "Either.Right($it)" }
   )
 
-<<<<<<< HEAD
-=======
-  public fun toValidatedNel(): ValidatedNel<A, B> =
-    fold({ Validated.invalidNel(it) }, ::Valid)
-
-  public fun toValidated(): Validated<A, B> =
-    fold({ it.invalid() }, { it.valid() })
-
   public fun toIor(): Ior<A, B> =
     fold({ Ior.Left(it) }, { Ior.Right(it) })
 
->>>>>>> 8e0121a9
   public companion object {
 
     @Deprecated(
@@ -1514,11 +1423,7 @@
      *   println(result)
      *  }
      *  ```
-<<<<<<< HEAD
-     * <!--- KNIT example-either-44.kt -->
-=======
-     * <!--- KNIT example-either-47.kt -->
->>>>>>> 8e0121a9
+     * <!--- KNIT example-either-46.kt -->
      */
     @JvmStatic
     @Deprecated(
@@ -2054,7 +1959,7 @@
  *   Left(12).getOrElse { 17 }  // Result: 17
  * }
  * ```
- * <!--- KNIT example-either-45.kt -->
+ * <!--- KNIT example-either-47.kt -->
  */
 @Deprecated(
   RedundantAPI + "This API is overloaded with an API with a single argument",
