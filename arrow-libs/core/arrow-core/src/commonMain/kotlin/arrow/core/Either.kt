--- conflicted
+++ resolved
@@ -2292,21 +2292,7 @@
   map: (B, C, D) -> E,
 ): Either<A, E> {
   contract { callsInPlace(map, InvocationKind.AT_MOST_ONCE) }
-<<<<<<< HEAD
-  return zip(
-    c,
-    d,
-    unit,
-    unit,
-    unit,
-    unit,
-    unit,
-    unit,
-    unit
-  ) { b, c, d, _, _, _, _, _, _, _ -> map(b, c, d) }
-=======
   return either { map(bind(), c.bind(), d.bind()) }
->>>>>>> c51f4e45
 }
 
 @Deprecated(
@@ -2323,21 +2309,7 @@
   map: (B, C, D, E) -> F,
 ): Either<A, F> {
   contract { callsInPlace(map, InvocationKind.AT_MOST_ONCE) }
-<<<<<<< HEAD
-  return zip(
-    c,
-    d,
-    e,
-    unit,
-    unit,
-    unit,
-    unit,
-    unit,
-    unit
-  ) { b, c, d, e, _, _, _, _, _, _ -> map(b, c, d, e) }
-=======
   return either { map(bind(), c.bind(), d.bind(), e.bind()) }
->>>>>>> c51f4e45
 }
 
 @Deprecated(
@@ -2355,21 +2327,7 @@
   map: (B, C, D, E, F) -> G,
 ): Either<A, G> {
   contract { callsInPlace(map, InvocationKind.AT_MOST_ONCE) }
-<<<<<<< HEAD
-  return zip(
-    c,
-    d,
-    e,
-    f,
-    unit,
-    unit,
-    unit,
-    unit,
-    unit
-  ) { b, c, d, e, f, _, _, _, _, _ -> map(b, c, d, e, f) }
-=======
   return either { map(bind(), c.bind(), d.bind(), e.bind(), f.bind()) }
->>>>>>> c51f4e45
 }
 
 @Deprecated(
@@ -2388,20 +2346,7 @@
   map: (B, C, D, E, F, G) -> H,
 ): Either<A, H> {
   contract { callsInPlace(map, InvocationKind.AT_MOST_ONCE) }
-<<<<<<< HEAD
-  return zip(c, d, e, f, g, unit, unit, unit, unit) { b, c, d, e, f, g, _, _, _, _ ->
-    map(
-      b,
-      c,
-      d,
-      e,
-      f,
-      g
-    )
-  }
-=======
   return either { map(bind(), c.bind(), d.bind(), e.bind(), f.bind(), g.bind()) }
->>>>>>> c51f4e45
 }
 
 @Deprecated(
@@ -2421,21 +2366,7 @@
   map: (B, C, D, E, F, G, H) -> I,
 ): Either<A, I> {
   contract { callsInPlace(map, InvocationKind.AT_MOST_ONCE) }
-<<<<<<< HEAD
-  return zip(c, d, e, f, g, h, unit, unit, unit) { b, c, d, e, f, g, h, _, _, _ ->
-    map(
-      b,
-      c,
-      d,
-      e,
-      f,
-      g,
-      h
-    )
-  }
-=======
   return either { map(bind(), c.bind(), d.bind(), e.bind(), f.bind(), g.bind(), h.bind()) }
->>>>>>> c51f4e45
 }
 
 @Deprecated(
@@ -2456,11 +2387,7 @@
   map: (B, C, D, E, F, G, H, I) -> J,
 ): Either<A, J> {
   contract { callsInPlace(map, InvocationKind.AT_MOST_ONCE) }
-<<<<<<< HEAD
-  return zip(c, d, e, f, g, h, i, unit, unit) { b, c, d, e, f, g, h, i, _, _ -> map(b, c, d, e, f, g, h, i) }
-=======
   return either { map(bind(), c.bind(), d.bind(), e.bind(), f.bind(), g.bind(), h.bind(), i.bind()) }
->>>>>>> c51f4e45
 }
 
 @Deprecated(
@@ -2482,11 +2409,7 @@
   map: (B, C, D, E, F, G, H, I, J) -> K,
 ): Either<A, K> {
   contract { callsInPlace(map, InvocationKind.AT_MOST_ONCE) }
-<<<<<<< HEAD
-  return zip(c, d, e, f, g, h, i, j, unit) { b, c, d, e, f, g, h, i, j, _ -> map(b, c, d, e, f, g, h, i, j) }
-=======
   return either { map(bind(), c.bind(), d.bind(), e.bind(), f.bind(), g.bind(), h.bind(), i.bind(), j.bind()) }
->>>>>>> c51f4e45
 }
 
 @Deprecated(
@@ -2618,13 +2541,12 @@
 public const val RedundantAPI: String =
   "This API is considered redundant. If this method is crucial for you, please let us know on the Arrow Github. Thanks!\n https://github.com/arrow-kt/arrow/issues\n"
 
-<<<<<<< HEAD
 public fun <E, A> Either<E, A>.toEitherNel(): EitherNel<E, A> =
   mapLeft { nonEmptyListOf(it) }
 
 public fun <E> E.toEitherNel(): EitherNel<E, Nothing> =
   nonEmptyListOf(this).left()
-=======
+
 /**
  * Recover from any [Either.Left] if encountered.
  *
@@ -2721,5 +2643,4 @@
 public inline fun <E, reified T : Throwable, A> Either<Throwable, A>.catch(@BuilderInference catch: Raise<E>.(T) -> A): Either<E, A> {
   contract { callsInPlace(catch, InvocationKind.AT_MOST_ONCE) }
   return catch { e -> if (e is T) catch(e) else throw e }
-}
->>>>>>> c51f4e45
+}