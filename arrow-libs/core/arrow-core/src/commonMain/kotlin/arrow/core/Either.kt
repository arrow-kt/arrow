--- conflicted
+++ resolved
@@ -1317,7 +1317,7 @@
         t.nonFatalOrThrow().left()
       }
     }
-    
+
     @Deprecated(
       RedundantAPI + "Compose catch with flatten instead",
       ReplaceWith("catch(f).flatten()")
@@ -1701,11 +1701,6 @@
 public inline fun <A> Any?.rightIfNull(default: () -> A): Either<A, Nothing?> =
   this?.let { default().left() } ?: null.right()
 
-<<<<<<< HEAD
-/**
- * Applies the given function `f` if this is a [Left], otherwise returns this if this is a [Right].
- * This is like `flatMap` for the exception.
- */
 @Deprecated(
   RedundantAPI + "Prefer the new recover API",
   ReplaceWith(
@@ -1713,8 +1708,10 @@
     "arrow.core.recover"
   )
 )
-public inline fun <A, B, C> Either<A, B>.handleErrorWith(f: (A) -> Either<C, B>): Either<C, B> =
-  recover { a -> f(a).bind() }
+public inline fun <A, B, C> Either<A, B>.handleErrorWith(f: (A) -> Either<C, B>): Either<C, B> {
+  contract { callsInPlace(f, InvocationKind.AT_MOST_ONCE) }
+  return recover { a -> f(a).bind() }
+}
 
 @Deprecated(
   RedundantAPI + "Prefer the new recover API",
@@ -1723,8 +1720,10 @@
     "arrow.core.recover"
   )
 )
-public inline fun <A, B> Either<A, B>.handleError(f: (A) -> B): Either<A, B> =
-  recover { a -> f(a) }
+public inline fun <A, B> Either<A, B>.handleError(f: (A) -> B): Either<A, B> {
+  contract { callsInPlace(f, InvocationKind.AT_MOST_ONCE) }
+  return recover { a -> f(a) }
+}
 
 @Deprecated(
   RedundantAPI + "Prefer the new recover API",
@@ -1733,37 +1732,13 @@
     "arrow.core.recover"
   )
 )
-public inline fun <A, B, C> Either<A, B>.redeem(fe: (A) -> C, fa: (B) -> C): Either<A, C> =
-  map(fa).recover { a -> fe(a) }
-=======
-
-public inline fun <A, B, C> Either<A, B>.handleErrorWith(f: (A) -> Either<C, B>): Either<C, B> {
-  contract { callsInPlace(f, InvocationKind.AT_MOST_ONCE) }
-  return when (this) {
-    is Left -> f(this.value)
-    is Right -> this
-  }
-}
-
-public inline fun <A, B> Either<A, B>.handleError(f: (A) -> B): Either<A, B> {
-  contract { callsInPlace(f, InvocationKind.AT_MOST_ONCE) }
-  return when (this) {
-    is Left -> f(value).right()
-    is Right -> this
-  }
-}
-
 public inline fun <A, B, C> Either<A, B>.redeem(fe: (A) -> C, fa: (B) -> C): Either<A, C> {
   contract {
     callsInPlace(fe, InvocationKind.AT_MOST_ONCE)
     callsInPlace(fa, InvocationKind.AT_MOST_ONCE)
   }
-  return when (this) {
-    is Left -> fe(value).right()
-    is Right -> map(fa)
-  }
+  return map(fa).recover { a -> fe(a) }
 }
->>>>>>> f6c49fce
 
 public operator fun <A : Comparable<A>, B : Comparable<B>> Either<A, B>.compareTo(other: Either<A, B>): Int =
   fold(
@@ -1815,7 +1790,6 @@
 public fun <AA, A : AA, B> Either<A, B>.leftWiden(): Either<AA, B> =
   this
 
-<<<<<<< HEAD
 @Deprecated(
   "Prefer using the inline either DSL",
   ReplaceWith(
@@ -1823,17 +1797,10 @@
     "arrow.core.raise.either"
   )
 )
-public fun <A, B, C, D> Either<A, B>.zip(fb: Either<A, C>, f: (B, C) -> D): Either<A, D> =
-  either { f(bind(), fb.bind()) }
-=======
-// TODO this will be completely breaking from 1.x.x -> 2.x.x. Only _real_ solution is `inline fun either { }`
 public fun <A, B, C, D> Either<A, B>.zip(fb: Either<A, C>, f: (B, C) -> D): Either<A, D> {
   contract { callsInPlace(f, InvocationKind.AT_MOST_ONCE) }
-  return flatMap { b ->
-    fb.map { c -> f(b, c) }
-  }
+  return either { f(bind(), fb.bind()) }
 }
->>>>>>> f6c49fce
 
 @Deprecated(
   "Prefer using the inline arrow.core.raise.either DSL",
@@ -1857,25 +1824,10 @@
   c: Either<A, C>,
   d: Either<A, D>,
   map: (B, C, D) -> E,
-<<<<<<< HEAD
-): Either<A, E> =
-  either { map(bind(), c.bind(), d.bind()) }
-=======
 ): Either<A, E> {
   contract { callsInPlace(map, InvocationKind.AT_MOST_ONCE) }
-  return zip(
-    c,
-    d,
-    Right.unit,
-    Right.unit,
-    Right.unit,
-    Right.unit,
-    Right.unit,
-    Right.unit,
-    Right.unit
-  ) { b, c, d, _, _, _, _, _, _, _ -> map(b, c, d) }
+  return either { map(bind(), c.bind(), d.bind()) }
 }
->>>>>>> f6c49fce
 
 @Deprecated(
   "Prefer using the inline either DSL",
@@ -1889,25 +1841,10 @@
   d: Either<A, D>,
   e: Either<A, E>,
   map: (B, C, D, E) -> F,
-<<<<<<< HEAD
-): Either<A, F> =
-  either { map(bind(), c.bind(), d.bind(), e.bind()) }
-=======
 ): Either<A, F> {
   contract { callsInPlace(map, InvocationKind.AT_MOST_ONCE) }
-  return zip(
-    c,
-    d,
-    e,
-    Right.unit,
-    Right.unit,
-    Right.unit,
-    Right.unit,
-    Right.unit,
-    Right.unit
-  ) { b, c, d, e, _, _, _, _, _, _ -> map(b, c, d, e) }
+  return either { map(bind(), c.bind(), d.bind(), e.bind()) }
 }
->>>>>>> f6c49fce
 
 @Deprecated(
   "Prefer using the inline either DSL",
@@ -1922,25 +1859,10 @@
   e: Either<A, E>,
   f: Either<A, F>,
   map: (B, C, D, E, F) -> G,
-<<<<<<< HEAD
-): Either<A, G> =
-  either { map(bind(), c.bind(), d.bind(), e.bind(), f.bind()) }
-=======
 ): Either<A, G> {
   contract { callsInPlace(map, InvocationKind.AT_MOST_ONCE) }
-  return zip(
-    c,
-    d,
-    e,
-    f,
-    Right.unit,
-    Right.unit,
-    Right.unit,
-    Right.unit,
-    Right.unit
-  ) { b, c, d, e, f, _, _, _, _, _ -> map(b, c, d, e, f) }
+  return either { map(bind(), c.bind(), d.bind(), e.bind(), f.bind()) }
 }
->>>>>>> f6c49fce
 
 @Deprecated(
   "Prefer using the inline either DSL",
@@ -1956,24 +1878,10 @@
   f: Either<A, F>,
   g: Either<A, G>,
   map: (B, C, D, E, F, G) -> H,
-<<<<<<< HEAD
-): Either<A, H> =
-  either { map(bind(), c.bind(), d.bind(), e.bind(), f.bind(), g.bind()) }
-=======
 ): Either<A, H> {
   contract { callsInPlace(map, InvocationKind.AT_MOST_ONCE) }
-  return zip(c, d, e, f, g, Right.unit, Right.unit, Right.unit, Right.unit) { b, c, d, e, f, g, _, _, _, _ ->
-    map(
-      b,
-      c,
-      d,
-      e,
-      f,
-      g
-    )
-  }
+  return either { map(bind(), c.bind(), d.bind(), e.bind(), f.bind(), g.bind()) }
 }
->>>>>>> f6c49fce
 
 @Deprecated(
   "Prefer using the inline either DSL",
@@ -1990,25 +1898,10 @@
   g: Either<A, G>,
   h: Either<A, H>,
   map: (B, C, D, E, F, G, H) -> I,
-<<<<<<< HEAD
-): Either<A, I> =
-  either { map(bind(), c.bind(), d.bind(), e.bind(), f.bind(), g.bind(), h.bind()) }
-=======
 ): Either<A, I> {
   contract { callsInPlace(map, InvocationKind.AT_MOST_ONCE) }
-  return zip(c, d, e, f, g, h, Right.unit, Right.unit, Right.unit) { b, c, d, e, f, g, h, _, _, _ ->
-    map(
-      b,
-      c,
-      d,
-      e,
-      f,
-      g,
-      h
-    )
-  }
+  return either { map(bind(), c.bind(), d.bind(), e.bind(), f.bind(), g.bind(), h.bind()) }
 }
->>>>>>> f6c49fce
 
 @Deprecated(
   "Prefer using the inline either DSL",
@@ -2026,15 +1919,10 @@
   h: Either<A, H>,
   i: Either<A, I>,
   map: (B, C, D, E, F, G, H, I) -> J,
-<<<<<<< HEAD
-): Either<A, J> =
-  either { map(bind(), c.bind(), d.bind(), e.bind(), f.bind(), g.bind(), h.bind(), i.bind()) }
-=======
 ): Either<A, J> {
   contract { callsInPlace(map, InvocationKind.AT_MOST_ONCE) }
-  return zip(c, d, e, f, g, h, i, Right.unit, Right.unit) { b, c, d, e, f, g, h, i, _, _ -> map(b, c, d, e, f, g, h, i) }
+  return either { map(bind(), c.bind(), d.bind(), e.bind(), f.bind(), g.bind(), h.bind(), i.bind()) }
 }
->>>>>>> f6c49fce
 
 @Deprecated(
   "Prefer using the inline either DSL",
@@ -2053,15 +1941,10 @@
   i: Either<A, I>,
   j: Either<A, J>,
   map: (B, C, D, E, F, G, H, I, J) -> K,
-<<<<<<< HEAD
-): Either<A, K> =
-  either { map(bind(), c.bind(), d.bind(), e.bind(), f.bind(), g.bind(), h.bind(), i.bind(), j.bind()) }
-=======
 ): Either<A, K> {
   contract { callsInPlace(map, InvocationKind.AT_MOST_ONCE) }
-  return zip(c, d, e, f, g, h, i, j, Right.unit) { b, c, d, e, f, g, h, i, j, _ -> map(b, c, d, e, f, g, h, i, j) }
+  return either { map(bind(), c.bind(), d.bind(), e.bind(), f.bind(), g.bind(), h.bind(), i.bind(), j.bind()) }
 }
->>>>>>> f6c49fce
 
 @Deprecated(
   "Prefer using the inline either DSL",
@@ -2081,35 +1964,10 @@
   j: Either<A, J>,
   k: Either<A, K>,
   map: (B, C, D, E, F, G, H, I, J, K) -> L,
-<<<<<<< HEAD
-): Either<A, L> =
-  either { map(bind(), c.bind(), d.bind(), e.bind(), f.bind(), g.bind(), h.bind(), i.bind(), j.bind(), k.bind()) }
-=======
 ): Either<A, L> {
   contract { callsInPlace(map, InvocationKind.AT_MOST_ONCE) }
-  return flatMap { bb ->
-    c.flatMap { cc ->
-      d.flatMap { dd ->
-        e.flatMap { ee ->
-          f.flatMap { ff ->
-            g.flatMap { gg ->
-              h.flatMap { hh ->
-                i.flatMap { ii ->
-                  j.flatMap { jj ->
-                    k.map { kk ->
-                      map(bb, cc, dd, ee, ff, gg, hh, ii, jj, kk)
-                    }
-                  }
-                }
-              }
-            }
-          }
-        }
-      }
-    }
-  }
+  return either { map(bind(), c.bind(), d.bind(), e.bind(), f.bind(), g.bind(), h.bind(), i.bind(), j.bind(), k.bind()) }
 }
->>>>>>> f6c49fce
 
 @Deprecated(
   NicheAPI + "Prefer using the Either DSL, or map",
@@ -2125,14 +1983,10 @@
 public inline fun <A, B> Either<A, B>.ensure(error: () -> A, predicate: (B) -> Boolean): Either<A, B> =
   flatMap { b -> b.takeIf(predicate)?.right() ?: error().left() }
 
-<<<<<<< HEAD
 @Deprecated(
   NicheAPI + "Prefer using a simple fold, or when expression",
   ReplaceWith("fold(fa, fb)")
 )
-public inline fun <A, B, C, D> Either<A, B>.redeemWith(fa: (A) -> Either<C, D>, fb: (B) -> Either<C, D>): Either<C, D> =
-  fold(fa, fb)
-=======
 public inline fun <A, B, C, D> Either<A, B>.redeemWith(fa: (A) -> Either<C, D>, fb: (B) -> Either<C, D>): Either<C, D> {
   contract {
     callsInPlace(fa, InvocationKind.AT_MOST_ONCE)
@@ -2140,7 +1994,6 @@
   }
   return fold(fa, fb)
 }
->>>>>>> f6c49fce
 
 @Deprecated(
   "Prefer Kotlin nullable syntax inside either DSL, or replace with explicit fold",
@@ -2264,11 +2117,13 @@
  * <!--- TEST lines.isEmpty() -->
  */
 @OptIn(ExperimentalTypeInference::class)
-public inline fun <E, EE, A> Either<E, A>.recover(@BuilderInference recover: Raise<EE>.(E) -> A): Either<EE, A> =
+public inline fun <E, EE, A> Either<E, A>.recover(@BuilderInference recover: Raise<EE>.(E) -> A): Either<EE, A> {
+  contract { callsInPlace(recover, InvocationKind.EXACTLY_ONCE) }
   when (this@recover) {
     is Left -> either { recover(this, value) }
     is Right -> this@recover
   }
+}
 
 /**
  * Catch allows for transforming [Throwable] in the [Either.Left] side.
@@ -2303,13 +2158,17 @@
  * <!--- TEST lines.isEmpty() -->
  */
 @OptIn(ExperimentalTypeInference::class)
-public inline fun <E, A> Either<Throwable, A>.catch(@BuilderInference catch: Raise<E>.(Throwable) -> A): Either<E, A> =
-  when (this@catch) {
+public inline fun <E, A> Either<Throwable, A>.catch(@BuilderInference catch: Raise<E>.(Throwable) -> A): Either<E, A> {
+  contract { callsInPlace(catch, InvocationKind.AT_MOST_ONCE) }
+  return when (this@catch) {
     is Left -> either { catch(this, value) }
     is Right -> this@catch
   }
+}
 
 @JvmName("catchReified")
 @OptIn(ExperimentalTypeInference::class)
-public inline fun <E, reified T : Throwable, A> Either<Throwable, A>.catch(@BuilderInference catch: Raise<E>.(T) -> A): Either<E, A> =
-  catch { e -> if (e is T) catch(e) else throw e }+public inline fun <E, reified T : Throwable, A> Either<Throwable, A>.catch(@BuilderInference catch: Raise<E>.(T) -> A): Either<E, A> {
+  contract { callsInPlace(catch, InvocationKind.AT_MOST_ONCE) }
+  return catch { e -> if (e is T) catch(e) else throw e }
+}