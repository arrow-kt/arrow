--- conflicted
+++ resolved
@@ -1036,11 +1036,6 @@
       is Left -> null
     }
 
-<<<<<<< HEAD
-=======
-  public inline fun all(predicate: (B) -> Boolean): Boolean =
-    fold({ true }, predicate)
-
   /**
    * Returns `true` if [Left]
    *
@@ -1056,7 +1051,6 @@
    * ```
    * <!--- KNIT example-either-42.kt -->
    */
->>>>>>> a3b0bee5
   public fun isEmpty(): Boolean = isLeft
 
   /**
