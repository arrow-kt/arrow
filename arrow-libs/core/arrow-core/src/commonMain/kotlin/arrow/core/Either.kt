--- conflicted
+++ resolved
@@ -767,7 +767,7 @@
  * Option does not require a type parameter with the following functions, but it is specifically used for Either.Left
  */
 public sealed class Either<out A, out B> {
-
+  
   /**
    * Returns `true` if this is a [Right], `false` otherwise.
    * Used only for performance instead of fold.
@@ -778,7 +778,7 @@
   )
   @JsName("_isRight")
   internal abstract val isRight: Boolean
-
+  
   /**
    * Returns `true` if this is a [Left], `false` otherwise.
    * Used only for performance instead of fold.
@@ -789,19 +789,19 @@
   )
   @JsName("_isLeft")
   internal abstract val isLeft: Boolean
-
+  
   @OptIn(ExperimentalContracts::class)
   public fun isLeft(): Boolean {
     contract { returns(true) implies (this@Either is Left<A>) }
     return this@Either is Left<A>
   }
-
+  
   @OptIn(ExperimentalContracts::class)
   public fun isRight(): Boolean {
     contract { returns(true) implies (this@Either is Right<B>) }
     return this@Either is Right<B>
   }
-
+  
   /**
    * Transform an [Either] into a value of [C].
    * Alternative to using `when` to fold an [Either] into a value [C].
@@ -836,40 +836,36 @@
       is Right -> ifRight(value)
       is Left -> ifLeft(value)
     }
-<<<<<<< HEAD
-
-=======
-  }
-  
->>>>>>> 1db0465b
+}
+
   @Deprecated(
     NicheAPI + "Prefer when or fold instead",
     ReplaceWith("fold({ initial }) { rightOperation(initial, it) }")
   )
   public inline fun <C> foldLeft(initial: C, rightOperation: (C, B) -> C): C =
     fold({ initial }) { rightOperation(initial, it) }
-
+  
   @Deprecated(
     NicheAPI + "Prefer when or fold instead",
     ReplaceWith("fold({ MN.empty() }) { b -> MN.run { MN.empty().combine(f(b)) } }")
   )
   public fun <C> foldMap(MN: Monoid<C>, f: (B) -> C): C =
     fold({ MN.empty() }) { b -> MN.run { MN.empty().combine(f(b)) } }
-
+  
   @Deprecated(
     NicheAPI + "Prefer when or fold instead",
     ReplaceWith("fold({ f(c, it) }, { g(c, it) })")
   )
   public inline fun <C> bifoldLeft(c: C, f: (C, A) -> C, g: (C, B) -> C): C =
     fold({ f(c, it) }, { g(c, it) })
-
+  
   @Deprecated(
     NicheAPI + "Prefer when or fold instead",
     ReplaceWith("MN.run { fold({ MN.empty().combine(f(it)) }, { MN.empty().combine(g(it)) }) }")
   )
   public inline fun <C> bifoldMap(MN: Monoid<C>, f: (A) -> C, g: (B) -> C): C =
     MN.run { fold({ MN.empty().combine(f(it)) }, { MN.empty().combine(g(it)) }) }
-
+  
   /**
    * Swap the generic parameters [A] and [B] of this [Either].
    *
@@ -887,7 +883,7 @@
    */
   public fun swap(): Either<B, A> =
     fold({ Right(it) }, { Left(it) })
-
+  
   /**
    * Map, or transform, the right value [B] of this [Either] to a new value [C].
    *
@@ -903,11 +899,6 @@
    * <!--- KNIT example-either-36.kt -->
    * <!--- TEST lines.isEmpty() -->
    */
-<<<<<<< HEAD
-  public inline fun <C> map(f: (right: B) -> C): Either<A, C> =
-    flatMap { Right(f(it)) }
-
-=======
   @OptIn(ExperimentalContracts::class)
   public inline fun <C> map(f: (right: B) -> C): Either<A, C> {
     contract {
@@ -917,7 +908,6 @@
   }
 
   
->>>>>>> 1db0465b
   /**
    * Map, or transform, the left value [A] of this [Either] to a new value [C].
    *
@@ -933,14 +923,6 @@
    * <!--- KNIT example-either-37.kt -->
    * <!--- TEST lines.isEmpty() -->
    */
-<<<<<<< HEAD
-  public inline fun <C> mapLeft(f: (A) -> C): Either<C, B> =
-    when(this) {
-      is Right -> Right(value)
-      is Left -> Left(f(value))
-    }
-
-=======
   @OptIn(ExperimentalContracts::class)
   public inline fun <C> mapLeft(f: (A) -> C): Either<C, B> {
     contract {
@@ -949,21 +931,20 @@
     return fold({ Left(f(it)) }, { Right(it) })
   }
   
->>>>>>> 1db0465b
   @Deprecated(
     "tapLeft is being renamed to onLeft to be more consistent with the Kotlin Standard Library naming",
     ReplaceWith("onLeft(f)")
   )
   public inline fun tapLeft(f: (left: A) -> Unit): Either<A, B> =
     onLeft(f)
-
+  
   @Deprecated(
     "tap is being renamed to onRight to be more consistent with the Kotlin Standard Library naming",
     ReplaceWith("onRight(f)")
   )
   public inline fun tap(f: (right: B) -> Unit): Either<A, B> =
     onRight(f)
-
+  
   /**
    * Performs the given [action] on the encapsulated [B] value if this instance represents [Either.Right].
    * Returns the original [Either] unchanged.
@@ -979,11 +960,6 @@
    * <!--- KNIT example-either-38.kt -->
    * <!--- TEST lines.isEmpty() -->
    */
-<<<<<<< HEAD
-  public inline fun onRight(action: (right: B) -> Unit): Either<A, B> =
-    also { if (it.isRight()) action(it.value) }
-
-=======
   @OptIn(ExperimentalContracts::class)
   public inline fun onRight(action: (right: B) -> Unit): Either<A, B> {
     contract {
@@ -992,7 +968,6 @@
     return also { if (it.isRight()) action(it.value) }
   }
   
->>>>>>> 1db0465b
   /**
    * Performs the given [action] on the encapsulated [A] if this instance represents [Either.Left].
    * Returns the original [Either] unchanged.
@@ -1008,20 +983,9 @@
    * <!--- KNIT example-either-39.kt -->
    * <!--- TEST lines.isEmpty() -->
    */
-<<<<<<< HEAD
   public inline fun onLeft(action: (left: A) -> Unit): Either<A, B> =
     also { if (it.isLeft()) action(it.value) }
-
-=======
-  @OptIn(ExperimentalContracts::class)
-  public inline fun onLeft(action: (left: A) -> Unit): Either<A, B> {
-    contract {
-      callsInPlace(action, InvocationKind.AT_MOST_ONCE)
-    }
-    return also { if (it.isLeft()) action(it.value) }
-  }
-  
->>>>>>> 1db0465b
+  
   /**
    * Map over Left and Right of this Either
    */
@@ -1031,7 +995,7 @@
   )
   public inline fun <C, D> bimap(leftOperation: (left: A) -> C, rightOperation: (right: B) -> D): Either<C, D> =
     map(rightOperation).mapLeft(leftOperation)
-
+  
   /**
    * Returns `false` if [Left] or returns the result of the application of
    * the given predicate to the [Right] value.
@@ -1057,7 +1021,7 @@
   )
   public inline fun exists(predicate: (B) -> Boolean): Boolean =
     fold({ false }, predicate)
-
+  
   /**
    * Returns `true` if [Left] or returns the result of the application of
    * the given predicate to the [Right] value.
@@ -1077,13 +1041,13 @@
   )
   public inline fun all(predicate: (B) -> Boolean): Boolean =
     fold({ true }, predicate)
-
+  
   @Deprecated(
     "orNull is being renamed to getOrNull to be more consistent with the Kotlin Standard Library naming",
     ReplaceWith("getOrNull()")
   )
   public fun orNull(): B? = fold({ null }, { it })
-
+  
   /**
    * Returns the encapsulated value [B] if this instance represents [Either.Right] or `null` if it is [Either.Left].
    *
@@ -1100,9 +1064,9 @@
    * <!--- TEST lines.isEmpty() -->
    */
   public fun getOrNull(): B? = getOrElse { null }
-
+  
   public fun orNone(): Option<B> = getOrNone()
-
+  
   /**
    * Transforms [Either] into [Option],
    * where the encapsulated value [B] is wrapped in [Some] when this instance represents [Either.Right],
@@ -1123,14 +1087,14 @@
    * <!--- TEST lines.isEmpty() -->
    */
   public fun getOrNone(): Option<B> = fold({ None }, { Some(it) })
-
+  
   @Deprecated(
     NicheAPI + "Prefer using the Either DSL, or map",
     ReplaceWith("if (n <= 0) Right(emptyList()) else map { b -> List(n) { b } }")
   )
   public fun replicate(n: Int): Either<A, List<B>> =
     if (n <= 0) Right(emptyList()) else map { b -> List(n) { b } }
-
+  
   @Deprecated(
     NicheAPI + "Prefer using the Either DSL, or explicit fold or when",
     ReplaceWith("fold({ emptyList() }, { fa(it).map(::Right) })")
@@ -1139,7 +1103,7 @@
   @OverloadResolutionByLambdaReturnType
   public inline fun <C> traverse(fa: (B) -> Iterable<C>): List<Either<A, C>> =
     fold({ emptyList() }, { fa(it).map(::Right) })
-
+  
   @Deprecated(
     NicheAPI + "Prefer using the Either DSL, or explicit fold or when",
     ReplaceWith("fold({ None }, { right -> fa(right).map(::Right) })")
@@ -1148,18 +1112,18 @@
   @OverloadResolutionByLambdaReturnType
   public inline fun <C> traverse(fa: (B) -> Option<C>): Option<Either<A, C>> =
     fold({ None }, { right -> fa(right).map(::Right) })
-
+  
   @Deprecated("traverseOption is being renamed to traverse to simplify the Arrow API", ReplaceWith("traverse(fa)"))
   public inline fun <C> traverseOption(fa: (B) -> Option<C>): Option<Either<A, C>> =
     traverse(fa)
-
+  
   @Deprecated(
     RedundantAPI + "Use orNull() and Kotlin nullable types",
     ReplaceWith("orNull()?.let(fa)?.right()")
   )
   public inline fun <C> traverseNullable(fa: (B) -> C?): Either<A, C>? =
     orNull()?.let(fa)?.right()
-
+  
   // TODO will be renamed to mapAccumulating in 2.x.x. Backport, and deprecate in 1.x.x
   @OptIn(ExperimentalTypeInference::class)
   @OverloadResolutionByLambdaReturnType
@@ -1168,32 +1132,32 @@
       is Right -> fa(this.value).map(::Right)
       is Left -> this.valid()
     }
-
+  
   @Deprecated("traverseValidated is being renamed to traverse to simplify the Arrow API", ReplaceWith("traverse(fa)"))
   public inline fun <AA, C> traverseValidated(fa: (B) -> Validated<AA, C>): Validated<AA, Either<A, C>> =
     traverse(fa)
-
+  
   @Deprecated(
     NicheAPI + "Prefer explicit fold instead",
     ReplaceWith("fold({ fe(it).map { aa -> Left(aa) } }, { fa(it).map { c -> Right(c) } })")
   )
   public inline fun <AA, C> bitraverse(fe: (A) -> Iterable<AA>, fa: (B) -> Iterable<C>): List<Either<AA, C>> =
     fold({ fe(it).map { aa -> Left(aa) } }, { fa(it).map { c -> Right(c) } })
-
+  
   @Deprecated(
     NicheAPI + "Prefer explicit fold instead",
     ReplaceWith("fold({ fl(it).map(::Left) }, { fr(it).map(::Right) })")
   )
   public inline fun <AA, C> bitraverseOption(fl: (A) -> Option<AA>, fr: (B) -> Option<C>): Option<Either<AA, C>> =
     fold({ fl(it).map(::Left) }, { fr(it).map(::Right) })
-
+  
   @Deprecated(
     NicheAPI + "Prefer explicit fold instead",
     ReplaceWith("fold({ fl(it)?.let(::Left) }, { fr(it)?.let(::Right) })")
   )
   public inline fun <AA, C> bitraverseNullable(fl: (A) -> AA?, fr: (B) -> C?): Either<AA, C>? =
     fold({ fl(it)?.let(::Left) }, { fr(it)?.let(::Right) })
-
+  
   @Deprecated(
     NicheAPI + "Prefer explicit fold instead",
     ReplaceWith("fold({ fe(it).map { Left(it) } }, { fa(it).map { Right(it) } })")
@@ -1203,14 +1167,14 @@
     fa: (B) -> Validated<AA, D>,
   ): Validated<AA, Either<C, D>> =
     fold({ fe(it).map { Left(it) } }, { fa(it).map { Right(it) } })
-
+  
   @Deprecated(
     NicheAPI + "Prefer Kotlin nullable syntax instead",
     ReplaceWith("orNull()?.takeIf(predicate)")
   )
   public inline fun findOrNull(predicate: (B) -> Boolean): B? =
     orNull()?.takeIf(predicate)
-
+  
   /**
    * Returns `true` if [Left]
    *
@@ -1231,7 +1195,7 @@
     ReplaceWith("(this is Either.Left<*>)")
   )
   public fun isEmpty(): Boolean = isLeft
-
+  
   /**
    * Returns `true` if [Right]
    *
@@ -1253,59 +1217,59 @@
     ReplaceWith("(this is Either.Right<*>)")
   )
   public fun isNotEmpty(): Boolean = isRight
-
+  
   /**
    * The left side of the disjoint union, as opposed to the [Right] side.
    */
   public data class Left<out A> constructor(val value: A) : Either<A, Nothing>() {
     override val isLeft = true
     override val isRight = false
-
+    
     override fun toString(): String = "Either.Left($value)"
-
+    
     public companion object {
       @Deprecated("Unused, will be removed from bytecode in Arrow 2.x.x", ReplaceWith("Left(Unit)"))
       @PublishedApi
       internal val leftUnit: Either<Unit, Nothing> = Left(Unit)
     }
   }
-
+  
   /**
    * The right side of the disjoint union, as opposed to the [Left] side.
    */
   public data class Right<out B> constructor(val value: B) : Either<Nothing, B>() {
     override val isLeft = false
     override val isRight = true
-
+    
     override fun toString(): String = "Either.Right($value)"
-
+    
     public companion object {
       @Deprecated("Unused, will be removed from bytecode in Arrow 2.x.x", ReplaceWith("Right(Unit)"))
       @PublishedApi
       internal val unit: Either<Nothing, Unit> = Right(Unit)
     }
   }
-
+  
   override fun toString(): String = fold(
     { "Either.Left($it)" },
     { "Either.Right($it)" }
   )
-
+  
   public fun toValidatedNel(): ValidatedNel<A, B> =
     fold({ Validated.invalidNel(it) }, ::Valid)
-
+  
   public fun toValidated(): Validated<A, B> =
     fold({ it.invalid() }, { it.valid() })
-
+  
   public companion object {
-
+    
     @Deprecated(
       RedundantAPI + "Prefer Kotlin nullable syntax, or ensureNotNull inside Either DSL",
       ReplaceWith("a?.right() ?: Unit.left()")
     )
     @JvmStatic
     public fun <A> fromNullable(a: A?): Either<Unit, A> = a?.right() ?: Unit.left()
-
+    
     /**
      * Will create an [Either] from the result of evaluating the first parameter using the functions
      * provided on second and third parameters. Second parameter represents function for creating
@@ -1325,7 +1289,7 @@
     @JvmStatic
     public inline fun <L, R> conditionally(test: Boolean, ifFalse: () -> L, ifTrue: () -> R): Either<L, R> =
       if (test) Right(ifTrue()) else Left(ifFalse())
-
+    
     @JvmStatic
     @JvmName("tryCatch")
     public inline fun <R> catch(f: () -> R): Either<Throwable, R> =
@@ -1334,7 +1298,7 @@
       } catch (t: Throwable) {
         t.nonFatalOrThrow().left()
       }
-
+    
     @Deprecated(
       RedundantAPI + "Compose catch with flatten instead",
       ReplaceWith("catch(f).flatten()")
@@ -1343,7 +1307,7 @@
     @JvmName("tryCatchAndFlatten")
     public inline fun <R> catchAndFlatten(f: () -> Either<Throwable, R>): Either<Throwable, R> =
       catch(f).flatten()
-
+    
     @Deprecated(
       RedundantAPI + "Compose catch with mapLeft instead",
       ReplaceWith("catch(f).mapLeft(fe)")
@@ -1352,7 +1316,7 @@
     @JvmName("tryCatch")
     public inline fun <L, R> catch(fe: (Throwable) -> L, f: () -> R): Either<L, R> =
       catch(f).mapLeft(fe)
-
+    
     /**
      * The resolve function can resolve any function that yields an Either into one type of value.
      *
@@ -1364,6 +1328,7 @@
      * @param unrecoverableState the function to apply if [resolve] is in an unrecoverable state.
      * @return the result of applying the [resolve] function.
      */
+    @Deprecated(NicheAPI + "Prefer using recover, catch and the either DSL to work with errors")
     @JvmStatic
     public inline fun <E, A, B> resolve(
       f: () -> Either<E, A>,
@@ -1372,23 +1337,12 @@
       throwable: (throwable: Throwable) -> Either<Throwable, B>,
       unrecoverableState: (throwable: Throwable) -> Either<Throwable, Unit>,
     ): B =
-<<<<<<< HEAD
-      catch(f).flatMap {
-        it.fold({ e: E -> catch { error(e) } }, { a: A -> catch { success(a) } }).flatten()
-      }.recover { t: Throwable ->
-        throwable(t).bind()
-      }.getOrElse { t: Throwable ->
-        unrecoverableState(t)
-        throw t
-      }
-=======
       catch(f)
         .fold(
           { t: Throwable -> throwable(t) },
           { it.fold({ e: E -> catchAndFlatten { error(e) } }, { a: A -> catchAndFlatten { success(a) } }) })
         .fold({ t: Throwable -> throwable(t) }, { b: B -> b.right() })
         .fold({ t: Throwable -> unrecoverableState(t); throw t }, { b: B -> b })
->>>>>>> 1db0465b
 
     /**
      *  Lifts a function `(B) -> C` to the [Either] structure returning a polymorphic function
@@ -1415,7 +1369,7 @@
     )
     public fun <A, B, C> lift(f: (B) -> C): (Either<A, B>) -> Either<A, C> =
       { it.map(f) }
-
+    
     @JvmStatic
     @Deprecated(
       RedundantAPI + "Prefer explicitly creating lambdas",
@@ -1424,7 +1378,7 @@
     public fun <A, B, C, D> lift(fa: (A) -> C, fb: (B) -> D): (Either<A, B>) -> Either<C, D> =
       { it.bimap(fa, fb) }
   }
-
+  
   @Deprecated(
     RedundantAPI + "Map with Unit",
     ReplaceWith("map { }")
@@ -1665,11 +1619,12 @@
 public fun <A, B> Either<A, B>.contains(elem: B): Boolean =
   fold({ false }) { it == elem }
 
+@Deprecated(
+  RedundantAPI + "Prefer the Either DSL, or new recover API",
+  ReplaceWith("recover { y.bind() }")
+)
 public fun <A, B> Either<A, B>.combineK(y: Either<A, B>): Either<A, B> =
-  when (this) {
-    is Left -> y
-    else -> this
-  }
+  recover { y.bind() }
 
 public fun <A> A.left(): Either<A, Nothing> = Left(this)
 
@@ -1708,7 +1663,6 @@
 public inline fun <A> Any?.rightIfNull(default: () -> A): Either<A, Nothing?> =
   this?.let { default().left() } ?: null.right()
 
-<<<<<<< HEAD
 /**
  * Applies the given function `f` if this is a [Left], otherwise returns this if this is a [Right].
  * This is like `flatMap` for the exception.
@@ -1720,16 +1674,9 @@
     "arrow.core.recover"
   )
 )
-=======
-
->>>>>>> 1db0465b
 public inline fun <A, B, C> Either<A, B>.handleErrorWith(f: (A) -> Either<C, B>): Either<C, B> =
-  when (this) {
-    is Left -> f(this.value)
-    is Right -> this
-  }
-
-<<<<<<< HEAD
+  recover { a -> f(a).bind() }
+
 @Deprecated(
   RedundantAPI + "Prefer the new recover API",
   ReplaceWith(
@@ -1737,15 +1684,9 @@
     "arrow.core.recover"
   )
 )
-=======
->>>>>>> 1db0465b
 public inline fun <A, B> Either<A, B>.handleError(f: (A) -> B): Either<A, B> =
-  when (this) {
-    is Left -> f(value).right()
-    is Right -> this
-  }
-
-<<<<<<< HEAD
+  recover { a -> f(a) }
+
 @Deprecated(
   RedundantAPI + "Prefer the new recover API",
   ReplaceWith(
@@ -1753,13 +1694,8 @@
     "arrow.core.recover"
   )
 )
-=======
->>>>>>> 1db0465b
 public inline fun <A, B, C> Either<A, B>.redeem(fe: (A) -> C, fa: (B) -> C): Either<A, C> =
-  when (this) {
-    is Left -> fe(value).right()
-    is Right -> map(fa)
-  }
+  map(fa).recover { a -> fe(a) }
 
 public operator fun <A : Comparable<A>, B : Comparable<B>> Either<A, B>.compareTo(other: Either<A, B>): Int =
   fold(
@@ -1774,7 +1710,7 @@
       is Left -> Left(SGA.run { value.combine(b.value) })
       is Right -> this
     }
-
+    
     is Right -> when (b) {
       is Left -> b
       is Right -> Right(SGB.run { this@combine.value.combine(b.value) })
@@ -1986,13 +1922,10 @@
 public inline fun <A, B> Either<A, B>.ensure(error: () -> A, predicate: (B) -> Boolean): Either<A, B> =
   flatMap { b -> b.takeIf(predicate)?.right() ?: error().left() }
 
-<<<<<<< HEAD
 @Deprecated(
   NicheAPI + "Prefer using a simple fold, or when expression",
   ReplaceWith("fold(fa, fb)")
 )
-=======
->>>>>>> 1db0465b
 public inline fun <A, B, C, D> Either<A, B>.redeemWith(fa: (A) -> Either<C, D>, fb: (B) -> Either<C, D>): Either<C, D> =
   fold(fa, fb)
 
@@ -2074,7 +2007,6 @@
   "This API is niche and will be removed in the future. If this method is crucial for you, please let us know on the Arrow Github. Thanks!\n https://github.com/arrow-kt/arrow/issues\n"
 
 public const val RedundantAPI: String =
-<<<<<<< HEAD
   "This API is considered redundant. If this method is crucial for you, please let us know on the Arrow Github. Thanks!\n https://github.com/arrow-kt/arrow/issues\n"
 
 /**
@@ -2171,7 +2103,4 @@
 @JvmName("catchReified")
 @OptIn(ExperimentalTypeInference::class)
 public inline fun <E, reified T : Throwable, A> Either<Throwable, A>.catch(@BuilderInference catch: Raise<E>.(T) -> A): Either<E, A> =
-  catch { e -> if (e is T) catch(e) else throw e }
-=======
-  "This API is considered redundant. If this method is crucial for you, please let us know on the Arrow Github. Thanks!\n https://github.com/arrow-kt/arrow/issues\n"
->>>>>>> 1db0465b
+  catch { e -> if (e is T) catch(e) else throw e }