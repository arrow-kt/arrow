@file:JvmMultifileClass
@file:JvmName("EitherKt")
@file:OptIn(ExperimentalContracts::class)

package arrow.core

import arrow.core.Either.Companion.resolve
import arrow.core.Either.Left
import arrow.core.Either.Right
<<<<<<< HEAD
import arrow.core.continuations.Raise
import arrow.core.continuations.either
=======
import arrow.core.Either.Right.Companion.unit
import arrow.core.computations.ResultEffect.bind
import arrow.core.continuations.Eager
import arrow.core.continuations.EagerEffect
import arrow.core.continuations.Effect
import arrow.core.continuations.Token
import arrow.core.raise.Raise
import arrow.core.raise.either
>>>>>>> 8a2522ea
import arrow.typeclasses.Monoid
import arrow.typeclasses.Semigroup
import kotlin.contracts.ExperimentalContracts
import kotlin.contracts.InvocationKind
import kotlin.contracts.contract
import kotlin.js.JsName
import kotlin.jvm.JvmMultifileClass
import kotlin.jvm.JvmName
import kotlin.jvm.JvmStatic

public typealias EitherNel<E, A> = Either<NonEmptyList<E>, A>

/**
 * <!--- TEST_NAME EitherKnitTest -->
 *
 * In day-to-day programming, it is fairly common to find ourselves writing functions that can fail.
 * For instance, querying a service may result in a connection issue, or some unexpected JSON response.
 *
 * To communicate these errors, it has become common practice to throw exceptions; however,
 * exceptions are not tracked in any way, shape, or form by the compiler. To see what
 * kind of exceptions (if any) a function may throw, we have to dig through the source code.
 * Then, to handle these exceptions, we have to make sure we catch them at the call site. This
 * all becomes even more unwieldy when we try to compose exception-throwing procedures.
 *
 * ```kotlin
 * import arrow.core.andThen
 *
 * //sampleStart
 * val throwsSomeStuff: (Int) -> Double = {x -> x.toDouble()}
 * val throwsOtherThings: (Double) -> String = {x -> x.toString()}
 * val moreThrowing: (String) -> List<String> = {x -> listOf(x)}
 * val magic = throwsSomeStuff.andThen(throwsOtherThings).andThen(moreThrowing)
 * //sampleEnd
 * fun main() {
 *  println ("magic = $magic")
 * }
 * ```
 * <!--- KNIT example-either-01.kt -->
 *
 * Assume we happily throw exceptions in our code. Looking at the types of the functions above, any could throw a number of exceptions -- we do not know. When we compose, exceptions from any of the constituent
 * functions can be thrown. Moreover, they may throw the same kind of exception
 * (e.g., `IllegalArgumentException`) and, thus, it gets tricky tracking exactly where an exception came from.
 *
 * How then do we communicate an error? By making it explicit in the data type we return.
 *
 *
 * ```kotlin
 * import arrow.core.Either
 *
 * val left: Either<String, Int> =
 * //sampleStart
 *  Either.Left("Something went wrong")
 * //sampleEnd
 * fun main() {
 *  println(left)
 * }
 * ```
 * <!--- KNIT example-either-02.kt -->
 *
 * Because `Either` is right-biased, it is possible to define a Monad instance for it.
 *
 * Since we only ever want the computation to continue in the case of [Right] (as captured by the right-bias nature),
 * we fix the left type parameter and leave the right one free.
 *
 * So, the map and flatMap methods are right-biased:
 *
 * ```kotlin
 * import arrow.core.Either
 * import arrow.core.flatMap
 *
 * //sampleStart
 * val right: Either<String, Int> = Either.Right(5)
 * val value = right.flatMap{ Either.Right(it + 1) }
 * //sampleEnd
 * fun main() {
 *  println("value = $value")
 * }
 * ```
 * <!--- KNIT example-either-03.kt -->
 *
 * ```kotlin
 * import arrow.core.Either
 * import arrow.core.flatMap
 *
 * //sampleStart
 * val left: Either<String, Int> = Either.Left("Something went wrong")
 * val value = left.flatMap{ Either.Right(it + 1) }
 * //sampleEnd
 * fun main() {
 *  println("value = $value")
 * }
 * ```
 * <!--- KNIT example-either-04.kt -->
 *
 * ## Using Either instead of exceptions
 *
 * As a running example, we will have a series of functions that will:
 *
 * * Parse a string into an integer
 * * Calculate the reciprocal
 * * Convert the reciprocal into a string
 *
 * Using exception-throwing code, we could write something like this:
 *
 * ```kotlin
 * import arrow.core.Either
 * import arrow.core.flatMap
 *
 * //sampleStart
 * fun parse(s: String): Int =
 *   if (s.matches(Regex("-?[0-9]+"))) s.toInt()
 *   else throw NumberFormatException("$s is not a valid integer.")
 *
 * fun reciprocal(i: Int): Double =
 *   if (i == 0) throw IllegalArgumentException("Cannot take reciprocal of 0.")
 *   else 1.0 / i
 *
 * fun stringify(d: Double): String = d.toString()
 * //sampleEnd
 * ```
 * <!--- KNIT example-either-05.kt -->
 *
 * Instead, let's make the fact that some of our functions can fail explicit in the return type.
 *
 * ```kotlin
 * import arrow.core.Either
 * import arrow.core.flatMap
 * import arrow.core.left
 * import arrow.core.right
 *
 * //sampleStart
 * // Either Style
 * fun parse(s: String): Either<NumberFormatException, Int> =
 *   if (s.matches(Regex("-?[0-9]+"))) Either.Right(s.toInt())
 *   else Either.Left(NumberFormatException("$s is not a valid integer."))
 *
 * fun reciprocal(i: Int): Either<IllegalArgumentException, Double> =
 *   if (i == 0) Either.Left(IllegalArgumentException("Cannot take reciprocal of 0."))
 *   else Either.Right(1.0 / i)
 *
 * fun stringify(d: Double): String = d.toString()
 *
 * fun magic(s: String): Either<Exception, String> =
 *   parse(s).flatMap { reciprocal(it) }.map { stringify(it) }
 * //sampleEnd
 * ```
 * <!--- KNIT example-either-06.kt -->
 *
 * These calls to `parse` return a [Left] and [Right] value
 *
 * ```kotlin
 * import arrow.core.Either
 *
 * fun parse(s: String): Either<NumberFormatException, Int> =
 *   if (s.matches(Regex("-?[0-9]+"))) Either.Right(s.toInt())
 *   else Either.Left(NumberFormatException("$s is not a valid integer."))
 *
 * //sampleStart
 * val notANumber = parse("Not a number")
 * val number2 = parse("2")
 * //sampleEnd
 * fun main() {
 *  println("notANumber = $notANumber")
 *  println("number2 = $number2")
 * }
 * ```
 * <!--- KNIT example-either-07.kt -->
 *
 * Now, using combinators like `flatMap` and `map`, we can compose our functions together.
 *
 * ```kotlin
 * import arrow.core.Either
 * import arrow.core.flatMap
 *
 * fun parse(s: String): Either<NumberFormatException, Int> =
 *   if (s.matches(Regex("-?[0-9]+"))) Either.Right(s.toInt())
 *   else Either.Left(NumberFormatException("$s is not a valid integer."))
 *
 * fun reciprocal(i: Int): Either<IllegalArgumentException, Double> =
 *   if (i == 0) Either.Left(IllegalArgumentException("Cannot take reciprocal of 0."))
 *   else Either.Right(1.0 / i)
 *
 * fun stringify(d: Double): String = d.toString()
 *
 * fun magic(s: String): Either<Exception, String> =
 *   parse(s).flatMap{ reciprocal(it) }.map{ stringify(it) }
 *
 * //sampleStart
 * val magic0 = magic("0")
 * val magic1 = magic("1")
 * val magicNotANumber = magic("Not a number")
 * //sampleEnd
 * fun main() {
 *  println("magic0 = $magic0")
 *  println("magic1 = $magic1")
 *  println("magicNotANumber = $magicNotANumber")
 * }
 * ```
 * <!--- KNIT example-either-08.kt -->
 *
 * In the following exercise, we pattern-match on every case in which the `Either` returned by `magic` can be in.
 * Note the `when` clause in the [Left] - the compiler will complain if we leave that out because it knows that,
 * given the type `Either[Exception, String]`, there can be inhabitants of [Left] that are not
 * `NumberFormatException` or `IllegalArgumentException`. You should also notice that we are using
 * [SmartCast](https://kotlinlang.org/docs/reference/typecasts.html#smart-casts) for accessing [Left] and [Right]
 * values.
 *
 * ```kotlin
 * import arrow.core.Either
 * import arrow.core.flatMap
 *
 * fun parse(s: String): Either<NumberFormatException, Int> =
 *   if (s.matches(Regex("-?[0-9]+"))) Either.Right(s.toInt())
 *   else Either.Left(NumberFormatException("$s is not a valid integer."))
 *
 * fun reciprocal(i: Int): Either<IllegalArgumentException, Double> =
 *   if (i == 0) Either.Left(IllegalArgumentException("Cannot take reciprocal of 0."))
 *   else Either.Right(1.0 / i)
 *
 * fun stringify(d: Double): String = d.toString()
 *
 * fun magic(s: String): Either<Exception, String> =
 *   parse(s).flatMap{ reciprocal(it) }.map{ stringify(it) }
 *
 * //sampleStart
 * val x = magic("2")
 * val value = when(x) {
 *   is Either.Left -> when (x.value) {
 *     is NumberFormatException -> "Not a number!"
 *     is IllegalArgumentException -> "Can't take reciprocal of 0!"
 *     else -> "Unknown error"
 *   }
 *   is Either.Right -> "Got reciprocal: ${x.value}"
 * }
 * //sampleEnd
 * fun main() {
 *  println("value = $value")
 * }
 * ```
 * <!--- KNIT example-either-09.kt -->
 *
 * Instead of using exceptions as our error value, let's instead enumerate explicitly the things that
 * can go wrong in our program.
 *
 * ```kotlin
 * import arrow.core.Either
 * import arrow.core.flatMap
 * //sampleStart
 * // Either with ADT Style
 *
 * sealed class Error {
 *   object NotANumber : Error()
 *   object NoZeroReciprocal : Error()
 * }
 *
 * fun parse(s: String): Either<Error, Int> =
 *   if (s.matches(Regex("-?[0-9]+"))) Either.Right(s.toInt())
 *   else Either.Left(Error.NotANumber)
 *
 * fun reciprocal(i: Int): Either<Error, Double> =
 *   if (i == 0) Either.Left(Error.NoZeroReciprocal)
 *   else Either.Right(1.0 / i)
 *
 * fun stringify(d: Double): String = d.toString()
 *
 * fun magic(s: String): Either<Error, String> =
 *   parse(s).flatMap{reciprocal(it)}.map{ stringify(it) }
 * //sampleEnd
 * ```
 * <!--- KNIT example-either-10.kt -->
 *
 * For our little module, we enumerate any and all errors that can occur. Then, instead of using
 * exception classes as error values, we use one of the enumerated cases. Now, when we pattern match,
 * we are able to comphrensively handle failure without resulting in an `else` branch; moreover,
 * since Error is sealed, no outside code can add additional subtypes that we might fail to handle.
 *
 * ```kotlin
 * import arrow.core.Either
 * import arrow.core.flatMap
 *
 * sealed class Error {
 *  object NotANumber : Error()
 *  object NoZeroReciprocal : Error()
 * }
 *
 * fun parse(s: String): Either<Error, Int> =
 *   if (s.matches(Regex("-?[0-9]+"))) Either.Right(s.toInt())
 *   else Either.Left(Error.NotANumber)
 *
 * fun reciprocal(i: Int): Either<Error, Double> =
 *   if (i == 0) Either.Left(Error.NoZeroReciprocal)
 *   else Either.Right(1.0 / i)
 *
 * fun stringify(d: Double): String = d.toString()
 *
 * fun magic(s: String): Either<Error, String> =
 *   parse(s).flatMap{ reciprocal(it) }.map{ stringify(it) }
 *
 * //sampleStart
 * val x = magic("2")
 * val value = when(x) {
 *   is Either.Left -> when (x.value) {
 *     is Error.NotANumber -> "Not a number!"
 *     is Error.NoZeroReciprocal -> "Can't take reciprocal of 0!"
 *   }
 *   is Either.Right -> "Got reciprocal: ${x.value}"
 * }
 * //sampleEnd
 * fun main() {
 *  println("value = $value")
 * }
 * ```
 * <!--- KNIT example-either-11.kt -->
 *
 * ## Either.catch exceptions
 *
 * Sometimes you do need to interact with code that can potentially throw exceptions. In such cases, you should mitigate the possibility that an exception can be thrown. You can do so by using the `catch` function.
 *
 * Example:
 *
 * ```kotlin
 * import arrow.core.Either
 *
 * //sampleStart
 * fun potentialThrowingCode(): String = throw RuntimeException("Blow up!")
 *
 * suspend fun makeSureYourLogicDoesNotHaveSideEffects(): Either<Error, String> =
 *   Either.catch { potentialThrowingCode() }.mapLeft { Error.SpecificError }
 * //sampleEnd
 * suspend fun main() {
 *   println("makeSureYourLogicDoesNotHaveSideEffects().isLeft() = ${makeSureYourLogicDoesNotHaveSideEffects().isLeft()}")
 * }
 *
 * sealed class Error {
 *   object SpecificError : Error()
 * }
 * ```
 * <!--- KNIT example-either-12.kt -->
 *
 * ## Resolve Either into one type of value
 * In some cases you can not use Either as a value. For instance, when you need to respond to an HTTP request. To resolve Either into one type of value, you can use the resolve function.
 * In the case of an HTTP endpoint you most often need to return some (framework specific) response object which holds the result of the request. The result can be expected and positive, this is the success flow.
 * Or the result can be expected but negative, this is the error flow. Or the result can be unexpected and negative, in this case an unhandled exception was thrown.
 * In all three cases, you want to use the same kind of response object. But probably you want to respond slightly different in each case. This can be achieved by providing specific functions for the success, error and throwable cases.
 *
 * Example:
 *
 * ```kotlin
 * import arrow.core.Either
 * import arrow.core.flatMap
 * import arrow.core.left
 * import arrow.core.right
 *
 * //sampleStart
 * suspend fun httpEndpoint(request: String = "Hello?") =
 *   Either.resolve(
 *     f = {
 *       if (request == "Hello?") "HELLO WORLD!".right()
 *       else Error.SpecificError.left()
 *     },
 *     success = { a -> handleSuccess({ a: Any -> log(Level.INFO, "This is a: $a") }, a) },
 *     error = { e -> handleError({ e: Any -> log(Level.WARN, "This is e: $e") }, e) },
 *     throwable = { throwable -> handleThrowable({ throwable: Throwable -> log(Level.ERROR, "Log the throwable: $throwable.") }, throwable) },
 *     unrecoverableState = { _ -> Unit.right() }
 *   )
 * //sampleEnd
 * suspend fun main() {
 *  println("httpEndpoint().status = ${httpEndpoint().status}")
 * }
 *
 * @Suppress("UNUSED_PARAMETER")
 * suspend fun <A> handleSuccess(log: suspend (a: A) -> Either<Throwable, Unit>, a: A): Either<Throwable, Response> =
 *   Either.catch {
 *     Response.Builder(HttpStatus.OK)
 *       .header(CONTENT_TYPE, CONTENT_TYPE_APPLICATION_JSON)
 *       .body(a)
 *       .build()
 *   }
 *
 * @Suppress("UNUSED_PARAMETER")
 * suspend fun <E> handleError(log: suspend (e: E) -> Either<Throwable, Unit>, e: E): Either<Throwable, Response> =
 *   createErrorResponse(HttpStatus.NOT_FOUND, ErrorResponse("$ERROR_MESSAGE_PREFIX $e"))
 *
 * suspend fun handleThrowable(log: suspend (throwable: Throwable) -> Either<Throwable, Unit>, throwable: Throwable): Either<Throwable, Response> =
 *   log(throwable)
 *     .flatMap { createErrorResponse(HttpStatus.INTERNAL_SERVER_ERROR, ErrorResponse("$THROWABLE_MESSAGE_PREFIX $throwable")) }
 *
 * suspend fun createErrorResponse(httpStatus: HttpStatus, errorResponse: ErrorResponse): Either<Throwable, Response> =
 *   Either.catch {
 *     Response.Builder(httpStatus)
 *       .header(CONTENT_TYPE, CONTENT_TYPE_APPLICATION_JSON)
 *       .body(errorResponse)
 *       .build()
 *   }
 *
 * suspend fun log(level: Level, message: String): Either<Throwable, Unit> =
 *   Unit.right() // Should implement logging.
 *
 * enum class HttpStatus(val value: Int) { OK(200), NOT_FOUND(404), INTERNAL_SERVER_ERROR(500) }
 *
 * class Response private constructor(
 *   val status: HttpStatus,
 *   val headers: Map<String, String>,
 *   val body: Any?
 * ) {
 *
 *   data class Builder(
 *     val status: HttpStatus,
 *     var headers: Map<String, String> = emptyMap(),
 *     var body: Any? = null
 *   ) {
 *     fun header(key: String, value: String) = apply { this.headers = this.headers + mapOf<String, String>(key to value) }
 *     fun body(body: Any?) = apply { this.body = body }
 *     fun build() = Response(status, headers, body)
 *   }
 * }
 *
 * val CONTENT_TYPE = "Content-Type"
 * val CONTENT_TYPE_APPLICATION_JSON = "application/json"
 * val ERROR_MESSAGE_PREFIX = "An error has occurred. The error is:"
 * val THROWABLE_MESSAGE_PREFIX = "An exception was thrown. The exception is:"
 * sealed class Error {
 *   object SpecificError : Error()
 * }
 * data class ErrorResponse(val errorMessage: String)
 * enum class Level { INFO, WARN, ERROR }
 * ```
 * <!--- KNIT example-either-13.kt -->
 *
 * There are far more use cases for the resolve function, the HTTP endpoint example is just one of them.
 *
 * ## Syntax
 *
 * Either can also map over the [Left] value with `mapLeft`, which is similar to map, but applies on left instances.
 *
 * ```kotlin
 * import arrow.core.Either
 *
 * //sampleStart
 * val r : Either<Int, Int> = Either.Right(7)
 * val rightMapLeft = r.mapLeft {it + 1}
 * val l: Either<Int, Int> = Either.Left(7)
 * val leftMapLeft = l.mapLeft {it + 1}
 * //sampleEnd
 * fun main() {
 *  println("rightMapLeft = $rightMapLeft")
 *  println("leftMapLeft = $leftMapLeft")
 * }
 * ```
 * <!--- KNIT example-either-14.kt -->
 *
 * `Either<A, B>` can be transformed to `Either<B,A>` using the `swap()` method.
 *
 * ```kotlin
 * import arrow.core.Either.Left
 * import arrow.core.Either
 *
 * //sampleStart
 * val r: Either<String, Int> = Either.Right(7)
 * val swapped = r.swap()
 * //sampleEnd
 * fun main() {
 *  println("swapped = $swapped")
 * }
 * ```
 * <!--- KNIT example-either-15.kt -->
 *
 * For using Either's syntax on arbitrary data types.
 * This will make possible to use the `left()`, `right()`, `contains()`, `getOrElse()` methods:
 *
 * ```kotlin
 * import arrow.core.right
 *
 * val right7 =
 * //sampleStart
 *   7.right()
 * //sampleEnd
 * fun main() {
 *  println(right7)
 * }
 * ```
 * <!--- KNIT example-either-16.kt -->
 *
 * ```kotlin
 * import arrow.core.left
 *
 *  val leftHello =
 * //sampleStart
 *  "hello".left()
 * //sampleEnd
 * fun main() {
 *  println(leftHello)
 * }
 * ```
 * <!--- KNIT example-either-17.kt -->
 *
 * ```kotlin
 * import arrow.core.right
 * import arrow.core.contains
 *
 * //sampleStart
 * val x = 7.right()
 * val contains7 = x.contains(7)
 * //sampleEnd
 * fun main() {
 *  println("contains7 = $contains7")
 * }
 * ```
 * <!--- KNIT example-either-18.kt -->
 *
 * ```kotlin
 * import arrow.core.left
 * import arrow.core.getOrElse
 *
 * //sampleStart
 * val x = "hello".left()
 * val getOr7 = x.getOrElse { 7 }
 * //sampleEnd
 * fun main() {
 *  println("getOr7 = $getOr7")
 * }
 * ```
 * <!--- KNIT example-either-19.kt -->
 *
 * ```kotlin
 * import arrow.core.left
 * import arrow.core.getOrHandle
 *
 * //sampleStart
 * val x = "hello".left()
 * val value = x.getOrHandle { "$it world!" }
 * //sampleEnd
 * fun main() {
 *  println("value = $value")
 * }
 * ```
 * <!--- KNIT example-either-20.kt -->
 *
 * For creating Either instance based on a predicate, use `Either.conditionally()` method. It will evaluate an expression
 * passed as first parameter, in case the expression evaluates to `false` it will give an `Either.Left<L>` build from the second parameter.
 * If the expression evaluates to a `true` it will take the third parameter and give an `Either.Right<R>`:
 *
 * ```kotlin
 * import arrow.core.Either
 *
 * val value =
 * //sampleStart
 *  Either.conditionally(true, { "Error" }, { 42 })
 * //sampleEnd
 * fun main() {
 *  println(value)
 * }
 * ```
 * <!--- KNIT example-either-21.kt -->
 *
 * ```kotlin
 * import arrow.core.Either
 *
 * val value =
 * //sampleStart
 *  Either.conditionally(false, { "Error" }, { 42 })
 * //sampleEnd
 * fun main() {
 *  println(value)
 * }
 * ```
 * <!--- KNIT example-either-22.kt -->
 *
 * Another operation is `fold`. This operation will extract the value from the Either, or provide a default if the value is [Left]
 *
 * ```kotlin
 * import arrow.core.Either
 * import arrow.core.right
 *
 * //sampleStart
 * val x : Either<Int, Int> = 7.right()
 * val fold = x.fold({ 1 }, { it + 3 })
 * //sampleEnd
 * fun main() {
 *  println("fold = $fold")
 * }
 * ```
 * <!--- KNIT example-either-23.kt -->
 *
 * ```kotlin
 * import arrow.core.Either
 * import arrow.core.left
 *
 * //sampleStart
 * val y : Either<Int, Int> = 7.left()
 * val fold = y.fold({ 1 }, { it + 3 })
 * //sampleEnd
 * fun main() {
 *  println("fold = $fold")
 * }
 * ```
 * <!--- KNIT example-either-24.kt -->
 *
 * The `getOrHandle()` operation allows the transformation of an `Either.Left` value to a `Either.Right` using
 * the value of [Left]. This can be useful when mapping to a single result type is required like `fold()`, but without
 * the need to handle `Either.Right` case.
 *
 * As an example, we want to map an `Either<Throwable, Int>` to a proper HTTP status code:
 *
 * ```kotlin
 * import arrow.core.Either
 * import arrow.core.getOrHandle
 *
 * //sampleStart
 * val r: Either<Throwable, Int> = Either.Left(NumberFormatException())
 * val httpStatusCode = r.getOrHandle {
 *   when(it) {
 *     is NumberFormatException -> 400
 *     else -> 500
 *   }
 * }
 * //sampleEnd
 * fun main() {
 *  println("httpStatusCode = $httpStatusCode")
 * }
 * ```
 * <!--- KNIT example-either-25.kt -->
 *
 * The ```leftIfNull``` operation transforms a null `Either.Right` value to the specified ```Either.Left``` value.
 * If the value is non-null, the value wrapped into a non-nullable ```Either.Right``` is returned (very useful to
 * skip null-check further down the call chain).
 * If the operation is called on an ```Either.Left```, the same ```Either.Left``` is returned.
 *
 * See the examples below:
 *
 * ```kotlin
 * import arrow.core.Either.Right
 * import arrow.core.leftIfNull
 *
 * fun main() {
 *   val value =
 *   //sampleStart
 *     Right(12).leftIfNull({ -1 })
 *   //sampleEnd
 *   println(value)
 * }
 * ```
 * <!--- KNIT example-either-26.kt -->
 *
 * ```kotlin
 * import arrow.core.Either.Right
 * import arrow.core.leftIfNull
 *
 * val value =
 * //sampleStart
 *  Right(null).leftIfNull({ -1 })
 * //sampleEnd
 * fun main() {
 *  println(value)
 * }
 * ```
 * <!--- KNIT example-either-27.kt -->
 *
 * ```kotlin
 * import arrow.core.Either.Left
 * import arrow.core.leftIfNull
 *
 * val value =
 * //sampleStart
 *  Left(12).leftIfNull({ -1 })
 * //sampleEnd
 * fun main() {
 *  println(value)
 * }
 * ```
 * <!--- KNIT example-either-28.kt -->
 *
 * Another useful operation when working with null is `rightIfNotNull`.
 * If the value is null, it will be transformed to the specified `Either.Left` and, if it's not null, the type will
 * be wrapped to `Either.Right`.
 *
 * Example:
 *
 * ```kotlin
 * import arrow.core.rightIfNotNull
 *
 * val value =
 * //sampleStart
 *  "value".rightIfNotNull { "left" }
 * //sampleEnd
 * fun main() {
 *  println(value)
 * }
 * ```
 * <!--- KNIT example-either-29.kt -->
 *
 * ```kotlin
 * import arrow.core.rightIfNotNull
 *
 * val value =
 * //sampleStart
 *  null.rightIfNotNull { "left" }
 * //sampleEnd
 * fun main() {
 *  println(value)
 * }
 * ```
 * <!--- KNIT example-either-30.kt -->
 *
 * The inverse of `rightIfNotNull`, `rightIfNull`.
 * If the value is null it will be transformed to the specified `Either.right` and the type will be `Nothing?`.
 * If the value is not null than it will be transformed to the specified `Either.Left`.
 *
 * Example:
 *
 * ```kotlin
 * import arrow.core.rightIfNull
 *
 * val value =
 * //sampleStart
 *  "value".rightIfNull { "left" }
 * //sampleEnd
 * fun main() {
 *  println(value)
 * }
 * ```
 * <!--- KNIT example-either-31.kt -->
 *
 * ```kotlin
 * import arrow.core.rightIfNull
 *
 * val value =
 * //sampleStart
 *  null.rightIfNull { "left" }
 * //sampleEnd
 * fun main() {
 *  println(value)
 * }
 * ```
 * <!--- KNIT example-either-32.kt -->
 *
 * Arrow contains `Either` instances for many useful typeclasses that allows you to use and transform right values.
 * Option does not require a type parameter with the following functions, but it is specifically used for Either.Left
 */
public sealed class Either<out A, out B> {
  
  /**
   * Returns `true` if this is a [Right], `false` otherwise.
   * Used only for performance instead of fold.
   */
  @Deprecated(
    RedundantAPI + "Use `is Either.Right<*>`, `when`, or `fold` instead",
    ReplaceWith("(this is Either.Right<*>)")
  )
  @JsName("_isRight")
  internal abstract val isRight: Boolean
  
  /**
   * Returns `true` if this is a [Left], `false` otherwise.
   * Used only for performance instead of fold.
   */
  @Deprecated(
    RedundantAPI + "Use `is Either.Left<*>`, `when`, or `fold` instead",
    ReplaceWith("(this is Either.Left<*>)")
  )
  @JsName("_isLeft")
  internal abstract val isLeft: Boolean

  public fun isLeft(): Boolean {
    contract {
      returns(true) implies (this@Either is Left<A>)
      returns(false) implies (this@Either is Right<B>)
    }
    return this@Either is Left<A>
  }

  public fun isRight(): Boolean {
    contract {
      returns(true) implies (this@Either is Right<B>)
      returns(false) implies (this@Either is Left<A>)
    }
    return this@Either is Right<B>
  }
  
  /**
   * Transform an [Either] into a value of [C].
   * Alternative to using `when` to fold an [Either] into a value [C].
   *
   * ```kotlin
   * import arrow.core.Either
   * import io.kotest.matchers.shouldBe
   * import io.kotest.assertions.fail
   *
   * fun test() {
   *   Either.Right(1)
   *     .fold({ fail("Cannot be left") }, { it + 1 }) shouldBe 2
   *
   *   Either.Left(RuntimeException("Boom!"))
   *     .fold({ -1 }, { fail("Cannot be right") }) shouldBe -1
   * }
   * ```
   * <!--- KNIT example-either-33.kt -->
   * <!--- TEST lines.isEmpty() -->
   *
   * @param ifLeft transform the [Either.Left] type [A] to [C].
   * @param ifRight transform the [Either.Right] type [B] to [C].
   * @return the transformed value [C] by applying [ifLeft] or [ifRight] to [A] or [B] respectively.
   */
  public inline fun <C> fold(ifLeft: (left: A) -> C, ifRight: (right: B) -> C): C {
    contract {
      callsInPlace(ifLeft, InvocationKind.AT_MOST_ONCE)
      callsInPlace(ifRight, InvocationKind.AT_MOST_ONCE)
    }
    return when (this) {
      is Right -> ifRight(value)
      is Left -> ifLeft(value)
    }
  }

  @Deprecated(
    NicheAPI + "Prefer when or fold instead",
    ReplaceWith("fold({ initial }) { rightOperation(initial, it) }")
  )
  public inline fun <C> foldLeft(initial: C, rightOperation: (C, B) -> C): C =
    fold({ initial }) { rightOperation(initial, it) }
  
  @Deprecated(
    NicheAPI + "Prefer when or fold instead",
    ReplaceWith("fold({ MN.empty() }) { b -> MN.run { MN.empty().combine(f(b)) } }")
  )
  public fun <C> foldMap(MN: Monoid<C>, f: (B) -> C): C =
    fold({ MN.empty() }) { b -> MN.run { MN.empty().combine(f(b)) } }
  
  @Deprecated(
    NicheAPI + "Prefer when or fold instead",
    ReplaceWith("fold({ f(c, it) }, { g(c, it) })")
  )
  public inline fun <C> bifoldLeft(c: C, f: (C, A) -> C, g: (C, B) -> C): C =
    fold({ f(c, it) }, { g(c, it) })
  
  @Deprecated(
    NicheAPI + "Prefer when or fold instead",
    ReplaceWith("MN.run { fold({ MN.empty().combine(f(it)) }, { MN.empty().combine(g(it)) }) }")
  )
  public inline fun <C> bifoldMap(MN: Monoid<C>, f: (A) -> C, g: (B) -> C): C =
    MN.run { fold({ MN.empty().combine(f(it)) }, { MN.empty().combine(g(it)) }) }
  
  /**
   * Swap the generic parameters [A] and [B] of this [Either].
   *
   * ```kotlin
   * import arrow.core.Either
   * import io.kotest.matchers.shouldBe
   *
   * fun test() {
   *   Either.Left("left").swap() shouldBe Either.Right("left")
   *   Either.Right("right").swap() shouldBe Either.Left("right")
   * }
   * ```
   * <!--- KNIT example-either-34.kt -->
   * <!-- TEST lines.isEmpty() -->
   */
  public fun swap(): Either<B, A> =
    fold({ Right(it) }, { Left(it) })
  
  /**
   * Map, or transform, the right value [B] of this [Either] to a new value [C].
   *
   * ```kotlin
   * import arrow.core.Either
   * import io.kotest.matchers.shouldBe
   *
   * fun test() {
   *   Either.Right(12).map { _: Int ->"flower" } shouldBe Either.Right("flower")
   *   Either.Left(12).map { _: Nothing -> "flower" } shouldBe Either.Left(12)
   * }
   * ```
   * <!--- KNIT example-either-35.kt -->
   * <!--- TEST lines.isEmpty() -->
   */
  public inline fun <C> map(f: (right: B) -> C): Either<A, C> {
    contract {
      callsInPlace(f, InvocationKind.AT_MOST_ONCE)
    }
    return flatMap { Right(f(it)) }
  }

  
  /**
   * Map, or transform, the left value [A] of this [Either] to a new value [C].
   *
   * ```kotlin
   * import arrow.core.Either
   * import io.kotest.matchers.shouldBe
   *
   * fun test() {
   *  Either.Right(12).mapLeft { _: Nothing -> "flower" } shouldBe Either.Right(12)
   *  Either.Left(12).mapLeft { _: Int -> "flower" }  shouldBe Either.Left("flower")
   * }
   * ```
   * <!--- KNIT example-either-36.kt -->
   * <!--- TEST lines.isEmpty() -->
   */
  public inline fun <C> mapLeft(f: (A) -> C): Either<C, B> {
    contract {
      callsInPlace(f, InvocationKind.AT_MOST_ONCE)
    }
    return fold({ Left(f(it)) }, { Right(it) })
  }
  
  @Deprecated(
    "tapLeft is being renamed to onLeft to be more consistent with the Kotlin Standard Library naming",
    ReplaceWith("onLeft(f)")
  )
  public inline fun tapLeft(f: (left: A) -> Unit): Either<A, B> =
    onLeft(f)
  
  @Deprecated(
    "tap is being renamed to onRight to be more consistent with the Kotlin Standard Library naming",
    ReplaceWith("onRight(f)")
  )
  public inline fun tap(f: (right: B) -> Unit): Either<A, B> =
    onRight(f)
  
  /**
   * Performs the given [action] on the encapsulated [B] value if this instance represents [Either.Right].
   * Returns the original [Either] unchanged.
   *
   * ```kotlin
   * import arrow.core.Either
   * import io.kotest.matchers.shouldBe
   *
   * fun test() {
   *   Either.Right(1).onRight(::println) shouldBe Either.Right(1)
   * }
   * ```
   * <!--- KNIT example-either-37.kt -->
   * <!--- TEST lines.isEmpty() -->
   */
  public inline fun onRight(action: (right: B) -> Unit): Either<A, B> {
    contract {
      callsInPlace(action, InvocationKind.AT_MOST_ONCE)
    }
    return also { if (it.isRight()) action(it.value) }
  }
  
  /**
   * Performs the given [action] on the encapsulated [A] if this instance represents [Either.Left].
   * Returns the original [Either] unchanged.
   *
   * ```kotlin
   * import arrow.core.Either
   * import io.kotest.matchers.shouldBe
   *
   * fun test() {
   *   Either.Left(2).onLeft(::println) shouldBe Either.Left(2)
   * }
   * ```
   * <!--- KNIT example-either-38.kt -->
   * <!--- TEST lines.isEmpty() -->
   */
  public inline fun onLeft(action: (left: A) -> Unit): Either<A, B> {
    contract {
      callsInPlace(action, InvocationKind.AT_MOST_ONCE)
    }
    return also { if (it.isLeft()) action(it.value) }
  }
  
  /**
   * Map over Left and Right of this Either
   */
  @Deprecated(
    NicheAPI + "Prefer using the Either DSL, or map + mapLeft",
    ReplaceWith("map(rightOperation).mapLeft(leftOperation)")
  )
  public inline fun <C, D> bimap(leftOperation: (left: A) -> C, rightOperation: (right: B) -> D): Either<C, D> =
    map(rightOperation).mapLeft(leftOperation)
  
  /**
   * Returns `false` if [Left] or returns the result of the application of
   * the given predicate to the [Right] value.
   *
   * Example:
   * ```kotlin
   * import arrow.core.Either
   * import arrow.core.Either.Left
   *
   * fun main() {
   *  Either.Right(12).exists { it > 10 } // Result: true
   *  Either.Right(7).exists { it > 10 }  // Result: false
   *
   *  val left: Either<Int, Int> = Left(12)
   *  left.exists { it > 10 }      // Result: false
   * }
   * ```
   * <!--- KNIT example-either-39.kt -->
   */
  @Deprecated(
    NicheAPI + "Prefer when or fold instead",
    ReplaceWith("fold({ false }, predicate)")
  )
  public inline fun exists(predicate: (B) -> Boolean): Boolean =
    fold({ false }, predicate)
  
  /**
   * Returns `true` if [Left] or returns the result of the application of
   * the given predicate to the [Right] value.
   *
   * Example:
   * ```
   * Right(12).all { it > 10 } // Result: true
   * Right(7).all { it > 10 }  // Result: false
   *
   * val left: Either<Int, Int> = Left(12)
   * left.all { it > 10 }      // Result: true
   * ```
   */
  @Deprecated(
    NicheAPI + "Prefer when or fold instead",
    ReplaceWith("fold({ true }, predicate)")
  )
  public inline fun all(predicate: (B) -> Boolean): Boolean =
    fold({ true }, predicate)
  
  @Deprecated(
    "orNull is being renamed to getOrNull to be more consistent with the Kotlin Standard Library naming",
    ReplaceWith("getOrNull()")
  )
  public fun orNull(): B? {
    contract {
      returns(null) implies (this@Either is Left<A>)
      returnsNotNull() implies (this@Either is Right<B>)
    }
    return fold({ null }, { it })
  }
  
  /**
   * Returns the encapsulated value [B] if this instance represents [Either.Right] or `null` if it is [Either.Left].
   *
   * ```kotlin
   * import arrow.core.Either
   * import io.kotest.matchers.shouldBe
   *
   * fun test() {
   *   Either.Right(12).getOrNull() shouldBe 12
   *   Either.Left(12).getOrNull() shouldBe null
   * }
   * ```
   * <!--- KNIT example-either-40.kt -->
   * <!--- TEST lines.isEmpty() -->
   */
  public fun getOrNull(): B? {
    contract {
      returns(null) implies (this@Either is Left<A>)
      returnsNotNull() implies (this@Either is Right<B>)
    }
    return getOrElse { null }
  }
  
  public fun orNone(): Option<B> = getOrNone()
  
  /**
   * Transforms [Either] into [Option],
   * where the encapsulated value [B] is wrapped in [Some] when this instance represents [Either.Right],
   * or [None] if it is [Either.Left].
   *
   * ```kotlin
   * import arrow.core.Either
   * import arrow.core.Some
   * import arrow.core.None
   * import io.kotest.matchers.shouldBe
   *
   * fun test() {
   *   Either.Right(12).getOrNone() shouldBe Some(12)
   *   Either.Left(12).getOrNone() shouldBe None
   * }
   * ```
   * <!--- KNIT example-either-41.kt -->
   * <!--- TEST lines.isEmpty() -->
   */
  public fun getOrNone(): Option<B> = fold({ None }, { Some(it) })
  
  @Deprecated(
    NicheAPI + "Prefer using the Either DSL, or map",
    ReplaceWith("if (n <= 0) Right(emptyList()) else map { b -> List(n) { b } }")
  )
  public fun replicate(n: Int): Either<A, List<B>> =
    if (n <= 0) emptyList<B>().right()
    else when (this) {
      is Left -> this
      is Right -> List(n) { this.value }.right()
    }
  
  @Deprecated(
    NicheAPI + "Prefer Kotlin nullable syntax instead",
    ReplaceWith("orNull()?.takeIf(predicate)")
  )
  public inline fun findOrNull(predicate: (B) -> Boolean): B? =
    getOrNull()?.takeIf(predicate)
  
  /**
   * Returns `true` if [Left]
   *
   * Example:
   * ```kotlin
   * import arrow.core.*
   *
   *  fun main(args: Array<String>) {
   *   //sampleStart
   *   Either.Left("foo").isEmpty()  // Result: true
   *   Either.Right("foo").isEmpty() // Result: false
   * }
   * ```
   * <!--- KNIT example-either-42.kt -->
   */
  @Deprecated(
    RedundantAPI + "Use `is Either.Left<*>`, `when`, or `fold` instead",
    ReplaceWith("(this is Either.Left<*>)")
  )
  public fun isEmpty(): Boolean = isLeft
  
  /**
   * Returns `true` if [Right]
   *
   * Example:
   * ```kotlin
   *  import arrow.core.*
   *
   *  fun main(args: Array<String>) {
   *   //sampleStart
   *   Either.Left("foo").isNotEmpty()  // Result: false
   *   Either.Right("foo").isNotEmpty() // Result: true
   *   //sampleEnd
   * }
   * ```
   * <!--- KNIT example-either-43.kt -->
   */
  @Deprecated(
    RedundantAPI + "Use `is Either.Right<*>`, `when`, or `fold` instead",
    ReplaceWith("(this is Either.Right<*>)")
  )
  public fun isNotEmpty(): Boolean = isRight
  
  /**
   * The left side of the disjoint union, as opposed to the [Right] side.
   */
  public data class Left<out A> constructor(val value: A) : Either<A, Nothing>() {
    @Deprecated(
      RedundantAPI + "Use `is Either.Left<*>`, `when`, or `fold` instead",
      ReplaceWith("(this is Either.Left<*>)")
    )
    override val isLeft = true

    @Deprecated(
      RedundantAPI + "Use `is Either.Right<*>`, `when`, or `fold` instead",
      ReplaceWith("(this is Either.Right<*>)")
    )
    override val isRight = false
    
    override fun toString(): String = "Either.Left($value)"
    
    public companion object {
      @Deprecated("Unused, will be removed from bytecode in Arrow 2.x.x", ReplaceWith("Left(Unit)"))
      @PublishedApi
      internal val leftUnit: Either<Unit, Nothing> = Left(Unit)
    }
  }
  
  /**
   * The right side of the disjoint union, as opposed to the [Left] side.
   */
  public data class Right<out B> constructor(val value: B) : Either<Nothing, B>() {
    @Deprecated(
      RedundantAPI + "Use `is Either.Left<*>`, `when`, or `fold` instead",
      ReplaceWith("(this is Either.Left<*>)")
    )
    override val isLeft = false

    @Deprecated(
      RedundantAPI + "Use `is Either.Right<*>`, `when`, or `fold` instead",
      ReplaceWith("(this is Either.Right<*>)")
    )
    override val isRight = true
    
    override fun toString(): String = "Either.Right($value)"
    
    public companion object {
      @PublishedApi
      internal val unit: Either<Nothing, Unit> = Right(Unit)
    }
  }
  
  override fun toString(): String = fold(
    { "Either.Left($it)" },
    { "Either.Right($it)" }
  )

  public companion object {
    
    @Deprecated(
      RedundantAPI + "Prefer Kotlin nullable syntax, or ensureNotNull inside Either DSL",
      ReplaceWith("a?.right() ?: Unit.left()")
    )
    @JvmStatic
    public fun <A> fromNullable(a: A?): Either<Unit, A> = a?.right() ?: Unit.left()
    
    /**
     * Will create an [Either] from the result of evaluating the first parameter using the functions
     * provided on second and third parameters. Second parameter represents function for creating
     * an [Left] in case of a false result of evaluation and third parameter will be used
     * to create a [Right] in case of a true result.
     *
     * @param test expression to evaluate and build an [Either]
     * @param ifFalse function to create a [Left] in case of false result of test
     * @param ifTrue function to create a [Right] in case of true result of test
     *
     * @return [Right] if evaluation succeed, [Left] otherwise
     */
    @Deprecated(
      RedundantAPI + "Prefer explicit if-else statements, or ensure inside Either DSL",
      ReplaceWith("if (test) Right(ifTrue()) else Left(ifFalse())")
    )
    @JvmStatic
    public inline fun <L, R> conditionally(test: Boolean, ifFalse: () -> L, ifTrue: () -> R): Either<L, R> =
      if (test) Right(ifTrue()) else Left(ifFalse())
    
    @JvmStatic
    @JvmName("tryCatch")
    public inline fun <R> catch(f: () -> R): Either<Throwable, R> {
      contract { callsInPlace(f, InvocationKind.EXACTLY_ONCE) }
      return try {
        f().right()
      } catch (t: Throwable) {
        t.nonFatalOrThrow().left()
      }
    }

    @Deprecated(
      RedundantAPI + "Compose catch with flatten instead",
      ReplaceWith("catch(f).flatten()")
    )
    @JvmStatic
    @JvmName("tryCatchAndFlatten")
    public inline fun <R> catchAndFlatten(f: () -> Either<Throwable, R>): Either<Throwable, R> {
      contract { callsInPlace(f, InvocationKind.EXACTLY_ONCE) }
      return catch(f).flatten()
    }
    
    @Deprecated(
      RedundantAPI + "Compose catch with mapLeft instead",
      ReplaceWith("catch(f).mapLeft(fe)")
    )
    @JvmStatic
    @JvmName("tryCatch")
    public inline fun <L, R> catch(fe: (Throwable) -> L, f: () -> R): Either<L, R> {
      contract {
        callsInPlace(f, InvocationKind.EXACTLY_ONCE)
        callsInPlace(fe, InvocationKind.AT_MOST_ONCE)
      }
      return catch(f).mapLeft(fe)
    }
    
    /**
     * The resolve function can resolve any function that yields an Either into one type of value.
     *
     * @param f the function that needs to be resolved.
     * @param success the function to apply if [f] yields a success of type [A].
     * @param error the function to apply if [f] yields an error of type [E].
     * @param throwable the function to apply if [f] throws a [Throwable].
     * Throwing any [Throwable] in the [throwable] function will render the [resolve] function nondeterministic.
     * @param unrecoverableState the function to apply if [resolve] is in an unrecoverable state.
     * @return the result of applying the [resolve] function.
     */
    @Deprecated(NicheAPI + "Prefer using recover, catch and the either DSL to work with errors")
    @JvmStatic
    public inline fun <E, A, B> resolve(
      f: () -> Either<E, A>,
      success: (a: A) -> Either<Throwable, B>,
      error: (e: E) -> Either<Throwable, B>,
      throwable: (throwable: Throwable) -> Either<Throwable, B>,
      unrecoverableState: (throwable: Throwable) -> Either<Throwable, Unit>,
    ): B {
      contract {
        callsInPlace(f, InvocationKind.EXACTLY_ONCE)
        callsInPlace(success, InvocationKind.AT_MOST_ONCE)
        callsInPlace(error, InvocationKind.AT_MOST_ONCE)
        callsInPlace(throwable, InvocationKind.AT_MOST_ONCE)
        callsInPlace(unrecoverableState, InvocationKind.AT_MOST_ONCE)
      }
      return catch(f)
        .fold(
          { t: Throwable -> throwable(t) },
          { it.fold({ e: E -> catchAndFlatten { error(e) } }, { a: A -> catchAndFlatten { success(a) } }) })
        .fold({ t: Throwable -> throwable(t) }, { b: B -> b.right() })
        .fold({ t: Throwable -> unrecoverableState(t); throw t }, { b: B -> b })
    }

    /**
     *  Lifts a function `(B) -> C` to the [Either] structure returning a polymorphic function
     *  that can be applied over all [Either] values in the shape of Either<A, B>
     *
     *  ```kotlin
     *  import arrow.core.*
     *
     *  fun main(args: Array<String>) {
     *   //sampleStart
     *   val f = Either.lift<Int, CharSequence, String> { s: CharSequence -> "$s World" }
     *   val either: Either<Int, CharSequence> = "Hello".right()
     *   val result = f(either)
     *   //sampleEnd
     *   println(result)
     *  }
     *  ```
     * <!--- KNIT example-either-44.kt -->
     */
    @JvmStatic
    @Deprecated(
      RedundantAPI + "Prefer explicitly creating lambdas",
      ReplaceWith("{ it.map(f) }")
    )
    public fun <A, B, C> lift(f: (B) -> C): (Either<A, B>) -> Either<A, C> =
      { it.map(f) }
    
    @JvmStatic
    @Deprecated(
      RedundantAPI + "Prefer explicitly creating lambdas",
      ReplaceWith("{ it.bimap(fa, fb) }")
    )
    public fun <A, B, C, D> lift(fa: (A) -> C, fb: (B) -> D): (Either<A, B>) -> Either<C, D> =
      { it.bimap(fa, fb) }


    public inline fun <E, A, B, Z> zipOrAccumulate(
      combine: (E, E) -> E,
      a: Either<E, A>,
      b: Either<E, B>,
      transform: (A, B) -> Z,
    ): Either<E, Z> {
      contract { callsInPlace(transform, InvocationKind.AT_MOST_ONCE) }
      return zipOrAccumulate(combine, a, b, unit, unit, unit, unit, unit, unit, unit, unit) { aa, bb, _, _, _, _, _, _, _, _ ->
        transform(aa, bb)
      }
    }

    public inline fun <E, A, B, C, Z> zipOrAccumulate(
      combine: (E, E) -> E,
      a: Either<E, A>,
      b: Either<E, B>,
      c: Either<E, C>,
      transform: (A, B, C) -> Z,
    ): Either<E, Z> {
      contract { callsInPlace(transform, InvocationKind.AT_MOST_ONCE) }
      return zipOrAccumulate(combine, a, b, c, unit, unit, unit, unit, unit, unit, unit) { aa, bb, cc, _, _, _, _, _, _, _ ->
        transform(aa, bb, cc)
      }
    }

    public inline fun <E, A, B, C, D, Z> zipOrAccumulate(
      combine: (E, E) -> E,
      a: Either<E, A>,
      b: Either<E, B>,
      c: Either<E, C>,
      d: Either<E, D>,
      transform: (A, B, C, D) -> Z,
    ): Either<E, Z> {
      contract { callsInPlace(transform, InvocationKind.AT_MOST_ONCE) }
      return zipOrAccumulate(combine, a, b, c, d, unit, unit, unit, unit, unit, unit) { aa, bb, cc, dd, _, _, _, _, _, _ ->
        transform(aa, bb, cc, dd)
      }
    }

    public inline fun <E, A, B, C, D, EE, Z> zipOrAccumulate(
      combine: (E, E) -> E,
      a: Either<E, A>,
      b: Either<E, B>,
      c: Either<E, C>,
      d: Either<E, D>,
      e: Either<E, EE>,
      transform: (A, B, C, D, EE) -> Z,
    ): Either<E, Z> {
      contract { callsInPlace(transform, InvocationKind.AT_MOST_ONCE) }
      return zipOrAccumulate(combine, a, b, c, d, e, unit, unit, unit, unit, unit) { aa, bb, cc, dd, ee, _, _, _, _, _ ->
        transform(aa, bb, cc, dd, ee)
      }
    }

    public inline fun <E, A, B, C, D, EE, FF, Z> zipOrAccumulate(
      combine: (E, E) -> E,
      a: Either<E, A>,
      b: Either<E, B>,
      c: Either<E, C>,
      d: Either<E, D>,
      e: Either<E, EE>,
      f: Either<E, FF>,
      transform: (A, B, C, D, EE, FF) -> Z,
    ): Either<E, Z> {
      contract { callsInPlace(transform, InvocationKind.AT_MOST_ONCE) }
      return zipOrAccumulate(combine, a, b, c, d, e, f, unit, unit, unit, unit) { aa, bb, cc, dd, ee, ff, _, _, _, _ ->
        transform(aa, bb, cc, dd, ee, ff)
      }
    }

    public inline fun <E, A, B, C, D, EE, F, G, Z> zipOrAccumulate(
      combine: (E, E) -> E,
      a: Either<E, A>,
      b: Either<E, B>,
      c: Either<E, C>,
      d: Either<E, D>,
      e: Either<E, EE>,
      f: Either<E, F>,
      g: Either<E, G>,
      transform: (A, B, C, D, EE, F, G) -> Z,
    ): Either<E, Z> {
      contract { callsInPlace(transform, InvocationKind.AT_MOST_ONCE) }
      return zipOrAccumulate(combine, a, b, c, d, e, f, g, unit, unit, unit) { aa, bb, cc, dd, ee, ff, gg, _, _, _ ->
        transform(aa, bb, cc, dd, ee, ff, gg)
      }
    }

    public inline fun <E, A, B, C, D, EE, F, G, H, Z> zipOrAccumulate(
      combine: (E, E) -> E,
      a: Either<E, A>,
      b: Either<E, B>,
      c: Either<E, C>,
      d: Either<E, D>,
      e: Either<E, EE>,
      f: Either<E, F>,
      g: Either<E, G>,
      h: Either<E, H>,
      transform: (A, B, C, D, EE, F, G, H) -> Z,
    ): Either<E, Z> {
      contract { callsInPlace(transform, InvocationKind.AT_MOST_ONCE) }
      return zipOrAccumulate(combine, a, b, c, d, e, f, g, h, unit, unit) { aa, bb, cc, dd, ee, ff, gg, hh, _, _ ->
        transform(aa, bb, cc, dd, ee, ff, gg, hh)
      }
    }

    public inline fun <E, A, B, C, D, EE, F, G, H, I, Z> zipOrAccumulate(
      combine: (E, E) -> E,
      a: Either<E, A>,
      b: Either<E, B>,
      c: Either<E, C>,
      d: Either<E, D>,
      e: Either<E, EE>,
      f: Either<E, F>,
      g: Either<E, G>,
      h: Either<E, H>,
      i: Either<E, I>,
      transform: (A, B, C, D, EE, F, G, H, I) -> Z,
    ): Either<E, Z> {
      contract { callsInPlace(transform, InvocationKind.AT_MOST_ONCE) }
      return zipOrAccumulate(combine, a, b, c, d, e, f, g, h, i, unit) { aa, bb, cc, dd, ee, ff, gg, hh, ii, _ ->
        transform(aa, bb, cc, dd, ee, ff, gg, hh, ii)
      }
    }

    @Suppress("DuplicatedCode")
    public inline fun <E, A, B, C, D, EE, F, G, H, I, J, Z> zipOrAccumulate(
      combine: (E, E) -> E,
      a: Either<E, A>,
      b: Either<E, B>,
      c: Either<E, C>,
      d: Either<E, D>,
      e: Either<E, EE>,
      f: Either<E, F>,
      g: Either<E, G>,
      h: Either<E, H>,
      i: Either<E, I>,
      j: Either<E, J>,
      transform: (A, B, C, D, EE, F, G, H, I, J) -> Z,
    ): Either<E, Z> {
      contract { callsInPlace(transform, InvocationKind.AT_MOST_ONCE) }
      return if (a is Right && b is Right && c is Right && d is Right && e is Right && f is Right && g is Right && h is Right && i is Right && j is Right) {
        Right(transform(a.value, b.value, c.value, d.value, e.value, f.value, g.value, h.value, i.value, j.value))
      } else {
        var accumulatedError: Any? = EmptyValue
        accumulatedError = if (a is Left) a.value else accumulatedError
        accumulatedError = if (b is Left) EmptyValue.combine(accumulatedError, b.value, combine) else accumulatedError
        accumulatedError = if (c is Left) EmptyValue.combine(accumulatedError, c.value, combine) else accumulatedError
        accumulatedError = if (d is Left) EmptyValue.combine(accumulatedError, d.value, combine) else accumulatedError
        accumulatedError = if (e is Left) EmptyValue.combine(accumulatedError, e.value, combine) else accumulatedError
        accumulatedError = if (f is Left) EmptyValue.combine(accumulatedError, f.value, combine) else accumulatedError
        accumulatedError = if (g is Left) EmptyValue.combine(accumulatedError, g.value, combine) else accumulatedError
        accumulatedError = if (h is Left) EmptyValue.combine(accumulatedError, h.value, combine) else accumulatedError
        accumulatedError = if (i is Left) EmptyValue.combine(accumulatedError, i.value, combine) else accumulatedError
        accumulatedError = if (j is Left) EmptyValue.combine(accumulatedError, j.value, combine) else accumulatedError

        @Suppress("UNCHECKED_CAST")
        (Left(accumulatedError as E))
      }
    }

    public inline fun <E, A, B, Z> zipOrAccumulate(
      a: Either<E, A>,
      b: Either<E, B>,
      transform: (A, B) -> Z,
    ): Either<NonEmptyList<E>, Z> {
      contract { callsInPlace(transform, InvocationKind.AT_MOST_ONCE) }
      return zipOrAccumulate(a, b, unit, unit, unit, unit, unit, unit, unit, unit) { aa, bb, _, _, _, _, _, _, _, _ ->
        transform(aa, bb)
      }
    }

    public inline fun <E, A, B, C, Z> zipOrAccumulate(
      a: Either<E, A>,
      b: Either<E, B>,
      c: Either<E, C>,
      transform: (A, B, C) -> Z,
    ): Either<NonEmptyList<E>, Z> {
      contract { callsInPlace(transform, InvocationKind.AT_MOST_ONCE) }
      return zipOrAccumulate(a, b, c, unit, unit, unit, unit, unit, unit, unit) { aa, bb, cc, _, _, _, _, _, _, _ ->
        transform(aa, bb, cc)
      }
    }

    public inline fun <E, A, B, C, D, Z> zipOrAccumulate(
      a: Either<E, A>,
      b: Either<E, B>,
      c: Either<E, C>,
      d: Either<E, D>,
      transform: (A, B, C, D) -> Z,
    ): Either<NonEmptyList<E>, Z> {
      contract { callsInPlace(transform, InvocationKind.AT_MOST_ONCE) }
      return zipOrAccumulate(a, b, c, d, unit, unit, unit, unit, unit, unit) { aa, bb, cc, dd, _, _, _, _, _, _ ->
        transform(aa, bb, cc, dd)
      }
    }

    public inline fun <E, A, B, C, D, EE, Z> zipOrAccumulate(
      a: Either<E, A>,
      b: Either<E, B>,
      c: Either<E, C>,
      d: Either<E, D>,
      e: Either<E, EE>,
      transform: (A, B, C, D, EE) -> Z,
    ): Either<NonEmptyList<E>, Z> {
      contract { callsInPlace(transform, InvocationKind.AT_MOST_ONCE) }
      return zipOrAccumulate(a, b, c, d, e, unit, unit, unit, unit, unit) { aa, bb, cc, dd, ee, _, _, _, _, _ ->
        transform(aa, bb, cc, dd, ee)
      }
    }

    public inline fun <E, A, B, C, D, EE, FF, Z> zipOrAccumulate(
      a: Either<E, A>,
      b: Either<E, B>,
      c: Either<E, C>,
      d: Either<E, D>,
      e: Either<E, EE>,
      f: Either<E, FF>,
      transform: (A, B, C, D, EE, FF) -> Z,
    ): Either<NonEmptyList<E>, Z> {
      contract { callsInPlace(transform, InvocationKind.AT_MOST_ONCE) }
      return zipOrAccumulate(a, b, c, d, e, f, unit, unit, unit, unit) { aa, bb, cc, dd, ee, ff, _, _, _, _ ->
        transform(aa, bb, cc, dd, ee, ff)
      }
    }

    public inline fun <E, A, B, C, D, EE, F, G, Z> zipOrAccumulate(
      a: Either<E, A>,
      b: Either<E, B>,
      c: Either<E, C>,
      d: Either<E, D>,
      e: Either<E, EE>,
      f: Either<E, F>,
      g: Either<E, G>,
      transform: (A, B, C, D, EE, F, G) -> Z,
    ): Either<NonEmptyList<E>, Z> {
      contract { callsInPlace(transform, InvocationKind.AT_MOST_ONCE) }
      return zipOrAccumulate(a, b, c, d, e, f, g, unit, unit, unit) { aa, bb, cc, dd, ee, ff, gg, _, _, _ ->
        transform(aa, bb, cc, dd, ee, ff, gg)
      }
    }

    public inline fun <E, A, B, C, D, EE, F, G, H, Z> zipOrAccumulate(
      a: Either<E, A>,
      b: Either<E, B>,
      c: Either<E, C>,
      d: Either<E, D>,
      e: Either<E, EE>,
      f: Either<E, F>,
      g: Either<E, G>,
      h: Either<E, H>,
      transform: (A, B, C, D, EE, F, G, H) -> Z,
    ): Either<NonEmptyList<E>, Z> {
      contract { callsInPlace(transform, InvocationKind.AT_MOST_ONCE) }
      return zipOrAccumulate(a, b, c, d, e, f, g, h, unit, unit) { aa, bb, cc, dd, ee, ff, gg, hh, _, _ ->
        transform(aa, bb, cc, dd, ee, ff, gg, hh)
      }
    }

    public inline fun <E, A, B, C, D, EE, F, G, H, I, Z> zipOrAccumulate(
      a: Either<E, A>,
      b: Either<E, B>,
      c: Either<E, C>,
      d: Either<E, D>,
      e: Either<E, EE>,
      f: Either<E, F>,
      g: Either<E, G>,
      h: Either<E, H>,
      i: Either<E, I>,
      transform: (A, B, C, D, EE, F, G, H, I) -> Z,
    ): Either<NonEmptyList<E>, Z> {
      contract { callsInPlace(transform, InvocationKind.AT_MOST_ONCE) }
      return zipOrAccumulate(a, b, c, d, e, f, g, h, i, unit) { aa, bb, cc, dd, ee, ff, gg, hh, ii, _ ->
        transform(aa, bb, cc, dd, ee, ff, gg, hh, ii)
      }
    }

    @Suppress("DuplicatedCode")
    public inline fun <E, A, B, C, D, EE, F, G, H, I, J, Z> zipOrAccumulate(
      a: Either<E, A>,
      b: Either<E, B>,
      c: Either<E, C>,
      d: Either<E, D>,
      e: Either<E, EE>,
      f: Either<E, F>,
      g: Either<E, G>,
      h: Either<E, H>,
      i: Either<E, I>,
      j: Either<E, J>,
      transform: (A, B, C, D, EE, F, G, H, I, J) -> Z,
    ): Either<NonEmptyList<E>, Z> {
      contract { callsInPlace(transform, InvocationKind.AT_MOST_ONCE) }
      return if (a is Right && b is Right && c is Right && d is Right && e is Right && f is Right && g is Right && h is Right && i is Right && j is Right) {
        Right(transform(a.value, b.value, c.value, d.value, e.value, f.value, g.value, h.value, i.value, j.value))
      } else {
        val list = buildList(9) {
          if (a is Left) add(a.value)
          if (b is Left) add(b.value)
          if (c is Left) add(c.value)
          if (d is Left) add(d.value)
          if (e is Left) add(e.value)
          if (f is Left) add(f.value)
          if (g is Left) add(g.value)
          if (h is Left) add(h.value)
          if (i is Left) add(i.value)
          if (j is Left) add(j.value)
        }
        Left(NonEmptyList(list[0], list.drop(1)))
      }
    }

    @JvmName("zipOrAccumulateNonEmptyList")
    public inline fun <E, A, B, Z> zipOrAccumulate(
      a: EitherNel<E, A>,
      b: EitherNel<E, B>,
      transform: (A, B) -> Z,
    ): EitherNel<E, Z> {
      contract { callsInPlace(transform, InvocationKind.AT_MOST_ONCE) }
      return zipOrAccumulate(a, b, unit, unit, unit, unit, unit, unit, unit, unit) { aa, bb, _, _, _, _, _, _, _, _ ->
        transform(aa, bb)
      }
    }

    @JvmName("zipOrAccumulateNonEmptyList")
    public inline fun <E, A, B, C, Z> zipOrAccumulate(
      a: EitherNel<E, A>,
      b: EitherNel<E, B>,
      c: EitherNel<E, C>,
      transform: (A, B, C) -> Z,
    ): EitherNel<E, Z> {
      contract { callsInPlace(transform, InvocationKind.AT_MOST_ONCE) }
      return zipOrAccumulate(a, b, c, unit, unit, unit, unit, unit, unit, unit) { aa, bb, cc, _, _, _, _, _, _, _ ->
        transform(aa, bb, cc)
      }
    }

    @JvmName("zipOrAccumulateNonEmptyList")
    public inline fun <E, A, B, C, D, Z> zipOrAccumulate(
      a: EitherNel<E, A>,
      b: EitherNel<E, B>,
      c: EitherNel<E, C>,
      d: EitherNel<E, D>,
      transform: (A, B, C, D) -> Z,
    ): EitherNel<E, Z> {
      contract { callsInPlace(transform, InvocationKind.AT_MOST_ONCE) }
      return zipOrAccumulate(a, b, c, d, unit, unit, unit, unit, unit, unit) { aa, bb, cc, dd, _, _, _, _, _, _ ->
        transform(aa, bb, cc, dd)
      }
    }

    @JvmName("zipOrAccumulateNonEmptyList")
    public inline fun <E, A, B, C, D, EE, Z> zipOrAccumulate(
      a: EitherNel<E, A>,
      b: EitherNel<E, B>,
      c: EitherNel<E, C>,
      d: EitherNel<E, D>,
      e: EitherNel<E, EE>,
      transform: (A, B, C, D, EE) -> Z,
    ): EitherNel<E, Z> {
      contract { callsInPlace(transform, InvocationKind.AT_MOST_ONCE) }
      return zipOrAccumulate(a, b, c, d, e, unit, unit, unit, unit, unit) { aa, bb, cc, dd, ee, _, _, _, _, _ ->
        transform(aa, bb, cc, dd, ee)
      }
    }

    @JvmName("zipOrAccumulateNonEmptyList")
    public inline fun <E, A, B, C, D, EE, FF, Z> zipOrAccumulate(
      a: EitherNel<E, A>,
      b: EitherNel<E, B>,
      c: EitherNel<E, C>,
      d: EitherNel<E, D>,
      e: EitherNel<E, EE>,
      f: EitherNel<E, FF>,
      transform: (A, B, C, D, EE, FF) -> Z,
    ): EitherNel<E, Z> {
      contract { callsInPlace(transform, InvocationKind.AT_MOST_ONCE) }
      return zipOrAccumulate(a, b, c, d, e, f, unit, unit, unit, unit) { aa, bb, cc, dd, ee, ff, _, _, _, _ ->
        transform(aa, bb, cc, dd, ee, ff)
      }
    }

    @JvmName("zipOrAccumulateNonEmptyList")
    public inline fun <E, A, B, C, D, EE, F, G, Z> zipOrAccumulate(
      a: EitherNel<E, A>,
      b: EitherNel<E, B>,
      c: EitherNel<E, C>,
      d: EitherNel<E, D>,
      e: EitherNel<E, EE>,
      f: EitherNel<E, F>,
      g: EitherNel<E, G>,
      transform: (A, B, C, D, EE, F, G) -> Z,
    ): EitherNel<E, Z> {
      contract { callsInPlace(transform, InvocationKind.AT_MOST_ONCE) }
      return zipOrAccumulate(a, b, c, d, e, f, g, unit, unit, unit) { aa, bb, cc, dd, ee, ff, gg, _, _, _ ->
        transform(aa, bb, cc, dd, ee, ff, gg)
      }
    }

    @JvmName("zipOrAccumulateNonEmptyList")
    public inline fun <E, A, B, C, D, EE, F, G, H, Z> zipOrAccumulate(
      a: EitherNel<E, A>,
      b: EitherNel<E, B>,
      c: EitherNel<E, C>,
      d: EitherNel<E, D>,
      e: EitherNel<E, EE>,
      f: EitherNel<E, F>,
      g: EitherNel<E, G>,
      h: EitherNel<E, H>,
      transform: (A, B, C, D, EE, F, G, H) -> Z,
    ): EitherNel<E, Z> {
      contract { callsInPlace(transform, InvocationKind.AT_MOST_ONCE) }
      return zipOrAccumulate(a, b, c, d, e, f, g, h, unit, unit) { aa, bb, cc, dd, ee, ff, gg, hh, _, _ ->
        transform(aa, bb, cc, dd, ee, ff, gg, hh)
      }
    }

    @JvmName("zipOrAccumulateNonEmptyList")
    public inline fun <E, A, B, C, D, EE, F, G, H, I, Z> zipOrAccumulate(
      a: EitherNel<E, A>,
      b: EitherNel<E, B>,
      c: EitherNel<E, C>,
      d: EitherNel<E, D>,
      e: EitherNel<E, EE>,
      f: EitherNel<E, F>,
      g: EitherNel<E, G>,
      h: EitherNel<E, H>,
      i: EitherNel<E, I>,
      transform: (A, B, C, D, EE, F, G, H, I) -> Z,
    ): EitherNel<E, Z> {
      contract { callsInPlace(transform, InvocationKind.AT_MOST_ONCE) }
      return zipOrAccumulate(a, b, c, d, e, f, g, h, i, unit) { aa, bb, cc, dd, ee, ff, gg, hh, ii, _ ->
        transform(aa, bb, cc, dd, ee, ff, gg, hh, ii)
      }
    }

    @Suppress("DuplicatedCode")
    @JvmName("zipOrAccumulateNonEmptyList")
    public inline fun <E, A, B, C, D, EE, F, G, H, I, J, Z> zipOrAccumulate(
      a: EitherNel<E, A>,
      b: EitherNel<E, B>,
      c: EitherNel<E, C>,
      d: EitherNel<E, D>,
      e: EitherNel<E, EE>,
      f: EitherNel<E, F>,
      g: EitherNel<E, G>,
      h: EitherNel<E, H>,
      i: EitherNel<E, I>,
      j: EitherNel<E, J>,
      transform: (A, B, C, D, EE, F, G, H, I, J) -> Z,
    ): EitherNel<E, Z> {
      contract { callsInPlace(transform, InvocationKind.AT_MOST_ONCE) }
      return if (a is Right && b is Right && c is Right && d is Right && e is Right && f is Right && g is Right && h is Right && i is Right && j is Right) {
        Right(transform(a.value, b.value, c.value, d.value, e.value, f.value, g.value, h.value, i.value, j.value))
      } else {
        val list = buildList {
          if (a is Left) addAll(a.value)
          if (b is Left) addAll(b.value)
          if (c is Left) addAll(c.value)
          if (d is Left) addAll(d.value)
          if (e is Left) addAll(e.value)
          if (f is Left) addAll(f.value)
          if (g is Left) addAll(g.value)
          if (h is Left) addAll(h.value)
          if (i is Left) addAll(i.value)
          if (j is Left) addAll(j.value)
        }
        Left(NonEmptyList(list[0], list.drop(1)))
      }
    }
  }
  
  @Deprecated(
    RedundantAPI + "Map with Unit",
    ReplaceWith("map { }")
  )
  public fun void(): Either<A, Unit> =
    map { }
}

/**
 * Recover from [E] when encountering [Left].
 * You can either return a new value of [A], or short-circuit by raising with a value of [E2].
 *
 * ```kotlin
 * import arrow.core.Either
 * import arrow.core.left
 * import arrow.core.recover
 *
 * object User
 * object Error
 *
 * val error: Either<Error, User> = Error.left()
 *
 * val a: Either<Error, User> = error.recover { error -> User } // Either.Right(User)
 * val b: Either<String, User> = error.recover { error -> raise("other-failure") } // Either.Left(other-failure)
 * val c: Either<Nothing, User> = error.recover { error -> User } // Either.Right(User)
 * ```
 * <!--- KNIT example-either-45.kt -->
 */
public inline fun <E2, E, A> Either<E, A>.recover(recover: Raise<E2>.(E) -> A): Either<E2, A> =
  when (this) {
    is Right -> this
    is Left -> either { recover(value) }
  }

/**
 * Binds the given function across [Right], that is,
 * Map, or transform, the right value [B] of this [Either] into a new [Either] with a right value of type [C].
 * Returns a new [Either] with either the original left value of type [A] or the newly transformed right value of type [C].
 *
 * @param f The function to bind across [Right].
 */
public inline fun <A, B, C> Either<A, B>.flatMap(f: (right: B) -> Either<A, C>): Either<A, C> {
  contract { callsInPlace(f, InvocationKind.AT_MOST_ONCE) }
  return when (this) {
    is Right -> f(this.value)
    is Left -> this
  }
}

public fun <A, B> Either<A, Either<A, B>>.flatten(): Either<A, B> =
  flatMap(::identity)

/**
 * Returns the value from this [Right] or the given argument if this is a [Left].
 *
 * Example:
 * ```kotlin
 * import arrow.core.Either.Right
 * import arrow.core.Either.Left
 * import arrow.core.getOrElse
 *
 * fun main() {
 *   Right(12).getOrElse { 17 } // Result: 12
 *   Left(12).getOrElse { 17 }  // Result: 17
 * }
 * ```
 * <!--- KNIT example-either-46.kt -->
 */
@Deprecated(
  RedundantAPI + "This API is overloaded with an API with a single argument",
  level = DeprecationLevel.HIDDEN
)
public inline fun <B> Either<*, B>.getOrElse(default: () -> B): B =
  fold({ default() }, ::identity)

/**
 * Get the right value [B] of this [Either],
 * or compute a [default] value with the left value [A].
 *
 * ```kotlin
 * import arrow.core.Either
 * import arrow.core.getOrElse
 * import io.kotest.matchers.shouldBe
 *
 * fun test() {
 *   Either.Left(12).getOrElse { it + 5 } shouldBe 17
 * }
 * ```
 * <!--- KNIT example-either-47.kt -->
 * <!--- TEST lines.isEmpty() -->
 */
public inline fun <A, B> Either<A, B>.getOrElse(default: (A) -> B): B {
  contract { callsInPlace(default, InvocationKind.AT_MOST_ONCE) }
  return fold(default, ::identity)
}

/**
 * Returns the value from this [Right] or null if this is a [Left].
 *
 * Example:
 * ```kotlin
 * import arrow.core.Either.Right
 * import arrow.core.Either.Left
 *
 * fun main() {
 *   Right(12).orNull() // Result: 12
 *   Left(12).orNull()  // Result: null
 * }
 * ```
 * <!--- KNIT example-either-48.kt -->
 */
@Deprecated(
  "Duplicated API. Please use Either's member function orNull. This will be removed towards Arrow 2.0",
  ReplaceWith("orNull()")
)
public fun <B> Either<*, B>.orNull(): B? =
  getOrNull()

/**
 * Returns the value from this [Right] or allows clients to transform the value from [Left] with the [default] lambda.
 *
 * Example:
 * ```kotlin
 * import arrow.core.Either.Right
 * import arrow.core.Either.Left
 * import arrow.core.getOrHandle
 *
 * fun main() {
 *   Right(12).getOrHandle { 17 } // Result: 12
 *   Left(12).getOrHandle { it + 5 } // Result: 17
 * }
 * ```
 * <!--- KNIT example-either-49.kt -->
 */
@Deprecated(
  RedundantAPI + "Use other getOrElse signature",
  ReplaceWith("getOrElse(default)")
)
public inline fun <A, B> Either<A, B>.getOrHandle(default: (A) -> B): B =
  fold({ default(it) }, ::identity)

/**
 * Returns [Right] with the existing value of [Right] if this is a [Right] and the given predicate
 * holds for the right value.<br>
 *
 * Returns `Left(default)` if this is a [Right] and the given predicate does not
 * hold for the right value.<br>
 *
 * Returns [Left] with the existing value of [Left] if this is a [Left].<br>
 *
 * Example:
 * ```kotlin
 * import arrow.core.Either.*
 * import arrow.core.Either
 * import arrow.core.filterOrElse
 *
 * fun main() {
 *   Right(12).filterOrElse({ it > 10 }, { -1 }) // Result: Right(12)
 *   Right(7).filterOrElse({ it > 10 }, { -1 })  // Result: Left(-1)
 *
 *   val left: Either<Int, Int> = Left(12)
 *   left.filterOrElse({ it > 10 }, { -1 })      // Result: Left(12)
 * }
 * ```
 * <!--- KNIT example-either-50.kt -->
 */
@Deprecated(
  RedundantAPI + "Prefer if-else statement inside either DSL, or replace with explicit flatMap",
  ReplaceWith("flatMap { b -> b.takeIf(predicate)?.right() ?: default().left() }")
)
public inline fun <A, B> Either<A, B>.filterOrElse(predicate: (B) -> Boolean, default: () -> A): Either<A, B> =
  ensure(default, predicate)

/**
 * Returns [Right] with the existing value of [Right] if this is a [Right] and the given
 * predicate holds for the right value.<br>
 *
 * Returns `Left(default({right}))` if this is a [Right] and the given predicate does not
 * hold for the right value. Useful for error handling where 'default' returns a message with context on why the value
 * did not pass the filter<br>
 *
 * Returns [Left] with the existing value of [Left] if this is a [Left].<br>
 *
 * Example:
 *
 * ```kotlin
 * import arrow.core.*
 *
 * suspend fun main(): Unit {
 *   //sampleStart
 *   Either.Right(7).filterOrOther({ it == 10 }, { "Value '$it' is not equal to 10" })
 *     .let(::println) // Either.Left(Value '7' is not equal to 10")
 *
 *   Either.Right(10).filterOrOther({ it == 10 }, { "Value '$it' is not equal to 10" })
 *     .let(::println) // Either.Right(10)
 *
 *   Either.Left(12).filterOrOther({ str: String -> str.contains("impossible") }, { -1 })
 *     .let(::println) // Either.Left(12)
 *   //sampleEnd
 * }
 * ```
 * <!--- KNIT example-either-51.kt -->
 */
@Deprecated(
  RedundantAPI + "Prefer if-else statement inside either DSL, or replace with explicit flatMap",
  ReplaceWith("flatMap { if (predicate(it)) Right(it) else Left(default()) }")
)
public inline fun <A, B> Either<A, B>.filterOrOther(predicate: (B) -> Boolean, default: (B) -> A): Either<A, B> =
  flatMap { if (predicate(it)) Right(it) else Left(default(it)) }

/**
 * Returns the value from this [Right] or [Left].
 *
 * Example:
 * ```kotlin
 * import arrow.core.Either.Left
 * import arrow.core.Either.Right
 * import arrow.core.merge
 *
 * fun test() {
 *   Right(12).merge() // Result: 12
 *   Left(12).merge() // Result: 12
 * }
 * ```
 * <!--- KNIT example-either-52.kt -->
 * <!--- TEST lines.isEmpty() -->
 */
public inline fun <A> Either<A, A>.merge(): A =
  fold(::identity, ::identity)

/**
 * Returns [Right] with the existing value of [Right] if this is an [Right] with a non-null value.
 * The returned Either.Right type is not nullable.
 *
 * Returns `Left(default())` if this is an [Right] and the existing value is null
 *
 * Returns [Left] with the existing value of [Left] if this is an [Left].
 *
 * Example:
 * ```kotlin
 * import arrow.core.Either.*
 * import arrow.core.leftIfNull
 *
 * fun main() {
 *   Right(12).leftIfNull({ -1 })   // Result: Right(12)
 *   Right(null).leftIfNull({ -1 }) // Result: Left(-1)
 *
 *   Left(12).leftIfNull({ -1 })    // Result: Left(12)
 * }
 * ```
 * <!--- KNIT example-either-53.kt -->
 */
@Deprecated(
  RedundantAPI + "Prefer Kotlin nullable syntax inside either DSL, or replace with explicit flatMap",
  ReplaceWith("flatMap { b -> b?.right() ?: default().left() }")
)
public inline fun <A, B> Either<A, B?>.leftIfNull(default: () -> A): Either<A, B> =
  flatMap { b -> b?.right() ?: default().left() }

/**
 * Returns `true` if this is a [Right] and its value is equal to `elem` (as determined by `==`),
 * returns `false` otherwise.
 *
 * Example:
 * ```kotlin
 * import arrow.core.Either.Right
 * import arrow.core.Either.Left
 * import arrow.core.contains
 *
 * fun main() {
 *   Right("something").contains("something") // Result: true
 *   Right("something").contains("anything")  // Result: false
 *   Left("something").contains("something")  // Result: false
 * }
 * ```
 * <!--- KNIT example-arrow-core-either-contains-01.kt -->
 *
 * @param elem the element to test.
 * @return `true` if the option has an element that is equal (as determined by `==`) to `elem`, `false` otherwise.
 */
@Deprecated(
  RedundantAPI + "Prefer the Either DSL, or replace with explicit fold",
  ReplaceWith("fold({ false }) { it == elem }")
)
public fun <A, B> Either<A, B>.contains(elem: B): Boolean =
  fold({ false }) { it == elem }

@Deprecated(
  RedundantAPI + "Prefer the Either DSL, or new recover API",
  ReplaceWith("recover { y.bind() }")
)
public fun <A, B> Either<A, B>.combineK(y: Either<A, B>): Either<A, B> =
  recover { y.bind() }

public fun <A> A.left(): Either<A, Nothing> = Left(this)

public fun <A> A.right(): Either<Nothing, A> = Right(this)

/**
 * Returns [Right] if the value of type B is not null, otherwise the specified A value wrapped into an
 * [Left].
 *
 * Example:
 * ```kotlin
 * import arrow.core.rightIfNotNull
 *
 * fun main() {
 *   "value".rightIfNotNull { "left" } // Right(b="value")
 *   null.rightIfNotNull { "left" }    // Left(a="left")
 * }
 * ```
 * <!--- KNIT example-either-54.kt -->
 */
@Deprecated(
  RedundantAPI + "Prefer Kotlin nullable syntax",
  ReplaceWith("this?.right() ?: default().left()")
)
public inline fun <A, B> B?.rightIfNotNull(default: () -> A): Either<A, B> =
  this?.right() ?: default().left()

/**
 * Returns [Right] if the value of type Any? is null, otherwise the specified A value wrapped into an
 * [Left].
 */
@Deprecated(
  RedundantAPI + "Prefer Kotlin nullable syntax",
  ReplaceWith("this?.let { default().left() } ?: null.right()")
)
public inline fun <A> Any?.rightIfNull(default: () -> A): Either<A, Nothing?> =
  this?.let { default().left() } ?: null.right()

<<<<<<< HEAD
/**
 * Applies the given function `f` if this is a [Left], otherwise returns this if this is a [Right].
 * This is like `flatMap` for the exception.
 */
@Deprecated(
  RedundantAPI + "Prefer the new recover API",
  ReplaceWith("recover { a -> f(a).bind() }")
=======
@Deprecated(
  RedundantAPI + "Prefer the new recover API",
  ReplaceWith(
    "recover { a -> f(a).bind() }",
    "arrow.core.recover"
  )
>>>>>>> 8a2522ea
)
public inline fun <A, B, C> Either<A, B>.handleErrorWith(f: (A) -> Either<C, B>): Either<C, B> {
  contract { callsInPlace(f, InvocationKind.AT_MOST_ONCE) }
  return recover { a -> f(a).bind() }
}

@Deprecated(
  RedundantAPI + "Prefer the new recover API",
<<<<<<< HEAD
  ReplaceWith("recover { a -> f(a) }")
=======
  ReplaceWith(
    "recover { a -> f(a) }",
    "arrow.core.recover"
  )
>>>>>>> 8a2522ea
)
public inline fun <A, B> Either<A, B>.handleError(f: (A) -> B): Either<A, B> {
  contract { callsInPlace(f, InvocationKind.AT_MOST_ONCE) }
  return recover { a -> f(a) }
}

@Deprecated(
  RedundantAPI + "Prefer the new recover API",
<<<<<<< HEAD
  ReplaceWith("map(fa).recover { a -> fe(a) }")
=======
  ReplaceWith(
    "map(fa).recover { a -> fe(a) }",
    "arrow.core.recover"
  )
>>>>>>> 8a2522ea
)
public inline fun <A, B, C> Either<A, B>.redeem(fe: (A) -> C, fa: (B) -> C): Either<A, C> {
  contract {
    callsInPlace(fe, InvocationKind.AT_MOST_ONCE)
    callsInPlace(fa, InvocationKind.AT_MOST_ONCE)
  }
  return map(fa).recover { a -> fe(a) }
}

public operator fun <A : Comparable<A>, B : Comparable<B>> Either<A, B>.compareTo(other: Either<A, B>): Int =
  fold(
    { a1 -> other.fold({ a2 -> a1.compareTo(a2) }, { -1 }) },
    { b1 -> other.fold({ 1 }, { b2 -> b1.compareTo(b2) }) }
  )

@Deprecated(
  RedundantAPI + "Prefer zipOrAccumulate",
  ReplaceWith("Either.zipOrAccumulate({ a, bb -> SGA.run { a.combine(bb) }  }, this, b) { a, bb -> SGB.run { a.combine(bb) } }")
)
public fun <A, B> Either<A, B>.combine(SGA: Semigroup<A>, SGB: Semigroup<B>, b: Either<A, B>): Either<A, B> =
  Either.zipOrAccumulate({ a, bb -> SGA.run { a.combine(bb) }  }, this, b) { a, bb -> SGB.run { a.combine(bb) } }

@Deprecated(
  RedundantAPI + "Prefer explicit fold instead",
  ReplaceWith("fold(Monoid.either(MA, MB))", "arrow.core.fold", "arrow.typeclasses.Monoid")
)
public fun <A, B> Iterable<Either<A, B>>.combineAll(MA: Monoid<A>, MB: Monoid<B>): Either<A, B> =
  fold(Monoid.either(MA, MB))

/**
 * Given [B] is a subtype of [C], re-type this value from Either<A, B> to Either<A, C>
 *
 * ```kotlin
 * import arrow.core.*
 *
 * fun main(args: Array<String>) {
 *   //sampleStart
 *   val string: Either<Int, String> = "Hello".right()
 *   val chars: Either<Int, CharSequence> =
 *     string.widen<Int, CharSequence, String>()
 *   //sampleEnd
 *   println(chars)
 * }
 * ```
 * <!--- KNIT example-either-55.kt -->
 */
public fun <A, C, B : C> Either<A, B>.widen(): Either<A, C> =
  this

public fun <AA, A : AA, B> Either<A, B>.leftWiden(): Either<AA, B> =
  this

<<<<<<< HEAD
=======
@Deprecated(
  "Prefer using the inline either DSL",
  ReplaceWith(
    "either { f(bind(), fb.bind()) }",
    "arrow.core.raise.either"
  )
)
public fun <A, B, C, D> Either<A, B>.zip(fb: Either<A, C>, f: (B, C) -> D): Either<A, D> {
  contract { callsInPlace(f, InvocationKind.AT_MOST_ONCE) }
  return either { f(bind(), fb.bind()) }
}

@Deprecated(
  "Prefer using the inline arrow.core.raise.either DSL",
  ReplaceWith(
    "either { Pair(bind(), fb.bind()) }",
    "arrow.core.raise.either"
  )
)
public fun <A, B, C> Either<A, B>.zip(fb: Either<A, C>): Either<A, Pair<B, C>> = either {
  Pair(bind(), fb.bind())
}

@Deprecated(
  "Prefer using the inline either DSL",
  ReplaceWith(
    "either { map(bind(), c.bind(), d.bind()) }",
    "arrow.core.raise.either"
  )
)
public inline fun <A, B, C, D, E> Either<A, B>.zip(
  c: Either<A, C>,
  d: Either<A, D>,
  map: (B, C, D) -> E,
): Either<A, E> {
  contract { callsInPlace(map, InvocationKind.AT_MOST_ONCE) }
  return either { map(bind(), c.bind(), d.bind()) }
}

@Deprecated(
  "Prefer using the inline either DSL",
  ReplaceWith(
    "either { map(bind(), c.bind(), d.bind(), e.bind()) }",
    "arrow.core.raise.either"
  )
)
public inline fun <A, B, C, D, E, F> Either<A, B>.zip(
  c: Either<A, C>,
  d: Either<A, D>,
  e: Either<A, E>,
  map: (B, C, D, E) -> F,
): Either<A, F> {
  contract { callsInPlace(map, InvocationKind.AT_MOST_ONCE) }
  return either { map(bind(), c.bind(), d.bind(), e.bind()) }
}

@Deprecated(
  "Prefer using the inline either DSL",
  ReplaceWith(
    "either { map(bind(), c.bind(), d.bind(), e.bind(), f.bind()) }",
    "arrow.core.raise.either"
  )
)
public inline fun <A, B, C, D, E, F, G> Either<A, B>.zip(
  c: Either<A, C>,
  d: Either<A, D>,
  e: Either<A, E>,
  f: Either<A, F>,
  map: (B, C, D, E, F) -> G,
): Either<A, G> {
  contract { callsInPlace(map, InvocationKind.AT_MOST_ONCE) }
  return either { map(bind(), c.bind(), d.bind(), e.bind(), f.bind()) }
}

@Deprecated(
  "Prefer using the inline either DSL",
  ReplaceWith(
    "either { map(bind(), c.bind(), d.bind(), e.bind(), f.bind(), g.bind()) }",
    "arrow.core.raise.either"
  )
)
public inline fun <A, B, C, D, E, F, G, H> Either<A, B>.zip(
  c: Either<A, C>,
  d: Either<A, D>,
  e: Either<A, E>,
  f: Either<A, F>,
  g: Either<A, G>,
  map: (B, C, D, E, F, G) -> H,
): Either<A, H> {
  contract { callsInPlace(map, InvocationKind.AT_MOST_ONCE) }
  return either { map(bind(), c.bind(), d.bind(), e.bind(), f.bind(), g.bind()) }
}

@Deprecated(
  "Prefer using the inline either DSL",
  ReplaceWith(
    "either { map(bind(), c.bind(), d.bind(), e.bind(), f.bind(), g.bind(), h.bind()) }",
    "arrow.core.raise.either"
  )
)
public inline fun <A, B, C, D, E, F, G, H, I> Either<A, B>.zip(
  c: Either<A, C>,
  d: Either<A, D>,
  e: Either<A, E>,
  f: Either<A, F>,
  g: Either<A, G>,
  h: Either<A, H>,
  map: (B, C, D, E, F, G, H) -> I,
): Either<A, I> {
  contract { callsInPlace(map, InvocationKind.AT_MOST_ONCE) }
  return either { map(bind(), c.bind(), d.bind(), e.bind(), f.bind(), g.bind(), h.bind()) }
}

@Deprecated(
  "Prefer using the inline either DSL",
  ReplaceWith(
    "either { map(bind(), c.bind(), d.bind(), e.bind(), f.bind(), g.bind(), h.bind(), i.bind()) }",
    "arrow.core.raise.either"
  )
)
public inline fun <A, B, C, D, E, F, G, H, I, J> Either<A, B>.zip(
  c: Either<A, C>,
  d: Either<A, D>,
  e: Either<A, E>,
  f: Either<A, F>,
  g: Either<A, G>,
  h: Either<A, H>,
  i: Either<A, I>,
  map: (B, C, D, E, F, G, H, I) -> J,
): Either<A, J> {
  contract { callsInPlace(map, InvocationKind.AT_MOST_ONCE) }
  return either { map(bind(), c.bind(), d.bind(), e.bind(), f.bind(), g.bind(), h.bind(), i.bind()) }
}

@Deprecated(
  "Prefer using the inline either DSL",
  ReplaceWith(
    "either { map(bind(), c.bind(), d.bind(), e.bind(), f.bind(), g.bind(), h.bind(), i.bind(), j.bind()) }",
    "arrow.core.raise.either"
  )
)
public inline fun <A, B, C, D, E, F, G, H, I, J, K> Either<A, B>.zip(
  c: Either<A, C>,
  d: Either<A, D>,
  e: Either<A, E>,
  f: Either<A, F>,
  g: Either<A, G>,
  h: Either<A, H>,
  i: Either<A, I>,
  j: Either<A, J>,
  map: (B, C, D, E, F, G, H, I, J) -> K,
): Either<A, K> {
  contract { callsInPlace(map, InvocationKind.AT_MOST_ONCE) }
  return either { map(bind(), c.bind(), d.bind(), e.bind(), f.bind(), g.bind(), h.bind(), i.bind(), j.bind()) }
}

@Deprecated(
  "Prefer using the inline either DSL",
  ReplaceWith(
    "either { map(bind(), c.bind(), d.bind(), e.bind(), f.bind(), g.bind(), h.bind(), i.bind(), j.bind(), k.bind()) }",
    "arrow.core.raise.either"
  )
)
public inline fun <A, B, C, D, E, F, G, H, I, J, K, L> Either<A, B>.zip(
  c: Either<A, C>,
  d: Either<A, D>,
  e: Either<A, E>,
  f: Either<A, F>,
  g: Either<A, G>,
  h: Either<A, H>,
  i: Either<A, I>,
  j: Either<A, J>,
  k: Either<A, K>,
  map: (B, C, D, E, F, G, H, I, J, K) -> L,
): Either<A, L> {
  contract { callsInPlace(map, InvocationKind.AT_MOST_ONCE) }
  return either { map(bind(), c.bind(), d.bind(), e.bind(), f.bind(), g.bind(), h.bind(), i.bind(), j.bind(), k.bind()) }
}

>>>>>>> 8a2522ea
@Deprecated(
  NicheAPI + "Prefer using the Either DSL, or map",
  ReplaceWith("if (n <= 0) Right(MB.empty()) else map { b -> List(n) { b }.fold(MB) }")
)
public fun <A, B> Either<A, B>.replicate(n: Int, MB: Monoid<B>): Either<A, B> =
  if (n <= 0) Right(MB.empty()) else map { b -> List(n) { b }.fold(MB) }

@Deprecated(
  RedundantAPI + "Prefer if-else statement inside either DSL, or replace with explicit flatMap",
  ReplaceWith("flatMap { b -> b.takeIf(predicate)?.right() ?: default().left() }")
) // TODO open-question: should we expose `ensureNotNull` or `ensure` DSL API on Either or Companion?
public inline fun <A, B> Either<A, B>.ensure(error: () -> A, predicate: (B) -> Boolean): Either<A, B> =
  flatMap { b -> b.takeIf(predicate)?.right() ?: error().left() }

@Deprecated(
  NicheAPI + "Prefer using a simple fold, or when expression",
  ReplaceWith("fold(fa, fb)")
)
public inline fun <A, B, C, D> Either<A, B>.redeemWith(fa: (A) -> Either<C, D>, fb: (B) -> Either<C, D>): Either<C, D> {
  contract {
    callsInPlace(fa, InvocationKind.AT_MOST_ONCE)
    callsInPlace(fb, InvocationKind.AT_MOST_ONCE)
  }
  return fold(fa, fb)
}

@Deprecated(
  "Prefer Kotlin nullable syntax inside either DSL, or replace with explicit fold",
  ReplaceWith(
    "fold({ emptyList() }, { iterable -> iterable.map { it.right() } })",
    "arrow.core.right",
  )
)
public fun <A, B> Either<A, Iterable<B>>.sequence(): List<Either<A, B>> =
  fold({ emptyList() }, { iterable -> iterable.map { it.right() } })

@Deprecated(
  "Prefer Kotlin nullable syntax inside either DSL, or replace with explicit fold",
  ReplaceWith(
    "fold({ emptyList() }, { iterable -> iterable.map { it.right() } })",
    "arrow.core.right",
  )
)
public fun <A, B> Either<A, Option<B>>.sequenceOption(): Option<Either<A, B>> =
  sequence()

@Deprecated(
  "Prefer Kotlin nullable syntax inside either DSL, or replace with explicit fold",
  ReplaceWith(
    "orNull()?.orNull()?.right().toOption()",
    "arrow.core.toOption",
    "arrow.core.right",
    "arrow.core.left"
  )
)
public fun <A, B> Either<A, Option<B>>.sequence(): Option<Either<A, B>> =
  orNull()?.orNull()?.right().toOption()

@Deprecated(
  "Prefer Kotlin nullable syntax inside either DSL, or replace with explicit fold",
  ReplaceWith(
    "fold({ it.left() }, { it.orNull()?.right() }).toOption()",
    "arrow.core.toOption",
    "arrow.core.right",
    "arrow.core.left"
  )
)
public fun <A, B> Either<A, B?>.sequenceNullable(): Either<A, B>? =
  sequence()

@Deprecated(
  "Prefer Kotlin nullable syntax",
  ReplaceWith("orNull()?.right()", "arrow.core.right")
)
public fun <A, B> Either<A, B?>.sequence(): Either<A, B>? =
  orNull()?.right()

public const val NicheAPI: String =
  "This API is niche and will be removed in the future. If this method is crucial for you, please let us know on the Arrow Github. Thanks!\n https://github.com/arrow-kt/arrow/issues\n"

public const val RedundantAPI: String =
  "This API is considered redundant. If this method is crucial for you, please let us know on the Arrow Github. Thanks!\n https://github.com/arrow-kt/arrow/issues\n"

public fun <E, A> Either<E, A>.toEitherNel(): EitherNel<E, A> =
  mapLeft { nonEmptyListOf(it) }

public fun <E> E.toEitherNel(): EitherNel<E, Nothing> =
  nonEmptyListOf(this).left()

/**
 * Recover from any [Either.Left] if encountered.
 *
 * The recover DSL allows you to recover from any [Either.Left] value by:
 *  - Computing a fallback value [A], and resolve the left type [E] to [Nothing].
 *  - Shifting a _new error_ of type [EE] into the [Either.Left] channel.
 *
 * When providing a fallback value [A],
 * the [Either.Left] type is discarded because the error was handled correctly.
 *
 * ```kotlin
 * import arrow.core.Either
 * import arrow.core.recover
 * import io.kotest.matchers.shouldBe
 *
 * fun test() {
 *   val error: Either<String, Int> = Either.Left("error")
 *   val fallback: Either<Nothing, Int> = error.recover { it.length }
 *   fallback shouldBe Either.Right(5)
 * }
 * ```
 * <!--- KNIT example-either-55.kt -->
 * <!--- TEST lines.isEmpty() -->
 *
 * When shifting a new error [EE] into the [Either.Left] channel,
 * the [Either.Left] is _transformed_ from [E] to [EE] since we shifted a _new error_.
 *
 * ```kotlin
 * import arrow.core.Either
 * import arrow.core.recover
 * import io.kotest.matchers.shouldBe
 *
 * fun test() {
 *   val error: Either<String, Int> = Either.Left("error")
 *   val listOfErrors: Either<List<Char>, Int> = error.recover { shift(it.toList()) }
 *   listOfErrors shouldBe Either.Left(listOf('e', 'r', 'r', 'o', 'r'))
 * }
 * ```
 * <!--- KNIT example-either-56.kt -->
 * <!--- TEST lines.isEmpty() -->
 */
@OptIn(ExperimentalTypeInference::class)
public inline fun <E, EE, A> Either<E, A>.recover(@BuilderInference recover: Raise<EE>.(E) -> A): Either<EE, A> {
  contract { callsInPlace(recover, InvocationKind.AT_MOST_ONCE) }
  return when(this) {
    is Left -> either { recover(this, value) }
    is Right -> this@recover
  }
}

/**
 * Catch allows for transforming [Throwable] in the [Either.Left] side.
 * This API is the same as [recover],
 * but offers the same APIs for working over [Throwable] as [Effect] & [EagerEffect].
 *
 * This is useful when working with [Either.catch] since this API offers a `reified` variant.
 * The reified version allows you to refine `Throwable` to `T : Throwable`,
 * where any `Throwable` not matching the `t is T` predicate will be rethrown.
 *
 * ```kotlin
 * import arrow.core.Either
 * import arrow.core.catch
 * import io.kotest.assertions.throwables.shouldThrowUnit
 * import io.kotest.matchers.shouldBe
 *
 * fun test() {
 *   val left: Either<Throwable, Int> = Either.catch { throw RuntimeException("Boom!") }
 *
 *   val caught: Either<Nothing, Int> = left.catch { _: Throwable -> 1 }
 *   val failure: Either<String, Int> = left.catch { _: Throwable -> shift("failure") }
 *
 *   shouldThrowUnit<RuntimeException> {
 *     val caught2: Either<Nothing, Int> = left.catch { _: IllegalStateException -> 1 }
 *   }
 *
 *   caught shouldBe Either.Right(1)
 *   failure shouldBe Either.Left("failure")
 * }
 * ```
 * <!--- KNIT example-either-57.kt -->
 * <!--- TEST lines.isEmpty() -->
 */
@OptIn(ExperimentalTypeInference::class)
public inline fun <E, A> Either<Throwable, A>.catch(@BuilderInference catch: Raise<E>.(Throwable) -> A): Either<E, A> {
  contract { callsInPlace(catch, InvocationKind.AT_MOST_ONCE) }
  return when (this) {
    is Left -> either { catch(this, value) }
    is Right -> this@catch
  }
}

@JvmName("catchReified")
@OptIn(ExperimentalTypeInference::class)
public inline fun <E, reified T : Throwable, A> Either<Throwable, A>.catch(@BuilderInference catch: Raise<E>.(T) -> A): Either<E, A> {
  contract { callsInPlace(catch, InvocationKind.AT_MOST_ONCE) }
  return catch { e -> if (e is T) catch(e) else throw e }
}<|MERGE_RESOLUTION|>--- conflicted
+++ resolved
@@ -7,24 +7,15 @@
 import arrow.core.Either.Companion.resolve
 import arrow.core.Either.Left
 import arrow.core.Either.Right
-<<<<<<< HEAD
-import arrow.core.continuations.Raise
-import arrow.core.continuations.either
-=======
 import arrow.core.Either.Right.Companion.unit
-import arrow.core.computations.ResultEffect.bind
-import arrow.core.continuations.Eager
-import arrow.core.continuations.EagerEffect
-import arrow.core.continuations.Effect
-import arrow.core.continuations.Token
 import arrow.core.raise.Raise
 import arrow.core.raise.either
->>>>>>> 8a2522ea
 import arrow.typeclasses.Monoid
 import arrow.typeclasses.Semigroup
 import kotlin.contracts.ExperimentalContracts
 import kotlin.contracts.InvocationKind
 import kotlin.contracts.contract
+import kotlin.experimental.ExperimentalTypeInference
 import kotlin.js.JsName
 import kotlin.jvm.JvmMultifileClass
 import kotlin.jvm.JvmName
@@ -1826,32 +1817,6 @@
 }
 
 /**
- * Recover from [E] when encountering [Left].
- * You can either return a new value of [A], or short-circuit by raising with a value of [E2].
- *
- * ```kotlin
- * import arrow.core.Either
- * import arrow.core.left
- * import arrow.core.recover
- *
- * object User
- * object Error
- *
- * val error: Either<Error, User> = Error.left()
- *
- * val a: Either<Error, User> = error.recover { error -> User } // Either.Right(User)
- * val b: Either<String, User> = error.recover { error -> raise("other-failure") } // Either.Left(other-failure)
- * val c: Either<Nothing, User> = error.recover { error -> User } // Either.Right(User)
- * ```
- * <!--- KNIT example-either-45.kt -->
- */
-public inline fun <E2, E, A> Either<E, A>.recover(recover: Raise<E2>.(E) -> A): Either<E2, A> =
-  when (this) {
-    is Right -> this
-    is Left -> either { recover(value) }
-  }
-
-/**
  * Binds the given function across [Right], that is,
  * Map, or transform, the right value [B] of this [Either] into a new [Either] with a right value of type [C].
  * Returns a new [Either] with either the original left value of type [A] or the newly transformed right value of type [C].
@@ -1883,7 +1848,7 @@
  *   Left(12).getOrElse { 17 }  // Result: 17
  * }
  * ```
- * <!--- KNIT example-either-46.kt -->
+ * <!--- KNIT example-either-45.kt -->
  */
 @Deprecated(
   RedundantAPI + "This API is overloaded with an API with a single argument",
@@ -1905,7 +1870,7 @@
  *   Either.Left(12).getOrElse { it + 5 } shouldBe 17
  * }
  * ```
- * <!--- KNIT example-either-47.kt -->
+ * <!--- KNIT example-either-46.kt -->
  * <!--- TEST lines.isEmpty() -->
  */
 public inline fun <A, B> Either<A, B>.getOrElse(default: (A) -> B): B {
@@ -1926,7 +1891,7 @@
  *   Left(12).orNull()  // Result: null
  * }
  * ```
- * <!--- KNIT example-either-48.kt -->
+ * <!--- KNIT example-either-47.kt -->
  */
 @Deprecated(
   "Duplicated API. Please use Either's member function orNull. This will be removed towards Arrow 2.0",
@@ -1949,7 +1914,7 @@
  *   Left(12).getOrHandle { it + 5 } // Result: 17
  * }
  * ```
- * <!--- KNIT example-either-49.kt -->
+ * <!--- KNIT example-either-48.kt -->
  */
 @Deprecated(
   RedundantAPI + "Use other getOrElse signature",
@@ -1981,7 +1946,7 @@
  *   left.filterOrElse({ it > 10 }, { -1 })      // Result: Left(12)
  * }
  * ```
- * <!--- KNIT example-either-50.kt -->
+ * <!--- KNIT example-either-49.kt -->
  */
 @Deprecated(
   RedundantAPI + "Prefer if-else statement inside either DSL, or replace with explicit flatMap",
@@ -2018,7 +1983,7 @@
  *   //sampleEnd
  * }
  * ```
- * <!--- KNIT example-either-51.kt -->
+ * <!--- KNIT example-either-50.kt -->
  */
 @Deprecated(
   RedundantAPI + "Prefer if-else statement inside either DSL, or replace with explicit flatMap",
@@ -2041,7 +2006,7 @@
  *   Left(12).merge() // Result: 12
  * }
  * ```
- * <!--- KNIT example-either-52.kt -->
+ * <!--- KNIT example-either-51.kt -->
  * <!--- TEST lines.isEmpty() -->
  */
 public inline fun <A> Either<A, A>.merge(): A =
@@ -2067,7 +2032,7 @@
  *   Left(12).leftIfNull({ -1 })    // Result: Left(12)
  * }
  * ```
- * <!--- KNIT example-either-53.kt -->
+ * <!--- KNIT example-either-52.kt -->
  */
 @Deprecated(
   RedundantAPI + "Prefer Kotlin nullable syntax inside either DSL, or replace with explicit flatMap",
@@ -2128,7 +2093,7 @@
  *   null.rightIfNotNull { "left" }    // Left(a="left")
  * }
  * ```
- * <!--- KNIT example-either-54.kt -->
+ * <!--- KNIT example-either-53.kt -->
  */
 @Deprecated(
   RedundantAPI + "Prefer Kotlin nullable syntax",
@@ -2148,22 +2113,12 @@
 public inline fun <A> Any?.rightIfNull(default: () -> A): Either<A, Nothing?> =
   this?.let { default().left() } ?: null.right()
 
-<<<<<<< HEAD
-/**
- * Applies the given function `f` if this is a [Left], otherwise returns this if this is a [Right].
- * This is like `flatMap` for the exception.
- */
-@Deprecated(
-  RedundantAPI + "Prefer the new recover API",
-  ReplaceWith("recover { a -> f(a).bind() }")
-=======
 @Deprecated(
   RedundantAPI + "Prefer the new recover API",
   ReplaceWith(
     "recover { a -> f(a).bind() }",
     "arrow.core.recover"
   )
->>>>>>> 8a2522ea
 )
 public inline fun <A, B, C> Either<A, B>.handleErrorWith(f: (A) -> Either<C, B>): Either<C, B> {
   contract { callsInPlace(f, InvocationKind.AT_MOST_ONCE) }
@@ -2172,14 +2127,10 @@
 
 @Deprecated(
   RedundantAPI + "Prefer the new recover API",
-<<<<<<< HEAD
-  ReplaceWith("recover { a -> f(a) }")
-=======
   ReplaceWith(
     "recover { a -> f(a) }",
     "arrow.core.recover"
   )
->>>>>>> 8a2522ea
 )
 public inline fun <A, B> Either<A, B>.handleError(f: (A) -> B): Either<A, B> {
   contract { callsInPlace(f, InvocationKind.AT_MOST_ONCE) }
@@ -2188,14 +2139,10 @@
 
 @Deprecated(
   RedundantAPI + "Prefer the new recover API",
-<<<<<<< HEAD
-  ReplaceWith("map(fa).recover { a -> fe(a) }")
-=======
   ReplaceWith(
     "map(fa).recover { a -> fe(a) }",
     "arrow.core.recover"
   )
->>>>>>> 8a2522ea
 )
 public inline fun <A, B, C> Either<A, B>.redeem(fe: (A) -> C, fa: (B) -> C): Either<A, C> {
   contract {
@@ -2240,7 +2187,7 @@
  *   println(chars)
  * }
  * ```
- * <!--- KNIT example-either-55.kt -->
+ * <!--- KNIT example-either-54.kt -->
  */
 public fun <A, C, B : C> Either<A, B>.widen(): Either<A, C> =
   this
@@ -2248,188 +2195,6 @@
 public fun <AA, A : AA, B> Either<A, B>.leftWiden(): Either<AA, B> =
   this
 
-<<<<<<< HEAD
-=======
-@Deprecated(
-  "Prefer using the inline either DSL",
-  ReplaceWith(
-    "either { f(bind(), fb.bind()) }",
-    "arrow.core.raise.either"
-  )
-)
-public fun <A, B, C, D> Either<A, B>.zip(fb: Either<A, C>, f: (B, C) -> D): Either<A, D> {
-  contract { callsInPlace(f, InvocationKind.AT_MOST_ONCE) }
-  return either { f(bind(), fb.bind()) }
-}
-
-@Deprecated(
-  "Prefer using the inline arrow.core.raise.either DSL",
-  ReplaceWith(
-    "either { Pair(bind(), fb.bind()) }",
-    "arrow.core.raise.either"
-  )
-)
-public fun <A, B, C> Either<A, B>.zip(fb: Either<A, C>): Either<A, Pair<B, C>> = either {
-  Pair(bind(), fb.bind())
-}
-
-@Deprecated(
-  "Prefer using the inline either DSL",
-  ReplaceWith(
-    "either { map(bind(), c.bind(), d.bind()) }",
-    "arrow.core.raise.either"
-  )
-)
-public inline fun <A, B, C, D, E> Either<A, B>.zip(
-  c: Either<A, C>,
-  d: Either<A, D>,
-  map: (B, C, D) -> E,
-): Either<A, E> {
-  contract { callsInPlace(map, InvocationKind.AT_MOST_ONCE) }
-  return either { map(bind(), c.bind(), d.bind()) }
-}
-
-@Deprecated(
-  "Prefer using the inline either DSL",
-  ReplaceWith(
-    "either { map(bind(), c.bind(), d.bind(), e.bind()) }",
-    "arrow.core.raise.either"
-  )
-)
-public inline fun <A, B, C, D, E, F> Either<A, B>.zip(
-  c: Either<A, C>,
-  d: Either<A, D>,
-  e: Either<A, E>,
-  map: (B, C, D, E) -> F,
-): Either<A, F> {
-  contract { callsInPlace(map, InvocationKind.AT_MOST_ONCE) }
-  return either { map(bind(), c.bind(), d.bind(), e.bind()) }
-}
-
-@Deprecated(
-  "Prefer using the inline either DSL",
-  ReplaceWith(
-    "either { map(bind(), c.bind(), d.bind(), e.bind(), f.bind()) }",
-    "arrow.core.raise.either"
-  )
-)
-public inline fun <A, B, C, D, E, F, G> Either<A, B>.zip(
-  c: Either<A, C>,
-  d: Either<A, D>,
-  e: Either<A, E>,
-  f: Either<A, F>,
-  map: (B, C, D, E, F) -> G,
-): Either<A, G> {
-  contract { callsInPlace(map, InvocationKind.AT_MOST_ONCE) }
-  return either { map(bind(), c.bind(), d.bind(), e.bind(), f.bind()) }
-}
-
-@Deprecated(
-  "Prefer using the inline either DSL",
-  ReplaceWith(
-    "either { map(bind(), c.bind(), d.bind(), e.bind(), f.bind(), g.bind()) }",
-    "arrow.core.raise.either"
-  )
-)
-public inline fun <A, B, C, D, E, F, G, H> Either<A, B>.zip(
-  c: Either<A, C>,
-  d: Either<A, D>,
-  e: Either<A, E>,
-  f: Either<A, F>,
-  g: Either<A, G>,
-  map: (B, C, D, E, F, G) -> H,
-): Either<A, H> {
-  contract { callsInPlace(map, InvocationKind.AT_MOST_ONCE) }
-  return either { map(bind(), c.bind(), d.bind(), e.bind(), f.bind(), g.bind()) }
-}
-
-@Deprecated(
-  "Prefer using the inline either DSL",
-  ReplaceWith(
-    "either { map(bind(), c.bind(), d.bind(), e.bind(), f.bind(), g.bind(), h.bind()) }",
-    "arrow.core.raise.either"
-  )
-)
-public inline fun <A, B, C, D, E, F, G, H, I> Either<A, B>.zip(
-  c: Either<A, C>,
-  d: Either<A, D>,
-  e: Either<A, E>,
-  f: Either<A, F>,
-  g: Either<A, G>,
-  h: Either<A, H>,
-  map: (B, C, D, E, F, G, H) -> I,
-): Either<A, I> {
-  contract { callsInPlace(map, InvocationKind.AT_MOST_ONCE) }
-  return either { map(bind(), c.bind(), d.bind(), e.bind(), f.bind(), g.bind(), h.bind()) }
-}
-
-@Deprecated(
-  "Prefer using the inline either DSL",
-  ReplaceWith(
-    "either { map(bind(), c.bind(), d.bind(), e.bind(), f.bind(), g.bind(), h.bind(), i.bind()) }",
-    "arrow.core.raise.either"
-  )
-)
-public inline fun <A, B, C, D, E, F, G, H, I, J> Either<A, B>.zip(
-  c: Either<A, C>,
-  d: Either<A, D>,
-  e: Either<A, E>,
-  f: Either<A, F>,
-  g: Either<A, G>,
-  h: Either<A, H>,
-  i: Either<A, I>,
-  map: (B, C, D, E, F, G, H, I) -> J,
-): Either<A, J> {
-  contract { callsInPlace(map, InvocationKind.AT_MOST_ONCE) }
-  return either { map(bind(), c.bind(), d.bind(), e.bind(), f.bind(), g.bind(), h.bind(), i.bind()) }
-}
-
-@Deprecated(
-  "Prefer using the inline either DSL",
-  ReplaceWith(
-    "either { map(bind(), c.bind(), d.bind(), e.bind(), f.bind(), g.bind(), h.bind(), i.bind(), j.bind()) }",
-    "arrow.core.raise.either"
-  )
-)
-public inline fun <A, B, C, D, E, F, G, H, I, J, K> Either<A, B>.zip(
-  c: Either<A, C>,
-  d: Either<A, D>,
-  e: Either<A, E>,
-  f: Either<A, F>,
-  g: Either<A, G>,
-  h: Either<A, H>,
-  i: Either<A, I>,
-  j: Either<A, J>,
-  map: (B, C, D, E, F, G, H, I, J) -> K,
-): Either<A, K> {
-  contract { callsInPlace(map, InvocationKind.AT_MOST_ONCE) }
-  return either { map(bind(), c.bind(), d.bind(), e.bind(), f.bind(), g.bind(), h.bind(), i.bind(), j.bind()) }
-}
-
-@Deprecated(
-  "Prefer using the inline either DSL",
-  ReplaceWith(
-    "either { map(bind(), c.bind(), d.bind(), e.bind(), f.bind(), g.bind(), h.bind(), i.bind(), j.bind(), k.bind()) }",
-    "arrow.core.raise.either"
-  )
-)
-public inline fun <A, B, C, D, E, F, G, H, I, J, K, L> Either<A, B>.zip(
-  c: Either<A, C>,
-  d: Either<A, D>,
-  e: Either<A, E>,
-  f: Either<A, F>,
-  g: Either<A, G>,
-  h: Either<A, H>,
-  i: Either<A, I>,
-  j: Either<A, J>,
-  k: Either<A, K>,
-  map: (B, C, D, E, F, G, H, I, J, K) -> L,
-): Either<A, L> {
-  contract { callsInPlace(map, InvocationKind.AT_MOST_ONCE) }
-  return either { map(bind(), c.bind(), d.bind(), e.bind(), f.bind(), g.bind(), h.bind(), i.bind(), j.bind(), k.bind()) }
-}
-
->>>>>>> 8a2522ea
 @Deprecated(
   NicheAPI + "Prefer using the Either DSL, or map",
   ReplaceWith("if (n <= 0) Right(MB.empty()) else map { b -> List(n) { b }.fold(MB) }")
@@ -2553,7 +2318,7 @@
  *
  * fun test() {
  *   val error: Either<String, Int> = Either.Left("error")
- *   val listOfErrors: Either<List<Char>, Int> = error.recover { shift(it.toList()) }
+ *   val listOfErrors: Either<List<Char>, Int> = error.recover { raise(it.toList()) }
  *   listOfErrors shouldBe Either.Left(listOf('e', 'r', 'r', 'o', 'r'))
  * }
  * ```
@@ -2588,7 +2353,7 @@
  *   val left: Either<Throwable, Int> = Either.catch { throw RuntimeException("Boom!") }
  *
  *   val caught: Either<Nothing, Int> = left.catch { _: Throwable -> 1 }
- *   val failure: Either<String, Int> = left.catch { _: Throwable -> shift("failure") }
+ *   val failure: Either<String, Int> = left.catch { _: Throwable -> raise("failure") }
  *
  *   shouldThrowUnit<RuntimeException> {
  *     val caught2: Either<Nothing, Int> = left.catch { _: IllegalStateException -> 1 }
