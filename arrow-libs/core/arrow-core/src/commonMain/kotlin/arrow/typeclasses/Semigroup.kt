--- conflicted
+++ resolved
@@ -70,14 +70,6 @@
       Semigroup { f, g -> Endo(f.f.compose(g.f)) }
 
     @JvmStatic
-<<<<<<< HEAD
-=======
-    @JvmName("constant")
-    public fun <A, T> const(SA: Semigroup<A>): Semigroup<Const<A, T>> =
-      Semigroup { a, b -> a.combine(SA, b) }
-
-    @JvmStatic
->>>>>>> fbba6699
     public fun <K, A> map(SG: Semigroup<A>): Semigroup<Map<K, A>> =
       MapSemigroup(SG)
 
