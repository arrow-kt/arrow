--- conflicted
+++ resolved
@@ -1,20 +1,11 @@
 // This file was automatically generated from Either.kt by Knit tool. Do not edit.
 package arrow.core.examples.exampleEither45
 
-<<<<<<< HEAD
-import arrow.core.Either.Right
-import arrow.core.Either.Left
-import arrow.core.getOrElse
-
-fun main() {
-  Right(12).getOrElse { 17 } // Result: 12
-  Left(12).getOrElse { 17 }  // Result: 17
-=======
-import arrow.core.*
+ import arrow.core.*
 
  fun main(args: Array<String>) {
   //sampleStart
-  Either.Left("foo").isEmpty()  // Result: true
-  Either.Right("foo").isEmpty() // Result: false
->>>>>>> 8e0121a9
+  Either.Left("foo").isNotEmpty()  // Result: false
+  Either.Right("foo").isNotEmpty() // Result: true
+  //sampleEnd
 }