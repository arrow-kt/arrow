--- conflicted
+++ resolved
@@ -4,51 +4,12 @@
 import arrow.core.Either
 import arrow.core.Ior
 import arrow.core.None
-<<<<<<< HEAD
 import arrow.core.Option
-=======
-import arrow.core.Validated
-import arrow.core.continuations.Effect
->>>>>>> 770afcdc
 import arrow.core.continuations.effect
-import arrow.core.continuations.fold
-import arrow.core.continuations.toEither
-import arrow.core.continuations.toValidated
-import arrow.core.continuations.toIor
-import arrow.core.continuations.toOption
-import arrow.core.continuations.ensureNotNull
-import arrow.core.continuations.ensure
-import io.kotest.matchers.collections.shouldNotBeEmpty
+import io.kotest.assertions.fail
 import io.kotest.matchers.shouldBe
-import io.kotest.matchers.types.shouldBeInstanceOf
-import java.io.File
-import java.io.FileNotFoundException
-
-@JvmInline
-value class Content(val body: List<String>)
-
-sealed interface FileError
-@JvmInline value class SecurityError(val msg: String?) : FileError
-@JvmInline value class FileNotFound(val path: String) : FileError
-object EmptyPath : FileError {
-  override fun toString() = "EmptyPath"
-}
-
-fun readFile(path: String?): Effect<FileError, Content> = effect {
-  ensureNotNull(path) { EmptyPath }
-  ensure(path.isNotEmpty()) { EmptyPath }
-  try {
-    val lines = File(path).readLines()
-    Content(lines)
-  } catch (e: FileNotFoundException) {
-    shift(FileNotFound(path))
-  } catch (e: SecurityException) {
-    shift(SecurityError(e.message))
-  }
-}
 
 suspend fun main() {
-<<<<<<< HEAD
   effect<String, Int> {
     val x = Either.Right(1).bind()
     val y = Either.Right(2).bind()
@@ -62,14 +23,4 @@
     val z: Int = None.bind { "Option was empty" }
     x + y + z
   }.fold({ it shouldBe "Option was empty" }, { fail("Int can never be the result") })
-=======
-   readFile("").toEither() shouldBe Either.Left(EmptyPath)
-   readFile("knit.properties").toValidated() shouldBe  Validated.Invalid(FileNotFound("knit.properties"))
-   readFile("gradle.properties").toIor() shouldBe Ior.Left(FileNotFound("gradle.properties"))
-   readFile("README.MD").toOption { None } shouldBe None
-
-   readFile("build.gradle.kts").fold({ _: FileError -> null }, { it })
-     .shouldBeInstanceOf<Content>()
-      .body.shouldNotBeEmpty()
->>>>>>> 770afcdc
 }