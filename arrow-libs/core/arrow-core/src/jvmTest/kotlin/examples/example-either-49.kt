--- conflicted
+++ resolved
@@ -1,26 +1,11 @@
 // This file was automatically generated from Either.kt by Knit tool. Do not edit.
 package arrow.core.examples.exampleEither49
 
-<<<<<<< HEAD
-import arrow.core.*
-
-suspend fun main(): Unit {
-  //sampleStart
-  Either.Right(7).filterOrOther({ it == 10 }, { "Value '$it' is not equal to 10" })
-    .let(::println) // Either.Left(Value '7' is not equal to 10")
-
-  Either.Right(10).filterOrOther({ it == 10 }, { "Value '$it' is not equal to 10" })
-    .let(::println) // Either.Right(10)
-
-  Either.Left(12).filterOrOther({ str: String -> str.contains("impossible") }, { -1 })
-    .let(::println) // Either.Left(12)
-  //sampleEnd
-=======
 import arrow.core.Either.Right
 import arrow.core.Either.Left
+import arrow.core.getOrHandle
 
 fun main() {
-  Right(12).orNull() // Result: 12
-  Left(12).orNull()  // Result: null
->>>>>>> 0df61a98
+  Right(12).getOrHandle { 17 } // Result: 12
+  Left(12).getOrHandle { it + 5 } // Result: 17
 }