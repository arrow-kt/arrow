// This file was automatically generated from Option.kt by Knit tool. Do not edit.
package arrow.core.examples.exampleOption21
<<<<<<< HEAD
=======

import arrow.core.Some
import arrow.core.none

fun main() {
  Some(12).tapNone { println("flower") } // Result: Some(12)
  none<Int>().tapNone { println("flower") }  // Result: prints "flower" and returns: None
}
>>>>>>> 8e0121a9
<|MERGE_RESOLUTION|>--- conflicted
+++ resolved
@@ -1,13 +1,14 @@
 // This file was automatically generated from Option.kt by Knit tool. Do not edit.
 package arrow.core.examples.exampleOption21
-<<<<<<< HEAD
-=======
 
 import arrow.core.Some
-import arrow.core.none
+import arrow.core.None
+import arrow.core.Option
 
 fun main() {
-  Some(12).tapNone { println("flower") } // Result: Some(12)
-  none<Int>().tapNone { println("flower") }  // Result: prints "flower" and returns: None
-}
->>>>>>> 8e0121a9
+  Some(12).isSome { it > 10 } // Result: true
+  Some(7).isSome { it > 10 }  // Result: false
+
+  val none: Option<Int> = None
+  none.isSome { it > 10 }      // Result: false
+}