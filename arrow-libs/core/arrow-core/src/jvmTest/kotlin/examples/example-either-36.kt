--- conflicted
+++ resolved
@@ -4,13 +4,7 @@
 import arrow.core.Either
 import io.kotest.matchers.shouldBe
 
-<<<<<<< HEAD
-fun main() {
- Either.Right(12).mapLeft { "flower" } // Result: Right(12)
- Either.Left(12).mapLeft { "flower" }  // Result: Left("flower")
-=======
 fun test() {
-  Either.Right(12).map { _: Int ->"flower" } shouldBe Either.Right("flower")
-  Either.Left(12).map { _: Nothing -> "flower" } shouldBe Either.Left(12)
->>>>>>> 0df61a98
+ Either.Right(12).mapLeft { _: Nothing -> "flower" } shouldBe Either.Right(12)
+ Either.Left(12).mapLeft { _: Int -> "flower" }  shouldBe Either.Left("flower")
 }