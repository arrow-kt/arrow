// This file was automatically generated from Option.kt by Knit tool. Do not edit.
package arrow.core.examples.exampleOption22

<<<<<<< HEAD
import arrow.core.Option
import arrow.core.none
import arrow.core.Some
import arrow.core.recover
import io.kotest.matchers.shouldBe

fun test() {
  val error: Option<Int> = none()
  val fallback: Option<Int> = error.recover { 5 }
  fallback shouldBe Some(5)
=======
import arrow.core.Some
import arrow.core.none

fun main() {
  Some(12).tap { println("flower") } // Result: prints "flower" and returns: Some(12)
  none<Int>().tap { println("flower") }  // Result: None
>>>>>>> 8e0121a9
}<|MERGE_RESOLUTION|>--- conflicted
+++ resolved
@@ -1,23 +1,11 @@
 // This file was automatically generated from Option.kt by Knit tool. Do not edit.
 package arrow.core.examples.exampleOption22
 
-<<<<<<< HEAD
-import arrow.core.Option
-import arrow.core.none
+import arrow.core.None
 import arrow.core.Some
-import arrow.core.recover
 import io.kotest.matchers.shouldBe
 
 fun test() {
-  val error: Option<Int> = none()
-  val fallback: Option<Int> = error.recover { 5 }
-  fallback shouldBe Some(5)
-=======
-import arrow.core.Some
-import arrow.core.none
-
-fun main() {
-  Some(12).tap { println("flower") } // Result: prints "flower" and returns: Some(12)
-  none<Int>().tap { println("flower") }  // Result: None
->>>>>>> 8e0121a9
+  Some(12).getOrNull() shouldBe 12
+  None.getOrNull() shouldBe null
 }