--- conflicted
+++ resolved
@@ -8,45 +8,36 @@
     arrow.core.examples.exampleEither33.test()
   }
 
-  "ExampleEither35" {
-    arrow.core.examples.exampleEither35.test()
+  "ExampleEither34" {
+    arrow.core.examples.exampleEither34.test()
   }
 
   "ExampleEither35" {
     arrow.core.examples.exampleEither35.test()
   }
 
-  "ExampleEither36" {
-    arrow.core.examples.exampleEither36.test()
+  "ExampleEither37" {
+    arrow.core.examples.exampleEither37.test()
   }
 
   "ExampleEither38" {
     arrow.core.examples.exampleEither38.test()
   }
 
-  "ExampleEither40" {
-    arrow.core.examples.exampleEither40.test()
+  "ExampleEither39" {
+    arrow.core.examples.exampleEither39.test()
   }
 
   "ExampleEither40" {
     arrow.core.examples.exampleEither40.test()
   }
 
-<<<<<<< HEAD
-  "ExampleEither46" {
-    arrow.core.examples.exampleEither46.test()
-=======
-  "ExampleEither41" {
-    arrow.core.examples.exampleEither41.test()
+  "ExampleEither42" {
+    arrow.core.examples.exampleEither42.test()
   }
 
   "ExampleEither43" {
     arrow.core.examples.exampleEither43.test()
->>>>>>> 8e0121a9
-  }
-
-  "ExampleEither44" {
-    arrow.core.examples.exampleEither44.test()
   }
 
   "ExampleEither48" {
