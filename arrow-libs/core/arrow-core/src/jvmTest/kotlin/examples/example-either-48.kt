--- conflicted
+++ resolved
@@ -1,23 +1,10 @@
 // This file was automatically generated from Either.kt by Knit tool. Do not edit.
 package arrow.core.examples.exampleEither48
 
-<<<<<<< HEAD
-import arrow.core.Either.*
-import arrow.core.Either
-import arrow.core.filterOrElse
+import arrow.core.Either.Right
+import arrow.core.Either.Left
 
 fun main() {
-  Right(12).filterOrElse({ it > 10 }, { -1 }) // Result: Right(12)
-  Right(7).filterOrElse({ it > 10 }, { -1 })  // Result: Left(-1)
-
-  val left: Either<Int, Int> = Left(12)
-  left.filterOrElse({ it > 10 }, { -1 })      // Result: Left(12)
-=======
-import arrow.core.Either
-import arrow.core.getOrElse
-import io.kotest.matchers.shouldBe
-
-fun test() {
-  Either.Left(12).getOrElse { it + 5 } shouldBe 17
->>>>>>> 0df61a98
+  Right(12).orNull() // Result: 12
+  Left(12).orNull()  // Result: null
 }