--- conflicted
+++ resolved
@@ -4,13 +4,7 @@
 import arrow.core.Either
 import io.kotest.matchers.shouldBe
 
-<<<<<<< HEAD
-fun main() {
-  Either.Right(12).map { "flower" } // Result: Right("flower")
-  Either.Left(12).map { "flower" }  // Result: Left(12)
-=======
 fun test() {
-  Either.Left("left").swap() shouldBe Either.Right("left")
-  Either.Right("right").swap() shouldBe Either.Left("right")
->>>>>>> 0df61a98
+  Either.Right(12).map { _: Int ->"flower" } shouldBe Either.Right("flower")
+  Either.Left(12).map { _: Nothing -> "flower" } shouldBe Either.Left(12)
 }