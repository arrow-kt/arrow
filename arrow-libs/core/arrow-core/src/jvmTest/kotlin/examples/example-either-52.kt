// This file was automatically generated from Either.kt by Knit tool. Do not edit.
package arrow.core.examples.exampleEither52

<<<<<<< HEAD
import arrow.core.rightIfNotNull

fun main() {
  "value".rightIfNotNull { "left" } // Right(b="value")
  null.rightIfNotNull { "left" }    // Left(a="left")
=======
import arrow.core.*

suspend fun main(): Unit {
  //sampleStart
  Either.Right(7).filterOrOther({ it == 10 }, { "Value '$it' is not equal to 10" })
    .let(::println) // Either.Left(Value '7' is not equal to 10")

  Either.Right(10).filterOrOther({ it == 10 }, { "Value '$it' is not equal to 10" })
    .let(::println) // Either.Right(10)

  Either.Left(12).filterOrOther({ str: String -> str.contains("impossible") }, { -1 })
    .let(::println) // Either.Left(12)
  //sampleEnd
>>>>>>> 0df61a98
}<|MERGE_RESOLUTION|>--- conflicted
+++ resolved
@@ -1,25 +1,11 @@
 // This file was automatically generated from Either.kt by Knit tool. Do not edit.
 package arrow.core.examples.exampleEither52
 
-<<<<<<< HEAD
-import arrow.core.rightIfNotNull
+import arrow.core.Either.Left
+import arrow.core.Either.Right
+import arrow.core.merge
 
-fun main() {
-  "value".rightIfNotNull { "left" } // Right(b="value")
-  null.rightIfNotNull { "left" }    // Left(a="left")
-=======
-import arrow.core.*
-
-suspend fun main(): Unit {
-  //sampleStart
-  Either.Right(7).filterOrOther({ it == 10 }, { "Value '$it' is not equal to 10" })
-    .let(::println) // Either.Left(Value '7' is not equal to 10")
-
-  Either.Right(10).filterOrOther({ it == 10 }, { "Value '$it' is not equal to 10" })
-    .let(::println) // Either.Right(10)
-
-  Either.Left(12).filterOrOther({ str: String -> str.contains("impossible") }, { -1 })
-    .let(::println) // Either.Left(12)
-  //sampleEnd
->>>>>>> 0df61a98
+fun test() {
+  Right(12).merge() // Result: 12
+  Left(12).merge() // Result: 12
 }