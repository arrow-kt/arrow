--- conflicted
+++ resolved
@@ -1,17 +1,9 @@
 // This file was automatically generated from Either.kt by Knit tool. Do not edit.
 package arrow.core.examples.exampleEither38
 
-<<<<<<< HEAD
- import arrow.core.*
-
-fun main() {
-  Either.Right(12).tap { println("flower") } // Result: prints "flower" and returns: Right(12)
-  Either.Left(12).tap { println("flower") }  // Result: Left(12)
-=======
 import arrow.core.Either
 import io.kotest.matchers.shouldBe
 
 fun test() {
-  Either.Right(1).onRight(::println) shouldBe Either.Right(1)
->>>>>>> 0df61a98
+  Either.Left(2).onLeft(::println) shouldBe Either.Left(2)
 }