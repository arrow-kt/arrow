// This file was automatically generated from Either.kt by Knit tool. Do not edit.
package arrow.core.examples.exampleEither53

<<<<<<< HEAD
import arrow.core.*

fun main(args: Array<String>) {
  //sampleStart
  val string: Either<Int, String> = "Hello".right()
  val chars: Either<Int, CharSequence> =
    string.widen<Int, CharSequence, String>()
  //sampleEnd
  println(chars)
=======
import arrow.core.Either.Left
import arrow.core.Either.Right
import arrow.core.merge

fun test() {
  Right(12).merge() // Result: 12
  Left(12).merge() // Result: 12
>>>>>>> 0df61a98
}<|MERGE_RESOLUTION|>--- conflicted
+++ resolved
@@ -1,23 +1,12 @@
 // This file was automatically generated from Either.kt by Knit tool. Do not edit.
 package arrow.core.examples.exampleEither53
 
-<<<<<<< HEAD
-import arrow.core.*
+import arrow.core.Either.*
+import arrow.core.leftIfNull
 
-fun main(args: Array<String>) {
-  //sampleStart
-  val string: Either<Int, String> = "Hello".right()
-  val chars: Either<Int, CharSequence> =
-    string.widen<Int, CharSequence, String>()
-  //sampleEnd
-  println(chars)
-=======
-import arrow.core.Either.Left
-import arrow.core.Either.Right
-import arrow.core.merge
+fun main() {
+  Right(12).leftIfNull({ -1 })   // Result: Right(12)
+  Right(null).leftIfNull({ -1 }) // Result: Left(-1)
 
-fun test() {
-  Right(12).merge() // Result: 12
-  Left(12).merge() // Result: 12
->>>>>>> 0df61a98
+  Left(12).leftIfNull({ -1 })    // Result: Left(12)
 }