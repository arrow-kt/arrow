--- conflicted
+++ resolved
@@ -1,13 +1,11 @@
 // This file was automatically generated from Either.kt by Knit tool. Do not edit.
 package arrow.core.examples.exampleEither43
-<<<<<<< HEAD
-=======
 
-import arrow.core.*
+ import arrow.core.*
 
  fun main(args: Array<String>) {
   //sampleStart
-  Either.Left("foo").isEmpty()  // Result: true
-  Either.Right("foo").isEmpty() // Result: false
-}
->>>>>>> 0df61a98
+  Either.Left("foo").isNotEmpty()  // Result: false
+  Either.Right("foo").isNotEmpty() // Result: true
+  //sampleEnd
+}