--- conflicted
+++ resolved
@@ -1,11 +1,7 @@
 package arrow.core
 
-<<<<<<< HEAD
-import io.kotest.core.spec.style.StringSpec
-=======
 import arrow.core.test.any
 import arrow.core.test.suspendFunThatThrowsFatalThrowable
->>>>>>> f7b1b9d9
 import io.kotest.assertions.throwables.shouldThrow
 import io.kotest.core.spec.style.StringSpec
 import io.kotest.property.Arb
@@ -17,11 +13,6 @@
       Arb.suspendFunThatThrowsFatalThrowable(),
       Arb.any()
     ) { f: suspend () -> Either<Any, Any>, returnObject: Any ->
-
-      val comparator: Comparator<Person> =
-        Comparator.comparingInt(Person::age)
-          .thenComparing(Person::name)
-
       shouldThrow<Throwable> {
         Either.resolve(
           f = { f() },
