package arrow.core.test

import io.kotest.core.spec.style.FreeSpec
import io.kotest.inspectors.forAll
import io.kotest.inspectors.forAtLeastOne
import io.kotest.matchers.ints.shouldBeGreaterThan
import io.kotest.matchers.ints.shouldBeZero
import io.kotest.matchers.nulls.shouldBeNull
import io.kotest.matchers.nulls.shouldNotBeNull
import io.kotest.matchers.shouldBe
import io.kotest.property.Arb
import io.kotest.property.RandomSource
<<<<<<< HEAD
import io.kotest.property.arbitrary.int
import io.kotest.property.arbitrary.orNull
import io.kotest.property.arbitrary.string
import io.kotest.property.assume
import io.kotest.property.checkAll

class GeneratorsTest : FreeSpec({

  "functionAToB" - {
    "should return same result when invoked multiple times" {
      checkAll(
        Arb.string(),
        Arb.functionAToB<String, String?>(Arb.string().orNull())
      ) { a, fn ->
        fn(a) shouldBe fn(a)
      }
    }

    "should return some different values" {
      Arb.functionAToB<String, String>(Arb.string()).generate(RandomSource.seeded(0)).take(100).map { it.value }
        .forAtLeastOne { fn ->
          checkAll(100, Arb.string(), Arb.string()) { a, b ->
            assume(a != b)
            fn(a) shouldNotBe fn(b)
          }
        }
    }
  }

  "functionABCToD" - {
    "should return same result when invoked multiple times" {
      checkAll(
        Arb.string(),
        Arb.string(),
        Arb.string(),
        Arb.functionABCToD<String, String, String, Int?>(Arb.int().orNull())
      ) { a, b, c, fn->
          fn(a, b, c) shouldBe fn(a, b, c)
      }
=======
import io.kotest.property.arbitrary.boolean
import io.kotest.property.arbitrary.int
import io.kotest.property.arbitrary.next
import io.kotest.property.arbitrary.orNull
import io.kotest.property.checkAll

class GeneratorsTest : FreeSpec({
  "functionABCToD: should return same result when invoked multiple times" {
    checkAll(
      Arb.int(),
      Arb.int(),
      Arb.int(),
      Arb.functionABCToD<Int, Int, Int, Int>(Arb.int())
    ) { a, b, c, fn ->
      fn(a, b, c) shouldBe fn(a, b, c)
>>>>>>> 5586aabc
    }
  }

<<<<<<< HEAD
    "should return some different values" {
      Arb.functionABCToD<String, String, String, Int>(Arb.int()).generate(RandomSource.seeded(0)).take(100).map { it.value }
        .forAtLeastOne { fn ->
          checkAll(100, Arb.string(), Arb.string(), Arb.string()) { a, b, c ->
            assume(a != c)
            fn(a, b, c) shouldNotBe fn(c, b, a)
          }
        }
    }
=======
  "functionABCToD: should return some different values" {
    val a = Arb.int().next(fixedRandom)
    val a2 = Arb.int().next(fixedRandom)
    val b = Arb.int().next(fixedRandom)
    val c = Arb.int().next(fixedRandom)

    // there should be at least one function that has a different value when the args are different
    givenSamples(Arb.functionABCToD<Int, Int, Int, Int>(Arb.int())).find { sample ->
      val fn = sample.value
      fn(a, b, c) != fn(a2, b, c)
    }.shouldNotBeNull()
>>>>>>> 5586aabc
  }

  "Arb.map2: at least one sample should share no keys" {
    val result = givenSamples(
      Arb.map2(
        Arb.int(),
        Arb.boolean(),
        Arb.boolean()
      )
    ).map { it.value.first.keys.intersect(it.value.second.keys).size }

    result.forAtLeastOne { it.shouldBeZero() }
  }

  "Arb.map2: at least one sample should share some keys" {
    val result = givenSamples(
      Arb.map2(
        Arb.int(),
        Arb.boolean(),
        Arb.boolean()
      )
    ).map { it.value.first.keys.intersect(it.value.second.keys).size }

    result.forAtLeastOne { it.shouldBeGreaterThan(0) }
  }

  "Arb.map2: no null values if the arb does not produce nullables" {
    givenSamples(Arb.map2(Arb.int(), Arb.boolean(), Arb.boolean()))
      .forAll { sample ->
        sample.value.first.values.forAll { it.shouldNotBeNull() }
        sample.value.second.values.forAll { it.shouldNotBeNull() }
      }
  }

  "Arb.map2: can contain null values if the arb produces nullables" {
    givenSamples(Arb.map2(Arb.int(), Arb.boolean().orNull(), Arb.boolean().orNull()))
      .forAtLeastOne { sample -> sample.value.first.values.forAtLeastOne { it.shouldBeNull() } }
      .forAtLeastOne { sample -> sample.value.second.values.forAtLeastOne { it.shouldBeNull() } }
  }

  "Arb.map3: at least one sample should share no keys" {
    val result = givenSamples(Arb.map3(Arb.int(), Arb.boolean(), Arb.boolean(), Arb.boolean()))
      .map { it.value.first.keys.intersect(it.value.second.keys).size }.toList()

    result.forAtLeastOne { it.shouldBeZero() }
  }

  "Arb.map3: at least one sample should share some keys" {
    val result = givenSamples(Arb.map3(Arb.int(), Arb.boolean(), Arb.boolean(), Arb.boolean()))
      .map { it.value.first.keys.intersect(it.value.second.keys).size }.toList()

    result.forAtLeastOne { it.shouldBeGreaterThan(0) }
  }

  "Arb.map3: no null values if the arb does not produce nullables" {
    givenSamples(Arb.map3(Arb.int(), Arb.boolean(), Arb.boolean(), Arb.boolean()))
      .forAll { sample ->
        sample.value.first.values.forAll { it.shouldNotBeNull() }
        sample.value.second.values.forAll { it.shouldNotBeNull() }
        sample.value.third.values.forAll { it.shouldNotBeNull() }
      }
  }

  "Arb.map3: can contain null values if the arb produces nullables" {
    givenSamples(Arb.map3(Arb.int(), Arb.boolean().orNull(), Arb.boolean().orNull(), Arb.boolean().orNull()))
      .forAtLeastOne { sample -> sample.value.first.values.forAtLeastOne { it.shouldBeNull() } }
      .forAtLeastOne { sample -> sample.value.second.values.forAtLeastOne { it.shouldBeNull() } }
      .forAtLeastOne { sample -> sample.value.third.values.forAtLeastOne { it.shouldBeNull() } }
  }
})

private fun <T> givenSamples(arb: Arb<T>, count: Int = 250) =
  arb.generate(fixedRandom).take(count).toList()

private val fixedRandom = RandomSource.seeded(0)<|MERGE_RESOLUTION|>--- conflicted
+++ resolved
@@ -10,47 +10,6 @@
 import io.kotest.matchers.shouldBe
 import io.kotest.property.Arb
 import io.kotest.property.RandomSource
-<<<<<<< HEAD
-import io.kotest.property.arbitrary.int
-import io.kotest.property.arbitrary.orNull
-import io.kotest.property.arbitrary.string
-import io.kotest.property.assume
-import io.kotest.property.checkAll
-
-class GeneratorsTest : FreeSpec({
-
-  "functionAToB" - {
-    "should return same result when invoked multiple times" {
-      checkAll(
-        Arb.string(),
-        Arb.functionAToB<String, String?>(Arb.string().orNull())
-      ) { a, fn ->
-        fn(a) shouldBe fn(a)
-      }
-    }
-
-    "should return some different values" {
-      Arb.functionAToB<String, String>(Arb.string()).generate(RandomSource.seeded(0)).take(100).map { it.value }
-        .forAtLeastOne { fn ->
-          checkAll(100, Arb.string(), Arb.string()) { a, b ->
-            assume(a != b)
-            fn(a) shouldNotBe fn(b)
-          }
-        }
-    }
-  }
-
-  "functionABCToD" - {
-    "should return same result when invoked multiple times" {
-      checkAll(
-        Arb.string(),
-        Arb.string(),
-        Arb.string(),
-        Arb.functionABCToD<String, String, String, Int?>(Arb.int().orNull())
-      ) { a, b, c, fn->
-          fn(a, b, c) shouldBe fn(a, b, c)
-      }
-=======
 import io.kotest.property.arbitrary.boolean
 import io.kotest.property.arbitrary.int
 import io.kotest.property.arbitrary.next
@@ -66,21 +25,9 @@
       Arb.functionABCToD<Int, Int, Int, Int>(Arb.int())
     ) { a, b, c, fn ->
       fn(a, b, c) shouldBe fn(a, b, c)
->>>>>>> 5586aabc
     }
   }
 
-<<<<<<< HEAD
-    "should return some different values" {
-      Arb.functionABCToD<String, String, String, Int>(Arb.int()).generate(RandomSource.seeded(0)).take(100).map { it.value }
-        .forAtLeastOne { fn ->
-          checkAll(100, Arb.string(), Arb.string(), Arb.string()) { a, b, c ->
-            assume(a != c)
-            fn(a, b, c) shouldNotBe fn(c, b, a)
-          }
-        }
-    }
-=======
   "functionABCToD: should return some different values" {
     val a = Arb.int().next(fixedRandom)
     val a2 = Arb.int().next(fixedRandom)
@@ -92,7 +39,6 @@
       val fn = sample.value
       fn(a, b, c) != fn(a2, b, c)
     }.shouldNotBeNull()
->>>>>>> 5586aabc
   }
 
   "Arb.map2: at least one sample should share no keys" {
