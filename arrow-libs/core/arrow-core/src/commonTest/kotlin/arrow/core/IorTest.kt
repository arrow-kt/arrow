package arrow.core

import arrow.core.test.ior
import arrow.core.test.laws.SemigroupLaws
import arrow.core.test.testLaws
import io.kotest.core.spec.style.StringSpec
import io.kotest.data.forAll
import io.kotest.data.row
import io.kotest.property.Arb
import io.kotest.matchers.shouldBe
import io.kotest.matchers.types.shouldBeInstanceOf
import io.kotest.property.arbitrary.int
import io.kotest.property.arbitrary.long
import io.kotest.property.arbitrary.orNull
import io.kotest.property.arbitrary.string
import io.kotest.property.checkAll

class IorTest : StringSpec({

    fun nullableLongSemigroup(x: Long?, y: Long?): Long? = Nullable.zip(x, y, Long::plus)

    testLaws(
      SemigroupLaws( { x, y -> x.combine(String::plus, Int::plus, y) }, Arb.ior(Arb.string(), Arb.int()))
    )

    "zip identity" {
      checkAll(Arb.ior(Arb.long().orNull(), Arb.int().orNull())) { ior ->
        val res = ior.zip(::nullableLongSemigroup, Ior.Right(Unit)) { a, _ -> a }
        res shouldBe ior
      }
    }

    "zip is derived from flatMap" {
      checkAll(
        Arb.ior(Arb.long().orNull(), Arb.int().orNull()),
        Arb.ior(Arb.long().orNull(), Arb.int().orNull()),
        Arb.ior(Arb.long().orNull(), Arb.int().orNull()),
        Arb.ior(Arb.long().orNull(), Arb.int().orNull()),
        Arb.ior(Arb.long().orNull(), Arb.int().orNull()),
        Arb.ior(Arb.long().orNull(), Arb.int().orNull()),
        Arb.ior(Arb.long().orNull(), Arb.int().orNull()),
        Arb.ior(Arb.long().orNull(), Arb.int().orNull()),
        Arb.ior(Arb.long().orNull(), Arb.int().orNull()),
        Arb.ior(Arb.long().orNull(), Arb.int().orNull())
      ) { a, b, c, d, e, f, g, h, i, j ->
        val res = a.zip(
          ::nullableLongSemigroup,
          b, c, d, e, f, g, h, i, j
        ) { a, b, c, d, e, f, g, h, i, j ->
          Nullable.zip(
            a,
            b,
            c,
            d,
            e,
            f,
            g,
            h,
            i,
            j
          ) { a, b, c, d, e, f, g, h, i, j -> a + b + c + d + e + f + g + h + i + j }
        }

        val expected = listOf(a, b, c, d, e, f, g, h, i, j)
          .fold<Ior<Long?, Int?>, Ior<Long?, Int?>>(Ior.Right(0)) { acc, ior ->
            val mid = acc.flatMap(::nullableLongSemigroup) { a -> ior.map { b -> Nullable.zip(a, b) { a, b -> a + b } } }
            mid
          }

        res shouldBe expected
      }
    }

    "zip should combine left values in correct order" {
      Ior.Both("fail1", -1).zip(
        String::plus,
        Ior.Left("fail2"),
        Ior.Right(-1)
      ) { _, _, _ -> "success!" } shouldBe Ior.Left("fail1fail2")
    }

    "bimap() should allow modify both value" {
      checkAll(Arb.int(), Arb.string()) { a: Int, b: String ->
        Ior.Right(b).bimap({ "5" }, { a * 2 }) shouldBe Ior.Right(a * 2)
        Ior.Left(a).bimap({ a * 3 }, { "5" }) shouldBe Ior.Left(a * 3)
        Ior.Both(a, b).bimap({ 2 }, { "power of $it" }) shouldBe Ior.Both(2, "power of $b")
      }
    }

    "map() should just right side of an Ior" {
      checkAll(Arb.int(), Arb.string()) { a: Int, b: String ->
        Ior.Left(a).map{ l:String -> l.length } shouldBe Ior.Left(a)
        Ior.Right(b).map{ it.length } shouldBe Ior.Right(b.length)
        Ior.Both(a, b).map{ it.length } shouldBe Ior.Both(a, b.length)
      }
    }

    "mapLeft() should modify only left value" {
      checkAll(Arb.int(), Arb.string()) { a: Int, b: String ->
        Ior.Right(b).mapLeft { a * 2 } shouldBe Ior.Right(b)
        Ior.Left(a).mapLeft { b } shouldBe Ior.Left(b)
        Ior.Both(a, b).mapLeft { "power of $it" } shouldBe Ior.Both("power of $a", b)
      }
    }

    "swap() should interchange value" {
      checkAll(Arb.int(), Arb.string()) { a: Int, b: String ->
        Ior.Both(a, b).swap() shouldBe Ior.Both(b, a)
      }
    }

    "swap() should interchange entity" {
      checkAll(Arb.int()) { a: Int ->
        Ior.Left(a).swap() shouldBe Ior.Right(a)
        Ior.Right(a).swap() shouldBe Ior.Left(a)
      }
    }

    "unwrap() should return the isomorphic either" {
      checkAll(Arb.int(), Arb.string()) { a: Int, b: String ->
        Ior.Left(a).unwrap() shouldBe Either.Left(Either.Left(a))
        Ior.Right(b).unwrap() shouldBe Either.Left(Either.Right(b))
        Ior.Both(a, b).unwrap() shouldBe Either.Right(Pair(a, b))
      }
    }

    "padNull() should return the correct Pair of nullables" {
      checkAll(Arb.int(), Arb.string()) { a: Int, b: String ->
        Ior.Left(a).padNull() shouldBe Pair(a, null)
        Ior.Right(b).padNull() shouldBe Pair(null, b)
        Ior.Both(a, b).padNull() shouldBe Pair(a, b)
      }
    }

    "toEither() should convert values into a valid Either" {
      checkAll(Arb.int(), Arb.string()) { a: Int, b: String ->
        Ior.Left(a).toEither() shouldBe Either.Left(a)
        Ior.Right(b).toEither() shouldBe Either.Right(b)
        Ior.Both(a, b).toEither() shouldBe Either.Right(b)
      }
    }

    "orNull() should convert right values into a nullable" {
      checkAll(Arb.int(), Arb.string()) { a: Int, b: String ->
        Ior.Left(a).orNull() shouldBe null
        Ior.Right(b).orNull() shouldBe b
        Ior.Both(a, b).orNull() shouldBe b
      }
    }

    "getOrNull() should convert right values into a nullable, or return null if left" {
      checkAll(Arb.int(), Arb.string()) { a: Int, b: String ->
        Ior.Left(a).getOrNull() shouldBe null
        Ior.Right(b).getOrNull() shouldBe b
        Ior.Both(a, b).getOrNull() shouldBe b
      }
    }


  "leftOrNull() should convert left values into a nullable" {
      checkAll(Arb.int(), Arb.string()) { a: Int, b: String ->
        Ior.Left(a).leftOrNull() shouldBe a
        Ior.Right(b).leftOrNull() shouldBe null
        Ior.Both(a, b).leftOrNull() shouldBe a
      }
    }

    "toValidated() should convert values into a valid Validated" {
      checkAll(Arb.int(), Arb.string()) { a: Int, b: String ->
        Ior.Left(a).toValidated() shouldBe Invalid(a)
        Ior.Right(b).toValidated() shouldBe Valid(b)
        Ior.Both(a, b).toValidated() shouldBe Valid(b)
      }
    }

    "fromNullables() should build a correct Ior" {
      checkAll(Arb.int(), Arb.string()) { a: Int, b: String ->
        Ior.fromNullables(a, null) shouldBe Ior.Left(a)
        Ior.fromNullables(a, b) shouldBe Ior.Both(a, b)
        Ior.fromNullables(null, b) shouldBe Ior.Right(b)
        Ior.fromNullables(null, null) shouldBe null
      }
    }

    "leftNel() should build a correct Ior" {
      checkAll(Arb.int()) { a: Int ->
          Ior.leftNel<Int, Nothing>(a) shouldBe Ior.Left(nonEmptyListOf(a))
      }
    }

    "bothNel() should build a correct Ior" {
      checkAll(Arb.int(), Arb.string()) { a: Int, b:String ->
        Ior.bothNel(a, b) shouldBe Ior.Both(nonEmptyListOf(a), b)
      }
    }

    "lift(f) should apply the input function to an Ior correctly" {
      checkAll(Arb.string()) { a: String ->
        val f = Ior.lift<Nothing, String, String> { s: String -> "Hello $s"  }
        f(Ior.Right(a)) shouldBe Ior.Right("Hello $a")
      }
    }

    "lift(fa, fb) should apply the input functions to an Ior correctly" {
      checkAll(Arb.string(), Arb.string()) { a: String, b:String ->
        val fa = { s1: String -> "Hello $s1" }
        val fb = { s2: String -> s2.length }
        val f = Ior.lift(fa, fb)
        f(Ior.Right(b)) shouldBe Ior.Right(b.length)
        f(Ior.Left(a)) shouldBe Ior.Left("Hello $a")
        f(Ior.Both(a, b)) shouldBe Ior.Both("Hello $a", b.length)
      }
    }

    "foldLeft should fold an Ior correctly" {
      checkAll(Arb.int(), Arb.string()) { a: Int, b:String ->
        val left = Ior.Left(a)
        val right = Ior.Right(b)
        val both = Ior.Both(a, b)
        val f = {c: Int, b: String -> c + b.length}
        left.foldLeft(0, f) shouldBe 0
        right.foldLeft(0, f) shouldBe b.length
        both.foldLeft(0, f) shouldBe b.length
      }
    }

  "getOrElse() should return value" {
      checkAll(Arb.int(), Arb.int()) { a: Int, b: Int ->
        Ior.Right(a).getOrElse { b } shouldBe a
        Ior.Left(a).getOrElse { b } shouldBe b
        Ior.Both(a, b).getOrElse { a * 2 } shouldBe b
      }
    }

    "Ior.monad.flatMap should combine left values" {
      val ior1 = Ior.Both(3, "Hello, world!")
      val iorResult = ior1.flatMap(Int::plus) { Ior.Left(7) }
      iorResult shouldBe Ior.Left(10)
    }

<<<<<<< HEAD
    "combine cases for Semigroup" {
=======

  "Ior.monad.flatMap should combine Both values" {
    val ior1 = Ior.Both(3, "Hello, world!")
    val iorResult1 = ior1.flatMap(Semigroup.int()) { Ior.Both(7, "Again!") }
    iorResult1 shouldBe Ior.Both(10, "Again!")

    val iorResult2 = ior1.flatMap(Semigroup.int()) { Ior.Right("Again!") }
    iorResult2 shouldBe Ior.Both(3, "Again!")

  }



  "combine cases for Semigroup" {
      Semigroup.ior(Semigroup.string(), Semigroup.int()).run {
>>>>>>> 55d441c2
        forAll(
          row("Hello, ".leftIor(), Ior.Left("Arrow!"), Ior.Left("Hello, Arrow!")),
          row(Ior.Left("Hello"), Ior.Right(2020), Ior.Both("Hello", 2020)),
          row(Ior.Left("Hello, "), Ior.Both("number", 1), Ior.Both("Hello, number", 1)),
          row(Ior.Right(9000), Ior.Left("Over"), Ior.Both("Over", 9000)),
          row(Ior.Right(9000), Ior.Right(1), Ior.Right(9001)),
          row(Ior.Right(8000), Ior.Both("Over", 1000), Ior.Both("Over", 9000)),
          row(Ior.Both("Hello ", 1), Ior.Left("number"), Ior.Both("Hello number", 1)),
          row(Ior.Both("Hello number", 1), Ior.Right(1), Ior.Both("Hello number", 2)),
          row(Ior.Both("Hello ", 1), Ior.Both("number", 1), Ior.Both("Hello number", 2))
        ) { a, b, expectedResult ->
          a.combine(String::plus, Int::plus, b) shouldBe expectedResult
        }
    }

    "traverse should wrap ior in a list" {
      checkAll(Arb.int(), Arb.string()) { a: Int, b: String ->
        val iorL: Ior<Int, String> = a.leftIor()
        val iorR: Ior<Int, String> = b.rightIor()
        val iorBoth: Ior<Int, String> = (a to b).bothIor()

        iorL.traverse { listOf(it) } shouldBe listOf(Ior.Left(a))
        iorR.traverse { listOf(it) } shouldBe listOf(Ior.Right(b))
        iorBoth.traverse { listOf(it) } shouldBe listOf(Ior.Both(a, b))
      }
    }

    "sequence should be consistent with traverse" {
      checkAll(Arb.ior(Arb.int(), Arb.string())) { ior ->
        ior.map { listOf(it) }.sequence() shouldBe ior.traverse { listOf(it) }
      }
    }

    "traverseNullable should wrap ior in a nullable" {
      checkAll(Arb.int(), Arb.string()) { a: Int, b: String ->
        val iorL: Ior<Int, String> = a.leftIor()
        val iorR: Ior<Int, String> = b.rightIor()
        val iorBoth: Ior<Int, String> = (a to b).bothIor()

        iorL.traverseNullable { it } shouldBe Ior.Left(a)
        iorR.traverseNullable { it } shouldBe Ior.Right(b)
        iorBoth.traverseNullable { it } shouldBe Ior.Both(a, b)

        iorL.traverseNullable { null } shouldBe Ior.Left(a)
        iorR.traverseNullable { null } shouldBe null
        iorBoth.traverseNullable { null } shouldBe null
      }
    }

    "sequence for Nullable should be consistent with traverseNullable" {
      checkAll(Arb.ior(Arb.int(), Arb.string())) { ior ->
        ior.map<String?> { it }.sequence() shouldBe ior.traverseNullable { it }
        ior.map<String?> { null }.sequence() shouldBe ior.traverseNullable { null }
      }
    }

    "traverseOption should wrap ior in an Option" {
      checkAll(Arb.int(), Arb.string()) { a: Int, b: String ->
        val iorL: Ior<Int, String> = a.leftIor()
        val iorR: Ior<Int, String> = b.rightIor()
        val iorBoth: Ior<Int, String> = (a to b).bothIor()

        iorL.traverse { Some(it) } shouldBe Some(Ior.Left(a))
        iorR.traverse { Some(it) } shouldBe Some(Ior.Right(b))
        iorBoth.traverse { Some(it) } shouldBe Some(Ior.Both(a, b))
      }
    }

    "sequenceOption should be consistent with traverseOption" {
      checkAll(Arb.ior(Arb.int(), Arb.string())) { ior ->
        ior.map { Some(it) }.sequence() shouldBe ior.traverse { Some(it) }
      }
    }

    "traverseEither should wrap ior in an Option" {
      checkAll(Arb.int(), Arb.string()) { a: Int, b: String ->
        val iorL: Ior<Int, String> = a.leftIor()
        val iorR: Ior<Int, String> = b.rightIor()
        val iorBoth: Ior<Int, String> = (a to b).bothIor()

        iorL.traverse { it.right() } shouldBe Either.Right(Ior.Left(a))
        iorR.traverse { it.right() } shouldBe Either.Right(Ior.Right(b))
        iorBoth.traverse { it.right() } shouldBe Either.Right(Ior.Both(a, b))
      }
    }

    "sequenceEither should be consistent with traverseEither" {
      checkAll(Arb.ior(Arb.int(), Arb.string())) { ior ->
        ior.map { it.right() }.sequence() shouldBe ior.traverse { it.right() }
      }
    }

    "bitraverse should wrap ior in a list" {
      checkAll(Arb.int(), Arb.string()) { a: Int, b: String ->
        val iorL: Ior<Int, String> = a.leftIor()
        val iorR: Ior<Int, String> = b.rightIor()
        val iorBoth: Ior<Int, String> = (a to b).bothIor()

        iorL.bitraverse({ listOf(it, 2, 3) }, { listOf(it) }) shouldBe listOf(Ior.Left(a), Ior.Left(2), Ior.Left(3))
        iorR.bitraverse({ listOf(it, 2, 3) }, { listOf(it) }) shouldBe listOf(Ior.Right(b))
        iorBoth.bitraverse({ listOf(it, 2, 3) }, { listOf(it, 4, 5) }) shouldBe
          listOf(Ior.Both(a, b), Ior.Both(2, 4), Ior.Both(3, 5))
      }
    }

    "bisequence should be consistent with bitraverse" {
      checkAll(Arb.ior(Arb.int(), Arb.string())) { ior ->
        ior.bimap({ listOf(it) }, { listOf(it) }).bisequence() shouldBe
          ior.bitraverse({ listOf(it) }, { listOf(it) })
      }
    }

    "bitraverseOption should wrap ior in an Option" {
      checkAll(Arb.int(), Arb.string()) { a: Int, b: String ->
        val iorL: Ior<Int, String> = a.leftIor()
        val iorR: Ior<Int, String> = b.rightIor()
        val iorBoth: Ior<Int, String> = (a to b).bothIor()

        iorL.bitraverseOption({ None }, { Some(it) }) shouldBe None
        iorR.bitraverseOption({ None }, { Some(it) }) shouldBe Some(Ior.Right(b))
        iorBoth.bitraverseOption({ None }, { Some(it) }) shouldBe None
      }
    }

    "bisequenceOption should be consistent with bitraverseOption" {
      checkAll(Arb.ior(Arb.int(), Arb.string())) { ior ->
        ior.bimap({ None }, { Some(it) }).bisequenceOption() shouldBe
          ior.bitraverseOption({ None }, { Some(it) })
      }
    }

    "bitraverseEither should wrap ior in an Either" {
      checkAll(Arb.int(), Arb.string()) { a: Int, b: String ->
        val iorL: Ior<Int, String> = a.leftIor()
        val iorR: Ior<Int, String> = b.rightIor()
        val iorBoth: Ior<Int, String> = (a to b).bothIor()

        iorL.bitraverseEither({ it.left() }, { it.right() }) shouldBe Either.Left(a)
        iorR.bitraverseEither({ it.left() }, { it.right() }) shouldBe Either.Right(Ior.Right(b))
        iorBoth.bitraverseEither({ it.left() }, { it.right() }) shouldBe Either.Left(a)
      }
    }

    "bisequenceEither should be consistent with bitraverseEither" {
      checkAll(Arb.ior(Arb.int(), Arb.string())) { ior ->
        ior.bimap({ it.left() }, { it.right() }).bisequenceEither() shouldBe
          ior.bitraverseEither({ it.left() }, { it.right() })
      }
    }

    "isLeft() should return true with Left and false otherwise"{
      checkAll(Arb.int(), Arb.string()){ a, b ->
        Ior.Left(a).isLeft() shouldBe true
        Ior.Right(b).isLeft() shouldBe false
        Ior.Both(a, b).isLeft() shouldBe false
      }
    }

    "isRight() should return true with Right and false otherwise"{
      checkAll(Arb.int(), Arb.string()){ a, b ->
        Ior.Left(a).isRight() shouldBe false
        Ior.Right(b).isRight() shouldBe true
        Ior.Both(a, b).isRight() shouldBe false
      }
    }

    "isBoth() should return true with Both and false otherwise"{
      checkAll(Arb.int(), Arb.string()){ a, b ->
        Ior.Left(a).isBoth() shouldBe false
        Ior.Right(b).isBoth() shouldBe false
        Ior.Both(a, b).isBoth() shouldBe true
      }
    }

    "isLeft(predicate) should return true with Left, if satisfies the predicate, and false otherwise"{
      checkAll(Arb.int(), Arb.string()){ a, b ->
        val predicate = {i: Int -> i % 2 == 0}

        if(predicate(a)) Ior.Left(a).isLeft(predicate) shouldBe true
        else Ior.Left(a).isLeft(predicate) shouldBe false

        Ior.Right(b).isLeft(predicate) shouldBe false
        Ior.Both(a, b).isLeft(predicate) shouldBe false
      }
    }

    "isRight(predicate) should return true with Right, if satisfies the predicate, and false otherwise"{
      checkAll(Arb.int(), Arb.string()){ a, b ->
        val predicate = {s: String -> s.length % 2 == 0}

        if(predicate(b)) Ior.Right(b).isRight(predicate) shouldBe true
        else Ior.Right(b).isRight(predicate) shouldBe false

        Ior.Left(a).isRight(predicate) shouldBe false
        Ior.Both(a, b).isRight(predicate) shouldBe false
      }
    }

    "isBoth(predicate) should return true with Both, if satisfies the predicate, and false otherwise"{
      checkAll(Arb.int(), Arb.string()){ a, b ->
        val leftPredicate = {i: Int-> i % 2 == 0}
        val rightPredicate = {s: String -> s.length % 2 == 0}
        if(leftPredicate(a) && rightPredicate(b)) Ior.Both(a, b).isBoth(leftPredicate, rightPredicate) shouldBe true
        else Ior.Both(a, b).isBoth(leftPredicate, rightPredicate) shouldBe false

        Ior.Left(a).isBoth(leftPredicate, rightPredicate) shouldBe false
        Ior.Right(b).isBoth(leftPredicate, rightPredicate) shouldBe false
      }
    }

    "widen should retype Right" {
      checkAll(Arb.int(), Arb.string()) { a, b ->
        val ior = Ior.Both(a, b)
        ior.widen<Int, CharSequence, String>().shouldBeInstanceOf<Ior.Both<Int, CharSequence>>()
      }
    }

    "compareTo should compare 2 Ior" {
      val left1 = Ior.Left(1)
      val left2 = Ior.Left(2)
      val right1 = Ior.Right(1)
      val right2 = Ior.Right(2)
      val both11 = Ior.Both(1, 1)
      val both22 = Ior.Both(2, 2)
      left1.compareTo(left2) shouldBe -1
      left1.compareTo(left1) shouldBe 0
      left2.compareTo(left1) shouldBe 1
      left1.compareTo(right1) shouldBe -1
      left1.compareTo(both11) shouldBe -1
      right1.compareTo(right2) shouldBe -1
      right1.compareTo(right1) shouldBe 0
      right2.compareTo(right1) shouldBe 1
      right1.compareTo(left1) shouldBe 1
      right1.compareTo(both11) shouldBe -1
      both11.compareTo(both22) shouldBe -1
      both11.compareTo(both11) shouldBe 0
      both22.compareTo(both11) shouldBe 1
      both11.compareTo(left1) shouldBe 1
      both11.compareTo(right1) shouldBe 1
    }
})<|MERGE_RESOLUTION|>--- conflicted
+++ resolved
@@ -3,6 +3,7 @@
 import arrow.core.test.ior
 import arrow.core.test.laws.SemigroupLaws
 import arrow.core.test.testLaws
+import arrow.typeclasses.Semigroup
 import io.kotest.core.spec.style.StringSpec
 import io.kotest.data.forAll
 import io.kotest.data.row
@@ -17,484 +18,482 @@
 
 class IorTest : StringSpec({
 
-    fun nullableLongSemigroup(x: Long?, y: Long?): Long? = Nullable.zip(x, y, Long::plus)
-
-    testLaws(
-      SemigroupLaws( { x, y -> x.combine(String::plus, Int::plus, y) }, Arb.ior(Arb.string(), Arb.int()))
-    )
-
-    "zip identity" {
-      checkAll(Arb.ior(Arb.long().orNull(), Arb.int().orNull())) { ior ->
-        val res = ior.zip(::nullableLongSemigroup, Ior.Right(Unit)) { a, _ -> a }
-        res shouldBe ior
+  val ARB = Arb.ior(Arb.string(), Arb.int())
+
+  testLaws(
+    SemigroupLaws({ a, b ->
+      a.combine(b, String::plus, Int::plus)
+    }, ARB)
+  )
+
+  val nullableLongSemigroup = object : Semigroup<Long?> {
+    override fun Long?.combine(b: Long?): Long? =
+      Nullable.zip(this, b) { a, bb -> a + bb }
+  }
+
+  "zip identity" {
+    checkAll(Arb.ior(Arb.long().orNull(), Arb.int().orNull())) { ior ->
+      val res = ior.zip(nullableLongSemigroup, Ior.Right(Unit)) { a, _ -> a }
+      res shouldBe ior
+    }
+  }
+
+  "zip is derived from flatMap" {
+    checkAll(
+      Arb.ior(Arb.long().orNull(), Arb.int().orNull()),
+      Arb.ior(Arb.long().orNull(), Arb.int().orNull()),
+      Arb.ior(Arb.long().orNull(), Arb.int().orNull()),
+      Arb.ior(Arb.long().orNull(), Arb.int().orNull()),
+      Arb.ior(Arb.long().orNull(), Arb.int().orNull()),
+      Arb.ior(Arb.long().orNull(), Arb.int().orNull()),
+      Arb.ior(Arb.long().orNull(), Arb.int().orNull()),
+      Arb.ior(Arb.long().orNull(), Arb.int().orNull()),
+      Arb.ior(Arb.long().orNull(), Arb.int().orNull()),
+      Arb.ior(Arb.long().orNull(), Arb.int().orNull())
+    ) { a, b, c, d, e, f, g, h, i, j ->
+      val res = a.zip(
+        nullableLongSemigroup,
+        b, c, d, e, f, g, h, i, j
+      ) { a, b, c, d, e, f, g, h, i, j ->
+        Nullable.zip(
+          a,
+          b,
+          c,
+          d,
+          e,
+          f,
+          g,
+          h,
+          i,
+          j
+        ) { a, b, c, d, e, f, g, h, i, j -> a + b + c + d + e + f + g + h + i + j }
       }
-    }
-
-    "zip is derived from flatMap" {
-      checkAll(
-        Arb.ior(Arb.long().orNull(), Arb.int().orNull()),
-        Arb.ior(Arb.long().orNull(), Arb.int().orNull()),
-        Arb.ior(Arb.long().orNull(), Arb.int().orNull()),
-        Arb.ior(Arb.long().orNull(), Arb.int().orNull()),
-        Arb.ior(Arb.long().orNull(), Arb.int().orNull()),
-        Arb.ior(Arb.long().orNull(), Arb.int().orNull()),
-        Arb.ior(Arb.long().orNull(), Arb.int().orNull()),
-        Arb.ior(Arb.long().orNull(), Arb.int().orNull()),
-        Arb.ior(Arb.long().orNull(), Arb.int().orNull()),
-        Arb.ior(Arb.long().orNull(), Arb.int().orNull())
-      ) { a, b, c, d, e, f, g, h, i, j ->
-        val res = a.zip(
-          ::nullableLongSemigroup,
-          b, c, d, e, f, g, h, i, j
-        ) { a, b, c, d, e, f, g, h, i, j ->
-          Nullable.zip(
-            a,
-            b,
-            c,
-            d,
-            e,
-            f,
-            g,
-            h,
-            i,
-            j
-          ) { a, b, c, d, e, f, g, h, i, j -> a + b + c + d + e + f + g + h + i + j }
+
+      val expected = listOf(a, b, c, d, e, f, g, h, i, j)
+        .fold<Ior<Long?, Int?>, Ior<Long?, Int?>>(Ior.Right(0)) { acc, ior ->
+          val mid = acc.flatMap(nullableLongSemigroup) { a -> ior.map { b -> Nullable.zip(a, b) { a, b -> a + b } } }
+          mid
         }
 
-        val expected = listOf(a, b, c, d, e, f, g, h, i, j)
-          .fold<Ior<Long?, Int?>, Ior<Long?, Int?>>(Ior.Right(0)) { acc, ior ->
-            val mid = acc.flatMap(::nullableLongSemigroup) { a -> ior.map { b -> Nullable.zip(a, b) { a, b -> a + b } } }
-            mid
-          }
-
-        res shouldBe expected
-      }
-    }
-
-    "zip should combine left values in correct order" {
-      Ior.Both("fail1", -1).zip(
-        String::plus,
-        Ior.Left("fail2"),
-        Ior.Right(-1)
-      ) { _, _, _ -> "success!" } shouldBe Ior.Left("fail1fail2")
-    }
-
-    "bimap() should allow modify both value" {
-      checkAll(Arb.int(), Arb.string()) { a: Int, b: String ->
-        Ior.Right(b).bimap({ "5" }, { a * 2 }) shouldBe Ior.Right(a * 2)
-        Ior.Left(a).bimap({ a * 3 }, { "5" }) shouldBe Ior.Left(a * 3)
-        Ior.Both(a, b).bimap({ 2 }, { "power of $it" }) shouldBe Ior.Both(2, "power of $b")
-      }
-    }
-
-    "map() should just right side of an Ior" {
-      checkAll(Arb.int(), Arb.string()) { a: Int, b: String ->
-        Ior.Left(a).map{ l:String -> l.length } shouldBe Ior.Left(a)
-        Ior.Right(b).map{ it.length } shouldBe Ior.Right(b.length)
-        Ior.Both(a, b).map{ it.length } shouldBe Ior.Both(a, b.length)
-      }
-    }
-
-    "mapLeft() should modify only left value" {
-      checkAll(Arb.int(), Arb.string()) { a: Int, b: String ->
-        Ior.Right(b).mapLeft { a * 2 } shouldBe Ior.Right(b)
-        Ior.Left(a).mapLeft { b } shouldBe Ior.Left(b)
-        Ior.Both(a, b).mapLeft { "power of $it" } shouldBe Ior.Both("power of $a", b)
-      }
-    }
-
-    "swap() should interchange value" {
-      checkAll(Arb.int(), Arb.string()) { a: Int, b: String ->
-        Ior.Both(a, b).swap() shouldBe Ior.Both(b, a)
-      }
-    }
-
-    "swap() should interchange entity" {
-      checkAll(Arb.int()) { a: Int ->
-        Ior.Left(a).swap() shouldBe Ior.Right(a)
-        Ior.Right(a).swap() shouldBe Ior.Left(a)
-      }
-    }
-
-    "unwrap() should return the isomorphic either" {
-      checkAll(Arb.int(), Arb.string()) { a: Int, b: String ->
-        Ior.Left(a).unwrap() shouldBe Either.Left(Either.Left(a))
-        Ior.Right(b).unwrap() shouldBe Either.Left(Either.Right(b))
-        Ior.Both(a, b).unwrap() shouldBe Either.Right(Pair(a, b))
-      }
-    }
-
-    "padNull() should return the correct Pair of nullables" {
-      checkAll(Arb.int(), Arb.string()) { a: Int, b: String ->
-        Ior.Left(a).padNull() shouldBe Pair(a, null)
-        Ior.Right(b).padNull() shouldBe Pair(null, b)
-        Ior.Both(a, b).padNull() shouldBe Pair(a, b)
-      }
-    }
-
-    "toEither() should convert values into a valid Either" {
-      checkAll(Arb.int(), Arb.string()) { a: Int, b: String ->
-        Ior.Left(a).toEither() shouldBe Either.Left(a)
-        Ior.Right(b).toEither() shouldBe Either.Right(b)
-        Ior.Both(a, b).toEither() shouldBe Either.Right(b)
-      }
-    }
-
-    "orNull() should convert right values into a nullable" {
-      checkAll(Arb.int(), Arb.string()) { a: Int, b: String ->
-        Ior.Left(a).orNull() shouldBe null
-        Ior.Right(b).orNull() shouldBe b
-        Ior.Both(a, b).orNull() shouldBe b
-      }
-    }
-
-    "getOrNull() should convert right values into a nullable, or return null if left" {
-      checkAll(Arb.int(), Arb.string()) { a: Int, b: String ->
-        Ior.Left(a).getOrNull() shouldBe null
-        Ior.Right(b).getOrNull() shouldBe b
-        Ior.Both(a, b).getOrNull() shouldBe b
-      }
-    }
+      res shouldBe expected
+    }
+  }
+
+  "zip should combine left values in correct order" {
+    Ior.Both("fail1", -1).zip(
+      Semigroup.string(),
+      Ior.Left("fail2"),
+      Ior.Right(-1)
+    ) { _, _, _ -> "success!" } shouldBe Ior.Left("fail1fail2")
+  }
+
+  "bimap() should allow modify both value" {
+    checkAll(Arb.int(), Arb.string()) { a: Int, b: String ->
+      Ior.Right(b).bimap({ "5" }, { a * 2 }) shouldBe Ior.Right(a * 2)
+      Ior.Left(a).bimap({ a * 3 }, { "5" }) shouldBe Ior.Left(a * 3)
+      Ior.Both(a, b).bimap({ 2 }, { "power of $it" }) shouldBe Ior.Both(2, "power of $b")
+    }
+  }
+
+  "map() should just right side of an Ior" {
+    checkAll(Arb.int(), Arb.string()) { a: Int, b: String ->
+      Ior.Left(a).map { l: String -> l.length } shouldBe Ior.Left(a)
+      Ior.Right(b).map { it.length } shouldBe Ior.Right(b.length)
+      Ior.Both(a, b).map { it.length } shouldBe Ior.Both(a, b.length)
+    }
+  }
+
+  "mapLeft() should modify only left value" {
+    checkAll(Arb.int(), Arb.string()) { a: Int, b: String ->
+      Ior.Right(b).mapLeft { a * 2 } shouldBe Ior.Right(b)
+      Ior.Left(a).mapLeft { b } shouldBe Ior.Left(b)
+      Ior.Both(a, b).mapLeft { "power of $it" } shouldBe Ior.Both("power of $a", b)
+    }
+  }
+
+  "swap() should interchange value" {
+    checkAll(Arb.int(), Arb.string()) { a: Int, b: String ->
+      Ior.Both(a, b).swap() shouldBe Ior.Both(b, a)
+    }
+  }
+
+  "swap() should interchange entity" {
+    checkAll(Arb.int()) { a: Int ->
+      Ior.Left(a).swap() shouldBe Ior.Right(a)
+      Ior.Right(a).swap() shouldBe Ior.Left(a)
+    }
+  }
+
+  "unwrap() should return the isomorphic either" {
+    checkAll(Arb.int(), Arb.string()) { a: Int, b: String ->
+      Ior.Left(a).unwrap() shouldBe Either.Left(Either.Left(a))
+      Ior.Right(b).unwrap() shouldBe Either.Left(Either.Right(b))
+      Ior.Both(a, b).unwrap() shouldBe Either.Right(Pair(a, b))
+    }
+  }
+
+  "padNull() should return the correct Pair of nullables" {
+    checkAll(Arb.int(), Arb.string()) { a: Int, b: String ->
+      Ior.Left(a).padNull() shouldBe Pair(a, null)
+      Ior.Right(b).padNull() shouldBe Pair(null, b)
+      Ior.Both(a, b).padNull() shouldBe Pair(a, b)
+    }
+  }
+
+  "toEither() should convert values into a valid Either" {
+    checkAll(Arb.int(), Arb.string()) { a: Int, b: String ->
+      Ior.Left(a).toEither() shouldBe Either.Left(a)
+      Ior.Right(b).toEither() shouldBe Either.Right(b)
+      Ior.Both(a, b).toEither() shouldBe Either.Right(b)
+    }
+  }
+
+  "orNull() should convert right values into a nullable" {
+    checkAll(Arb.int(), Arb.string()) { a: Int, b: String ->
+      Ior.Left(a).orNull() shouldBe null
+      Ior.Right(b).orNull() shouldBe b
+      Ior.Both(a, b).orNull() shouldBe b
+    }
+  }
+
+  "getOrNull() should convert right values into a nullable, or return null if left" {
+    checkAll(Arb.int(), Arb.string()) { a: Int, b: String ->
+      Ior.Left(a).getOrNull() shouldBe null
+      Ior.Right(b).getOrNull() shouldBe b
+      Ior.Both(a, b).getOrNull() shouldBe b
+    }
+  }
 
 
   "leftOrNull() should convert left values into a nullable" {
-      checkAll(Arb.int(), Arb.string()) { a: Int, b: String ->
-        Ior.Left(a).leftOrNull() shouldBe a
-        Ior.Right(b).leftOrNull() shouldBe null
-        Ior.Both(a, b).leftOrNull() shouldBe a
-      }
-    }
-
-    "toValidated() should convert values into a valid Validated" {
-      checkAll(Arb.int(), Arb.string()) { a: Int, b: String ->
-        Ior.Left(a).toValidated() shouldBe Invalid(a)
-        Ior.Right(b).toValidated() shouldBe Valid(b)
-        Ior.Both(a, b).toValidated() shouldBe Valid(b)
-      }
-    }
-
-    "fromNullables() should build a correct Ior" {
-      checkAll(Arb.int(), Arb.string()) { a: Int, b: String ->
-        Ior.fromNullables(a, null) shouldBe Ior.Left(a)
-        Ior.fromNullables(a, b) shouldBe Ior.Both(a, b)
-        Ior.fromNullables(null, b) shouldBe Ior.Right(b)
-        Ior.fromNullables(null, null) shouldBe null
-      }
-    }
-
-    "leftNel() should build a correct Ior" {
-      checkAll(Arb.int()) { a: Int ->
-          Ior.leftNel<Int, Nothing>(a) shouldBe Ior.Left(nonEmptyListOf(a))
-      }
-    }
-
-    "bothNel() should build a correct Ior" {
-      checkAll(Arb.int(), Arb.string()) { a: Int, b:String ->
-        Ior.bothNel(a, b) shouldBe Ior.Both(nonEmptyListOf(a), b)
-      }
-    }
-
-    "lift(f) should apply the input function to an Ior correctly" {
-      checkAll(Arb.string()) { a: String ->
-        val f = Ior.lift<Nothing, String, String> { s: String -> "Hello $s"  }
-        f(Ior.Right(a)) shouldBe Ior.Right("Hello $a")
-      }
-    }
-
-    "lift(fa, fb) should apply the input functions to an Ior correctly" {
-      checkAll(Arb.string(), Arb.string()) { a: String, b:String ->
-        val fa = { s1: String -> "Hello $s1" }
-        val fb = { s2: String -> s2.length }
-        val f = Ior.lift(fa, fb)
-        f(Ior.Right(b)) shouldBe Ior.Right(b.length)
-        f(Ior.Left(a)) shouldBe Ior.Left("Hello $a")
-        f(Ior.Both(a, b)) shouldBe Ior.Both("Hello $a", b.length)
-      }
-    }
-
-    "foldLeft should fold an Ior correctly" {
-      checkAll(Arb.int(), Arb.string()) { a: Int, b:String ->
-        val left = Ior.Left(a)
-        val right = Ior.Right(b)
-        val both = Ior.Both(a, b)
-        val f = {c: Int, b: String -> c + b.length}
-        left.foldLeft(0, f) shouldBe 0
-        right.foldLeft(0, f) shouldBe b.length
-        both.foldLeft(0, f) shouldBe b.length
-      }
-    }
+    checkAll(Arb.int(), Arb.string()) { a: Int, b: String ->
+      Ior.Left(a).leftOrNull() shouldBe a
+      Ior.Right(b).leftOrNull() shouldBe null
+      Ior.Both(a, b).leftOrNull() shouldBe a
+    }
+  }
+
+  "toValidated() should convert values into a valid Validated" {
+    checkAll(Arb.int(), Arb.string()) { a: Int, b: String ->
+      Ior.Left(a).toValidated() shouldBe Invalid(a)
+      Ior.Right(b).toValidated() shouldBe Valid(b)
+      Ior.Both(a, b).toValidated() shouldBe Valid(b)
+    }
+  }
+
+  "fromNullables() should build a correct Ior" {
+    checkAll(Arb.int(), Arb.string()) { a: Int, b: String ->
+      Ior.fromNullables(a, null) shouldBe Ior.Left(a)
+      Ior.fromNullables(a, b) shouldBe Ior.Both(a, b)
+      Ior.fromNullables(null, b) shouldBe Ior.Right(b)
+      Ior.fromNullables(null, null) shouldBe null
+    }
+  }
+
+  "leftNel() should build a correct Ior" {
+    checkAll(Arb.int()) { a: Int ->
+      Ior.leftNel<Int, Nothing>(a) shouldBe Ior.Left(nonEmptyListOf(a))
+    }
+  }
+
+  "bothNel() should build a correct Ior" {
+    checkAll(Arb.int(), Arb.string()) { a: Int, b: String ->
+      Ior.bothNel(a, b) shouldBe Ior.Both(nonEmptyListOf(a), b)
+    }
+  }
+
+  "lift(f) should apply the input function to an Ior correctly" {
+    checkAll(Arb.string()) { a: String ->
+      val f = Ior.lift<Nothing, String, String> { s: String -> "Hello $s" }
+      f(Ior.Right(a)) shouldBe Ior.Right("Hello $a")
+    }
+  }
+
+  "lift(fa, fb) should apply the input functions to an Ior correctly" {
+    checkAll(Arb.string(), Arb.string()) { a: String, b: String ->
+      val fa = { s1: String -> "Hello $s1" }
+      val fb = { s2: String -> s2.length }
+      val f = Ior.lift(fa, fb)
+      f(Ior.Right(b)) shouldBe Ior.Right(b.length)
+      f(Ior.Left(a)) shouldBe Ior.Left("Hello $a")
+      f(Ior.Both(a, b)) shouldBe Ior.Both("Hello $a", b.length)
+    }
+  }
+
+  "foldLeft should fold an Ior correctly" {
+    checkAll(Arb.int(), Arb.string()) { a: Int, b: String ->
+      val left = Ior.Left(a)
+      val right = Ior.Right(b)
+      val both = Ior.Both(a, b)
+      val f = { c: Int, b: String -> c + b.length }
+      left.foldLeft(0, f) shouldBe 0
+      right.foldLeft(0, f) shouldBe b.length
+      both.foldLeft(0, f) shouldBe b.length
+    }
+  }
 
   "getOrElse() should return value" {
-      checkAll(Arb.int(), Arb.int()) { a: Int, b: Int ->
-        Ior.Right(a).getOrElse { b } shouldBe a
-        Ior.Left(a).getOrElse { b } shouldBe b
-        Ior.Both(a, b).getOrElse { a * 2 } shouldBe b
-      }
-    }
-
-    "Ior.monad.flatMap should combine left values" {
-      val ior1 = Ior.Both(3, "Hello, world!")
-      val iorResult = ior1.flatMap(Int::plus) { Ior.Left(7) }
-      iorResult shouldBe Ior.Left(10)
-    }
-
-<<<<<<< HEAD
-    "combine cases for Semigroup" {
-=======
+    checkAll(Arb.int(), Arb.int()) { a: Int, b: Int ->
+      Ior.Right(a).getOrElse { b } shouldBe a
+      Ior.Left(a).getOrElse { b } shouldBe b
+      Ior.Both(a, b).getOrElse { a * 2 } shouldBe b
+    }
+  }
+
+  "Ior.monad.flatMap should combine left values" {
+    val ior1 = Ior.Both(3, "Hello, world!")
+    val iorResult = ior1.flatMap(Int::plus) { Ior.Left(7) }
+    iorResult shouldBe Ior.Left(10)
+  }
 
   "Ior.monad.flatMap should combine Both values" {
     val ior1 = Ior.Both(3, "Hello, world!")
-    val iorResult1 = ior1.flatMap(Semigroup.int()) { Ior.Both(7, "Again!") }
+    val iorResult1 = ior1.flatMap(Int::plus) { Ior.Both(7, "Again!") }
     iorResult1 shouldBe Ior.Both(10, "Again!")
 
-    val iorResult2 = ior1.flatMap(Semigroup.int()) { Ior.Right("Again!") }
+    val iorResult2 = ior1.flatMap(Int::plus) { Ior.Right("Again!") }
     iorResult2 shouldBe Ior.Both(3, "Again!")
-
-  }
-
-
+  }
 
   "combine cases for Semigroup" {
-      Semigroup.ior(Semigroup.string(), Semigroup.int()).run {
->>>>>>> 55d441c2
-        forAll(
-          row("Hello, ".leftIor(), Ior.Left("Arrow!"), Ior.Left("Hello, Arrow!")),
-          row(Ior.Left("Hello"), Ior.Right(2020), Ior.Both("Hello", 2020)),
-          row(Ior.Left("Hello, "), Ior.Both("number", 1), Ior.Both("Hello, number", 1)),
-          row(Ior.Right(9000), Ior.Left("Over"), Ior.Both("Over", 9000)),
-          row(Ior.Right(9000), Ior.Right(1), Ior.Right(9001)),
-          row(Ior.Right(8000), Ior.Both("Over", 1000), Ior.Both("Over", 9000)),
-          row(Ior.Both("Hello ", 1), Ior.Left("number"), Ior.Both("Hello number", 1)),
-          row(Ior.Both("Hello number", 1), Ior.Right(1), Ior.Both("Hello number", 2)),
-          row(Ior.Both("Hello ", 1), Ior.Both("number", 1), Ior.Both("Hello number", 2))
-        ) { a, b, expectedResult ->
-          a.combine(String::plus, Int::plus, b) shouldBe expectedResult
-        }
-    }
-
-    "traverse should wrap ior in a list" {
-      checkAll(Arb.int(), Arb.string()) { a: Int, b: String ->
-        val iorL: Ior<Int, String> = a.leftIor()
-        val iorR: Ior<Int, String> = b.rightIor()
-        val iorBoth: Ior<Int, String> = (a to b).bothIor()
-
-        iorL.traverse { listOf(it) } shouldBe listOf(Ior.Left(a))
-        iorR.traverse { listOf(it) } shouldBe listOf(Ior.Right(b))
-        iorBoth.traverse { listOf(it) } shouldBe listOf(Ior.Both(a, b))
-      }
-    }
-
-    "sequence should be consistent with traverse" {
-      checkAll(Arb.ior(Arb.int(), Arb.string())) { ior ->
-        ior.map { listOf(it) }.sequence() shouldBe ior.traverse { listOf(it) }
-      }
-    }
-
-    "traverseNullable should wrap ior in a nullable" {
-      checkAll(Arb.int(), Arb.string()) { a: Int, b: String ->
-        val iorL: Ior<Int, String> = a.leftIor()
-        val iorR: Ior<Int, String> = b.rightIor()
-        val iorBoth: Ior<Int, String> = (a to b).bothIor()
-
-        iorL.traverseNullable { it } shouldBe Ior.Left(a)
-        iorR.traverseNullable { it } shouldBe Ior.Right(b)
-        iorBoth.traverseNullable { it } shouldBe Ior.Both(a, b)
-
-        iorL.traverseNullable { null } shouldBe Ior.Left(a)
-        iorR.traverseNullable { null } shouldBe null
-        iorBoth.traverseNullable { null } shouldBe null
-      }
-    }
-
-    "sequence for Nullable should be consistent with traverseNullable" {
-      checkAll(Arb.ior(Arb.int(), Arb.string())) { ior ->
-        ior.map<String?> { it }.sequence() shouldBe ior.traverseNullable { it }
-        ior.map<String?> { null }.sequence() shouldBe ior.traverseNullable { null }
-      }
-    }
-
-    "traverseOption should wrap ior in an Option" {
-      checkAll(Arb.int(), Arb.string()) { a: Int, b: String ->
-        val iorL: Ior<Int, String> = a.leftIor()
-        val iorR: Ior<Int, String> = b.rightIor()
-        val iorBoth: Ior<Int, String> = (a to b).bothIor()
-
-        iorL.traverse { Some(it) } shouldBe Some(Ior.Left(a))
-        iorR.traverse { Some(it) } shouldBe Some(Ior.Right(b))
-        iorBoth.traverse { Some(it) } shouldBe Some(Ior.Both(a, b))
-      }
-    }
-
-    "sequenceOption should be consistent with traverseOption" {
-      checkAll(Arb.ior(Arb.int(), Arb.string())) { ior ->
-        ior.map { Some(it) }.sequence() shouldBe ior.traverse { Some(it) }
-      }
-    }
-
-    "traverseEither should wrap ior in an Option" {
-      checkAll(Arb.int(), Arb.string()) { a: Int, b: String ->
-        val iorL: Ior<Int, String> = a.leftIor()
-        val iorR: Ior<Int, String> = b.rightIor()
-        val iorBoth: Ior<Int, String> = (a to b).bothIor()
-
-        iorL.traverse { it.right() } shouldBe Either.Right(Ior.Left(a))
-        iorR.traverse { it.right() } shouldBe Either.Right(Ior.Right(b))
-        iorBoth.traverse { it.right() } shouldBe Either.Right(Ior.Both(a, b))
-      }
-    }
-
-    "sequenceEither should be consistent with traverseEither" {
-      checkAll(Arb.ior(Arb.int(), Arb.string())) { ior ->
-        ior.map { it.right() }.sequence() shouldBe ior.traverse { it.right() }
-      }
-    }
-
-    "bitraverse should wrap ior in a list" {
-      checkAll(Arb.int(), Arb.string()) { a: Int, b: String ->
-        val iorL: Ior<Int, String> = a.leftIor()
-        val iorR: Ior<Int, String> = b.rightIor()
-        val iorBoth: Ior<Int, String> = (a to b).bothIor()
-
-        iorL.bitraverse({ listOf(it, 2, 3) }, { listOf(it) }) shouldBe listOf(Ior.Left(a), Ior.Left(2), Ior.Left(3))
-        iorR.bitraverse({ listOf(it, 2, 3) }, { listOf(it) }) shouldBe listOf(Ior.Right(b))
-        iorBoth.bitraverse({ listOf(it, 2, 3) }, { listOf(it, 4, 5) }) shouldBe
-          listOf(Ior.Both(a, b), Ior.Both(2, 4), Ior.Both(3, 5))
-      }
-    }
-
-    "bisequence should be consistent with bitraverse" {
-      checkAll(Arb.ior(Arb.int(), Arb.string())) { ior ->
-        ior.bimap({ listOf(it) }, { listOf(it) }).bisequence() shouldBe
-          ior.bitraverse({ listOf(it) }, { listOf(it) })
-      }
-    }
-
-    "bitraverseOption should wrap ior in an Option" {
-      checkAll(Arb.int(), Arb.string()) { a: Int, b: String ->
-        val iorL: Ior<Int, String> = a.leftIor()
-        val iorR: Ior<Int, String> = b.rightIor()
-        val iorBoth: Ior<Int, String> = (a to b).bothIor()
-
-        iorL.bitraverseOption({ None }, { Some(it) }) shouldBe None
-        iorR.bitraverseOption({ None }, { Some(it) }) shouldBe Some(Ior.Right(b))
-        iorBoth.bitraverseOption({ None }, { Some(it) }) shouldBe None
-      }
-    }
-
-    "bisequenceOption should be consistent with bitraverseOption" {
-      checkAll(Arb.ior(Arb.int(), Arb.string())) { ior ->
-        ior.bimap({ None }, { Some(it) }).bisequenceOption() shouldBe
-          ior.bitraverseOption({ None }, { Some(it) })
-      }
-    }
-
-    "bitraverseEither should wrap ior in an Either" {
-      checkAll(Arb.int(), Arb.string()) { a: Int, b: String ->
-        val iorL: Ior<Int, String> = a.leftIor()
-        val iorR: Ior<Int, String> = b.rightIor()
-        val iorBoth: Ior<Int, String> = (a to b).bothIor()
-
-        iorL.bitraverseEither({ it.left() }, { it.right() }) shouldBe Either.Left(a)
-        iorR.bitraverseEither({ it.left() }, { it.right() }) shouldBe Either.Right(Ior.Right(b))
-        iorBoth.bitraverseEither({ it.left() }, { it.right() }) shouldBe Either.Left(a)
-      }
-    }
-
-    "bisequenceEither should be consistent with bitraverseEither" {
-      checkAll(Arb.ior(Arb.int(), Arb.string())) { ior ->
-        ior.bimap({ it.left() }, { it.right() }).bisequenceEither() shouldBe
-          ior.bitraverseEither({ it.left() }, { it.right() })
-      }
-    }
-
-    "isLeft() should return true with Left and false otherwise"{
-      checkAll(Arb.int(), Arb.string()){ a, b ->
-        Ior.Left(a).isLeft() shouldBe true
-        Ior.Right(b).isLeft() shouldBe false
-        Ior.Both(a, b).isLeft() shouldBe false
-      }
-    }
-
-    "isRight() should return true with Right and false otherwise"{
-      checkAll(Arb.int(), Arb.string()){ a, b ->
-        Ior.Left(a).isRight() shouldBe false
-        Ior.Right(b).isRight() shouldBe true
-        Ior.Both(a, b).isRight() shouldBe false
-      }
-    }
-
-    "isBoth() should return true with Both and false otherwise"{
-      checkAll(Arb.int(), Arb.string()){ a, b ->
-        Ior.Left(a).isBoth() shouldBe false
-        Ior.Right(b).isBoth() shouldBe false
-        Ior.Both(a, b).isBoth() shouldBe true
-      }
-    }
-
-    "isLeft(predicate) should return true with Left, if satisfies the predicate, and false otherwise"{
-      checkAll(Arb.int(), Arb.string()){ a, b ->
-        val predicate = {i: Int -> i % 2 == 0}
-
-        if(predicate(a)) Ior.Left(a).isLeft(predicate) shouldBe true
-        else Ior.Left(a).isLeft(predicate) shouldBe false
-
-        Ior.Right(b).isLeft(predicate) shouldBe false
-        Ior.Both(a, b).isLeft(predicate) shouldBe false
-      }
-    }
-
-    "isRight(predicate) should return true with Right, if satisfies the predicate, and false otherwise"{
-      checkAll(Arb.int(), Arb.string()){ a, b ->
-        val predicate = {s: String -> s.length % 2 == 0}
-
-        if(predicate(b)) Ior.Right(b).isRight(predicate) shouldBe true
-        else Ior.Right(b).isRight(predicate) shouldBe false
-
-        Ior.Left(a).isRight(predicate) shouldBe false
-        Ior.Both(a, b).isRight(predicate) shouldBe false
-      }
-    }
-
-    "isBoth(predicate) should return true with Both, if satisfies the predicate, and false otherwise"{
-      checkAll(Arb.int(), Arb.string()){ a, b ->
-        val leftPredicate = {i: Int-> i % 2 == 0}
-        val rightPredicate = {s: String -> s.length % 2 == 0}
-        if(leftPredicate(a) && rightPredicate(b)) Ior.Both(a, b).isBoth(leftPredicate, rightPredicate) shouldBe true
-        else Ior.Both(a, b).isBoth(leftPredicate, rightPredicate) shouldBe false
-
-        Ior.Left(a).isBoth(leftPredicate, rightPredicate) shouldBe false
-        Ior.Right(b).isBoth(leftPredicate, rightPredicate) shouldBe false
-      }
-    }
-
-    "widen should retype Right" {
-      checkAll(Arb.int(), Arb.string()) { a, b ->
-        val ior = Ior.Both(a, b)
-        ior.widen<Int, CharSequence, String>().shouldBeInstanceOf<Ior.Both<Int, CharSequence>>()
-      }
-    }
-
-    "compareTo should compare 2 Ior" {
-      val left1 = Ior.Left(1)
-      val left2 = Ior.Left(2)
-      val right1 = Ior.Right(1)
-      val right2 = Ior.Right(2)
-      val both11 = Ior.Both(1, 1)
-      val both22 = Ior.Both(2, 2)
-      left1.compareTo(left2) shouldBe -1
-      left1.compareTo(left1) shouldBe 0
-      left2.compareTo(left1) shouldBe 1
-      left1.compareTo(right1) shouldBe -1
-      left1.compareTo(both11) shouldBe -1
-      right1.compareTo(right2) shouldBe -1
-      right1.compareTo(right1) shouldBe 0
-      right2.compareTo(right1) shouldBe 1
-      right1.compareTo(left1) shouldBe 1
-      right1.compareTo(both11) shouldBe -1
-      both11.compareTo(both22) shouldBe -1
-      both11.compareTo(both11) shouldBe 0
-      both22.compareTo(both11) shouldBe 1
-      both11.compareTo(left1) shouldBe 1
-      both11.compareTo(right1) shouldBe 1
-    }
+    forAll(
+      row("Hello, ".leftIor(), Ior.Left("Arrow!"), Ior.Left("Hello, Arrow!")),
+      row(Ior.Left("Hello"), Ior.Right(2020), Ior.Both("Hello", 2020)),
+      row(Ior.Left("Hello, "), Ior.Both("number", 1), Ior.Both("Hello, number", 1)),
+      row(Ior.Right(9000), Ior.Left("Over"), Ior.Both("Over", 9000)),
+      row(Ior.Right(9000), Ior.Right(1), Ior.Right(9001)),
+      row(Ior.Right(8000), Ior.Both("Over", 1000), Ior.Both("Over", 9000)),
+      row(Ior.Both("Hello ", 1), Ior.Left("number"), Ior.Both("Hello number", 1)),
+      row(Ior.Both("Hello number", 1), Ior.Right(1), Ior.Both("Hello number", 2)),
+      row(Ior.Both("Hello ", 1), Ior.Both("number", 1), Ior.Both("Hello number", 2))
+    ) { a, b, expectedResult ->
+      a.combine(b, String::plus, Int::plus) shouldBe expectedResult
+    }
+  }
+
+  "traverse should wrap ior in a list" {
+    checkAll(Arb.int(), Arb.string()) { a: Int, b: String ->
+      val iorL: Ior<Int, String> = a.leftIor()
+      val iorR: Ior<Int, String> = b.rightIor()
+      val iorBoth: Ior<Int, String> = (a to b).bothIor()
+
+      iorL.traverse { listOf(it) } shouldBe listOf(Ior.Left(a))
+      iorR.traverse { listOf(it) } shouldBe listOf(Ior.Right(b))
+      iorBoth.traverse { listOf(it) } shouldBe listOf(Ior.Both(a, b))
+    }
+  }
+
+  "sequence should be consistent with traverse" {
+    checkAll(Arb.ior(Arb.int(), Arb.string())) { ior ->
+      ior.map { listOf(it) }.sequence() shouldBe ior.traverse { listOf(it) }
+    }
+  }
+
+  "traverseNullable should wrap ior in a nullable" {
+    checkAll(Arb.int(), Arb.string()) { a: Int, b: String ->
+      val iorL: Ior<Int, String> = a.leftIor()
+      val iorR: Ior<Int, String> = b.rightIor()
+      val iorBoth: Ior<Int, String> = (a to b).bothIor()
+
+      iorL.traverseNullable { it } shouldBe Ior.Left(a)
+      iorR.traverseNullable { it } shouldBe Ior.Right(b)
+      iorBoth.traverseNullable { it } shouldBe Ior.Both(a, b)
+
+      iorL.traverseNullable { null } shouldBe Ior.Left(a)
+      iorR.traverseNullable { null } shouldBe null
+      iorBoth.traverseNullable { null } shouldBe null
+    }
+  }
+
+  "sequence for Nullable should be consistent with traverseNullable" {
+    checkAll(Arb.ior(Arb.int(), Arb.string())) { ior ->
+      ior.map<String?> { it }.sequence() shouldBe ior.traverseNullable { it }
+      ior.map<String?> { null }.sequence() shouldBe ior.traverseNullable { null }
+    }
+  }
+
+  "traverseOption should wrap ior in an Option" {
+    checkAll(Arb.int(), Arb.string()) { a: Int, b: String ->
+      val iorL: Ior<Int, String> = a.leftIor()
+      val iorR: Ior<Int, String> = b.rightIor()
+      val iorBoth: Ior<Int, String> = (a to b).bothIor()
+
+      iorL.traverse { Some(it) } shouldBe Some(Ior.Left(a))
+      iorR.traverse { Some(it) } shouldBe Some(Ior.Right(b))
+      iorBoth.traverse { Some(it) } shouldBe Some(Ior.Both(a, b))
+    }
+  }
+
+  "sequenceOption should be consistent with traverseOption" {
+    checkAll(Arb.ior(Arb.int(), Arb.string())) { ior ->
+      ior.map { Some(it) }.sequence() shouldBe ior.traverse { Some(it) }
+    }
+  }
+
+  "traverseEither should wrap ior in an Option" {
+    checkAll(Arb.int(), Arb.string()) { a: Int, b: String ->
+      val iorL: Ior<Int, String> = a.leftIor()
+      val iorR: Ior<Int, String> = b.rightIor()
+      val iorBoth: Ior<Int, String> = (a to b).bothIor()
+
+      iorL.traverse { it.right() } shouldBe Either.Right(Ior.Left(a))
+      iorR.traverse { it.right() } shouldBe Either.Right(Ior.Right(b))
+      iorBoth.traverse { it.right() } shouldBe Either.Right(Ior.Both(a, b))
+    }
+  }
+
+  "sequenceEither should be consistent with traverseEither" {
+    checkAll(Arb.ior(Arb.int(), Arb.string())) { ior ->
+      ior.map { it.right() }.sequence() shouldBe ior.traverse { it.right() }
+    }
+  }
+
+  "bitraverse should wrap ior in a list" {
+    checkAll(Arb.int(), Arb.string()) { a: Int, b: String ->
+      val iorL: Ior<Int, String> = a.leftIor()
+      val iorR: Ior<Int, String> = b.rightIor()
+      val iorBoth: Ior<Int, String> = (a to b).bothIor()
+
+      iorL.bitraverse({ listOf(it, 2, 3) }, { listOf(it) }) shouldBe listOf(Ior.Left(a), Ior.Left(2), Ior.Left(3))
+      iorR.bitraverse({ listOf(it, 2, 3) }, { listOf(it) }) shouldBe listOf(Ior.Right(b))
+      iorBoth.bitraverse({ listOf(it, 2, 3) }, { listOf(it, 4, 5) }) shouldBe
+        listOf(Ior.Both(a, b), Ior.Both(2, 4), Ior.Both(3, 5))
+    }
+  }
+
+  "bisequence should be consistent with bitraverse" {
+    checkAll(Arb.ior(Arb.int(), Arb.string())) { ior ->
+      ior.bimap({ listOf(it) }, { listOf(it) }).bisequence() shouldBe
+        ior.bitraverse({ listOf(it) }, { listOf(it) })
+    }
+  }
+
+  "bitraverseOption should wrap ior in an Option" {
+    checkAll(Arb.int(), Arb.string()) { a: Int, b: String ->
+      val iorL: Ior<Int, String> = a.leftIor()
+      val iorR: Ior<Int, String> = b.rightIor()
+      val iorBoth: Ior<Int, String> = (a to b).bothIor()
+
+      iorL.bitraverseOption({ None }, { Some(it) }) shouldBe None
+      iorR.bitraverseOption({ None }, { Some(it) }) shouldBe Some(Ior.Right(b))
+      iorBoth.bitraverseOption({ None }, { Some(it) }) shouldBe None
+    }
+  }
+
+  "bisequenceOption should be consistent with bitraverseOption" {
+    checkAll(Arb.ior(Arb.int(), Arb.string())) { ior ->
+      ior.bimap({ None }, { Some(it) }).bisequenceOption() shouldBe
+        ior.bitraverseOption({ None }, { Some(it) })
+    }
+  }
+
+  "bitraverseEither should wrap ior in an Either" {
+    checkAll(Arb.int(), Arb.string()) { a: Int, b: String ->
+      val iorL: Ior<Int, String> = a.leftIor()
+      val iorR: Ior<Int, String> = b.rightIor()
+      val iorBoth: Ior<Int, String> = (a to b).bothIor()
+
+      iorL.bitraverseEither({ it.left() }, { it.right() }) shouldBe Either.Left(a)
+      iorR.bitraverseEither({ it.left() }, { it.right() }) shouldBe Either.Right(Ior.Right(b))
+      iorBoth.bitraverseEither({ it.left() }, { it.right() }) shouldBe Either.Left(a)
+    }
+  }
+
+  "bisequenceEither should be consistent with bitraverseEither" {
+    checkAll(Arb.ior(Arb.int(), Arb.string())) { ior ->
+      ior.bimap({ it.left() }, { it.right() }).bisequenceEither() shouldBe
+        ior.bitraverseEither({ it.left() }, { it.right() })
+    }
+  }
+
+  "isLeft() should return true with Left and false otherwise" {
+    checkAll(Arb.int(), Arb.string()) { a, b ->
+      Ior.Left(a).isLeft() shouldBe true
+      Ior.Right(b).isLeft() shouldBe false
+      Ior.Both(a, b).isLeft() shouldBe false
+    }
+  }
+
+  "isRight() should return true with Right and false otherwise" {
+    checkAll(Arb.int(), Arb.string()) { a, b ->
+      Ior.Left(a).isRight() shouldBe false
+      Ior.Right(b).isRight() shouldBe true
+      Ior.Both(a, b).isRight() shouldBe false
+    }
+  }
+
+  "isBoth() should return true with Both and false otherwise" {
+    checkAll(Arb.int(), Arb.string()) { a, b ->
+      Ior.Left(a).isBoth() shouldBe false
+      Ior.Right(b).isBoth() shouldBe false
+      Ior.Both(a, b).isBoth() shouldBe true
+    }
+  }
+
+  "isLeft(predicate) should return true with Left, if satisfies the predicate, and false otherwise" {
+    checkAll(Arb.int(), Arb.string()) { a, b ->
+      val predicate = { i: Int -> i % 2 == 0 }
+
+      if (predicate(a)) Ior.Left(a).isLeft(predicate) shouldBe true
+      else Ior.Left(a).isLeft(predicate) shouldBe false
+
+      Ior.Right(b).isLeft(predicate) shouldBe false
+      Ior.Both(a, b).isLeft(predicate) shouldBe false
+    }
+  }
+
+  "isRight(predicate) should return true with Right, if satisfies the predicate, and false otherwise" {
+    checkAll(Arb.int(), Arb.string()) { a, b ->
+      val predicate = { s: String -> s.length % 2 == 0 }
+
+      if (predicate(b)) Ior.Right(b).isRight(predicate) shouldBe true
+      else Ior.Right(b).isRight(predicate) shouldBe false
+
+      Ior.Left(a).isRight(predicate) shouldBe false
+      Ior.Both(a, b).isRight(predicate) shouldBe false
+    }
+  }
+
+  "isBoth(predicate) should return true with Both, if satisfies the predicate, and false otherwise" {
+    checkAll(Arb.int(), Arb.string()) { a, b ->
+      val leftPredicate = { i: Int -> i % 2 == 0 }
+      val rightPredicate = { s: String -> s.length % 2 == 0 }
+      if (leftPredicate(a) && rightPredicate(b)) Ior.Both(a, b).isBoth(leftPredicate, rightPredicate) shouldBe true
+      else Ior.Both(a, b).isBoth(leftPredicate, rightPredicate) shouldBe false
+
+      Ior.Left(a).isBoth(leftPredicate, rightPredicate) shouldBe false
+      Ior.Right(b).isBoth(leftPredicate, rightPredicate) shouldBe false
+    }
+  }
+
+  "widen should retype Right" {
+    checkAll(Arb.int(), Arb.string()) { a, b ->
+      val ior = Ior.Both(a, b)
+      ior.widen<Int, CharSequence, String>().shouldBeInstanceOf<Ior.Both<Int, CharSequence>>()
+    }
+  }
+
+  "compareTo should compare 2 Ior" {
+    val left1 = Ior.Left(1)
+    val left2 = Ior.Left(2)
+    val right1 = Ior.Right(1)
+    val right2 = Ior.Right(2)
+    val both11 = Ior.Both(1, 1)
+    val both22 = Ior.Both(2, 2)
+    left1.compareTo(left2) shouldBe -1
+    left1.compareTo(left1) shouldBe 0
+    left2.compareTo(left1) shouldBe 1
+    left1.compareTo(right1) shouldBe -1
+    left1.compareTo(both11) shouldBe -1
+    right1.compareTo(right2) shouldBe -1
+    right1.compareTo(right1) shouldBe 0
+    right2.compareTo(right1) shouldBe 1
+    right1.compareTo(left1) shouldBe 1
+    right1.compareTo(both11) shouldBe -1
+    both11.compareTo(both22) shouldBe -1
+    both11.compareTo(both11) shouldBe 0
+    both22.compareTo(both11) shouldBe 1
+    both11.compareTo(left1) shouldBe 1
+    both11.compareTo(right1) shouldBe 1
+  }
 })