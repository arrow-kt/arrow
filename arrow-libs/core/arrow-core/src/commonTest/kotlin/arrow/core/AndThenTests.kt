package arrow.core

<<<<<<< HEAD
=======
import arrow.core.test.functionAToB
import arrow.core.test.stackSafeIteration
>>>>>>> f7b1b9d9
import io.kotest.core.spec.style.StringSpec
import io.kotest.property.Arb
import io.kotest.matchers.shouldBe
import io.kotest.property.arbitrary.int
import io.kotest.property.arbitrary.list
<<<<<<< HEAD
import io.kotest.property.arrow.core.functionAToB
import io.kotest.property.checkAll

class AndThenTests : StringSpec({
  val count = 1000
=======
import io.kotest.property.checkAll

class AndThenTests : StringSpec({
  val count = stackSafeIteration()
>>>>>>> f7b1b9d9

  "AndThen0 - compose a chain of functions with andThen should be same with AndThen" {
    checkAll(Arb.int(), Arb.list(Arb.functionAToB<Int, Int>(Arb.int()))) { i, fs ->
      val result = fs.fold({ i }) { acc, f ->
        { f(acc()) }
      }.invoke()

      val expect = fs.fold({ i }) { acc, f ->
        acc.andThen(f)
      }.invoke()

      result shouldBe expect
    }
  }

  "AndThen0 - andThen is stack safe" {
    val result = (0 until count).fold({ 0 }) { acc, _ ->
      acc.andThen { it + 1 }
    }.invoke()

    result shouldBe count
  }

  "AndThen1 - compose a chain of functions with andThen should be same with AndThen" {
    checkAll(Arb.int(), Arb.list(Arb.functionAToB<Int, Int>(Arb.int()))) { i, fs ->
      val result = fs.fold({ x: Int -> x }) { acc, f ->
        { x: Int -> f(acc(x)) }
      }.invoke(i)

      val expect = fs.fold({ x: Int -> x }) { acc, f ->
        acc.andThen(f)
      }.invoke(i)

      result shouldBe expect
    }
  }

  "AndThen1 - compose a chain of function with compose should be same with AndThen" {
    checkAll(Arb.int(), Arb.list(Arb.functionAToB<Int, Int>(Arb.int()))) { i, fs ->
      val result = fs.fold({ x: Int -> x }) { acc, f ->
        { x: Int -> acc(f(x)) }
      }.invoke(i)

      val expect = fs.fold({ x: Int -> x }) { acc, b ->
        acc.compose(b)
      }.invoke(i)

      result shouldBe expect
    }
  }

  "AndThen1 - andThen is stack safe" {
    val result = (0 until count).fold({ x: Int -> x }) { acc, _ ->
      acc.andThen { it + 1 }
    }.invoke(0)

    result shouldBe count
  }

  "AndThen1 - compose is stack safe" {
    val result = (0 until count).fold({ x: Int -> x }) { acc, _ ->
      acc.compose { it + 1 }
    }.invoke(0)

    result shouldBe count
  }

  "AndThen2 - compose a chain of functions with andThen should be same with AndThen" {
    checkAll(Arb.int(), Arb.int(), Arb.list(Arb.functionAToB<Int, Int>(Arb.int()))) { i, j, fs ->
      val result = fs.fold({ x: Int, y: Int -> x + y }) { acc, f ->
        { x: Int, y: Int -> f(acc(x, y)) }
      }.invoke(i, j)

      val expect = fs.fold({ x: Int, y: Int -> x + y }) { acc, f ->
        acc.andThen(f)
      }.invoke(i, j)

      result shouldBe expect
    }
  }

  "AndThen2 - andThen is stack safe" {
    val result = (0 until count).fold({ x: Int, y: Int -> x + y }) { acc, _ ->
      acc.andThen { it + 1 }
    }.invoke(0, 0)

    result shouldBe count
  }
})<|MERGE_RESOLUTION|>--- conflicted
+++ resolved
@@ -1,27 +1,16 @@
 package arrow.core
 
-<<<<<<< HEAD
-=======
 import arrow.core.test.functionAToB
 import arrow.core.test.stackSafeIteration
->>>>>>> f7b1b9d9
 import io.kotest.core.spec.style.StringSpec
 import io.kotest.property.Arb
 import io.kotest.matchers.shouldBe
 import io.kotest.property.arbitrary.int
 import io.kotest.property.arbitrary.list
-<<<<<<< HEAD
-import io.kotest.property.arrow.core.functionAToB
-import io.kotest.property.checkAll
-
-class AndThenTests : StringSpec({
-  val count = 1000
-=======
 import io.kotest.property.checkAll
 
 class AndThenTests : StringSpec({
   val count = stackSafeIteration()
->>>>>>> f7b1b9d9
 
   "AndThen0 - compose a chain of functions with andThen should be same with AndThen" {
     checkAll(Arb.int(), Arb.list(Arb.functionAToB<Int, Int>(Arb.int()))) { i, fs ->
