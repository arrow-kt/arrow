package arrow.core.raise

import arrow.core.Either
import arrow.core.NonEmptyList
import arrow.core.NonEmptySet
import arrow.core.identity
import arrow.core.left
import arrow.core.right
import arrow.core.test.either
import arrow.core.test.nonEmptyList
import arrow.core.test.nonEmptySet
import arrow.core.toNonEmptyListOrNull
import io.kotest.assertions.fail
import io.kotest.assertions.throwables.shouldThrow
import io.kotest.matchers.nulls.shouldNotBeNull
import io.kotest.matchers.shouldBe
import io.kotest.matchers.string.shouldStartWith
import io.kotest.matchers.types.shouldBeTypeOf
import io.kotest.property.Arb
import io.kotest.property.arbitrary.arbitrary
import io.kotest.property.arbitrary.boolean
import io.kotest.property.arbitrary.flatMap
import io.kotest.property.arbitrary.int
import io.kotest.property.arbitrary.list
import io.kotest.property.arbitrary.long
import io.kotest.property.arbitrary.orNull
import io.kotest.property.arbitrary.string
import io.kotest.property.checkAll
import kotlin.coroutines.Continuation
import kotlin.coroutines.intrinsics.COROUTINE_SUSPENDED
import kotlin.coroutines.intrinsics.intercepted
import kotlin.coroutines.intrinsics.suspendCoroutineUninterceptedOrReturn
import kotlin.coroutines.startCoroutine
import kotlin.test.Test
import kotlinx.coroutines.CompletableDeferred
import kotlinx.coroutines.Dispatchers
import kotlinx.coroutines.test.runTest
import kotlinx.coroutines.withContext

@Suppress("UNREACHABLE_CODE")
class EffectSpec {
  @Test fun tryCatchCanRecoverFromRaise() = runTest {
    checkAll(Arb.int().suspend(), Arb.string().suspend()) { i, s ->
      effect {
        try {
          raise(s())
        } catch (e: Throwable) {
          i()
        }
      }.getOrElse { unreachable() } shouldBe i()
    }
  }

  @Test fun tryCatchFinallyWorks() = runTest {
    checkAll(Arb.string().suspend(), Arb.int().suspend()) { s, i ->
      val promise = CompletableDeferred<Int>()
      effect {
        try {
          raise(s().suspend())
        } finally {
          require(promise.complete(i()))
        }
      }.fold(::identity) { unreachable() } shouldBe s()
      promise.await() shouldBe i()
    }
  }

  @Test fun tryCatchFirstRaiseIsIgnoredAndSecondIsReturned() = runTest {
    checkAll(Arb.int().suspend(), Arb.string().suspend(), Arb.string().suspend()) { i, s, s2 ->
      effect<String, Int> {
        try {
          raise(s())
        } catch (e: Throwable) {
          i()
        }
        raise(s2())
      }
        .fold(::identity) { unreachable() } shouldBe s2()
    }
  }

  @Test fun recoverRaise() = runTest {
    checkAll(Arb.int().suspend(), Arb.long().suspend()) { i, l ->
      effect<String, Int> {
        effect<Long, Int> {
          raise(l())
        } getOrElse { ll ->
          ll shouldBe l()
          i()
        }
      }.getOrElse { unreachable() } shouldBe i()
    }
  }

  @Test fun recoverRaiseAndTransformError() = runTest {
    checkAll(
      Arb.long().suspend(),
      Arb.string().suspend()
    ) { l, s ->
      effect {
        effect<Long, Int> {
          raise(l())
        } getOrElse { ll ->
          ll shouldBe l()
          raise(s())
        }
      }.fold(::identity) { unreachable() } shouldBe s()
    }
  }

  @Test fun recoverSuccess() = runTest {
    checkAll(Arb.int().suspend(), Arb.long().suspend()) { i, l ->
      effect<String, Int> {
        effect<Long, Int> { i() } getOrElse { unreachable() }
      }.getOrElse { unreachable() } shouldBe i()
    }
  }

  @Test fun recoverCatchRaiseAndRecover() = runTest {
    checkAll(Arb.int().suspend(), Arb.long().suspend()) { i, l ->
      effect<String, Int> {
        effect<Long, Int> {
          raise(l())
        } getOrElse { ll ->
          ll shouldBe l()
          i()
        }
      }.getOrElse { unreachable() } shouldBe i()
    }
  }

  @Test fun recoverCatchRaiseAndTransformError() = runTest {
    checkAll(Arb.long().suspend(), Arb.string().suspend()) { l, s ->
      effect {
        effect<Long, Int> {
          raise(l())
        } getOrElse { ll ->
          ll shouldBe l()
          raise(s())
        }
      }.fold(::identity) { unreachable() } shouldBe s()
    }
  }

  val boom = RuntimeException("boom")

  @Test fun recoverCatchThrowAndRecover() = runTest {
    checkAll(Arb.int().suspend()) { i ->
      effect<String, Int> {
        effect<Long, Int> {
          throw boom
        }.catch { e ->
          e shouldBe boom
          i()
        }.getOrElse { unreachable() }
      }.getOrElse { unreachable() } shouldBe i()
    }
  }

  @Test fun recoverCatchThrowAndTransformError() = runTest {
    checkAll(Arb.string().suspend()) { s ->
      effect {
        effect<Long, Int> {
          throw boom
        }.catch { e ->
          e shouldBe boom
          raise(s())
        }.getOrElse { unreachable() }
      }.fold(::identity) { unreachable() } shouldBe s()
    }
  }

  @Test fun recoverCatchRaiseAndThrow() = runTest {
    checkAll(Arb.long().suspend(), Arb.string().suspend()) { l, s ->
      effect<String, Int> {
        effect<Long, Int> {
          raise(l())
        }.recover { ll ->
          ll shouldBe l()
          throw boom
          raise("failure")
        }.getOrElse { unreachable() }
      }.fold(::identity, { unreachable() }) { unreachable() } shouldBe boom
    }
  }

  @Test fun recoverCatchThrowAndThrow() = runTest {
    val boom2 = ArithmeticException("boom2")
    effect<String, Int> {
      effect<Long, Int> {
        throw boom
      }.catch { e ->
        e shouldBe boom
        throw boom2
      }.getOrElse { unreachable() }
    }.fold(::identity, { unreachable() }) { unreachable() } shouldBe boom2
  }

  @Test fun recoverCatchSuccess() = runTest {
    checkAll(Arb.int().suspend(), Arb.long().suspend()) { i, l ->
      effect<String, Int> {
        effect<Long, Int> { i() }
          .catch { unreachable() }.getOrElse { unreachable() }
      }.getOrElse { unreachable() } shouldBe i()
    }
  }

  @Test fun catchThrowAndThrow() = runTest {
    val boom2 = ArithmeticException("boom2")
    effect {
      effect<String, Int> {
        throw boom
      }.catch { e ->
        e shouldBe boom
        throw boom2
      }.bind()
    }.fold(::identity, { unreachable() }) { unreachable() } shouldBe boom2
  }

  @Test fun catchThrowAndTransformError() = runTest {
    checkAll(Arb.string().suspend()) { s ->
      effect {
        effect<String, Int> {
          throw boom
        }.catch { e ->
          e shouldBe boom
          raise(s())
        }.bind()
      }.fold(::identity) { unreachable() } shouldBe s()
    }
  }

  @Test fun catchThrowAndRecover() = runTest {
    checkAll(Arb.int().suspend()) { i ->
      effect {
        effect<String, Int> {
          throw boom
        }.catch { e ->
          e shouldBe boom
          i()
        }.bind()
      }.getOrElse { unreachable() } shouldBe i()
    }
  }

  @Test fun eagerEffectCanBeConsumedWithinAnEffectComputation() = runTest {
    checkAll(Arb.int(), Arb.int().suspend()) { a, b ->
      val eager: EagerEffect<String, Int> =
        eagerEffect { a }

      effect {
        val bb = b()
        val aa = eager()
        aa + bb
      }.fold(::identity, ::identity) shouldBe (a + b())
    }
  }

  @Test fun eagerEffectRaiseShortCircuitsEffectComputation() = runTest {
    checkAll(Arb.string(), Arb.int().suspend()) { a, b ->
      val eager: EagerEffect<String, Int> =
        eagerEffect { raise(a) }

      effect {
        val bb = b()
        val aa = eager()
        aa + bb
      }.fold(::identity, ::identity) shouldBe a
    }
  }

  @Test fun eagerEffectCanBeConsumedWithinAnEffectComputationWithBind() = runTest {
    checkAll(Arb.int(), Arb.int().suspend()) { a, b ->
      val eager: EagerEffect<String, Int> =
        eagerEffect { a }

      effect {
        val bb = b()
        val aa = eager.bind()
        aa + bb
      }.fold(::identity, ::identity) shouldBe (a + b())
    }
  }

  @Test fun eagerEffectRaiseShortCircuitsEffectComputationWithBind() = runTest {
    checkAll(Arb.string(), Arb.int().suspend()) { a, b ->
      val eager: EagerEffect<String, Int> =
        eagerEffect { raise(a) }

      effect {
        val bb = b()
        val aa = eager.bind()
        aa + bb
      }.fold(::identity, ::identity) shouldBe a
    }
  }

  @Test fun success() = runTest {
    checkAll(Arb.int().suspend()) { i ->
      effect<Nothing, Int> { i() }
        .getOrElse { unreachable() } shouldBe i()
    }
  }

  @Test fun shortCircuit() = runTest {
    checkAll(Arb.string().suspend()) { msg ->
      effect {
        raise(msg())
      }.fold(::identity) { unreachable() } shouldBe msg()
    }
  }

  @Test fun rethrowsExceptions() = runTest {
    checkAll(Arb.string().suspend()) { msg ->
      shouldThrow<RuntimeException> {
        effect<String, Int> {
          throw RuntimeException(msg())
        }.toEither()
      }.message shouldBe msg()
    }
  }

  @Test fun canShortCircuitFromNestedBlocks() = runTest {
    checkAll(Arb.string().suspend()) { msg ->
      effect<String, Int> {
        effect<Nothing, Long> { raise(msg()) }.getOrElse { unreachable() }
        fail("Should never reach this point")
      }
        .fold(::identity, ::identity) shouldBe msg()
    }
  }

  @Test fun canShortCircuitImmediatelyAfterSuspendingFromNestedBlocks() = runTest {
    checkAll(Arb.string().suspend()) { msg ->
      effect<String, Int> {
        effect<Nothing, Long> {
          1L.suspend()
          raise(msg())
        }.getOrElse { unreachable() }
        fail("Should never reach this point")
      }.fold(::identity, ::identity) shouldBe msg()
    }
  }

  @Test fun ensureNullInEitherComputation() = runTest {
    checkAll(
      Arb.boolean().suspend(),
      Arb.int().suspend(),
      Arb.string().suspend()
    ) { predicate, success, raise ->
      either {
        ensure(predicate()) { raise() }
        success()
      } shouldBe if (predicate()) success().right() else raise().left()
    }
  }

  @Test fun ensureNotNullInEitherComputation() = runTest {
    fun square(i: Int): Int = i * i

    checkAll(Arb.int().orNull().suspend(), Arb.string().suspend()) { i, raise ->
      val res =
        either {
          val ii = i()
          ensureNotNull(ii) { raise() }
          square(ii) // Smart-cast by contract
        }
      val expected = i()?.let(::square)?.right() ?: raise().left()
      res shouldBe expected
    }
  }

  @Test fun issue2760DispatchingInNestedEffectBlocksDoesNotMakeTheNestedContinuationToHang() = runTest {
    checkAll(Arb.string()) { msg ->
      fun failure(): Effect<Failure, String> = effect {
        withContext(Dispatchers.Default) {}
        raise(Failure(msg))
      }

      effect {
        failure().bind()
        1
      }.fold(
        recover = { it },
        transform = { fail("Should never come here") },
      ) shouldBe Failure(msg)
    }
  }

  @Test fun issue2779HandleErrorWithDoesNotMakeNestedContinuationsHang() = runTest {
    checkAll(Arb.string()) { error ->
      val failed: Effect<String, Int> = effect {
        withContext(Dispatchers.Default) {}
        raise(error)
      }

      val newError: Effect<List<Char>, Int> =
        failed.recover { str ->
          raise(str.reversed().toList())
        }

      newError.toEither() shouldBe Either.Left(error.reversed().toList())
    }
  }

  @Test fun issue2779BindNestedInFoldDoesNotMakeNestedContinuationsHang() = runTest {
    checkAll(Arb.string()) { error ->
      val failed: Effect<String, Int> = effect {
        withContext(Dispatchers.Default) {}
        raise(error)
      }

      val newError: Effect<List<Char>, Int> =
        effect {
          failed.fold({ r ->
            effect<List<Char>, Int> {
              raise(r.reversed().toList())
            }.bind()
          }, ::identity)
        }

      newError.toEither() shouldBe Either.Left(error.reversed().toList())
    }
  }

  @Test fun canHandleThrownExceptions() = runTest {
    checkAll(Arb.string().suspend(), Arb.string().suspend()) { msg, fallback ->
      effect<Int, String> {
        throw RuntimeException(msg())
      }.fold(
        { fallback() },
        ::identity,
        ::identity
      ) shouldBe fallback()
    }
  }

  @Test fun canRaiseFromThrownExceptions() = runTest {
    checkAll(Arb.string().suspend(), Arb.string().suspend()) { msg, fallback ->
      effect {
        effect<Int, String> {
          throw RuntimeException(msg())
        }.fold(
          { raise(fallback()) },
          ::identity,
          { it.length }
        )
      }.fold(::identity, ::identity) shouldBe fallback()
    }
  }

  @Test fun canThrowFromThrownExceptions() = runTest {
    checkAll(Arb.string().suspend(), Arb.string().suspend()) { msg, fallback ->
      shouldThrow<IllegalStateException> {
        effect<Int, String> {
          throw RuntimeException(msg())
        }.fold(
          { throw IllegalStateException(fallback()) },
          ::identity,
          { it.length }
        )
      }.message shouldBe fallback()
    }
  }

  @Test fun recoverHappyPath() = runTest {
    checkAll(Arb.string().suspend()) { str ->
      effect<Int, String> {
        str()
      }.recover<Int, Nothing, String> { fail("It should never catch a success value") }
        .getOrElse { unreachable() } shouldBe str()
    }
  }

  @Test fun recoverErrorPathAndRecover() = runTest {
    checkAll(Arb.int().suspend(), Arb.string().suspend()) { int, fallback ->
      effect<Int, String> {
        raise(int())
        unreachable()
      }.recover<Int, Nothing, String> { fallback() }
        .getOrElse { unreachable() } shouldBe fallback()
    }
  }

  @Test fun recoverErrorPathAndReRaise() = runTest {
    checkAll(Arb.int().suspend(), Arb.string().suspend()) { int, fallback ->
      effect<Int, Unit> {
        raise(int())
        unreachable()
      }.recover { raise(fallback()) }
        .fold(::identity, ::identity) shouldBe fallback()
    }
  }

  @Test fun recoverErrorPathAndThrow() = runTest {
    checkAll(Arb.int().suspend(), Arb.string().suspend()) { int, msg ->
      shouldThrow<RuntimeException> {
        effect<Int, String> {
          raise(int())
          unreachable()
        }.recover<Int, Nothing, String> { throw RuntimeException(msg()) }
          .getOrElse { unreachable() }
      }.message.shouldNotBeNull() shouldBe msg()
    }
  }

  @Test fun catchHappyPath() = runTest {
    checkAll(Arb.string().suspend()) { str ->
      effect<Int, String> {
        str()
      }.catch { unreachable() }
        .getOrElse { unreachable() } shouldBe str()
    }
  }

  @Test fun catchErrorPathAndRecover() = runTest {
    checkAll(Arb.string().suspend(), Arb.string().suspend()) { msg, fallback ->
      effect<Int, String> {
        throw RuntimeException(msg())
      }.catch { fallback() }
        .fold({ unreachable() }, { unreachable() }, ::identity) shouldBe fallback()
    }
  }

  @Test fun catchErrorPathAndReRaise() = runTest {
    checkAll(Arb.string().suspend(), Arb.int().suspend()) { msg, fallback ->
      effect<Int, Unit> {
        throw RuntimeException(msg())
      }.catch { raise(fallback()) }
        .fold({ unreachable() }, ::identity) { unreachable() } shouldBe fallback()
    }
  }

  @Test fun catchErrorPathAndThrow() = runTest {
    checkAll(Arb.string().suspend(), Arb.string().suspend()) { msg, msg2 ->
      effect<Int, String> {
        throw RuntimeException(msg())
      }.catch { throw IllegalStateException(msg2()) }
        .fold(::identity, { unreachable() }, { unreachable() })
        .shouldBeTypeOf<IllegalStateException>()
        .message shouldBe msg2()
    }
  }

  @Test fun catchReifiedErrorPathAndRecover() = runTest {
    checkAll(Arb.string().suspend(), Arb.string().suspend()) { msg, fallback ->
      effect<Int, String> {
        throw ArithmeticException(msg())
      }.catch { e: ArithmeticException ->
        e.message shouldBe msg()
        fallback()
      }.fold({ unreachable() }, { unreachable() }, ::identity) shouldBe fallback()
    }
  }

  @Test fun catchReifiedErrorPathAndRaise() = runTest {
    checkAll(Arb.string().suspend(), Arb.int().suspend()) { msg, error ->
      effect<Int, String> {
        throw ArithmeticException(msg())
      }.catch { e: ArithmeticException ->
        e.message shouldBe msg()
        raise(error())
      }.fold({ unreachable() }, ::identity) { unreachable() } shouldBe error()
    }
  }

  @Test fun catchReifiedErrorPathAndNoMatch() = runTest {
    checkAll(Arb.string().suspend(), Arb.int().suspend()) { msg, error ->
      effect<Int, String> {
        throw RuntimeException(msg())
      }.catch { _: ArithmeticException ->
        unreachable()
      }.fold(
        ::identity,
        { unreachable() }
      ) { unreachable() }
        .shouldBeTypeOf<RuntimeException>()
        .message shouldBe msg()
    }
  }

  @Test fun catchSuccess() = runTest {
    checkAll(Arb.string().suspend()) { msg ->
      effect<Int, String> {
        msg()
      }.catch()
        .getOrElse { unreachable() } shouldBe Result.success(msg())
    }
  }

  @Test fun catchException() = runTest {
    checkAll(Arb.string().suspend()) { msg ->
      effect<Int, String> {
        throw RuntimeException(msg())
      }.catch()
        .fold({ unreachable() }, { unreachable() }, ::identity)
        .exceptionOrNull()
        .shouldNotBeNull()
        .message shouldBe msg()
    }
  }

  @Test fun accumulateReturnsEveryError() = runTest {
    checkAll(Arb.list(Arb.int(), range = 2..20)) { errors ->
      either<NonEmptyList<Int>, List<String>> {
        mapOrAccumulate(errors) { raise(it) }
      } shouldBe errors.toNonEmptyListOrNull()!!.left()
    }
  }

  @Test fun accumulateReturnsNoError() = runTest {
    checkAll(Arb.list(Arb.int(), range = 0..20)) { elements ->
      either<NonEmptyList<Int>, List<Int>> {
        mapOrAccumulate(elements) { it }
      } shouldBe elements.right()
    }
  }

  @Test fun nonEmptyListMapOrAccumulateReturnsEveryError() = runTest {
    checkAll(Arb.nonEmptyList(Arb.int(), range = 2..20)) { errors ->
      either<NonEmptyList<Int>, NonEmptyList<String>> {
        mapOrAccumulate(errors) { raise(it) }
      } shouldBe errors.toNonEmptyListOrNull()!!.left()
    }
  }

  @Test fun nonEmptyListMapOrAccumulateReturnsNoError() = runTest {
    checkAll(Arb.nonEmptyList(Arb.int(), range = 0..20)) { elements ->
      either<NonEmptyList<Int>, NonEmptyList<Int>> {
        mapOrAccumulate(elements) { it }
      } shouldBe elements.right()
    }
  }

  @Test fun nonEmptySetMapOrAccumulateReturnsEveryError() = runTest {
    checkAll(Arb.nonEmptySet(Arb.int(), range = 2..20)) { errors ->
      either<NonEmptyList<Int>, NonEmptySet<String>> {
        mapOrAccumulate(errors) { raise(it) }
      } shouldBe errors.toNonEmptyListOrNull()!!.left()
    }
  }

  @Test fun nonEmptySetMapOrAccumulateReturnsNoError() = runTest {
    checkAll(Arb.nonEmptySet(Arb.int(), range = 0..20)) { elements ->
      either<NonEmptyList<Int>, NonEmptySet<Int>> {
        mapOrAccumulate(elements) { it }
      } shouldBe elements.right()
    }
  }

  @Test fun bindAllFailsOnFirstError() = runTest {
    checkAll(Arb.list(Arb.either(Arb.int(), Arb.int()), range = 0..20)) { eithers ->
      val expected = eithers.firstOrNull { it.isLeft() } ?: eithers.mapNotNull { it.getOrNull() }.right()
      either {
        eithers.bindAll()
      } shouldBe expected
    }
  }

  @Test fun accumulateBindAll() = runTest {
    checkAll(Arb.list(Arb.either(Arb.int(), Arb.int()), range = 0..20)) { eithers ->
      val expected =
        eithers.mapNotNull { it.leftOrNull() }.toNonEmptyListOrNull()?.left() ?: eithers.mapNotNull { it.getOrNull() }.right()

      either<NonEmptyList<Int>, List<Int>> {
        zipOrAccumulate(
          { eithers.bindAll() },
          { emptyList<Int>() }
        ) { a, b -> a + b }
      } shouldBe expected
    }
  }

  @Test fun nonEmptyListBindAllFailsOnFirstError() = runTest {
    checkAll(Arb.nonEmptyList(Arb.either(Arb.int(), Arb.int()), range = 0..20)) { eithers ->
      val expected = eithers.firstOrNull { it.isLeft() } ?: eithers.mapNotNull { it.getOrNull() }.right()
      either {
        eithers.bindAll()
      } shouldBe expected
    }
  }

  @Test fun nonEmptyListBindAllAccumulateErrors() = runTest {
    checkAll(Arb.nonEmptyList(Arb.either(Arb.int(), Arb.int()), range = 0..20)) { eithers ->
      val expected =
        eithers.mapNotNull { it.leftOrNull() }.toNonEmptyListOrNull()?.left() ?: eithers.mapNotNull { it.getOrNull() }.right()

      either<NonEmptyList<Int>, NonEmptyList<Int>> {
        zipOrAccumulate(
          { eithers.bindAll() },
          { emptyList<Int>() }
        ) { a, b -> a + b }
      } shouldBe expected
    }
  }

  @Test fun nonEmptySetBindAllFailsOnFirstError() = runTest {
    checkAll(Arb.nonEmptySet(Arb.either(Arb.int(), Arb.int()), range = 0..20)) { eithers ->
      val expected = eithers.firstOrNull { it.isLeft() } ?: eithers.mapNotNull { it.getOrNull() }.toSet().right()
      either {
        eithers.bindAll()
      } shouldBe expected
    }
  }

  @Test fun nonEmptySetBindAllAccumulateErrors() = runTest {
    checkAll(Arb.nonEmptySet(Arb.either(Arb.int(), Arb.int()), range = 0..20)) { eithers ->
      val expected =
        eithers.mapNotNull { it.leftOrNull() }.toNonEmptyListOrNull()?.left() ?: eithers.mapNotNull { it.getOrNull() }.toSet().right()

      either<NonEmptyList<Int>, NonEmptySet<Int>> {
        zipOrAccumulate(
          { eithers.bindAll() },
          { emptySet<Int>() }
        ) { a, b -> a + b }
      } shouldBe expected
    }
  }

<<<<<<< HEAD
  @Test fun shiftLeakedResultsInRaiseLeakException() = runTest {
=======
  /*
  "shift leaked results in RaiseLeakException" {
>>>>>>> 40012397
    effect {
      suspend { raise("failure") }
    }.fold(
      {
        it.message shouldStartWith "raise or bind was called outside of its DSL scope"
      },
      { unreachable() }) { f -> f() }
  }
  */

  @Test fun shiftLeakedResultsInRaiseLeakExceptionWithException() = runTest {
    shouldThrow<IllegalStateException> {
      val leak = CompletableDeferred<suspend () -> Unit>()
      effect {
        leak.complete { raise("failure") }
        throw RuntimeException("Boom")
      }.fold(
        {
          it.shouldBeTypeOf<RuntimeException>().message shouldBe "Boom"
          leak.await().invoke()
        },
        { fail("Cannot be here") }
      ) { fail("Cannot be here") }
    }.message shouldStartWith "'raise' or 'bind' was leaked"
  }

  @Test fun shiftLeakedResultsInRaiseLeakExceptionAfterRaise() = runTest {
    shouldThrow<IllegalStateException> {
      val leak = CompletableDeferred<suspend () -> Unit>()
      effect {
        leak.complete { raise("failure") }
        raise("Boom!")
      }.fold(
        { unreachable() },
        {
          it shouldBe "Boom!"
          leak.await().invoke()
        }) { fail("Cannot be here") }
    }.message shouldStartWith "'raise' or 'bind' was leaked"
  }

  @Test fun mapErrorRaiseAndTransformError() = runTest {
    checkAll(
      Arb.long().suspend(),
      Arb.string().suspend()
    ) { l, s ->
      (effect<Long, Int> {
        raise(l())
      } mapError { ll ->
        ll shouldBe l()
        s()
      }).fold(::identity) { unreachable() } shouldBe s()
    }
  }

  @Test fun mapErrorSuccess() = runTest {
    checkAll(Arb.int().suspend()) { i ->
      (effect<Long, Int> { i() } mapError { unreachable() })
        .get() shouldBe i()
    }
  }
}

private data class Failure(val msg: String)

// Turn `A` into `suspend () -> A` which tests both the `immediate` and `COROUTINE_SUSPENDED` path.
private fun <A> Arb<A>.suspend(): Arb<suspend () -> A> =
  flatMap { a ->
    arbitrary(listOf(
      { a },
      suspend { a.suspend() }
    )) { suspend { a.suspend() } }
  }

internal suspend fun Throwable.suspend(): Nothing = suspendCoroutineUninterceptedOrReturn { cont ->
  suspend { throw this }
    .startCoroutine(Continuation(Dispatchers.Default) { cont.intercepted().resumeWith(it) })

  COROUTINE_SUSPENDED
}

internal suspend fun <A> A.suspend(): A = suspendCoroutineUninterceptedOrReturn { cont ->
  suspend { this }
    .startCoroutine(Continuation(Dispatchers.Default) { cont.intercepted().resumeWith(it) })

  COROUTINE_SUSPENDED
}

internal fun unreachable(): Nothing =
  fail("It should never reach this point")<|MERGE_RESOLUTION|>--- conflicted
+++ resolved
@@ -717,12 +717,8 @@
     }
   }
 
-<<<<<<< HEAD
+  /*
   @Test fun shiftLeakedResultsInRaiseLeakException() = runTest {
-=======
-  /*
-  "shift leaked results in RaiseLeakException" {
->>>>>>> 40012397
     effect {
       suspend { raise("failure") }
     }.fold(
