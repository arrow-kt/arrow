--- conflicted
+++ resolved
@@ -63,34 +63,10 @@
       }
     }
 
-<<<<<<< HEAD
     "mapAccumulating with String::plus" {
       listOf(1, 2, 3).mapOrAccumulate(String::plus) { i ->
         raise("fail")
       } shouldBe Either.Left("failfailfail")
-=======
-    "sequence Validated should be consistent with traverse Validated" {
-      checkAll(Arb.list(Arb.int())) { ints ->
-        ints.map { it.valid() }.sequence(Semigroup.string()) shouldBe
-          ints.traverse(Semigroup.string()) { it.valid() }
-      }
-    }
-
-    "sequence Either traverse Nullable interoperate - and proof map + sequence equality with traverse" {
-      checkAll(
-        Arb.list(Arb.int()),
-        Arb.functionAToB<Int, Either<Int, Int>?>(Arb.either(Arb.int(), Arb.int()).orNull())
-      ) { ints, f ->
-
-        val res: Either<Int, List<Int>>? =
-          ints.traverse(f)?.sequence()
-
-        val expected: Either<Int, List<Int>>? =
-          ints.map(f).sequence()?.sequence()
-
-        res shouldBe expected
-      }
->>>>>>> 1579e921
     }
 
     "zip3" {
@@ -347,21 +323,15 @@
   }
 
   "unalign is the inverse of align" {
-<<<<<<< HEAD
     fun <A, B> Pair<List<A?>, List<B?>>.fix(): Pair<List<A>, List<B>> =
       first.mapNotNull { it } to second.mapNotNull { it }
 
-    checkAll(Arb.list(Arb.int()), Arb.list(Arb.string())) { a, b ->
+    checkAll(Arb.list(Arb.int()), Arb.list(Arb.int())) { a, b ->
       a.align(b).unalign().fix() shouldBe (a to b)
-=======
-    checkAll(Arb.list(Arb.int()), Arb.list(Arb.int())) { a, b ->
-      a.align(b).unalign() shouldBe (a to b)
->>>>>>> 1579e921
     }
   }
 
   "align is the inverse of unalign" {
-<<<<<<< HEAD
     fun <A, B> Ior<A?, B?>.fix(): Ior<A, B> =
       fold({ Ior.Left(it!!) }, { Ior.Right(it!!) }, { a, b ->
         when {
@@ -371,10 +341,7 @@
         }
       })
 
-    checkAll(Arb.list(Arb.ior(Arb.int(), Arb.string()))) { xs ->
-=======
     checkAll(Arb.list(Arb.ior(Arb.int(), Arb.int()))) { xs ->
->>>>>>> 1579e921
       val (a, b) = xs.unalign()
       a.align(b) {
         it.fix()
