package arrow.core.raise

import arrow.core.right
import io.kotest.assertions.throwables.shouldThrow
import io.kotest.matchers.shouldBe
import io.kotest.property.Arb
import io.kotest.property.arbitrary.int
import io.kotest.property.arbitrary.string
import io.kotest.property.checkAll
import kotlin.test.Test
import kotlinx.coroutines.CompletableDeferred
import kotlinx.coroutines.test.runTest

@OptIn(ExperimentalTraceApi::class)
class TraceSpec {
  @Test fun traceIsEmptyWhenNoErrors() = runTest {
    checkAll(Arb.int()) { i ->
      either<Nothing, Int> {
        traced({ i }) { _,_ -> unreachable() }
      } shouldBe i.right()
    }
  }

  @Test fun traceIsEmptyWithException() = runTest {
    checkAll(Arb.string()) { msg ->
      val error = RuntimeException(msg)
      shouldThrow<RuntimeException> {
        either<Nothing, Int> {
          traced({ throw error }) { _,_ -> unreachable() }
        }
      }.message shouldBe msg
    }
  }

  @Test fun nestedTracingIdentity() = runTest {
    val inner = CompletableDeferred<String>()
    ior(String::plus) {
      traced({
        traced({ raise("") }) { traced, _ ->
          inner.complete(traced.stackTraceToString())
        }
      }) { traced, _ ->
        inner.await() shouldBe traced.stackTraceToString()
      }
    }
  }
<<<<<<< HEAD
}
=======

  "nested tracing - different types" {
    either {
      traced<Any?, _>({
        traced<String, _> ({
          raise(Unit)
        }) { _, _ -> unreachable() }
      }) { _, unit -> unit shouldBe Unit }
    }
  }
})
>>>>>>> c579ca0a
<|MERGE_RESOLUTION|>--- conflicted
+++ resolved
@@ -44,11 +44,8 @@
       }
     }
   }
-<<<<<<< HEAD
-}
-=======
 
-  "nested tracing - different types" {
+  @Test fun nestedTracingDifferentTypes() = runTest {
     either {
       traced<Any?, _>({
         traced<String, _> ({
@@ -57,5 +54,4 @@
       }) { _, unit -> unit shouldBe Unit }
     }
   }
-})
->>>>>>> c579ca0a
+}