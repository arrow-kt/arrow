--- conflicted
+++ resolved
@@ -95,33 +95,8 @@
     reachedEnd shouldBe true
   }
 
-<<<<<<< HEAD
-  @Test fun toleratesValueInAccumulating() {
-    var reachedEnd = false
-    accumulate(::either) {
-      val x = accumulating { raise("nonfatal") }
-      accumulating { x.value }
-      reachedEnd = true
-    } shouldBe nonEmptyListOf("nonfatal").left()
-    reachedEnd shouldBe true
-  }
-
-  @Test fun toleratesValueInForEachAccumulating() {
-    val visited = mutableListOf<Int>()
-    either {
-      accumulate<String, _> {
-        val x = accumulate("nonfatal")
-        forEachAccumulating(listOf(1, 2, 3)) { a ->
-          visited += a
-          x.value
-        }
-        error("Should not reach here")
-      }
-    } shouldBe nonEmptyListOf("nonfatal").left()
-    visited shouldBe listOf(1, 2, 3)
-=======
   @Test fun tryCatchRecoverRaise() = runTest {
-     accumulate(::merge) {
+    accumulate(::merge) {
       try {
         accumulate(1)
         raise(2)
@@ -167,6 +142,30 @@
         raise(3)
       }
     } shouldBe nonEmptyListOf(1, 3)
->>>>>>> 9ca03097
+  }
+
+  @Test fun toleratesValueInAccumulating() {
+    var reachedEnd = false
+    accumulate(::either) {
+      val x = accumulating { raise("nonfatal") }
+      accumulating { x.value }
+      reachedEnd = true
+    } shouldBe nonEmptyListOf("nonfatal").left()
+    reachedEnd shouldBe true
+  }
+
+  @Test fun toleratesValueInForEachAccumulating() {
+    val visited = mutableListOf<Int>()
+    either {
+      accumulate<String, _> {
+        val x = accumulate("nonfatal")
+        forEachAccumulating(listOf(1, 2, 3)) { a ->
+          visited += a
+          x.value
+        }
+        error("Should not reach here")
+      }
+    } shouldBe nonEmptyListOf("nonfatal").left()
+    visited shouldBe listOf(1, 2, 3)
   }
 }