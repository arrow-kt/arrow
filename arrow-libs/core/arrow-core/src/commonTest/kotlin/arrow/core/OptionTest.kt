--- conflicted
+++ resolved
@@ -21,11 +21,7 @@
   val none: Option<String> = None
 
     testLaws(
-<<<<<<< HEAD
-      MonoidLaws.laws(Monoid.option(Monoid.int()), Arb.option(Arb.int())),
-=======
       MonoidLaws(None, { x, y -> x.combine(y, Int::plus) }, Arb.option(Arb.int()))
->>>>>>> f7e41cd5
     )
 
     "ensure null in option computation" {
@@ -351,48 +347,6 @@
       none.toMap() shouldBe emptyMap()
     }
 
-<<<<<<< HEAD
-=======
-    "traverse should yield list of option" {
-      val some: Option<String> = Some("value")
-      val none: Option<String> = None
-      some.traverse { listOf(it) } shouldBe listOf(Some("value"))
-      none.traverse { listOf(it) } shouldBe listOf(None)
-    }
-
-    "sequence should be consistent with traverse" {
-      checkAll(Arb.option(Arb.int())) { option ->
-        option.map { listOf(it) }.sequence() shouldBe option.traverse { listOf(it) }
-      }
-    }
-
-    "traverseEither should yield either of option" {
-      val some: Option<String> = Some("value")
-      val none: Option<String> = None
-      some.traverse { it.right() } shouldBe some.right()
-      none.traverse { it.right() } shouldBe none.right()
-    }
-
-    "sequenceEither should be consistent with traverseEither" {
-      checkAll(Arb.option(Arb.int())) { option ->
-        option.map { it.right() }.sequence() shouldBe option.traverse{ it.right() }
-      }
-    }
-
-    "traverseValidated should yield validated of option" {
-      val some: Option<String> = Some("value")
-      val none: Option<String> = None
-      some.traverse { it.valid() } shouldBe some.valid()
-      none.traverse { it.valid() } shouldBe none.valid()
-    }
-
-    "sequenceValidated should be consistent with traverseValidated" {
-      checkAll(Arb.option(Arb.int())) { option ->
-        option.map { it.valid() }.sequence() shouldBe option.traverse { it.valid() }
-      }
-    }
-
->>>>>>> f7e41cd5
     "catch should return Some(result) when f does not throw" {
       val recover: (Throwable) -> Option<Int> = { _ -> None}
       Option.catch(recover) { 1 } shouldBe Some(1)
