--- conflicted
+++ resolved
@@ -23,13 +23,8 @@
 
 class NonEmptyListTest : StringSpec({
 
-<<<<<<< HEAD
-    testLaws(SemigroupLaws.laws(Semigroup.nonEmptyList(), Arb.nonEmptyList(Arb.int())))
-    
-=======
     testLaws(SemigroupLaws(NonEmptyList<Int>::plus, Arb.nonEmptyList(Arb.int())))
 
->>>>>>> f7e41cd5
     "iterable.toNonEmptyListOrNull should round trip" {
       checkAll(Arb.nonEmptyList(Arb.int())) { nonEmptyList ->
         nonEmptyList.all.toNonEmptyListOrNull().shouldNotBeNull() shouldBe nonEmptyList
@@ -39,135 +34,6 @@
     "iterable.toNonEmptyListOrNone should round trip" {
       checkAll(Arb.nonEmptyList(Arb.int())) { nonEmptyList ->
         nonEmptyList.all.toNonEmptyListOrNone() shouldBe nonEmptyList.some()
-      }
-    }
-
-<<<<<<< HEAD
-    "can align lists with different lengths" {
-      checkAll(Arb.nonEmptyList(Arb.boolean()), Arb.nonEmptyList(Arb.boolean())) { a, b ->
-        a.align(b).size shouldBe max(a.size, b.size)
-=======
-    "flatten" {
-      checkAll(Arb.nonEmptyList(Arb.int())) { nel ->
-        nonEmptyListOf(nel).flatten() shouldBe nel
-      }
-    }
-
-    "traverse for Either stack-safe" {
-      // also verifies result order and execution order (l to r)
-      val acc = mutableListOf<Int>()
-      val res = (0..stackSafeIteration()).toNonEmptyListOrNull()?.traverse { a ->
-        acc.add(a)
-        Either.Right(a)
-      }
-      res shouldBe Either.Right(acc.toNonEmptyListOrNull())
-      res shouldBe Either.Right((0..stackSafeIteration()).toNonEmptyListOrNull())
-    }
-
-    "traverse for Either short-circuit" {
-      checkAll(Arb.nonEmptyList(Arb.int())) { ints ->
-        val acc = mutableListOf<Int>()
-        val evens = ints.traverse {
-          if (it % 2 == 0) {
-            acc.add(it)
-            Either.Right(it)
-          } else Either.Left(it)
-        }
-        acc shouldBe ints.takeWhile { it % 2 == 0 }
-        when (evens) {
-          is Either.Right -> evens.value shouldBe ints
-          is Either.Left -> evens.value shouldBe ints.first { it % 2 != 0 }
-        }
-      }
-    }
-
-    "sequence for Either should be consistent with traverseEither" {
-      checkAll(Arb.nonEmptyList(Arb.int())) { ints ->
-        fun onlyEven(i: Int) = if (i % 2 == 0) Either.Right(i) else Either.Left(i)
-        ints.map { onlyEven(it) }.sequence() shouldBe ints.traverse { onlyEven(it) }
-      }
-    }
-
-    "traverse for Option is stack-safe" {
-      // also verifies result order and execution order (l to r)
-      val acc = mutableListOf<Int>()
-      val res = (0..stackSafeIteration()).toNonEmptyListOrNull()?.traverse { a ->
-        acc.add(a)
-        Some(a)
-      }
-      res shouldBe Some(acc.toNonEmptyListOrNull())
-      res shouldBe Some((0..stackSafeIteration()).toNonEmptyListOrNull())
-    }
-
-    "traverse for Option short-circuits" {
-      checkAll(Arb.nonEmptyList(Arb.int())) { ints ->
-        val acc = mutableListOf<Int>()
-        val evens = ints.traverse { a ->
-          if ((a % 2 == 0)) {
-            acc.add(a)
-            Some(a)
-          } else {
-            None
-          }
-        }
-        acc shouldBe ints.takeWhile { it % 2 == 0 }
-        evens.fold({ Unit }) { it shouldBe ints }
-      }
-    }
-
-    "sequence for Option yields some when all entries in the list are some" {
-      checkAll(Arb.nonEmptyList(Arb.int())) { ints ->
-        val evens = ints.map { a ->
-          if ((a % 2 == 0)) {
-            Some(a)
-          } else {
-            None
-          }
-        }.sequence()
-        evens.fold({ Unit }) { it shouldBe ints }
-      }
-    }
-
-    "sequence for Option should be consistent with traverseOption" {
-      checkAll(Arb.nonEmptyList(Arb.int())) { ints ->
-        ints.map { a->
-          if ((a % 2 == 0)) {
-            Some(a)
-          } else {
-            None
-          }
-        }.sequence() shouldBe
-          ints.traverse { a->
-            if ((a % 2 == 0)) {
-              Some(a)
-            } else {
-              None
-            }
-          }
-      }
-    }
-
-    "traverse for Validated is stack-safe" {
-      // also verifies result order and execution order (l to r)
-      val acc = mutableListOf<Int>()
-      val res = (0..stackSafeIteration())
-        .toNonEmptyListOrNull()?.traverse(Semigroup.string()) {
-          acc.add(it)
-          Validated.Valid(it)
-        }
-      res shouldBe Validated.Valid(acc)
-      res shouldBe Validated.Valid((0..stackSafeIteration()).toList())
-    }
-
-    "traverse for Validated accumulates" {
-      checkAll(Arb.nonEmptyList(Arb.int())) { ints ->
-        val res: ValidatedNel<Int, NonEmptyList<Int>> =
-          ints.traverse(Semigroup.nonEmptyList()) { i: Int -> if (i % 2 == 0) i.validNel() else i.invalidNel() }
-
-        val expected: ValidatedNel<Int, NonEmptyList<Int>> =
-          ints.filterNot { it % 2 == 0 }.toNonEmptyListOrNull()?.invalid() ?: ints.filter { it % 2 == 0 }.toNonEmptyListOrNull()!!.valid()
-
-        res shouldBe expected
       }
     }
 
@@ -211,7 +77,6 @@
           .toNonEmptyListOrNull()?.left() ?: nel.filter { it % 2 == 0 }.right()
 
         res shouldBe expected
->>>>>>> f7e41cd5
       }
     }
 
