--- conflicted
+++ resolved
@@ -327,61 +327,62 @@
         (a == a.all).shouldBeTrue()
       }
     }
-<<<<<<< HEAD
-  }
-}
-=======
-
-    "lastOrNull" {
-      checkAll(
-        Arb.nonEmptyList(Arb.int())
-      ) { a ->
-        val result = a.lastOrNull()
-        val expected = a.last()
-        result shouldBe expected
-      }
-    }
-
-    "extract" {
-      checkAll(
-        Arb.nonEmptyList(Arb.int())
-      ) { a ->
-        val result = a.extract()
-        val expected = a.head
-        result shouldBe expected
-      }
-    }
-
-    "plus" {
-      checkAll(
-        Arb.nonEmptyList(Arb.int()),
-        Arb.int()
-      ) { a, b ->
-        val result = a + b
-        val expected = a.all + b
-        result shouldBe expected
-      }
-    }
-
-    "coflatMap should retain the same length as the original list" {
-      checkAll(
-        Arb.nonEmptyList(Arb.int())
-      ) { a ->
-        val result = a.coflatMap { it.all }
-        val expected = a.all
-        result.size shouldBe expected.size
-      }
-    }
-
-    "foldLeft should sum up correctly for addition" {
-      checkAll(
-        Arb.nonEmptyList(Arb.int()),
-        Arb.int()
-      ) { list, initial ->
-        val result = list.foldLeft(initial) { acc, i -> acc + i }
-        val expected = initial + list.all.sum()
-        result shouldBe expected
-      }
-    }
-})
->>>>>>> 6daa91a5
+  }
+
+  @Test
+  fun lastOrNull() = runTest {
+    checkAll(
+      Arb.nonEmptyList(Arb.int())
+    ) { a ->
+      val result = a.lastOrNull()
+      val expected = a.last()
+      result shouldBe expected
+    }
+  }
+
+  @Test
+  fun extract() = runTest {
+    checkAll(
+      Arb.nonEmptyList(Arb.int())
+    ) { a ->
+      val result = a.extract()
+      val expected = a.head
+      result shouldBe expected
+    }
+  }
+
+  @Test
+  fun plus() = runTest {
+    checkAll(
+      Arb.nonEmptyList(Arb.int()),
+      Arb.int()
+    ) { a, b ->
+      val result = a + b
+      val expected = a.all + b
+      result shouldBe expected
+    }
+  }
+
+  @Test
+  fun coflatMapKeepsLength() = runTest {
+    checkAll(
+      Arb.nonEmptyList(Arb.int())
+    ) { a ->
+      val result = a.coflatMap { it.all }
+      val expected = a.all
+      result.size shouldBe expected.size
+    }
+  }
+
+  @Test
+  fun foldLeftAddition() = runTest {
+    checkAll(
+      Arb.nonEmptyList(Arb.int()),
+      Arb.int()
+    ) { list, initial ->
+      val result = list.foldLeft(initial) { acc, i -> acc + i }
+      val expected = initial + list.all.sum()
+      result shouldBe expected
+    }
+  }
+}