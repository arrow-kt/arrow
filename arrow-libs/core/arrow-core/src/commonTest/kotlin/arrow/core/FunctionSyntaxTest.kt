package arrow.core

import io.kotest.core.spec.style.StringSpec
import io.kotest.matchers.shouldBe

<<<<<<< HEAD
class FunctionSyntaxTest : StringSpec() {
=======
class FunctionSyntaxTest : StringSpec({
>>>>>>> f7b1b9d9

  val sum = { i1: Int, i2: Int -> i1 + i2 }
  val add5 = { i: Int -> i + 5 }
  val multiplyBy2 = { i: Int -> i * 2 }

    "it should compose function correctly (andThen)" {
      val potato = "potato"
      val ninja = "ninja"
      val get = { potato }
      val map = { word: String -> ninja + word }
      (get andThen map)()
      (ninja + potato) shouldBe (get andThen map)()
    }

    "testAndThen" {
      val add5andMultiplyBy2 = add5 andThen multiplyBy2
      add5andMultiplyBy2(2) shouldBe 14
    }

    "testAndThen2" {
      val sumAndMultiplyBy2 = sum andThen multiplyBy2
      sumAndMultiplyBy2(5, 2) shouldBe 14
    }

    "testCompose" {
      val multiplyBy2andAdd5 = add5 compose multiplyBy2
      multiplyBy2andAdd5(2) shouldBe 9
    }

    "testCurrying" {
      val sum2ints = { x: Int, y: Int -> x + y }
      val curried = sum2ints.curried()
      curried(2)(4) shouldBe 6
      val addFive = curried(5)
      addFive(7) shouldBe 12
    }

    "testUncurrying" {
      val sum2ints: (Int, Int) -> Int = { x, y -> x + y }
      val curried: (Int) -> (Int) -> Int = sum2ints.curried()
      curried(2)(4) shouldBe 6
      // same type as sum2ints,
      curried.uncurried()(2, 4) shouldBe 6
      sum2ints(2, 4) shouldBe 6
    }

    "testCurryingEffect" {
      val sum2ints: suspend (Int, Int) -> Int = { x: Int, y: Int -> x + y }
      val curried: (Int) -> suspend (Int) -> Int = sum2ints.curried()
      curried(2)(4) shouldBe 6
      val addFive: suspend (Int) -> Int = curried(5)
      addFive(7) shouldBe 12
    }

    "testUncurryingEffect" {
      val sum2ints: suspend (Int, Int) -> Int = { x, y -> x + y }
      val curried: (Int) -> suspend (Int) -> Int = sum2ints.curried()
      curried(2)(4) shouldBe 6
      // same type as sum2ints,
      curried.uncurried()(2, 4) shouldBe 6
      sum2ints(2, 4) shouldBe 6
    }

    "memoize" {
      var counterA = 0
      var counterB = 0

      val a = { _: Int -> counterA++ }
      val b = { _: Int -> counterB++ }.memoize()

      repeat(5) { a(1) }
      repeat(5) { b(1) }

      counterA shouldBe 5
      counterB shouldBe 1 // calling several times a memoized function with the same parameter is computed just once
    }

    "memoizeEmpty" {
      var counterA = 0
      var counterB = 0

      val a = { counterA++ }
      val b = { counterB++ }.memoize()

      repeat(5) { a() }
      repeat(5) { b() }

      counterA shouldBe 5
      counterB shouldBe 1 // calling several times a memoized function with the same parameter is computed just once
    }

    "partially" {
      val sum5ints = { a: Int, b: Int, c: Int, d: Int, e: Int -> a + b + c + d + e }
      val sum4intsTo10 = sum5ints.partially5(10)
      val sum3intsTo15 = sum4intsTo10.partially4(5)
      val sum2intsTo17 = sum3intsTo15.partially3(2)
      sum2intsTo17(1, 2) shouldBe 20

      val prefixAndPostfix = { prefix: String, x: String, postfix: String -> "$prefix$x$postfix" }

      val helloX = prefixAndPostfix.partially1("Hello, ").partially2("!")
      helloX("Arrow") shouldBe "Hello, Arrow!"
    }

    "suspend partially" {
      val sum5ints: suspend (Int, Int, Int, Int, Int) -> Int = { a: Int, b: Int, c: Int, d: Int, e: Int -> a + b + c + d + e }
      val sum4intsTo10 = sum5ints.partially5(10)
      val sum3intsTo15 = sum4intsTo10.partially4(5)
      val sum2intsTo17 = sum3intsTo15.partially3(2)
      sum2intsTo17(1, 2) shouldBe 20

      val prefixAndPostfix: suspend (String, String, String) -> String = { prefix: String, x: String, postfix: String -> "$prefix$x$postfix" }

      val helloX = prefixAndPostfix.partially1("Hello, ").partially2("!")
      helloX("Arrow") shouldBe "Hello, Arrow!"
    }

    "partials" {
      val sum5ints = { a: Int, b: Int, c: Int, d: Int, e: Int -> a + b + c + d + e }
      val sum4intsTo10: (Int, Int, Int, Int) -> Int = sum5ints.partially5(10)
      val sum3intsTo15: (Int, Int, Int) -> Int = sum4intsTo10.partially4(5)
      val sum2intsTo17: (Int, Int) -> Int = sum3intsTo15.partially3(2)
      sum2intsTo17(1, 2) shouldBe 20
      val prefixAndPostfix = { prefix: String, x: String, postfix: String -> "$prefix$x$postfix" }
      val helloX: (String) -> String = prefixAndPostfix.partially1("Hello, ").partially2("!")
      helloX("Arrow") shouldBe "Hello, Arrow!"
    }

    "suspend partials" {
      val sum5ints: suspend (Int, Int, Int, Int, Int) -> Int = { a: Int, b: Int, c: Int, d: Int, e: Int -> a + b + c + d + e }
      val sum4intsTo10: suspend (Int, Int, Int, Int) -> Int = sum5ints.partially5(10)
      val sum3intsTo15: suspend (Int, Int, Int) -> Int = sum4intsTo10.partially4(5)
      val sum2intsTo17: suspend (Int, Int) -> Int = sum3intsTo15.partially3(2)
      sum2intsTo17(1, 2) shouldBe 20
      val prefixAndPostfix: suspend (String, String, String) -> String = { prefix: String, x: String, postfix: String -> "$prefix$x$postfix" }
      val helloX: suspend (String) -> String = prefixAndPostfix.partially1("Hello, ").partially2("!")
      helloX("Arrow") shouldBe "Hello, Arrow!"
    }

    "bind" {
      var i = 0
      fun inc(a: Int) {
        i += a
      }

      val binded = ::inc.partially1(5)
      i shouldBe 0
      binded()
      i shouldBe 5
    }

})<|MERGE_RESOLUTION|>--- conflicted
+++ resolved
@@ -3,11 +3,7 @@
 import io.kotest.core.spec.style.StringSpec
 import io.kotest.matchers.shouldBe
 
-<<<<<<< HEAD
-class FunctionSyntaxTest : StringSpec() {
-=======
 class FunctionSyntaxTest : StringSpec({
->>>>>>> f7b1b9d9
 
   val sum = { i1: Int, i2: Int -> i1 + i2 }
   val add5 = { i: Int -> i + 5 }
