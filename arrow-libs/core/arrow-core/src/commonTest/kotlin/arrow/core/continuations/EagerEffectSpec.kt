--- conflicted
+++ resolved
@@ -175,7 +175,6 @@
       }.message.shouldNotBeNull() shouldBe msg
     }
   }
-<<<<<<< HEAD
   
   "attempt - happy path" {
     checkAll(Arb.string()) { str ->
@@ -215,14 +214,11 @@
     }
   }
 
-=======
-
   "shift leaked results in ShiftLeakException" {
     shouldThrow<ShiftLeakedException> {
       effect {
-        suspend { shift<Unit>("failure") }
+        suspend { raise("failure") }
       }.fold(::println) { it.invoke() }
     }
   }
->>>>>>> 37123c50
 })