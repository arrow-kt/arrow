--- conflicted
+++ resolved
@@ -85,7 +85,6 @@
       }.runCont() shouldBe i
     }
   }
-<<<<<<< HEAD
   
   "attempt - raise from catch" {
     checkAll(Arb.int(), Arb.long(), Arb.string()) { i, l, error ->
@@ -100,33 +99,19 @@
     }
   }
   
-  "values" { eagerEffect<Nothing, Int> { 1 }.toEither().orNull() shouldBe 1 }
+  "values" { eagerEffect<Nothing, Int> { 1 }.toEither().getOrNull() shouldBe 1 }
   
   "short-circuit" { eagerEffect<String, Nothing> { raise("hello") }.runCont() shouldBe "hello" }
   
   "Rethrows exceptions" {
-=======
-
-  "immediate values" { eagerEffect<Nothing, Int> { 1 }.toEither().getOrNull() shouldBe 1 }
-
-  "immediate short-circuit" { eagerEffect { shift<Nothing>("hello") }.runCont() shouldBe "hello" }
-
-  "Rethrows immediate exceptions" {
->>>>>>> 7a089394
     val e = RuntimeException("test")
     Either.catch { eagerEffect<Nothing, Nothing> { throw e }.runCont() } shouldBe Either.Left(e)
   }
   
   "ensure null in eager either computation" {
-<<<<<<< HEAD
     checkAll(Arb.boolean(), Arb.int(), Arb.string()) { predicate, success, raise ->
       either<String, Int> {
         ensure(predicate) { raise }
-=======
-    checkAll(Arb.boolean(), Arb.int(), Arb.string()) { predicate, success, shift ->
-      either.eager {
-        ensure(predicate) { shift }
->>>>>>> 7a089394
         success
       } shouldBe if (predicate) success.right() else raise.left()
     }
@@ -137,22 +122,15 @@
     
     checkAll(Arb.int().orNull(), Arb.string()) { i: Int?, raise: String ->
       val res =
-<<<<<<< HEAD
         either<String, Int> {
           val ii = i
-          ensureNotNull(ii) { raise }
-          square(ii) // Smart-cast by contract
-=======
-        either.eager {
-          ensureNotNull(i) { shift }
+          ensureNotNull(i) { raise }
           square(i) // Smart-cast by contract
->>>>>>> 7a089394
         }
       val expected = i?.let(::square)?.right() ?: raise.left()
       res shouldBe expected
     }
   }
-<<<<<<< HEAD
   
   "catch - happy path" {
     checkAll(Arb.string()) { str ->
@@ -234,24 +212,6 @@
           .runCont()
       }.message.shouldNotBeNull() shouldBe msg2
     }
-=======
+  }
 
-  "low-level use-case: distinguish between concurrency error and shift exception" {
-    val effect = eagerEffect<String, Int> { shift("Shift") }
-    val e = RuntimeException("test")
-    Either.catch {
-      eagerEffect {
-        try {
-          effect.bind()
-        } catch (shiftError: Suspend) {
-          fail("Should never come here")
-        } catch (eagerShiftError: Eager) {
-          throw e
-        } catch (otherError: Throwable) {
-          fail("Should never come here")
-        }
-      }.runCont()
-    } shouldBe Either.Left(e)
->>>>>>> 7a089394
-  }
 })