--- conflicted
+++ resolved
@@ -58,13 +58,6 @@
     }
   }
 
-<<<<<<< HEAD
-  "can map over left value" {
-    checkAll(Arb.string()) { a ->
-      eagerEffect<String, Nothing> { shift(a) }
-        .mapLeft { it.length }
-        .fold(::identity) { fail("Should never come here") } shouldBe a.length
-=======
   "attempt - catch" {
     checkAll(Arb.int(), Arb.long()) { i, l ->
       eagerEffect<String, Int> {
@@ -88,7 +81,14 @@
           i + 1
         }
       }.runCont() shouldBe i
->>>>>>> 0c508040
+    }
+  }
+
+  "can map over left value" {
+    checkAll(Arb.string()) { a ->
+      eagerEffect<String, Nothing> { shift(a) }
+        .mapLeft { it.length }
+        .fold(::identity) { fail("Should never come here") } shouldBe a.length
     }
   }
 
