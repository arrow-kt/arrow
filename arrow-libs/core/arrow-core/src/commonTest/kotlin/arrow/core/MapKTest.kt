--- conflicted
+++ resolved
@@ -21,7 +21,6 @@
 import io.kotest.matchers.maps.shouldContain
 import io.kotest.matchers.maps.shouldContainKey
 import io.kotest.matchers.maps.shouldNotContainKey
-import io.kotest.matchers.maps.shouldNotHaveValues
 import io.kotest.matchers.nulls.shouldNotBeNull
 import io.kotest.matchers.shouldBe
 import io.kotest.matchers.types.shouldBeInstanceOf
@@ -31,11 +30,8 @@
 import io.kotest.property.arbitrary.int
 import io.kotest.property.arbitrary.list
 import io.kotest.property.arbitrary.map
-<<<<<<< HEAD
 import io.kotest.property.arbitrary.pair
-=======
 import io.kotest.property.arbitrary.orNull
->>>>>>> f0d5a82d
 import io.kotest.property.arbitrary.string
 import io.kotest.property.checkAll
 
@@ -139,156 +135,115 @@
       }
     }
 
-<<<<<<< HEAD
     "can align maps" {
-      // aligned keySet is union of a's and b's keys
-      checkAll(
-        Arb.map2(Arb.string(), Arb.int(), Arb.int())
-      ) { (a, b) ->
-=======
-    "aligned keySet is union of a's and b's keys" {
-      checkAll(Arb.map(Arb.long(), Arb.boolean()), Arb.map(Arb.long(), Arb.boolean())) { a, b ->
->>>>>>> f0d5a82d
+      checkAll(
+        Arb.map2(Arb.string(), Arb.int(), Arb.int())
+      ) { (a, b) ->
         val aligned = a.align(b)
+        // aligned keySet is union of a's and b's keys
         aligned.size shouldBe (a.keys + b.keys).size
-      }
-    }
-
-<<<<<<< HEAD
-      // aligned map contains Both for all entries existing in a and b
-      checkAll(
-        Arb.map2(Arb.string(), Arb.int(), Arb.int())
-      ) { (a, b) ->
-=======
-    "aligned map contains Both for all entries existing in a and b" {
-      checkAll(Arb.map(Arb.long(), Arb.boolean()), Arb.map(Arb.long(), Arb.boolean())) { a, b ->
->>>>>>> f0d5a82d
-        val aligned = a.align(b)
+        // aligned map contains Both for all entries existing in a and b
         a.keys.intersect(b.keys).forEach {
           aligned[it]?.isBoth() shouldBe true
         }
-      }
-    }
-
-<<<<<<< HEAD
-      // aligned map contains Left for all entries existing only in a
-      checkAll(
-        Arb.map2(Arb.string(), Arb.int(), Arb.int())
-      ) { (a, b) ->
-=======
-    "aligned map contains Left for all entries existing only in a" {
-      checkAll(Arb.map(Arb.long(), Arb.boolean()), Arb.map(Arb.long(), Arb.boolean())) { a, b ->
->>>>>>> f0d5a82d
-        val aligned = a.align(b)
+        // aligned map contains Left for all entries existing only in a
         (a.keys - b.keys).forEach { key ->
           aligned[key]?.isLeft() shouldBe true
         }
-      }
-    }
-
-<<<<<<< HEAD
-      // aligned map contains Right for all entries existing only in b
-      checkAll(
-        Arb.map2(Arb.string(), Arb.int(), Arb.int())
-      ) { (a, b) ->
-=======
-    "aligned map contains Right for all entries existing only in b" {
-      checkAll(Arb.map(Arb.long(), Arb.boolean()), Arb.map(Arb.long(), Arb.boolean())) { a, b ->
->>>>>>> f0d5a82d
-        val aligned = a.align(b)
+        // aligned map contains Right for all entries existing only in b
         (b.keys - a.keys).forEach { key ->
           aligned[key]?.isRight() shouldBe true
         }
       }
     }
 
-  "zip is idempotent" {
-    checkAll(
-      Arb.map(Arb.string(), Arb.intSmall())) {
-        a ->
-        a.zip(a) shouldBe a.mapValues { it.value to it.value }
-    }
-  }
-
-  "align is idempotent" {
-    checkAll(
-      Arb.map(Arb.string(), Arb.intSmall())) {
-        a ->
-      a.align(a) shouldBe a.mapValues { Ior.Both(it.value, it.value) }
-    }
-  }
-
-  "zip is commutative" {
-    checkAll(
-      Arb.map2(Arb.string(), Arb.int(), Arb.int())
-    ) { (a, b) ->
-
-      a.zip(b) shouldBe b.zip(a).mapValues { it.value.second to it.value.first }
-    }
-  }
-
-  "align is commutative" {
-    checkAll(
-      Arb.map2(Arb.string(), Arb.int(), Arb.int())
-    ) { (a, b) ->
-
-      a.align(b) shouldBe b.align(a).mapValues { it.value.swap() }
-    }
-  }
-
-  "zip is associative" {
-    checkAll(
-      Arb.map3(Arb.string(), Arb.int(), Arb.int(), Arb.int())
-    ) { (a, b, c)  ->
-
-      fun <A, B, C> Pair<Pair<A, B>, C>.assoc(): Pair<A, Pair<B, C>> =
-        this.first.first to (this.first.second to this.second)
-
-      a.zip(b.zip(c)) shouldBe (a.zip(b)).zip(c).mapValues { it.value.assoc() }
-    }
-  }
-
-  "align is associative" {
-    checkAll(
-      Arb.map3(Arb.string(), Arb.int(), Arb.int(), Arb.int())
-    ) { (a, b, c)  ->
-
-      fun <A, B, C> Ior<Ior<A, B>, C>.assoc(): Ior<A, Ior<B, C>> =
-        when (this) {
-          is Ior.Left -> when (val inner = this.value) {
-            is Ior.Left -> Ior.Left(inner.value)
-            is Ior.Right -> Ior.Right(Ior.Left(inner.value))
-            is Ior.Both -> Ior.Both(inner.leftValue, Ior.Left(inner.rightValue))
+    "zip is idempotent" {
+      checkAll(
+        Arb.map(Arb.string(), Arb.intSmall())) {
+          a ->
+          a.zip(a) shouldBe a.mapValues { it.value to it.value }
+      }
+    }
+
+    "align is idempotent" {
+      checkAll(
+        Arb.map(Arb.string(), Arb.intSmall())) {
+          a ->
+        a.align(a) shouldBe a.mapValues { Ior.Both(it.value, it.value) }
+      }
+    }
+
+    "zip is commutative" {
+      checkAll(
+        Arb.map2(Arb.string(), Arb.int(), Arb.int())
+      ) { (a, b) ->
+
+        a.zip(b) shouldBe b.zip(a).mapValues { it.value.second to it.value.first }
+      }
+    }
+
+    "align is commutative" {
+      checkAll(
+        Arb.map2(Arb.string(), Arb.int(), Arb.int())
+      ) { (a, b) ->
+
+        a.align(b) shouldBe b.align(a).mapValues { it.value.swap() }
+      }
+    }
+
+    "zip is associative" {
+      checkAll(
+        Arb.map3(Arb.string(), Arb.int(), Arb.int(), Arb.int())
+      ) { (a, b, c)  ->
+
+        fun <A, B, C> Pair<Pair<A, B>, C>.assoc(): Pair<A, Pair<B, C>> =
+          this.first.first to (this.first.second to this.second)
+
+        a.zip(b.zip(c)) shouldBe (a.zip(b)).zip(c).mapValues { it.value.assoc() }
+      }
+    }
+
+    "align is associative" {
+      checkAll(
+        Arb.map3(Arb.string(), Arb.int(), Arb.int(), Arb.int())
+      ) { (a, b, c)  ->
+
+        fun <A, B, C> Ior<Ior<A, B>, C>.assoc(): Ior<A, Ior<B, C>> =
+          when (this) {
+            is Ior.Left -> when (val inner = this.value) {
+              is Ior.Left -> Ior.Left(inner.value)
+              is Ior.Right -> Ior.Right(Ior.Left(inner.value))
+              is Ior.Both -> Ior.Both(inner.leftValue, Ior.Left(inner.rightValue))
+            }
+            is Ior.Right -> Ior.Right(Ior.Right(this.value))
+            is Ior.Both -> when (val inner = this.leftValue) {
+              is Ior.Left -> Ior.Both(inner.value, Ior.Right(this.rightValue))
+              is Ior.Right -> Ior.Right(Ior.Both(inner.value, this.rightValue))
+              is Ior.Both -> Ior.Both(inner.leftValue, Ior.Both(inner.rightValue, this.rightValue))
+            }
           }
-          is Ior.Right -> Ior.Right(Ior.Right(this.value))
-          is Ior.Both -> when (val inner = this.leftValue) {
-            is Ior.Left -> Ior.Both(inner.value, Ior.Right(this.rightValue))
-            is Ior.Right -> Ior.Right(Ior.Both(inner.value, this.rightValue))
-            is Ior.Both -> Ior.Both(inner.leftValue, Ior.Both(inner.rightValue, this.rightValue))
-          }
-        }
-
-      a.align(b.align(c)) shouldBe (a.align(b)).align(c).mapValues { it.value.assoc() }
-    }
-  }
-
-  "zip with" {
-    checkAll(
-      Arb.map2(Arb.string(), Arb.int(), Arb.int()),
-      Arb.functionABCToD<String, Int, Int, String>(Arb.string())
-    ) { (a, b), fn ->
-      a.zip(b, fn) shouldBe a.zip(b).mapValues { fn(it.key, it.value.first, it.value.second) }
-    }
-  }
-
-  "align with" {
-    checkAll(
-      Arb.map2(Arb.string(), Arb.int(), Arb.int()),
-      Arb.functionAToB<Map.Entry<String, Ior<Int, Int>>, String>(Arb.string())
-    ) { (a, b), fn ->
-      a.align(b, fn) shouldBe a.align(b).mapValues { fn(it) }
-    }
-  }
+
+        a.align(b.align(c)) shouldBe (a.align(b)).align(c).mapValues { it.value.assoc() }
+      }
+    }
+
+    "zip with" {
+      checkAll(
+        Arb.map2(Arb.string(), Arb.int(), Arb.int()),
+        Arb.functionABCToD<String, Int, Int, String>(Arb.string())
+      ) { (a, b), fn ->
+        a.zip(b, fn) shouldBe a.zip(b).mapValues { fn(it.key, it.value.first, it.value.second) }
+      }
+    }
+
+    "align with" {
+      checkAll(
+        Arb.map2(Arb.string(), Arb.int(), Arb.int()),
+        Arb.functionAToB<Map.Entry<String, Ior<Int, Int>>, String>(Arb.string())
+      ) { (a, b), fn ->
+        a.align(b, fn) shouldBe a.align(b).mapValues { fn(it) }
+      }
+    }
 
     "zip functoriality" {
       checkAll(
@@ -307,314 +262,313 @@
       }
     }
 
-  "align functoriality" {
-    checkAll(
-      Arb.map2(Arb.string(), Arb.int(), Arb.int()),
-      Arb.functionAToB<Int, String>(Arb.string()),
-      Arb.functionAToB<Int, String>(Arb.string())
-    ) {
-        (a,b),f,g ->
-
-      val l = a.mapValues{ f(it.value)}.align(b.mapValues{g(it.value)})
-      val r = a.align(b).mapValues { it.value.bimap(f,g)}
-
-      l shouldBe r
-    }
-  }
-
-  "alignedness" {
-    checkAll(
-      Arb.map2(Arb.string(), Arb.int(), Arb.int())
-    ) { (a, b) ->
-
-      fun <K, V> toList(es: Map<K, V>): List<V> =
-        es.fold(emptyList()) { acc, e ->
-          acc + e.value
-        }
-
-      val left = toList(a)
-
-      fun <A, B> Ior<A, B>.toLeftOption() =
-        fold({ it }, { null }, { a, _ -> a })
-
-      // toListOf (folded . here) (align x y)
-      val middle = toList(a.align(b).mapValues { it.value.toLeftOption() }).filterNotNull()
-
-      // mapMaybe justHere (toList (align x y))
-      val right = toList(a.align(b)).mapNotNull { it.toLeftOption() }
-
-      left shouldBe right
-      left shouldBe middle
-    }
-  }
-
-  "zippyness1" {
-    checkAll(
-      Arb.map(Arb.intSmall(), Arb.string())) {
-      xs ->
-        xs.zip(xs).mapValues { it.value.first } shouldBe xs
-    }
-  }
-
-  "zippyness2" {
-    checkAll(
-      Arb.map(Arb.intSmall(), Arb.string())) {
+    "align functoriality" {
+      checkAll(
+        Arb.map2(Arb.string(), Arb.int(), Arb.int()),
+        Arb.functionAToB<Int, String>(Arb.string()),
+        Arb.functionAToB<Int, String>(Arb.string())
+      ) {
+          (a,b),f,g ->
+
+        val l = a.mapValues{ f(it.value)}.align(b.mapValues{g(it.value)})
+        val r = a.align(b).mapValues { it.value.bimap(f,g)}
+
+        l shouldBe r
+      }
+    }
+
+    "alignedness" {
+      checkAll(
+        Arb.map2(Arb.string(), Arb.int(), Arb.int())
+      ) { (a, b) ->
+
+        fun <K, V> toList(es: Map<K, V>): List<V> =
+          es.fold(emptyList()) { acc, e ->
+            acc + e.value
+          }
+
+        val left = toList(a)
+
+        fun <A, B> Ior<A, B>.toLeftOption() =
+          fold({ it }, { null }, { a, _ -> a })
+
+        // toListOf (folded . here) (align x y)
+        val middle = toList(a.align(b).mapValues { it.value.toLeftOption() }).filterNotNull()
+
+        // mapMaybe justHere (toList (align x y))
+        val right = toList(a.align(b)).mapNotNull { it.toLeftOption() }
+
+        left shouldBe right
+        left shouldBe middle
+      }
+    }
+
+    "zippyness1" {
+      checkAll(
+        Arb.map(Arb.intSmall(), Arb.string())) {
         xs ->
-      xs.zip(xs).mapValues { it.value.second } shouldBe xs
-    }
-  }
-
-  "zippyness3" {
-    checkAll(
-      Arb.map(Arb.intSmall(), Arb.pair(Arb.string(), Arb.int()))) {
-        xs ->
-      xs.mapValues { it.value.first }.zip(xs.mapValues { it.value.second }) shouldBe xs
-    }
-  }
-
-  "distributivity1" {
-    checkAll(
-      Arb.map3(Arb.string(), Arb.string(), Arb.string(), Arb.string())
-    ) {(x,y,z) ->
-
-      fun <A, B, C> Pair<Ior<A, C>, Ior<B, C>>.undistrThesePair(): Ior<Pair<A, B>, C> =
-        when (val l = this.first) {
-          is Ior.Left -> {
-            when (val r = this.second) {
-              is Ior.Left -> Ior.Left(l.value to r.value)
-              is Ior.Both -> Ior.Both(l.value to r.leftValue, r.rightValue)
-              is Ior.Right -> Ior.Right(r.value)
+          xs.zip(xs).mapValues { it.value.first } shouldBe xs
+      }
+    }
+
+    "zippyness2" {
+      checkAll(
+        Arb.map(Arb.intSmall(), Arb.string())) {
+          xs ->
+        xs.zip(xs).mapValues { it.value.second } shouldBe xs
+      }
+    }
+
+    "zippyness3" {
+      checkAll(
+        Arb.map(Arb.intSmall(), Arb.pair(Arb.string(), Arb.int()))) {
+          xs ->
+        xs.mapValues { it.value.first }.zip(xs.mapValues { it.value.second }) shouldBe xs
+      }
+    }
+
+    "distributivity1" {
+      checkAll(
+        Arb.map3(Arb.string(), Arb.string(), Arb.string(), Arb.string())
+      ) {(x,y,z) ->
+
+        fun <A, B, C> Pair<Ior<A, C>, Ior<B, C>>.undistrThesePair(): Ior<Pair<A, B>, C> =
+          when (val l = this.first) {
+            is Ior.Left -> {
+              when (val r = this.second) {
+                is Ior.Left -> Ior.Left(l.value to r.value)
+                is Ior.Both -> Ior.Both(l.value to r.leftValue, r.rightValue)
+                is Ior.Right -> Ior.Right(r.value)
+              }
             }
+            is Ior.Both -> when (val r = this.second) {
+              is Ior.Left -> Ior.Both(l.leftValue to r.value, l.rightValue)
+              is Ior.Both -> Ior.Both(l.leftValue to r.leftValue, l.rightValue)
+              is Ior.Right -> Ior.Right(l.rightValue)
+            }
+            is Ior.Right -> Ior.Right(l.value)
           }
-          is Ior.Both -> when (val r = this.second) {
-            is Ior.Left -> Ior.Both(l.leftValue to r.value, l.rightValue)
-            is Ior.Both -> Ior.Both(l.leftValue to r.leftValue, l.rightValue)
-            is Ior.Right -> Ior.Right(l.rightValue)
+
+        val ls = x.zip(y).align(z)
+        val rs = x.align(z).zip(y.align(z)).mapValues { it.value.undistrThesePair() }
+
+        ls shouldBe rs
+      }
+    }
+
+    "distributivity2" {
+      checkAll(
+        Arb.map3(Arb.string(), Arb.string(), Arb.string(), Arb.string())
+      ) {(x,y,z) ->
+
+        fun <A, B, C> Pair<Ior<A, B>, C>.distrPairThese(): Ior<Pair<A, C>, Pair<B, C>> =
+          when (val l = this.first) {
+            is Ior.Left -> Ior.Left(l.value to this.second)
+            is Ior.Right -> Ior.Right(l.value to this.second)
+            is Ior.Both -> Ior.Both(l.leftValue to this.second, l.rightValue to this.second)
           }
-          is Ior.Right -> Ior.Right(l.value)
-        }
-
-      val ls = x.zip(y).align(z)
-      val rs = x.align(z).zip(y.align(z)).mapValues { it.value.undistrThesePair() }
-
-      ls shouldBe rs
-    }
-  }
-
-  "distributivity2" {
-    checkAll(
-      Arb.map3(Arb.string(), Arb.string(), Arb.string(), Arb.string())
-    ) {(x,y,z) ->
-
-      fun <A, B, C> Pair<Ior<A, B>, C>.distrPairThese(): Ior<Pair<A, C>, Pair<B, C>> =
-        when (val l = this.first) {
-          is Ior.Left -> Ior.Left(l.value to this.second)
-          is Ior.Right -> Ior.Right(l.value to this.second)
-          is Ior.Both -> Ior.Both(l.leftValue to this.second, l.rightValue to this.second)
-        }
-
-      val ls = x.align(y).zip(z).mapValues { it.value.distrPairThese() }
-      val rs = x.zip(z).align(y.zip(z))
-
-      ls shouldBe rs
-    }
-  }
-
-  "distributivity3" {
-    checkAll(
-      Arb.map3(Arb.string(), Arb.string(), Arb.string(), Arb.string())
-    ) {(x,y,z) ->
-
-      fun <A, B, C> Ior<Pair<A, C>, Pair<B, C>>.undistrPairThese(): Pair<Ior<A, B>, C> =
-        when (val e = this) {
-          is Ior.Left -> Ior.Left(e.value.first) to e.value.second
-          is Ior.Both -> Ior.Both(e.leftValue.first, e.rightValue.first) to e.leftValue.second
-          is Ior.Right -> Ior.Right(e.value.first) to e.value.second
-        }
-
-      val ls = x.align(y).zip(z)
-      val rs = x.zip(z).align(y.zip(z)).mapValues { it.value.undistrPairThese() }
-
-      ls shouldBe rs
-    }
-  }
-
-  "unzip is the inverse of zip" {
-    checkAll(
-      Arb.map(Arb.intSmall(), Arb.string())
-    ) { xs ->
-      val ls = xs.zip(xs).unzip()
-      val rs = xs to xs
-
-      ls shouldBe rs
-    }
-  }
-
-  "zip is the inverse of unzip" {
-    checkAll(
-      Arb.map(Arb.intSmall(), Arb.pair(Arb.string(), Arb.int()))
-    ) { xs ->
-      val (a,b) = xs.unzip()
-      a.zip(b) shouldBe xs
-    }
-  }
-
-  "unzip with" {
-    checkAll(
-      Arb.map(Arb.intSmall(), Arb.pair(Arb.string(), Arb.int()))
-    ) { xs ->
-      xs.unzip { it.value.first to it.value.second } shouldBe xs.unzip()
-    }
-  }
-
-  "unalign with" {
-    checkAll(
-      Arb.map(Arb.intSmall(), Arb.ior(Arb.string(), Arb.int()))
-    ) { xs ->
-      xs.unalign { it.value } shouldBe xs.unalign()
-    }
-  }
-
-  "getOrNone" {
-    checkAll(
-      Arb.map(Arb.int(0 .. 1000), Arb.string())
-    ) { xs ->
-      val (found, notFound) = (0 .. 1000).partition { xs.containsKey(it) }
-
-      found.forAll {
-        xs.getOrNone(it)
-          .shouldBeInstanceOf<Some<String>>()
-          .value.shouldBe(xs[it])
-      }
-
-      notFound.forAll {
-        xs.getOrNone(it)
-          .shouldBeInstanceOf<None>()
-      }
-    }
-  }
-
-  "unalign is the inverse of align" {
-    checkAll(
-      Arb.map2(Arb.string(), Arb.int(), Arb.int())
-    ) { (a, b) ->
-      a.align(b).unalign() shouldBe (a to b)
-    }
-  }
-
-  "align is the inverse of unalign" {
-    checkAll(
-      Arb.map(Arb.intSmall(), Arb.ior(Arb.int(), Arb.string()))
-    ) { xs ->
-      val (a,b) = xs.unalign()
-
-      a.align(b) shouldBe xs
-    }
-  }
-
-  "padZip" {
-    checkAll(
-      Arb.map2(Arb.string(), Arb.string(), Arb.string())
-    ) { (a, b) ->
-      val x = a.padZip(b)
-
-      a.forAll {
-        val value: Pair<String?, String?> = x[it.key].shouldNotBeNull()
-
-        value.first shouldBe it.value
-      }
-
-      b.forAll {
-        val value: Pair<String?, String?> = x[it.key].shouldNotBeNull()
-
-        value.second shouldBe it.value
-      }
-    }
-  }
-
-  "padZip with" {
-    checkAll(
-      Arb.map2(Arb.string(), Arb.int(), Arb.int()),
-      Arb.functionABCToD<String, Int?, Int?, String>(Arb.string())
-    ) { (a, b), fn ->
-      a.padZip(b, fn) shouldBe a.padZip(b).mapValues { fn(it.key, it.value.first, it.value.second) }
-    }
-  }
-
-  "salign" {
-    checkAll(
-      Arb.map2(Arb.string(), Arb.string(), Arb.string())
-    ) { (a, b) ->
-      a.salign(Semigroup.string(), b) shouldBe a.align(b) {it.value.fold(::identity, ::identity) { a, b -> a + b } }
-    }
-  }
-
-  "void" {
-    checkAll(
-      Arb.map(Arb.intSmall(), Arb.intSmall())
-    ) { a ->
-      val result = a.void()
-
-      result.keys shouldBe a.keys
-      result.forAllValues { it shouldBe Unit }
-    }
-  }
-
-  "filterMap" {
-    checkAll(
-      Arb.map(Arb.int(), Arb.boolean())
-    ) { xs ->
-      val rs = xs.filterMap { if(it) true else null }
-
-      xs.forAll {
-        if (it.value)
-          rs shouldContainKey it.key
-        else
-          rs shouldNotContainKey it.key
-      }
-    }
-  }
-
-  "filterOption" {
-    checkAll(
-      Arb.map(Arb.int(), Arb.option(Arb.string()))
-    ) { xs ->
-      val rs = xs.filterOption()
-
-      xs.forAll {
-        val value = it.value
-        if (value is Some<String>)
-          rs shouldContain (it.key to value.value)
-        else
-          rs shouldNotContainKey it.key
-      }
-    }
-  }
-
-  "filterInstance" {
-    checkAll(
-      Arb.map(Arb.int(), Arb.choice(Arb.int(), Arb.string()))
-    ) { xs ->
-      val a = xs.filterIsInstance<Int, String>()
-      val b = xs.filterIsInstance<Int, Int>()
-
-      (a + b) shouldBe xs
-    }
-  }
-
-
-  "zip2" {
-    checkAll(
-      Arb.map2(Arb.string(), Arb.int(), Arb.int())
-    ) { (a, b) ->
-      val result = a.zip(b) { _, aa, bb -> Pair(aa, bb) }
-      val expected = a.filter { (k, _) -> b.containsKey(k) }
-        .map { (k, v) -> Pair(k, Pair(v, b[k]!!)) }
-        .toMap()
-
-      result shouldBe expected
-    }
-  }
+
+        val ls = x.align(y).zip(z).mapValues { it.value.distrPairThese() }
+        val rs = x.zip(z).align(y.zip(z))
+
+        ls shouldBe rs
+      }
+    }
+
+    "distributivity3" {
+      checkAll(
+        Arb.map3(Arb.string(), Arb.string(), Arb.string(), Arb.string())
+      ) {(x,y,z) ->
+
+        fun <A, B, C> Ior<Pair<A, C>, Pair<B, C>>.undistrPairThese(): Pair<Ior<A, B>, C> =
+          when (val e = this) {
+            is Ior.Left -> Ior.Left(e.value.first) to e.value.second
+            is Ior.Both -> Ior.Both(e.leftValue.first, e.rightValue.first) to e.leftValue.second
+            is Ior.Right -> Ior.Right(e.value.first) to e.value.second
+          }
+
+        val ls = x.align(y).zip(z)
+        val rs = x.zip(z).align(y.zip(z)).mapValues { it.value.undistrPairThese() }
+
+        ls shouldBe rs
+      }
+    }
+
+    "unzip is the inverse of zip" {
+      checkAll(
+        Arb.map(Arb.intSmall(), Arb.string())
+      ) { xs ->
+        val ls = xs.zip(xs).unzip()
+        val rs = xs to xs
+
+        ls shouldBe rs
+      }
+    }
+
+    "zip is the inverse of unzip" {
+      checkAll(
+        Arb.map(Arb.intSmall(), Arb.pair(Arb.string(), Arb.int()))
+      ) { xs ->
+        val (a,b) = xs.unzip()
+        a.zip(b) shouldBe xs
+      }
+    }
+
+    "unzip with" {
+      checkAll(
+        Arb.map(Arb.intSmall(), Arb.pair(Arb.string(), Arb.int()))
+      ) { xs ->
+        xs.unzip { it.value.first to it.value.second } shouldBe xs.unzip()
+      }
+    }
+
+    "unalign with" {
+      checkAll(
+        Arb.map(Arb.intSmall(), Arb.ior(Arb.string(), Arb.int()))
+      ) { xs ->
+        xs.unalign { it.value } shouldBe xs.unalign()
+      }
+    }
+
+    "getOrNone" {
+      checkAll(
+        Arb.map(Arb.int(0 .. 1000), Arb.string())
+      ) { xs ->
+        val (found, notFound) = (0 .. 1000).partition { xs.containsKey(it) }
+
+        found.forAll {
+          xs.getOrNone(it)
+            .shouldBeInstanceOf<Some<String>>()
+            .value.shouldBe(xs[it])
+        }
+
+        notFound.forAll {
+          xs.getOrNone(it)
+            .shouldBeInstanceOf<None>()
+        }
+      }
+    }
+
+    "unalign is the inverse of align" {
+      checkAll(
+        Arb.map2(Arb.string(), Arb.int(), Arb.int())
+      ) { (a, b) ->
+        a.align(b).unalign() shouldBe (a to b)
+      }
+    }
+
+    "align is the inverse of unalign" {
+      checkAll(
+        Arb.map(Arb.intSmall(), Arb.ior(Arb.int(), Arb.string()))
+      ) { xs ->
+        val (a,b) = xs.unalign()
+
+        a.align(b) shouldBe xs
+      }
+    }
+
+    "padZip" {
+      checkAll(
+        Arb.map2(Arb.string(), Arb.string(), Arb.string())
+      ) { (a, b) ->
+        val x = a.padZip(b)
+
+        a.forAll {
+          val value: Pair<String?, String?> = x[it.key].shouldNotBeNull()
+
+          value.first shouldBe it.value
+        }
+
+        b.forAll {
+          val value: Pair<String?, String?> = x[it.key].shouldNotBeNull()
+
+          value.second shouldBe it.value
+        }
+      }
+    }
+
+    "padZip with" {
+      checkAll(
+        Arb.map2(Arb.string(), Arb.int(), Arb.int()),
+        Arb.functionABCToD<String, Int?, Int?, String>(Arb.string())
+      ) { (a, b), fn ->
+        a.padZip(b, fn) shouldBe a.padZip(b).mapValues { fn(it.key, it.value.first, it.value.second) }
+      }
+    }
+
+    "salign" {
+      checkAll(
+        Arb.map2(Arb.string(), Arb.string(), Arb.string())
+      ) { (a, b) ->
+        a.salign(Semigroup.string(), b) shouldBe a.align(b) {it.value.fold(::identity, ::identity) { a, b -> a + b } }
+      }
+    }
+
+    "void" {
+      checkAll(
+        Arb.map(Arb.intSmall(), Arb.intSmall())
+      ) { a ->
+        val result = a.void()
+
+        result.keys shouldBe a.keys
+        result.forAllValues { it shouldBe Unit }
+      }
+    }
+
+    "filterMap" {
+      checkAll(
+        Arb.map(Arb.int(), Arb.boolean())
+      ) { xs ->
+        val rs = xs.filterMap { if(it) true else null }
+
+        xs.forAll {
+          if (it.value)
+            rs shouldContainKey it.key
+          else
+            rs shouldNotContainKey it.key
+        }
+      }
+    }
+
+    "filterOption" {
+      checkAll(
+        Arb.map(Arb.int(), Arb.option(Arb.string()))
+      ) { xs ->
+        val rs = xs.filterOption()
+
+        xs.forAll {
+          val value = it.value
+          if (value is Some<String>)
+            rs shouldContain (it.key to value.value)
+          else
+            rs shouldNotContainKey it.key
+        }
+      }
+    }
+
+    "filterInstance" {
+      checkAll(
+        Arb.map(Arb.int(), Arb.choice(Arb.int(), Arb.string()))
+      ) { xs ->
+        val a = xs.filterIsInstance<Int, String>()
+        val b = xs.filterIsInstance<Int, Int>()
+
+        (a + b) shouldBe xs
+      }
+    }
+
+    "zip2" {
+      checkAll(
+        Arb.map2(Arb.string(), Arb.int(), Arb.int())
+      ) { (a, b) ->
+        val result = a.zip(b) { _, aa, bb -> Pair(aa, bb) }
+        val expected = a.filter { (k, _) -> b.containsKey(k) }
+          .map { (k, v) -> Pair(k, Pair(v, b[k]!!)) }
+          .toMap()
+
+        result shouldBe expected
+      }
+    }
 
     "zip2 with nullables" {
       checkAll(
@@ -944,7 +898,6 @@
       }
     }
 
-<<<<<<< HEAD
   "mapOrAccumulate of empty should be empty" {
       val result: Either<NonEmptyList<String>, Map<Int, String>> = emptyMap<Int, Int>().mapOrAccumulate {
         it.value.toString()
@@ -980,22 +933,20 @@
          .value.all.shouldContainAll(xs.values)
     }
   }
-=======
-    "flatMap with nullables" {
-      checkAll(
-        Arb.list(Arb.string(), 5..5),
-        Arb.list(Arb.intSmall(), 5..5),
-        Arb.list(Arb.string().orNull(), 5..5)
-      ) { keys, a, b ->
-        val mapA = keys.zip(a).toMap()
-        val mapB = keys.zip(b).toMap()
-        val result: Map<String, String?> = mapA.flatMap { mapB }
-        val expected: Map<String, String?> = mapA.filter { (k, _) -> mapB.containsKey(k) }
-          .map { (k, _) -> Pair(k, mapB[k]) }
-          .toMap()
-        result shouldBe expected
-      }
-    }
-
->>>>>>> f0d5a82d
+
+  "flatMap with nullables" {
+    checkAll(
+      Arb.list(Arb.string(), 5..5),
+      Arb.list(Arb.intSmall(), 5..5),
+      Arb.list(Arb.string().orNull(), 5..5)
+    ) { keys, a, b ->
+      val mapA = keys.zip(a).toMap()
+      val mapB = keys.zip(b).toMap()
+      val result: Map<String, String?> = mapA.flatMap { mapB }
+      val expected: Map<String, String?> = mapA.filter { (k, _) -> mapB.containsKey(k) }
+        .map { (k, _) -> Pair(k, mapB[k]) }
+        .toMap()
+      result shouldBe expected
+    }
+  }
 })