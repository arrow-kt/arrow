--- conflicted
+++ resolved
@@ -3,23 +3,13 @@
 import arrow.core.test.intSmall
 import arrow.core.test.laws.MonoidLaws
 import arrow.core.test.longSmall
-import arrow.core.test.nonEmptyList
 import arrow.core.test.testLaws
 import arrow.typeclasses.Monoid
 import arrow.typeclasses.Semigroup
-<<<<<<< HEAD
-=======
 import io.kotest.core.spec.style.StringSpec
-import io.kotest.property.Arb
->>>>>>> 7a089394
 import io.kotest.matchers.shouldBe
 import io.kotest.property.Arb
 import io.kotest.property.arbitrary.boolean
-<<<<<<< HEAD
-=======
-import io.kotest.property.arbitrary.int
-import io.kotest.property.arbitrary.list
->>>>>>> 7a089394
 import io.kotest.property.arbitrary.long
 import io.kotest.property.arbitrary.map
 import io.kotest.property.arbitrary.string
@@ -33,93 +23,6 @@
       )
     )
 
-<<<<<<< HEAD
-=======
-    "traverseEither is stacksafe" {
-      val acc = mutableListOf<Int>()
-      val res = (0..20_000).associateWith { it }.traverse { v ->
-        acc.add(v)
-        Either.Right(v)
-      }
-      res shouldBe acc.associateWith { it }.right()
-      res shouldBe (0..20_000).associateWith { it }.right()
-    }
-
-    "traverseEither short-circuit" {
-      checkAll(Arb.map(Arb.int(), Arb.int())) { ints ->
-        val acc = mutableListOf<Int>()
-        val evens = ints.traverse {
-          if (it % 2 == 0) {
-            acc.add(it)
-            Either.Right(it)
-          } else Either.Left(it)
-        }
-        acc shouldBe ints.values.takeWhile { it % 2 == 0 }
-        when (evens) {
-          is Either.Right -> evens.value shouldBe ints
-          is Either.Left -> evens.value shouldBe ints.values.first { it % 2 != 0 }
-        }
-      }
-    }
-
-    "traverseOption is stack-safe" {
-      // also verifies result order and execution order (l to r)
-      val acc = mutableListOf<Int>()
-      val res = (0..20_000).associateWith { it }.traverse { a ->
-        acc.add(a)
-        Some(a)
-      }
-      res shouldBe Some(acc.associateWith { it })
-      res shouldBe Some((0..20_000).associateWith { it })
-    }
-
-    "traverseOption short-circuits" {
-      checkAll(Arb.nonEmptyList(Arb.int())) { ints ->
-        val acc = mutableListOf<Int>()
-        val evens = ints.traverse {
-          (it % 2 == 0).maybe {
-            acc.add(it)
-            it
-          }
-        }
-        acc shouldBe ints.takeWhile { it % 2 == 0 }
-        evens.fold({ Unit }) { it shouldBe ints }
-      }
-    }
-
-    "sequenceOption yields some when all entries in the list are some" {
-      checkAll(Arb.list(Arb.int())) { ints ->
-        val evens = ints.map { (it % 2 == 0).maybe { it } }.sequence()
-        evens.fold({ Unit }) { it shouldBe ints }
-      }
-    }
-
-    "traverseValidated is stacksafe" {
-      val acc = mutableListOf<Int>()
-      val res = (0..20_000).associateWith { it }.traverse(Semigroup.string()) { v ->
-        acc.add(v)
-        Validated.Valid(v)
-      }
-      res shouldBe acc.associateWith { it }.valid()
-      res shouldBe (0..20_000).associateWith { it }.valid()
-    }
-
-    "traverseValidated acummulates" {
-      checkAll(Arb.map(Arb.int(), Arb.int())) { ints ->
-        val res: ValidatedNel<Int, Map<Int, Int>> =
-          ints.traverse(Semigroup.nonEmptyList()) { i -> if (i % 2 == 0) i.validNel() else i.invalidNel() }
-
-        val expected: ValidatedNel<Int, Map<Int, Int>> =
-          Option.fromNullable(ints.values.filterNot { it % 2 == 0 }.toNonEmptyListOrNull())
-            .fold(
-              { ints.entries.filter { (_, v) -> v % 2 == 0 }.associate { (k, v) -> k to v }.validNel() },
-              { it.invalid() })
-
-        res shouldBe expected
-      }
-    }
-
->>>>>>> 7a089394
     "can align maps" {
       // aligned keySet is union of a's and b's keys
       checkAll(Arb.map(Arb.long(), Arb.boolean()), Arb.map(Arb.long(), Arb.boolean())) { a, b ->
