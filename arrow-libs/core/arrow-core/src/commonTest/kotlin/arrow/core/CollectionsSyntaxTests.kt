--- conflicted
+++ resolved
@@ -19,14 +19,7 @@
 import io.kotest.core.spec.style.StringSpec
 import io.kotest.matchers.shouldBe
 
-<<<<<<< HEAD
-class CollectionsSyntaxTests : StringSpec() {
-
-  init {
-
-=======
 class CollectionsSyntaxTests : StringSpec({
->>>>>>> f7b1b9d9
     "tail" {
       listOf(1, 2, 3).tail() shouldBe listOf(2, 3)
     }
