--- conflicted
+++ resolved
@@ -278,13 +278,8 @@
           withContext(Dispatchers.Default) {}
           shift(Failure(msg))
         }
-<<<<<<< HEAD
-
-        effect<Failure, Int> {
-=======
-        
-        effect {
->>>>>>> 7a089394
+
+        effect {
           failure().bind()
           1
         }.fold(
