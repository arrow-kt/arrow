package arrow.core.continuations

import arrow.core.Either
import arrow.core.identity
import arrow.core.left
import arrow.core.right
import io.kotest.assertions.fail
import io.kotest.assertions.throwables.shouldThrow
import io.kotest.core.spec.style.StringSpec
import io.kotest.matchers.nulls.shouldNotBeNull
import io.kotest.matchers.shouldBe
import io.kotest.property.Arb
import io.kotest.property.arbitrary.arbitrary
import io.kotest.property.arbitrary.boolean
import io.kotest.property.arbitrary.flatMap
import io.kotest.property.arbitrary.int
import io.kotest.property.arbitrary.long
import io.kotest.property.arbitrary.orNull
import io.kotest.property.arbitrary.string
import io.kotest.property.checkAll
import kotlin.coroutines.Continuation
import kotlin.coroutines.CoroutineContext
import kotlin.coroutines.intrinsics.COROUTINE_SUSPENDED
import kotlin.coroutines.intrinsics.intercepted
import kotlin.coroutines.intrinsics.suspendCoroutineUninterceptedOrReturn
import kotlin.coroutines.startCoroutine
import kotlinx.coroutines.CompletableDeferred
import kotlinx.coroutines.Dispatchers
import kotlinx.coroutines.withContext

class EffectSpec :
  StringSpec({
    "try/catch - can recover from shift" {
      checkAll(Arb.int().suspend(), Arb.string().suspend()) { i, s ->
        effect {
          try {
            shift(s())
          } catch (e: Throwable) {
            i()
          }
        }.fold({ fail("Should never come here") }, ::identity) shouldBe i()
      }
    }
    
    "try/catch - finally works" {
      checkAll(Arb.string().suspend(), Arb.int().suspend()) { s, i ->
        val promise = CompletableDeferred<Int>()
        effect {
          try {
            shift<Int>(s().suspend())
          } finally {
            require(promise.complete(i()))
          }
        }
          .fold(::identity) { fail("Should never come here") } shouldBe s()
        promise.await() shouldBe i()
      }
    }
    
    "try/catch - First shift is ignored and second is returned" {
      checkAll(Arb.int().suspend(), Arb.string().suspend(), Arb.string().suspend()) { i, s, s2 ->
        effect<String, Int> {
          val x: Int = try {
            shift(s())
          } catch (e: Throwable) {
            i()
          }
          shift(s2())
        }
          .fold(::identity) { fail("Should never come here") } shouldBe s2()
      }
    }
    
    "attempt - catch" {
      checkAll(Arb.int().suspend(), Arb.long().suspend()) { i, l ->
        effect<String, Int> {
          effect<Long, Int> {
            shift(l())
          } catch { ll ->
            ll shouldBe l()
            i()
          }
        }.runCont() shouldBe i()
      }
    }
    
    "attempt - no catch" {
      checkAll(Arb.int().suspend(), Arb.long().suspend()) { i, l ->
        effect<String, Int> {
          effect<Long, Int> {
            i()
          } catch { ll ->
            ll shouldBe l()
            i() + 1
          }
        }.runCont() shouldBe i()
      }
    }
    
    "eagerEffect can be consumed within an Effect computation" {
      checkAll(Arb.int(), Arb.int().suspend()) { a, b ->
        val eager: EagerEffect<String, Int> =
          eagerEffect { a }
        
        effect {
          val bb = b()
          val aa = eager()
          aa + bb
        }.runCont() shouldBe (a + b())
      }
    }
    
    "eagerEffect shift short-circuits effect computation" {
      checkAll(Arb.string(), Arb.int().suspend()) { a, b ->
        val eager: EagerEffect<String, Int> =
          eagerEffect { shift(a) }
        
        effect {
          val bb = b()
          val aa = eager()
          aa + bb
        }.runCont() shouldBe a
      }
    }
    
    "success" {
      checkAll(Arb.int().suspend()) { i ->
        effect<Nothing, Int> { i() }.value() shouldBe i()
      }
    }
    
    "short-circuit" {
      checkAll(Arb.string().suspend()) { msg ->
        effect {
          shift<Int>(msg())
        }.runCont() shouldBe msg()
      }
    }
    
    "Rethrows exceptions" {
      checkAll(Arb.string().suspend()) { msg ->
        shouldThrow<RuntimeException> {
          effect<String, Int> {
            throw RuntimeException(msg())
          }.toEither()
        }.message shouldBe msg()
      }
    }
    
    "Can short-circuit from nested blocks" {
      checkAll(Arb.string().suspend()) { msg ->
        effect<String, Int> {
          effect<Nothing, Long> { shift(msg()) }.runCont()
          fail("Should never reach this point")
        }
          .runCont() shouldBe msg()
      }
    }
    
    "Can short-circuit immediately after suspending from nested blocks" {
      checkAll(Arb.string().suspend()) { msg ->
        effect<String, Int> {
          effect<Nothing, Long> {
            1L.suspend()
            shift(msg())
          }.runCont()
          fail("Should never reach this point")
        }.runCont() shouldBe msg()
      }
    }
    
    "ensure null in either computation" {
      checkAll(
        Arb.boolean().suspend(),
        Arb.int().suspend(),
        Arb.string().suspend()
      ) { predicate, success, shift ->
        either {
          ensure(predicate()) { shift() }
          success()
        } shouldBe if (predicate()) success().right() else shift().left()
      }
    }
    
    "ensureNotNull in either computation" {
      fun square(i: Int): Int = i * i
      
      checkAll(Arb.int().orNull().suspend(), Arb.string().suspend()) { i, shift->
        val res =
          either<String, Int> {
            val ii = i()
            ensureNotNull(ii) { shift() }
            square(ii) // Smart-cast by contract
          }
        val expected = i()?.let(::square)?.right() ?: shift().left()
        res shouldBe expected
      }
    }
    
    "#2760 - dispatching in nested Effect blocks does not make the nested Continuation to hang" {
      checkAll(Arb.string()) { msg ->
        fun failure(): Effect<Failure, String> = effect {
          withContext(Dispatchers.Default) {}
          shift(Failure(msg))
        }
        
        effect {
          failure().bind()
          1
        }.fold(
          recover = { it },
          transform = { fail("Should never come here") },
        ) shouldBe Failure(msg)
      }
    }
    
    "#2779 - handleErrorWith does not make nested Continuations hang" {
      checkAll(Arb.string()) { error ->
        val failed: Effect<String, Int> = effect {
          withContext(Dispatchers.Default) {}
          shift(error)
        }
        
        val newError: Effect<List<Char>, Int> =
          failed.catch { str ->
            shift(str.reversed().toList())
          }
        
        newError.toEither() shouldBe Either.Left(error.reversed().toList())
      }
    }
    
    "#2779 - bind nested in fold does not make nested Continuations hang" {
      checkAll(Arb.string()) { error ->
        val failed: Effect<String, Int> = effect {
          withContext(Dispatchers.Default) {}
          shift(error)
        }
        
        val newError: Effect<List<Char>, Int> =
          effect {
            failed.fold({ r ->
              effect<List<Char>, Int> {
                shift(r.reversed().toList())
              }.bind()
            }, ::identity)
          }
        
        newError.toEither() shouldBe Either.Left(error.reversed().toList())
      }
    }
    
<<<<<<< HEAD
    "catch - happy path" {
      checkAll(Arb.string().suspend()) { str ->
        effect<Int, String> {
          str()
        }.catch<Int, Nothing, String> { fail("It should never catch a success value") }
          .runCont() shouldBe str()
      }
    }
    
    "catch - error path and recover" {
      checkAll(Arb.int().suspend(), Arb.string().suspend()) { int, fallback ->
        effect<Int, String> {
          shift<String>(int())
          fail("It should never reach this point")
        }.catch<Int, Nothing, String> { fallback() }
          .runCont() shouldBe fallback()
      }
    }
    
    "catch - error path and re-shift" {
      checkAll(Arb.int().suspend(), Arb.string().suspend()) { int, fallback ->
        effect<Int, Unit> {
          shift<String>(int())
          fail("It should never reach this point")
        }.catch { shift(fallback()) }
          .runCont() shouldBe fallback()
      }
    }
    
    "catch - error path and throw" {
      checkAll(Arb.int().suspend(), Arb.string().suspend()) { int, msg ->
        shouldThrow<RuntimeException> {
          effect<Int, String> {
            shift<String>(int())
            fail("It should never reach this point")
          }.catch<Int, Nothing, String> { throw RuntimeException(msg()) }
            .runCont()
        }.message.shouldNotBeNull() shouldBe msg()
      }
    }
    
    "attempt - happy path" {
      checkAll(Arb.string().suspend()) { str ->
        effect<Int, String> {
          str()
        }.attempt { fail("It should never catch a success value") }
          .runCont() shouldBe str()
      }
    }
    
    "attempt - error path and recover" {
      checkAll(Arb.string().suspend(), Arb.string().suspend()) { msg, fallback ->
        effect<Int, String> {
          throw RuntimeException(msg())
        }.attempt { fallback() }
          .runCont() shouldBe fallback()
      }
    }
    
    "attempt - error path and re-shift" {
      checkAll(Arb.string().suspend(), Arb.int().suspend()) { msg, fallback ->
        effect<Int, Unit> {
          throw RuntimeException(msg())
        }.attempt { shift(fallback()) }
          .runCont() shouldBe fallback()
      }
    }
    
    "attempt - error path and throw" {
      checkAll(Arb.string().suspend(), Arb.string().suspend()) { msg, msg2 ->
        shouldThrow<RuntimeException> {
          effect<Int, String> {
            throw RuntimeException(msg())
          }.attempt { throw RuntimeException(msg2()) }
            .runCont()
        }.message.shouldNotBeNull() shouldBe msg2()
=======
    "Can handle thrown exceptions" {
      checkAll(Arb.string().suspend(), Arb.string().suspend()) { msg, fallback ->
        effect<Int, String> {
          throw RuntimeException(msg())
        }.fold(
          { fallback() },
          ::identity,
          ::identity
        ) shouldBe fallback()
      }
    }
    
    "Can shift from thrown exceptions" {
      checkAll(Arb.string().suspend(), Arb.string().suspend()) { msg, fallback ->
        effect<String, Int> {
          effect<Int, String> {
            throw RuntimeException(msg())
          }.fold(
            { shift(fallback()) },
            ::identity,
            { it.length }
          )
        }.runCont() shouldBe fallback()
      }
    }
  
    "Can throw from thrown exceptions" {
      checkAll(Arb.string().suspend(), Arb.string().suspend()) { msg, fallback ->
        shouldThrow<IllegalStateException> {
          effect<Int, String> {
            throw RuntimeException(msg())
          }.fold(
            { throw IllegalStateException(fallback()) },
            ::identity,
            { it.length }
          )
        }.message shouldBe fallback()
>>>>>>> 7cc8335f
      }
    }
  })

private data class Failure(val msg: String)

suspend fun currentContext(): CoroutineContext = kotlin.coroutines.coroutineContext

// Turn `A` into `suspend () -> A` which tests both the `immediate` and `COROUTINE_SUSPENDED` path.
private fun <A> Arb<A>.suspend(): Arb<suspend () -> A> =
  flatMap { a ->
    arbitrary(listOf(
      { a },
      suspend { a.suspend() }
    )) { suspend { a.suspend() } }
  }

internal suspend fun Throwable.suspend(): Nothing = suspendCoroutineUninterceptedOrReturn { cont ->
  suspend { throw this }
    .startCoroutine(Continuation(Dispatchers.Default) { cont.intercepted().resumeWith(it) })
  
  COROUTINE_SUSPENDED
}

// Turn `A` into `suspend () -> A` which tests both the `immediate` and `COROUTINE_SUSPENDED` path.
private fun <A> Arb<A>.suspend(): Arb<suspend () -> A> =
  flatMap { a ->
    arbitrary(listOf(
      { a },
      suspend { a.suspend() }
    )) { suspend { a.suspend() } }
  }

internal suspend fun <A> A.suspend(): A = suspendCoroutineUninterceptedOrReturn { cont ->
  suspend { this }
    .startCoroutine(Continuation(Dispatchers.Default) { cont.intercepted().resumeWith(it) })
  
  COROUTINE_SUSPENDED
}<|MERGE_RESOLUTION|>--- conflicted
+++ resolved
@@ -249,85 +249,7 @@
         newError.toEither() shouldBe Either.Left(error.reversed().toList())
       }
     }
-    
-<<<<<<< HEAD
-    "catch - happy path" {
-      checkAll(Arb.string().suspend()) { str ->
-        effect<Int, String> {
-          str()
-        }.catch<Int, Nothing, String> { fail("It should never catch a success value") }
-          .runCont() shouldBe str()
-      }
-    }
-    
-    "catch - error path and recover" {
-      checkAll(Arb.int().suspend(), Arb.string().suspend()) { int, fallback ->
-        effect<Int, String> {
-          shift<String>(int())
-          fail("It should never reach this point")
-        }.catch<Int, Nothing, String> { fallback() }
-          .runCont() shouldBe fallback()
-      }
-    }
-    
-    "catch - error path and re-shift" {
-      checkAll(Arb.int().suspend(), Arb.string().suspend()) { int, fallback ->
-        effect<Int, Unit> {
-          shift<String>(int())
-          fail("It should never reach this point")
-        }.catch { shift(fallback()) }
-          .runCont() shouldBe fallback()
-      }
-    }
-    
-    "catch - error path and throw" {
-      checkAll(Arb.int().suspend(), Arb.string().suspend()) { int, msg ->
-        shouldThrow<RuntimeException> {
-          effect<Int, String> {
-            shift<String>(int())
-            fail("It should never reach this point")
-          }.catch<Int, Nothing, String> { throw RuntimeException(msg()) }
-            .runCont()
-        }.message.shouldNotBeNull() shouldBe msg()
-      }
-    }
-    
-    "attempt - happy path" {
-      checkAll(Arb.string().suspend()) { str ->
-        effect<Int, String> {
-          str()
-        }.attempt { fail("It should never catch a success value") }
-          .runCont() shouldBe str()
-      }
-    }
-    
-    "attempt - error path and recover" {
-      checkAll(Arb.string().suspend(), Arb.string().suspend()) { msg, fallback ->
-        effect<Int, String> {
-          throw RuntimeException(msg())
-        }.attempt { fallback() }
-          .runCont() shouldBe fallback()
-      }
-    }
-    
-    "attempt - error path and re-shift" {
-      checkAll(Arb.string().suspend(), Arb.int().suspend()) { msg, fallback ->
-        effect<Int, Unit> {
-          throw RuntimeException(msg())
-        }.attempt { shift(fallback()) }
-          .runCont() shouldBe fallback()
-      }
-    }
-    
-    "attempt - error path and throw" {
-      checkAll(Arb.string().suspend(), Arb.string().suspend()) { msg, msg2 ->
-        shouldThrow<RuntimeException> {
-          effect<Int, String> {
-            throw RuntimeException(msg())
-          }.attempt { throw RuntimeException(msg2()) }
-            .runCont()
-        }.message.shouldNotBeNull() shouldBe msg2()
-=======
+  
     "Can handle thrown exceptions" {
       checkAll(Arb.string().suspend(), Arb.string().suspend()) { msg, fallback ->
         effect<Int, String> {
@@ -339,7 +261,7 @@
         ) shouldBe fallback()
       }
     }
-    
+  
     "Can shift from thrown exceptions" {
       checkAll(Arb.string().suspend(), Arb.string().suspend()) { msg, fallback ->
         effect<String, Int> {
@@ -365,7 +287,85 @@
             { it.length }
           )
         }.message shouldBe fallback()
->>>>>>> 7cc8335f
+      }
+    }
+    
+    "catch - happy path" {
+      checkAll(Arb.string().suspend()) { str ->
+        effect<Int, String> {
+          str()
+        }.catch<Int, Nothing, String> { fail("It should never catch a success value") }
+          .runCont() shouldBe str()
+      }
+    }
+    
+    "catch - error path and recover" {
+      checkAll(Arb.int().suspend(), Arb.string().suspend()) { int, fallback ->
+        effect<Int, String> {
+          shift<String>(int())
+          fail("It should never reach this point")
+        }.catch<Int, Nothing, String> { fallback() }
+          .runCont() shouldBe fallback()
+      }
+    }
+    
+    "catch - error path and re-shift" {
+      checkAll(Arb.int().suspend(), Arb.string().suspend()) { int, fallback ->
+        effect<Int, Unit> {
+          shift<String>(int())
+          fail("It should never reach this point")
+        }.catch { shift(fallback()) }
+          .runCont() shouldBe fallback()
+      }
+    }
+    
+    "catch - error path and throw" {
+      checkAll(Arb.int().suspend(), Arb.string().suspend()) { int, msg ->
+        shouldThrow<RuntimeException> {
+          effect<Int, String> {
+            shift<String>(int())
+            fail("It should never reach this point")
+          }.catch<Int, Nothing, String> { throw RuntimeException(msg()) }
+            .runCont()
+        }.message.shouldNotBeNull() shouldBe msg()
+      }
+    }
+    
+    "attempt - happy path" {
+      checkAll(Arb.string().suspend()) { str ->
+        effect<Int, String> {
+          str()
+        }.attempt { fail("It should never catch a success value") }
+          .runCont() shouldBe str()
+      }
+    }
+    
+    "attempt - error path and recover" {
+      checkAll(Arb.string().suspend(), Arb.string().suspend()) { msg, fallback ->
+        effect<Int, String> {
+          throw RuntimeException(msg())
+        }.attempt { fallback() }
+          .runCont() shouldBe fallback()
+      }
+    }
+    
+    "attempt - error path and re-shift" {
+      checkAll(Arb.string().suspend(), Arb.int().suspend()) { msg, fallback ->
+        effect<Int, Unit> {
+          throw RuntimeException(msg())
+        }.attempt { shift(fallback()) }
+          .runCont() shouldBe fallback()
+      }
+    }
+    
+    "attempt - error path and throw" {
+      checkAll(Arb.string().suspend(), Arb.string().suspend()) { msg, msg2 ->
+        shouldThrow<RuntimeException> {
+          effect<Int, String> {
+            throw RuntimeException(msg())
+          }.attempt { throw RuntimeException(msg2()) }
+            .runCont()
+        }.message.shouldNotBeNull() shouldBe msg2()
       }
     }
   })
@@ -390,15 +390,6 @@
   COROUTINE_SUSPENDED
 }
 
-// Turn `A` into `suspend () -> A` which tests both the `immediate` and `COROUTINE_SUSPENDED` path.
-private fun <A> Arb<A>.suspend(): Arb<suspend () -> A> =
-  flatMap { a ->
-    arbitrary(listOf(
-      { a },
-      suspend { a.suspend() }
-    )) { suspend { a.suspend() } }
-  }
-
 internal suspend fun <A> A.suspend(): A = suspendCoroutineUninterceptedOrReturn { cont ->
   suspend { this }
     .startCoroutine(Continuation(Dispatchers.Default) { cont.intercepted().resumeWith(it) })
