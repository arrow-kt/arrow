package arrow.core.continuations

import arrow.core.Either
import arrow.core.NonEmptyList
import arrow.core.identity
import arrow.core.left
import arrow.core.right
import io.kotest.assertions.fail
import io.kotest.assertions.throwables.shouldThrow
import io.kotest.core.spec.style.StringSpec
import io.kotest.matchers.nulls.shouldNotBeNull
import io.kotest.matchers.shouldBe
import io.kotest.property.Arb
import io.kotest.property.arbitrary.arbitrary
import io.kotest.property.arbitrary.boolean
import io.kotest.property.arbitrary.flatMap
import io.kotest.property.arbitrary.int
import io.kotest.property.arbitrary.list
import io.kotest.property.arbitrary.long
import io.kotest.property.arbitrary.orNull
import io.kotest.property.arbitrary.string
import io.kotest.property.checkAll
import kotlin.coroutines.Continuation
import kotlin.coroutines.CoroutineContext
import kotlin.coroutines.intrinsics.COROUTINE_SUSPENDED
import kotlin.coroutines.intrinsics.intercepted
import kotlin.coroutines.intrinsics.suspendCoroutineUninterceptedOrReturn
import kotlin.coroutines.startCoroutine
import kotlinx.coroutines.CompletableDeferred
import kotlinx.coroutines.Dispatchers
import kotlinx.coroutines.withContext

class EffectSpec :
  StringSpec({
<<<<<<< HEAD
    "try/catch - can recover from raise" {
      checkAll(Arb.int().suspend(), Arb.string().suspend()) { i, s ->
=======
    "try/catch - can recover from shift" {
      checkAll(Arb.int(), Arb.string()) { i, s ->
>>>>>>> 7a089394
        effect {
          try {
            raise(s())
          } catch (e: Throwable) {
            i()
          }
        }.fold({ fail("Should never come here") }, ::identity) shouldBe i()
      }
    }
<<<<<<< HEAD
    
=======

    "try/catch - can recover from shift suspended" {
      checkAll(Arb.int(), Arb.string()) { i, s ->
        effect {
          try {
            shift(s.suspend())
          } catch (e: Throwable) {
            i
          }
        }.fold({ fail("Should never come here") }, ::identity) shouldBe i
      }
    }

>>>>>>> 7a089394
    "try/catch - finally works" {
      checkAll(Arb.string().suspend(), Arb.int().suspend()) { s, i ->
        val promise = CompletableDeferred<Int>()
        effect {
          try {
            raise(s().suspend())
          } finally {
            require(promise.complete(i()))
          }
        }
          .fold(::identity) { fail("Should never come here") } shouldBe s()
        promise.await() shouldBe i()
      }
    }
    
    "try/catch - First raise is ignored and second is returned" {
      checkAll(Arb.int().suspend(), Arb.string().suspend(), Arb.string().suspend()) { i, s, s2 ->
        effect<String, Int> {
          val x: Int = try {
            raise(s())
          } catch (e: Throwable) {
            i()
          }
          raise(s2())
        }
          .fold(::identity) { fail("Should never come here") } shouldBe s2()
      }
    }
    
    "attempt - catch" {
      checkAll(Arb.int().suspend(), Arb.long().suspend()) { i, l ->
        effect<String, Int> {
          effect<Long, Int> {
            raise(l())
          } recover { ll ->
            ll shouldBe l()
            i()
          }
        }.runCont() shouldBe i()
      }
    }
    
    "attempt - no catch" {
      checkAll(Arb.int().suspend(), Arb.long().suspend()) { i, l ->
        effect<String, Int> {
          effect<Long, Int> {
            i()
          } recover { ll ->
            ll shouldBe l()
            i() + 1
          }
        }.runCont() shouldBe i()
      }
    }
    
    "eagerEffect can be consumed within an Effect computation" {
      checkAll(Arb.int(), Arb.int().suspend()) { a, b ->
        val eager: EagerEffect<String, Int> =
          eagerEffect { a }
<<<<<<< HEAD
        
        effect {
          val bb = b()
          val aa = eager()
          aa + bb
        }.runCont() shouldBe (a + b())
=======

        effect {
          val aa = eager.bind()
          aa + b.suspend()
        }.runCont() shouldBe (a + b)
>>>>>>> 7a089394
      }
    }
    
    "eagerEffect raise short-circuits effect computation" {
      checkAll(Arb.string(), Arb.int().suspend()) { a, b ->
        val eager: EagerEffect<String, Int> =
<<<<<<< HEAD
          eagerEffect { raise(a) }
        
        effect {
          val bb = b()
          val aa = eager()
          aa + bb
        }.runCont() shouldBe a
      }
    }
    
    "success" {
      checkAll(Arb.int().suspend()) { i ->
        effect<Nothing, Int> { i() }.value() shouldBe i()
      }
=======
          eagerEffect { shift(a) }

        effect {
          val aa = eager.bind()
          aa + b.suspend()
        }.runCont() shouldBe a
      }
    }

    "immediate values" { effect<Nothing, Int> { 1 }.value() shouldBe 1 }

    "suspended value" { effect<Nothing, Int> { 1.suspend() }.value() shouldBe 1 }

    "immediate short-circuit" {
      effect { shift<Nothing>("hello") }.runCont() shouldBe "hello"
    }

    "suspended short-circuit" {
      effect { shift<Nothing>("hello".suspend()) }.runCont() shouldBe "hello"
    }

    "Rethrows immediate exceptions" {
      val e = RuntimeException("test")
      Either.catch { effect<Nothing, Nothing> { throw e }.runCont() } shouldBe Either.Left(e)
>>>>>>> 7a089394
    }
    
    "short-circuit" {
      checkAll(Arb.string().suspend()) { msg ->
        effect {
          raise(msg())
        }.runCont() shouldBe msg()
      }
    }
    
    "Rethrows exceptions" {
      checkAll(Arb.string().suspend()) { msg ->
        shouldThrow<RuntimeException> {
          effect<String, Int> {
            throw RuntimeException(msg())
          }.toEither()
        }.message shouldBe msg()
      }
    }
    
    "Can short-circuit from nested blocks" {
      checkAll(Arb.string().suspend()) { msg ->
        effect<String, Int> {
          effect<Nothing, Long> { raise(msg()) }.runCont()
          fail("Should never reach this point")
        }
          .runCont() shouldBe msg()
      }
    }
    
    "Can short-circuit immediately after suspending from nested blocks" {
      checkAll(Arb.string().suspend()) { msg ->
        effect<String, Int> {
          effect<Nothing, Long> {
            1L.suspend()
            raise(msg())
          }.runCont()
          fail("Should never reach this point")
        }.runCont() shouldBe msg()
      }
    }
    
    "ensure null in either computation" {
<<<<<<< HEAD
      checkAll(
        Arb.boolean().suspend(),
        Arb.int().suspend(),
        Arb.string().suspend()
      ) { predicate, success, raise ->
        either {
          ensure(predicate()) { raise() }
          success()
        } shouldBe if (predicate()) success().right() else raise().left()
=======
      checkAll(Arb.boolean(), Arb.int(), Arb.string()) { predicate, success, shift ->
        either {
          ensure(predicate) { shift }
          success
        } shouldBe if (predicate) success.right() else shift.left()
>>>>>>> 7a089394
      }
    }
    
    "ensureNotNull in either computation" {
      fun square(i: Int): Int = i * i
      
      checkAll(Arb.int().orNull().suspend(), Arb.string().suspend()) { i, raise->
        val res =
<<<<<<< HEAD
          either<String, Int> {
            val ii = i()
            ensureNotNull(ii) { raise() }
            square(ii) // Smart-cast by contract
=======
          either {
            ensureNotNull(i) { shift }
            square(i) // Smart-cast by contract
>>>>>>> 7a089394
          }
        val expected = i()?.let(::square)?.right() ?: raise().left()
        res shouldBe expected
      }
    }
<<<<<<< HEAD
=======

    "low-level use-case: distinguish between concurrency error and shift exception" {
      val effect = effect<String, Int> { shift("Shift") }
      val e = RuntimeException("test")
      Either.catch {
        effect {
          try {
            effect.bind()
          } catch (eagerShiftError: Eager) {
            fail("Should never come here")
          } catch (shiftError: Suspend) {
            e.suspend()
          } catch (otherError: Throwable) {
            fail("Should never come here")
          }
        }.runCont()
      } shouldBe Either.Left(e)
    }

    "low-level use-case: eager shift exception within effect computations doesn't change shift exception" {
      val effect = eagerEffect<String, Int> { shift("Shift") }
      val e = RuntimeException("test")
      Either.catch {
        effect {
          try {
            effect.bind()
          } catch (eagerShiftError: Eager) {
            fail("Should never come here")
          } catch (shiftError: Suspend) {
            e.suspend()
          } catch (otherError: Throwable) {
            fail("Should never come here")
          }
        }.runCont()
      } shouldBe Either.Left(e)
    }
>>>>>>> 7a089394
    
    "#2760 - dispatching in nested Effect blocks does not make the nested Continuation to hang" {
      checkAll(Arb.string()) { msg ->
        fun failure(): Effect<Failure, String> = effect {
          withContext(Dispatchers.Default) {}
          raise(Failure(msg))
        }
        
        effect {
          failure().bind()
          1
        }.fold(
          recover = { it },
          transform = { fail("Should never come here") },
        ) shouldBe Failure(msg)
      }
    }
    
    "#2779 - handleErrorWith does not make nested Continuations hang" {
      checkAll(Arb.string()) { error ->
        val failed: Effect<String, Int> = effect {
          withContext(Dispatchers.Default) {}
          raise(error)
        }
        
        val newError: Effect<List<Char>, Int> =
          failed.recover { str ->
            raise(str.reversed().toList())
          }
        
        newError.toEither() shouldBe Either.Left(error.reversed().toList())
      }
    }
    
    "#2779 - bind nested in fold does not make nested Continuations hang" {
      checkAll(Arb.string()) { error ->
        val failed: Effect<String, Int> = effect {
          withContext(Dispatchers.Default) {}
          raise(error)
        }
        
        val newError: Effect<List<Char>, Int> =
          effect {
            failed.fold({ r ->
              effect<List<Char>, Int> {
                raise(r.reversed().toList())
              }.bind()
            }, ::identity)
          }
        
        newError.toEither() shouldBe Either.Left(error.reversed().toList())
      }
    }
    
    "Can handle thrown exceptions" {
      checkAll(Arb.string().suspend(), Arb.string().suspend()) { msg, fallback ->
        effect<Int, String> {
          throw RuntimeException(msg())
        }.fold(
          { fallback() },
          ::identity,
          ::identity
        ) shouldBe fallback()
      }
    }
    
    "Can raise from thrown exceptions" {
      checkAll(Arb.string().suspend(), Arb.string().suspend()) { msg, fallback ->
        effect {
          effect<Int, String> {
            throw RuntimeException(msg())
          }.fold(
            { raise(fallback()) },
            ::identity,
            { it.length }
          )
        }.runCont() shouldBe fallback()
      }
    }
    
    "Can throw from thrown exceptions" {
      checkAll(Arb.string().suspend(), Arb.string().suspend()) { msg, fallback ->
        shouldThrow<IllegalStateException> {
          effect<Int, String> {
            throw RuntimeException(msg())
          }.fold(
            { throw IllegalStateException(fallback()) },
            ::identity,
            { it.length }
          )
        }.message shouldBe fallback()
      }
    }
    
    "catch - happy path" {
      checkAll(Arb.string().suspend()) { str ->
        effect<Int, String> {
          str()
        }.recover<Int, Nothing, String> { fail("It should never catch a success value") }
          .runCont() shouldBe str()
      }
    }
    
    @Suppress("UNREACHABLE_CODE")
    "catch - error path and recover" {
      checkAll(Arb.int().suspend(), Arb.string().suspend()) { int, fallback ->
        effect<Int, String> {
          raise(int())
          fail("It should never reach this point")
        }.recover<Int, Nothing, String> { fallback() }
          .runCont() shouldBe fallback()
      }
    }
    
    @Suppress("UNREACHABLE_CODE")
    "catch - error path and re-raise" {
      checkAll(Arb.int().suspend(), Arb.string().suspend()) { int, fallback ->
        effect<Int, Unit> {
          raise(int())
          fail("It should never reach this point")
        }.recover { raise(fallback()) }
          .runCont() shouldBe fallback()
      }
    }
    
    @Suppress("UNREACHABLE_CODE")
    "catch - error path and throw" {
      checkAll(Arb.int().suspend(), Arb.string().suspend()) { int, msg ->
        shouldThrow<RuntimeException> {
          effect<Int, String> {
            raise(int())
            fail("It should never reach this point")
          }.recover<Int, Nothing, String> { throw RuntimeException(msg()) }
            .runCont()
        }.message.shouldNotBeNull() shouldBe msg()
      }
    }
    
    "attempt - happy path" {
      checkAll(Arb.string().suspend()) { str ->
        effect<Int, String> {
          str()
        }.catch { fail("It should never catch a success value") }
          .runCont() shouldBe str()
      }
    }
    
    "attempt - error path and recover" {
      checkAll(Arb.string().suspend(), Arb.string().suspend()) { msg, fallback ->
        effect<Int, String> {
          throw RuntimeException(msg())
        }.catch { fallback() }
          .runCont() shouldBe fallback()
      }
    }
    
    "attempt - error path and re-raise" {
      checkAll(Arb.string().suspend(), Arb.int().suspend()) { msg, fallback ->
        effect<Int, Unit> {
          throw RuntimeException(msg())
        }.catch { raise(fallback()) }
          .runCont() shouldBe fallback()
      }
    }
    
    "attempt - error path and throw" {
      checkAll(Arb.string().suspend(), Arb.string().suspend()) { msg, msg2 ->
        shouldThrow<RuntimeException> {
          effect<Int, String> {
            throw RuntimeException(msg())
          }.catch { throw RuntimeException(msg2()) }
            .runCont()
        }.message.shouldNotBeNull() shouldBe msg2()
      }
    }

    "accumulate, returns every error" {
      checkAll(Arb.list(Arb.int(), range = 2 .. 100)) { errors ->
        either<NonEmptyList<Int>, List<String>> {
          mapOrAccumulate(errors) { raise(it) }
        } shouldBe NonEmptyList.fromListUnsafe(errors).left()
      }
    }

    "accumulate, returns no error" {
      checkAll(Arb.list(Arb.string())) { elements ->
        either<NonEmptyList<Int>, List<String>> {
          mapOrAccumulate(elements) { it }
        } shouldBe elements.right()
      }
    }
  })

private data class Failure(val msg: String)

suspend fun currentContext(): CoroutineContext = kotlin.coroutines.coroutineContext

// Turn `A` into `suspend () -> A` which tests both the `immediate` and `COROUTINE_SUSPENDED` path.
private fun <A> Arb<A>.suspend(): Arb<suspend () -> A> =
  flatMap { a ->
    arbitrary(listOf(
      { a },
      suspend { a.suspend() }
    )) { suspend { a.suspend() } }
  }

internal suspend fun Throwable.suspend(): Nothing = suspendCoroutineUninterceptedOrReturn { cont ->
  suspend { throw this }
    .startCoroutine(Continuation(Dispatchers.Default) { cont.intercepted().resumeWith(it) })
  
  COROUTINE_SUSPENDED
}

internal suspend fun <A> A.suspend(): A = suspendCoroutineUninterceptedOrReturn { cont ->
  suspend { this }
    .startCoroutine(Continuation(Dispatchers.Default) { cont.intercepted().resumeWith(it) })
  
  COROUTINE_SUSPENDED
}<|MERGE_RESOLUTION|>--- conflicted
+++ resolved
@@ -32,13 +32,8 @@
 
 class EffectSpec :
   StringSpec({
-<<<<<<< HEAD
     "try/catch - can recover from raise" {
       checkAll(Arb.int().suspend(), Arb.string().suspend()) { i, s ->
-=======
-    "try/catch - can recover from shift" {
-      checkAll(Arb.int(), Arb.string()) { i, s ->
->>>>>>> 7a089394
         effect {
           try {
             raise(s())
@@ -48,23 +43,7 @@
         }.fold({ fail("Should never come here") }, ::identity) shouldBe i()
       }
     }
-<<<<<<< HEAD
-    
-=======
-
-    "try/catch - can recover from shift suspended" {
-      checkAll(Arb.int(), Arb.string()) { i, s ->
-        effect {
-          try {
-            shift(s.suspend())
-          } catch (e: Throwable) {
-            i
-          }
-        }.fold({ fail("Should never come here") }, ::identity) shouldBe i
-      }
-    }
-
->>>>>>> 7a089394
+
     "try/catch - finally works" {
       checkAll(Arb.string().suspend(), Arb.int().suspend()) { s, i ->
         val promise = CompletableDeferred<Int>()
@@ -79,7 +58,7 @@
         promise.await() shouldBe i()
       }
     }
-    
+
     "try/catch - First raise is ignored and second is returned" {
       checkAll(Arb.int().suspend(), Arb.string().suspend(), Arb.string().suspend()) { i, s, s2 ->
         effect<String, Int> {
@@ -93,7 +72,7 @@
           .fold(::identity) { fail("Should never come here") } shouldBe s2()
       }
     }
-    
+
     "attempt - catch" {
       checkAll(Arb.int().suspend(), Arb.long().suspend()) { i, l ->
         effect<String, Int> {
@@ -106,7 +85,7 @@
         }.runCont() shouldBe i()
       }
     }
-    
+
     "attempt - no catch" {
       checkAll(Arb.int().suspend(), Arb.long().suspend()) { i, l ->
         effect<String, Int> {
@@ -119,34 +98,25 @@
         }.runCont() shouldBe i()
       }
     }
-    
+
     "eagerEffect can be consumed within an Effect computation" {
       checkAll(Arb.int(), Arb.int().suspend()) { a, b ->
         val eager: EagerEffect<String, Int> =
           eagerEffect { a }
-<<<<<<< HEAD
-        
+
         effect {
           val bb = b()
           val aa = eager()
           aa + bb
         }.runCont() shouldBe (a + b())
-=======
-
-        effect {
-          val aa = eager.bind()
-          aa + b.suspend()
-        }.runCont() shouldBe (a + b)
->>>>>>> 7a089394
-      }
-    }
-    
+      }
+    }
+
     "eagerEffect raise short-circuits effect computation" {
       checkAll(Arb.string(), Arb.int().suspend()) { a, b ->
         val eager: EagerEffect<String, Int> =
-<<<<<<< HEAD
           eagerEffect { raise(a) }
-        
+
         effect {
           val bb = b()
           val aa = eager()
@@ -154,39 +124,13 @@
         }.runCont() shouldBe a
       }
     }
-    
+
     "success" {
       checkAll(Arb.int().suspend()) { i ->
         effect<Nothing, Int> { i() }.value() shouldBe i()
       }
-=======
-          eagerEffect { shift(a) }
-
-        effect {
-          val aa = eager.bind()
-          aa + b.suspend()
-        }.runCont() shouldBe a
-      }
-    }
-
-    "immediate values" { effect<Nothing, Int> { 1 }.value() shouldBe 1 }
-
-    "suspended value" { effect<Nothing, Int> { 1.suspend() }.value() shouldBe 1 }
-
-    "immediate short-circuit" {
-      effect { shift<Nothing>("hello") }.runCont() shouldBe "hello"
-    }
-
-    "suspended short-circuit" {
-      effect { shift<Nothing>("hello".suspend()) }.runCont() shouldBe "hello"
-    }
-
-    "Rethrows immediate exceptions" {
-      val e = RuntimeException("test")
-      Either.catch { effect<Nothing, Nothing> { throw e }.runCont() } shouldBe Either.Left(e)
->>>>>>> 7a089394
-    }
-    
+    }
+
     "short-circuit" {
       checkAll(Arb.string().suspend()) { msg ->
         effect {
@@ -194,7 +138,7 @@
         }.runCont() shouldBe msg()
       }
     }
-    
+
     "Rethrows exceptions" {
       checkAll(Arb.string().suspend()) { msg ->
         shouldThrow<RuntimeException> {
@@ -204,7 +148,7 @@
         }.message shouldBe msg()
       }
     }
-    
+
     "Can short-circuit from nested blocks" {
       checkAll(Arb.string().suspend()) { msg ->
         effect<String, Int> {
@@ -214,7 +158,7 @@
           .runCont() shouldBe msg()
       }
     }
-    
+
     "Can short-circuit immediately after suspending from nested blocks" {
       checkAll(Arb.string().suspend()) { msg ->
         effect<String, Int> {
@@ -226,9 +170,8 @@
         }.runCont() shouldBe msg()
       }
     }
-    
+
     "ensure null in either computation" {
-<<<<<<< HEAD
       checkAll(
         Arb.boolean().suspend(),
         Arb.int().suspend(),
@@ -238,83 +181,31 @@
           ensure(predicate()) { raise() }
           success()
         } shouldBe if (predicate()) success().right() else raise().left()
-=======
-      checkAll(Arb.boolean(), Arb.int(), Arb.string()) { predicate, success, shift ->
-        either {
-          ensure(predicate) { shift }
-          success
-        } shouldBe if (predicate) success.right() else shift.left()
->>>>>>> 7a089394
-      }
-    }
-    
+      }
+    }
+
     "ensureNotNull in either computation" {
       fun square(i: Int): Int = i * i
-      
+
       checkAll(Arb.int().orNull().suspend(), Arb.string().suspend()) { i, raise->
         val res =
-<<<<<<< HEAD
-          either<String, Int> {
+          either {
             val ii = i()
             ensureNotNull(ii) { raise() }
             square(ii) // Smart-cast by contract
-=======
-          either {
-            ensureNotNull(i) { shift }
-            square(i) // Smart-cast by contract
->>>>>>> 7a089394
           }
         val expected = i()?.let(::square)?.right() ?: raise().left()
         res shouldBe expected
       }
     }
-<<<<<<< HEAD
-=======
-
-    "low-level use-case: distinguish between concurrency error and shift exception" {
-      val effect = effect<String, Int> { shift("Shift") }
-      val e = RuntimeException("test")
-      Either.catch {
-        effect {
-          try {
-            effect.bind()
-          } catch (eagerShiftError: Eager) {
-            fail("Should never come here")
-          } catch (shiftError: Suspend) {
-            e.suspend()
-          } catch (otherError: Throwable) {
-            fail("Should never come here")
-          }
-        }.runCont()
-      } shouldBe Either.Left(e)
-    }
-
-    "low-level use-case: eager shift exception within effect computations doesn't change shift exception" {
-      val effect = eagerEffect<String, Int> { shift("Shift") }
-      val e = RuntimeException("test")
-      Either.catch {
-        effect {
-          try {
-            effect.bind()
-          } catch (eagerShiftError: Eager) {
-            fail("Should never come here")
-          } catch (shiftError: Suspend) {
-            e.suspend()
-          } catch (otherError: Throwable) {
-            fail("Should never come here")
-          }
-        }.runCont()
-      } shouldBe Either.Left(e)
-    }
->>>>>>> 7a089394
-    
+
     "#2760 - dispatching in nested Effect blocks does not make the nested Continuation to hang" {
       checkAll(Arb.string()) { msg ->
         fun failure(): Effect<Failure, String> = effect {
           withContext(Dispatchers.Default) {}
           raise(Failure(msg))
         }
-        
+
         effect {
           failure().bind()
           1
@@ -324,30 +215,30 @@
         ) shouldBe Failure(msg)
       }
     }
-    
+
     "#2779 - handleErrorWith does not make nested Continuations hang" {
       checkAll(Arb.string()) { error ->
         val failed: Effect<String, Int> = effect {
           withContext(Dispatchers.Default) {}
           raise(error)
         }
-        
+
         val newError: Effect<List<Char>, Int> =
           failed.recover { str ->
             raise(str.reversed().toList())
           }
-        
+
         newError.toEither() shouldBe Either.Left(error.reversed().toList())
       }
     }
-    
+
     "#2779 - bind nested in fold does not make nested Continuations hang" {
       checkAll(Arb.string()) { error ->
         val failed: Effect<String, Int> = effect {
           withContext(Dispatchers.Default) {}
           raise(error)
         }
-        
+
         val newError: Effect<List<Char>, Int> =
           effect {
             failed.fold({ r ->
@@ -356,11 +247,11 @@
               }.bind()
             }, ::identity)
           }
-        
+
         newError.toEither() shouldBe Either.Left(error.reversed().toList())
       }
     }
-    
+
     "Can handle thrown exceptions" {
       checkAll(Arb.string().suspend(), Arb.string().suspend()) { msg, fallback ->
         effect<Int, String> {
@@ -372,7 +263,7 @@
         ) shouldBe fallback()
       }
     }
-    
+
     "Can raise from thrown exceptions" {
       checkAll(Arb.string().suspend(), Arb.string().suspend()) { msg, fallback ->
         effect {
@@ -386,7 +277,7 @@
         }.runCont() shouldBe fallback()
       }
     }
-    
+
     "Can throw from thrown exceptions" {
       checkAll(Arb.string().suspend(), Arb.string().suspend()) { msg, fallback ->
         shouldThrow<IllegalStateException> {
@@ -400,7 +291,7 @@
         }.message shouldBe fallback()
       }
     }
-    
+
     "catch - happy path" {
       checkAll(Arb.string().suspend()) { str ->
         effect<Int, String> {
@@ -409,7 +300,7 @@
           .runCont() shouldBe str()
       }
     }
-    
+
     @Suppress("UNREACHABLE_CODE")
     "catch - error path and recover" {
       checkAll(Arb.int().suspend(), Arb.string().suspend()) { int, fallback ->
@@ -420,7 +311,7 @@
           .runCont() shouldBe fallback()
       }
     }
-    
+
     @Suppress("UNREACHABLE_CODE")
     "catch - error path and re-raise" {
       checkAll(Arb.int().suspend(), Arb.string().suspend()) { int, fallback ->
@@ -431,7 +322,7 @@
           .runCont() shouldBe fallback()
       }
     }
-    
+
     @Suppress("UNREACHABLE_CODE")
     "catch - error path and throw" {
       checkAll(Arb.int().suspend(), Arb.string().suspend()) { int, msg ->
@@ -444,7 +335,7 @@
         }.message.shouldNotBeNull() shouldBe msg()
       }
     }
-    
+
     "attempt - happy path" {
       checkAll(Arb.string().suspend()) { str ->
         effect<Int, String> {
@@ -453,7 +344,7 @@
           .runCont() shouldBe str()
       }
     }
-    
+
     "attempt - error path and recover" {
       checkAll(Arb.string().suspend(), Arb.string().suspend()) { msg, fallback ->
         effect<Int, String> {
@@ -462,7 +353,7 @@
           .runCont() shouldBe fallback()
       }
     }
-    
+
     "attempt - error path and re-raise" {
       checkAll(Arb.string().suspend(), Arb.int().suspend()) { msg, fallback ->
         effect<Int, Unit> {
@@ -471,7 +362,7 @@
           .runCont() shouldBe fallback()
       }
     }
-    
+
     "attempt - error path and throw" {
       checkAll(Arb.string().suspend(), Arb.string().suspend()) { msg, msg2 ->
         shouldThrow<RuntimeException> {
@@ -516,13 +407,13 @@
 internal suspend fun Throwable.suspend(): Nothing = suspendCoroutineUninterceptedOrReturn { cont ->
   suspend { throw this }
     .startCoroutine(Continuation(Dispatchers.Default) { cont.intercepted().resumeWith(it) })
-  
+
   COROUTINE_SUSPENDED
 }
 
 internal suspend fun <A> A.suspend(): A = suspendCoroutineUninterceptedOrReturn { cont ->
   suspend { this }
     .startCoroutine(Continuation(Dispatchers.Default) { cont.intercepted().resumeWith(it) })
-  
+
   COROUTINE_SUSPENDED
 }