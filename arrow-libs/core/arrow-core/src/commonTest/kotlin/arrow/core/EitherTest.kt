--- conflicted
+++ resolved
@@ -534,22 +534,6 @@
           either.bitraverseOption({ Some(it) }, { Some(it) })
       }
     }
-<<<<<<< HEAD
-
-    "bitraverseValidated should return validated of either" {
-      val right: Either<String, Int> = Right(1)
-      val left: Either<String, Int> = Left("foo")
-
-      right.bitraverseValidated({ it.invalid() }, { it.valid() }) shouldBe Valid(Right(1))
-      left.bitraverseValidated({ it.invalid() }, { it.valid() }) shouldBe Invalid("foo")
-    }
-
-    "bisequenceValidated should be consistent with bitraverseValidated" {
-      checkAll(Arb.either(Arb.string(), Arb.int())) { either ->
-        either.bimap({ it.invalid() }, { it.valid() }).bisequenceValidated() shouldBe
-          either.bitraverseValidated({ it.invalid() }, { it.valid() })
-      }
-    }
 
     "Cartesian builder should build products over homogeneous Either" {
       Either.Right("11th").zip(
@@ -596,8 +580,6 @@
         Either.Left(5)
       ) { a, ff -> ff(a) } shouldBe Either.Left(15)
     }
-=======
->>>>>>> 5eb36043
   }
 }
 
