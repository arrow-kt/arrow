--- conflicted
+++ resolved
@@ -326,7 +326,7 @@
         Left(a).replicate(n) shouldBe Left(a)
       }
     }
-    
+
     "flatMap should map right instance only" {
       checkAll(Arb.intSmall(), Arb.intSmall()) { a, b ->
         val right: Either<Int, Int> = Right(a)
@@ -436,131 +436,6 @@
         }
       }
     }
-<<<<<<< HEAD
-=======
-    
-    "traverse should return list if either is right" {
-      val right: Either<String, Int> = Right(1)
-      val left: Either<String, Int> = Left("foo")
-      
-      right.traverse { listOf(it, 2, 3) } shouldBe listOf(Right(1), Right(2), Right(3))
-      left.traverse { listOf(it, 2, 3) } shouldBe emptyList()
-    }
-    
-    "sequence should be consistent with traverse" {
-      checkAll(Arb.either(Arb.string(), Arb.int())) { either ->
-        either.map { listOf(it) }.sequence() shouldBe either.traverse { listOf(it) }
-      }
-    }
-    
-    "traverseNullable should return non-nullable if either is right" {
-      val right: Either<String, Int> = Right(1)
-      val left: Either<String, Int> = Left("foo")
-      
-      right.traverseNullable { it } shouldBe Right(1)
-      right.traverseNullable { null } shouldBe null
-      left.traverseNullable { it } shouldBe null
-    }
-    
-    "sequence for Nullable should be consistent with traverseNullable" {
-      checkAll(Arb.either(Arb.string(), Arb.int())) { either ->
-        either.map { it }.sequence() shouldBe either.traverseNullable { it }
-        either.map { null }.sequence() shouldBe null
-      }
-    }
-    
-    "traverse for Option should return option if either is right" {
-      val right: Either<String, Int> = Right(1)
-      val left: Either<String, Int> = Left("foo")
-      
-      right.traverse { Some(it) } shouldBe Some(Right(1))
-      left.traverse { Some(it) } shouldBe None
-    }
-    
-    "sequence for Option should be consistent with traverseOption" {
-      checkAll(Arb.either(Arb.string(), Arb.int())) { either ->
-        either.map { Some(it) }.sequence() shouldBe either.traverse { Some(it) }
-      }
-    }
-    
-    "traverse for Validated should return validated of either" {
-      val right: Either<String, Int> = Right(1)
-      val left: Either<String, Int> = Left("foo")
-      
-      right.traverse { it.valid() } shouldBe Valid(Right(1))
-      left.traverse { it.valid() } shouldBe Valid(Left("foo"))
-    }
-    
-    "sequence for Validated should be consistent with traverseValidated" {
-      checkAll(Arb.either(Arb.string(), Arb.int())) { either ->
-        either.map { it.valid() }.sequence() shouldBe either.traverse { it.valid() }
-      }
-    }
-    
-    "bitraverse should wrap either in a list" {
-      val right: Either<String, Int> = Right(1)
-      val left: Either<String, Int> = Left("foo")
-      
-      right.bitraverse({ listOf(it, "bar", "baz") }, { listOf(it, 2, 3) }) shouldBe listOf(Right(1), Right(2), Right(3))
-      left.bitraverse({ listOf(it, "bar", "baz") }, { listOf(it, 2, 3) }) shouldBe
-        listOf(Left("foo"), Left("bar"), Left("baz"))
-    }
-    
-    "bisequence should be consistent with bitraverse" {
-      checkAll(Arb.either(Arb.string(), Arb.int())) { either ->
-        either.bimap({ listOf(it) }, { listOf(it) }).bisequence() shouldBe either.bitraverse(
-          { listOf(it) },
-          { listOf(it) })
-      }
-    }
-    
-    "bitraverseNullable should wrap either in a nullable" {
-      val right: Either<String, Int> = Right(1)
-      val left: Either<String, Int> = Left("foo")
-      
-      right.bitraverseNullable({ it }, { it.toString() }) shouldBe Right("1")
-      left.bitraverseNullable({ it }, { it.toString() }) shouldBe Left("foo")
-      
-      right.bitraverseNullable({ it }, { null }) shouldBe null
-      left.bitraverseNullable({ null }, { it.toString() }) shouldBe null
-    }
-    
-    "bisequenceNullable should be consistent with bitraverseNullable" {
-      checkAll(Arb.either(Arb.string(), Arb.int())) { either ->
-        either.bimap({ it }, { it }).bisequenceNullable() shouldBe
-          either.bitraverseNullable({ it }, { it })
-      }
-    }
-    
-    "bitraverseOption should wrap either in an option" {
-      val right: Either<String, Int> = Right(1)
-      val left: Either<String, Int> = Left("foo")
-      
-      right.bitraverseOption({ Some(it) }, { Some(it.toString()) }) shouldBe Some(Right("1"))
-      left.bitraverseOption({ Some(it) }, { Some(it.toString()) }) shouldBe Some(Left("foo"))
-    }
-    
-    "bisequenceOption should be consistent with bitraverseOption" {
-      checkAll(Arb.either(Arb.string(), Arb.int())) { either ->
-        either.bimap({ Some(it) }, { Some(it) }).bisequenceOption() shouldBe
-          either.bitraverseOption({ Some(it) }, { Some(it) })
-      }
-    }
-    
-    "bitraverseValidated should return validated of either" {
-      val right: Either<String, Int> = Right(1)
-      val left: Either<String, Int> = Left("foo")
-      
-      right.bitraverseValidated({ it.invalid() }, { it.valid() }) shouldBe Valid(Right(1))
-      left.bitraverseValidated({ it.invalid() }, { it.valid() }) shouldBe Invalid("foo")
-    }
-    
-    "bisequenceValidated should be consistent with bitraverseValidated" {
-      checkAll(Arb.either(Arb.string(), Arb.int())) { either ->
-        either.bimap({ it.invalid() }, { it.valid() }).bisequenceValidated() shouldBe
-          either.bitraverseValidated({ it.invalid() }, { it.valid() })
-      }
-    }
 
   "zipOrAccumulate results in all Right transformed, or all Left combined according to combine" {
     checkAll(
@@ -647,7 +522,6 @@
       res shouldBe expected
     }
   }
->>>>>>> 8a2522ea
 })
 
 @Suppress("RedundantSuspendModifier", "UNUSED_PARAMETER")
