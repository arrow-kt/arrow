package arrow.core

import arrow.core.Either.Left
import arrow.core.Either.Right
import arrow.typeclasses.Monoid
import arrow.typeclasses.Semigroup
import io.kotest.assertions.fail
import io.kotest.assertions.throwables.shouldThrow
import io.kotest.core.spec.style.StringSpec
import io.kotest.matchers.shouldBe
import io.kotest.property.Arb
import io.kotest.property.arbitrary.boolean
import io.kotest.property.arbitrary.int
import io.kotest.property.arbitrary.long
import io.kotest.property.arbitrary.string
import io.kotest.property.arbitrary.nonPositiveInt
import io.kotest.property.arrow.core.MonoidLaws
import io.kotest.property.arrow.core.either
import io.kotest.property.arrow.laws.testLaws
import io.kotest.property.checkAll

<<<<<<< HEAD
class EitherTest : StringSpec() {

=======
class EitherTest : UnitSpec() {
  
>>>>>>> fbba6699
  private val ARB = Arb.either(Arb.string(), Arb.int())
  
  init {
    testLaws(
      MonoidLaws.laws(Monoid.either(Monoid.string(), Monoid.int()), ARB),
    )
    
    "isLeft should return true if Left and false if Right" {
      checkAll(Arb.int()) { a: Int ->
        val x = Left(a)
        if (x.isLeft()) x.value shouldBe a
        else fail("Left(a).isLeft() cannot be false")
        x.isRight() shouldBe false
      }
    }
    
    "isRight should return false if Left and true if Right" {
      checkAll(Arb.int()) { a: Int ->
        val x = Right(a)
        if (x.isRight()) x.value shouldBe a
        else fail("Right(a).isRight() cannot be false")
        x.isLeft() shouldBe false
      }
    }
    
    "tap applies effects returning the original value" {
      checkAll(Arb.either(Arb.long(), Arb.int())) { either ->
        var effect = 0
        val res = either.tap { effect += 1 }
        val expected = when (either) {
          is Left -> 0
          is Right -> 1
        }
        effect shouldBe expected
        res shouldBe either
      }
    }
    
    "tapLeft applies effects returning the original value" {
      checkAll(Arb.either(Arb.long(), Arb.int())) { either ->
        var effect = 0
        val res = either.tapLeft { effect += 1 }
        val expected = when (either) {
          is Left -> 1
          is Right -> 0
        }
        effect shouldBe expected
        res shouldBe either
      }
    }
    
    "fold should apply first op if Left and second op if Right" {
      checkAll(Arb.intSmall(), Arb.intSmall()) { a, b ->
        val right: Either<Int, Int> = Right(a)
        val left: Either<Int, Int> = Left(b)
        
        right.fold({ it + 2 }, { it + 1 }) shouldBe a + 1
        left.fold({ it + 2 }, { it + 1 }) shouldBe b + 2
      }
    }
    
    "foldLeft should return initial if Left and apply op if Right" {
      checkAll<Int, Int, Int>(Arb.intSmall(), Arb.intSmall(), Arb.intSmall()) { a, b, c ->
        Right(a).foldLeft(c, Int::plus) shouldBe c + a
        Left(b).foldLeft(c, Int::plus) shouldBe c
      }
    }
    
    "foldMap should return the empty of the inner type if Left and apply op if Right" {
      checkAll(Arb.intSmall(), Arb.intSmall()) { a, b ->
        val left: Either<Int, Int> = Left(b)
        
        Right(a).foldMap(Monoid.int()) { it + 1 } shouldBe a + 1
        left.foldMap(Monoid.int()) { it + 1 } shouldBe Monoid.int().empty()
      }
    }
    
    "bifoldLeft should apply first op if Left and apply second op if Right" {
      checkAll(Arb.intSmall(), Arb.intSmall(), Arb.intSmall()) { a, b, c ->
        Right(a).bifoldLeft(c, Int::plus, Int::times) shouldBe a * c
        Left(b).bifoldLeft(c, Int::plus, Int::times) shouldBe b + c
      }
    }
    
    "bifoldMap should apply first op if Left and apply second op if Right" {
      checkAll(Arb.intSmall(), Arb.intSmall()) { a, b ->
        val right: Either<Int, Int> = Right(a)
        val left: Either<Int, Int> = Left(b)
        
        right.bifoldMap(Monoid.int(), { it + 2 }, { it + 1 }) shouldBe a + 1
        left.bifoldMap(Monoid.int(), { it + 2 }, { it + 1 }) shouldBe b + 2
      }
    }
    
    "fromNullable should lift value as a Right if it is not null" {
      checkAll(Arb.int()) { a: Int ->
        Either.fromNullable(a) shouldBe Right(a)
      }
    }
    
    "fromNullable should lift value as a Left(Unit) if it is null" {
      Either.fromNullable(null) shouldBe Left(Unit)
    }
    
    "empty should return a Right of the empty of the inner type" {
      Right(Monoid.string().empty()) shouldBe Monoid.either(Monoid.string(), Monoid.string()).empty()
    }
    
    "combine two rights should return a right of the combine of the inners" {
      checkAll(Arb.string(), Arb.string()) { a: String, b: String ->
        Monoid.string().run { Right(a.combine(b)) } shouldBe Right(a).combine(
          Monoid.string(),
          Monoid.string(),
          Right(b)
        )
      }
    }
    
    "combine two lefts should return a left of the combine of the inners" {
      checkAll(Arb.string(), Arb.string()) { a: String, b: String ->
        Monoid.string().run { Left(a.combine(b)) } shouldBe Left(a).combine(Monoid.string(), Monoid.string(), Left(b))
      }
    }
    
    "combine a right and a left should return left" {
      checkAll(Arb.string(), Arb.string()) { a: String, b: String ->
        Left(a) shouldBe Left(a).combine(Monoid.string(), Monoid.string(), Right(b))
        Left(a) shouldBe Right(b).combine(Monoid.string(), Monoid.string(), Left(a))
      }
    }
    
    "getOrElse should return value" {
      checkAll(Arb.int(), Arb.int()) { a: Int, b: Int ->
        Right(a).getOrElse { b } shouldBe a
        Left(a).getOrElse { b } shouldBe b
      }
    }
    
    "orNull should return value" {
      checkAll(Arb.int()) { a: Int ->
        Right(a).orNull() shouldBe a
      }
    }
    
    "orNone should return Some(value)" {
      checkAll(Arb.int()) { a: Int ->
        Right(a).orNone() shouldBe Some(a)
      }
    }
    
    "orNone should return None when left" {
      checkAll(Arb.string()) { a: String ->
        Left(a).orNone() shouldBe None
      }
    }
    
    "getOrHandle should return value" {
      checkAll(Arb.int(), Arb.int()) { a: Int, b: Int ->
        Right(a).getOrHandle { b } shouldBe a
        Left(a).getOrHandle { it + b } shouldBe a + b
      }
    }
    
    "filterOrElse should filter values" {
      checkAll(Arb.intSmall(), Arb.intSmall()) { a, b ->
        val left: Either<Int, Int> = Left(a)
        
        Right(a).filterOrElse({ it > a - 1 }, { b }) shouldBe Right(a)
        Right(a).filterOrElse({ it > a + 1 }, { b }) shouldBe Left(b)
        left.filterOrElse({ it > a - 1 }, { b }) shouldBe Left(a)
        left.filterOrElse({ it > a + 1 }, { b }) shouldBe Left(a)
      }
    }
    
    "filterOrOther should filter values" {
      checkAll(Arb.intSmall(), Arb.intSmall()) { a, b ->
        val left: Either<Int, Int> = Left(a)
        
        Right(a).filterOrOther({ it > a - 1 }, { b + a }) shouldBe Right(a)
        Right(a).filterOrOther({ it > a + 1 }, { b + a }) shouldBe Left(b + a)
        left.filterOrOther({ it > a - 1 }, { b + a }) shouldBe Left(a)
        left.filterOrOther({ it > a + 1 }, { b + a }) shouldBe Left(a)
      }
    }
    
    "leftIfNull should return Left if Right value is null of if Either is Left" {
      checkAll(Arb.int(), Arb.int()) { a: Int, b: Int ->
        Right(a).leftIfNull { b } shouldBe Right(a)
        Right(null).leftIfNull { b } shouldBe Left(b)
        Left(a).leftIfNull { b } shouldBe Left(a)
      }
    }
    
    "exists should apply predicate to Right only" {
      checkAll(Arb.intSmall()) { a ->
        val left: Either<Int, Int> = Left(a)
        
        Right(a).exists { it > a - 1 } shouldBe true
        !Right(a).exists { it > a + 1 } shouldBe true
        !left.exists { it > a - 1 } shouldBe true
        !left.exists { it > a + 1 } shouldBe true
      }
    }
    
    "rightIfNotNull should return Left if value is null or Right of value when not null" {
      checkAll(Arb.int(), Arb.int()) { a: Int, b: Int ->
        null.rightIfNotNull { b } shouldBe Left(b)
        a.rightIfNotNull { b } shouldBe Right(a)
      }
    }
    
    "rightIfNull should return Left if value is not null or Right of value when null" {
      checkAll(Arb.int(), Arb.int()) { a: Int, b: Int ->
        a.rightIfNull { b } shouldBe Left(b)
        null.rightIfNull { b } shouldBe Right(null)
      }
    }
    
    "swap should interchange values" {
      checkAll(Arb.int()) { a: Int ->
        Left(a).swap() shouldBe Right(a)
        Right(a).swap() shouldBe Left(a)
      }
    }
    
    "orNull should convert" {
      checkAll(Arb.int()) { a: Int ->
        val left: Either<Int, Int> = Left(a)
        
        Right(a).orNull() shouldBe a
        left.orNull() shouldBe null
      }
    }
    
    "contains should check value" {
      checkAll(Arb.intSmall(), Arb.intSmall()) { a, b ->
        require(Right(a).contains(a)) { "Expected ${Right(a)}.contains($a) to be true, but it was false." }
        if (a != b) require(!Right(a).contains(b)) { "Expected ${Right(a)}.contains($b) to be false, but it was true." }
        else require(Right(a).contains(b)) { "Expected ${Right(a)}.contains($b) to be true, but it was false." }
        require(!Left(a).contains(a)) { "Expected ${Left(a)}.contains($a) to be false, but it was true." }
      }
    }
    
    "map should alter right instance only" {
      checkAll(Arb.intSmall(), Arb.intSmall()) { a, b ->
        val right: Either<Int, Int> = Right(a)
        val left: Either<Int, Int> = Left(b)
        
        right.map { it + 1 } shouldBe Right(a + 1)
        left.map { it + 1 } shouldBe left
      }
    }
    
    "mapLeft should alter left instance only" {
      checkAll(Arb.intSmall(), Arb.intSmall()) { a, b ->
        val right: Either<Int, Int> = Right(a)
        val left: Either<Int, Int> = Left(b)
        
        right.mapLeft { it + 1 } shouldBe right
        left.mapLeft { it + 1 } shouldBe Left(b + 1)
      }
    }
    
    "bimap should alter left or right instance accordingly" {
      checkAll(Arb.intSmall(), Arb.intSmall()) { a, b ->
        val right: Either<Int, Int> = Right(a)
        val left: Either<Int, Int> = Left(b)
        
        right.bimap({ it + 2 }, { it + 1 }) shouldBe Right(a + 1)
        left.bimap({ it + 2 }, { it + 1 }) shouldBe Left(b + 2)
      }
    }
    
    "replicate should return Right(empty list) when n <= 0" {
      checkAll(
        Arb.nonPositiveInt(),
        Arb.int(0..100)
      ) { n: Int, a: Int ->
        val expected: Either<Int, List<Int>> = Right(emptyList())
        
        Right(a).replicate(n) shouldBe expected
        Left(a).replicate(n) shouldBe expected
      }
    }
    
    "replicate should return Right(list of repeated value size n) when Right and n is positive" {
      checkAll(
        Arb.int(1..10),
        Arb.int()
      ) { n: Int, a: Int ->
        Right(a).replicate(n) shouldBe Right(List(n) { a })
        Left(a).replicate(n) shouldBe Left(a)
      }
    }
    
    "flatMap should map right instance only" {
      checkAll(Arb.intSmall(), Arb.intSmall()) { a, b ->
        val right: Either<Int, Int> = Right(a)
        val left: Either<Int, Int> = Left(b)
        
        right.flatMap { Right(it + 1) } shouldBe Right(a + 1)
        left.flatMap { Right(it + 1) } shouldBe left
      }
    }
    
    "conditionally should create right instance only if test is true" {
      checkAll(Arb.boolean(), Arb.int(), Arb.string()) { t: Boolean, i: Int, s: String ->
        val expected = if (t) Right(i) else Left(s)
        Either.conditionally(t, { s }, { i }) shouldBe expected
      }
    }
    
    "handleErrorWith should handle left instance otherwise return Right" {
      checkAll(Arb.int(), Arb.string()) { a: Int, b: String ->
        Left(a).handleErrorWith { Right(b) } shouldBe Right(b)
        Right(a).handleErrorWith { Right(b) } shouldBe Right(a)
        Left(a).handleErrorWith { Left(b) } shouldBe Left(b)
      }
    }
    
    "catch should return Right(result) when f does not throw" {
      Either.catch { 1 } shouldBe Right(1)
    }
    
    "catch should return Left(result) when f throws" {
      val exception = Exception("Boom!")
      Either.catch { throw exception } shouldBe Left(exception)
    }
    
    "catchAndFlatten should return Right(result) when f does not throw" {
      Either.catchAndFlatten { Right(1) } shouldBe Right(1)
    }
    
    "catchAndFlatten should return Left(result) when f throws" {
      val exception = Exception("Boom!")
      Either.catchAndFlatten<Int> { throw exception } shouldBe Left(exception)
    }
    
    "resolve should yield a result when deterministic functions are used as handlers" {
      checkAll(
        Arb.suspendFunThatReturnsEitherAnyOrAnyOrThrows(),
        Arb.any()
      ) { f: suspend () -> Either<Any, Any>, returnObject: Any ->
        val result =
          Either.resolve(
            f = { f() },
            success = { a -> handleWithPureFunction(a, returnObject) },
            error = { e -> handleWithPureFunction(e, returnObject) },
            throwable = { t -> handleWithPureFunction(t, returnObject) },
            unrecoverableState = { handleWithPureFunction(it) }
          )
        result shouldBe returnObject
      }
    }
    
    "resolve should yield a result when an exception is thrown in the success supplied function" {
      checkAll(
        Arb.suspendFunThatReturnsAnyRight(),
        Arb.any()
      ) { f: suspend () -> Either<Any, Any>, returnObject: Any ->
        val result =
          Either.resolve(
            f = { f() },
            success = { throwException(it) },
            error = { e -> handleWithPureFunction(e, returnObject) },
            throwable = { t -> handleWithPureFunction(t, returnObject) },
            unrecoverableState = { handleWithPureFunction(it) }
          )
        result shouldBe returnObject
      }
    }
    
    "resolve should yield a result when an exception is thrown in the error supplied function" {
      checkAll(
        Arb.suspendFunThatReturnsAnyLeft(),
        Arb.any()
      ) { f: suspend () -> Either<Any, Any>, returnObject: Any ->
        val result =
          Either.resolve(
            f = { f() },
            success = { a -> handleWithPureFunction(a, returnObject) },
            error = { throwException(it) },
            throwable = { t -> handleWithPureFunction(t, returnObject) },
            unrecoverableState = { handleWithPureFunction(it) }
          )
        result shouldBe returnObject
      }
    }
    
    "resolve should throw a Throwable when any exception is thrown in the throwable supplied function" {
      checkAll(
        Arb.suspendFunThatThrows()
      ) { f: suspend () -> Either<Any, Any> ->
        shouldThrow<Throwable> {
          Either.resolve(
            f = { f() },
            success = { throwException(it) },
            error = { throwException(it) },
            throwable = { throwException(it) },
            unrecoverableState = { handleWithPureFunction(it) }
          )
        }
      }
    }
  }
}

@Suppress("RedundantSuspendModifier", "UNUSED_PARAMETER")
suspend fun handleWithPureFunction(a: Any, b: Any): Either<Throwable, Any> =
  b.right()

@Suppress("RedundantSuspendModifier", "UNUSED_PARAMETER")
suspend fun handleWithPureFunction(throwable: Throwable): Either<Throwable, Unit> =
  Unit.right()

@Suppress("RedundantSuspendModifier", "UNUSED_PARAMETER")
private suspend fun <A> throwException(
  a: A,
): Either<Throwable, Any> =
  throw RuntimeException("An Exception is thrown while handling the result of the supplied function.")<|MERGE_RESOLUTION|>--- conflicted
+++ resolved
@@ -19,13 +19,8 @@
 import io.kotest.property.arrow.laws.testLaws
 import io.kotest.property.checkAll
 
-<<<<<<< HEAD
 class EitherTest : StringSpec() {
 
-=======
-class EitherTest : UnitSpec() {
-  
->>>>>>> fbba6699
   private val ARB = Arb.either(Arb.string(), Arb.int())
   
   init {
