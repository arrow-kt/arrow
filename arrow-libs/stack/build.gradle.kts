@file:Suppress("DSL_SCOPE_VIOLATION")

plugins {
  `java-platform`
  alias(libs.plugins.arrowGradleConfig.publish)
  
}

group = property("projects.group").toString()

dependencies {
  constraints {
    api("io.arrow-kt:arrow-annotations:$version")
    api("io.arrow-kt:arrow-atomic:$version")
    api("io.arrow-kt:arrow-core:$version")
<<<<<<< HEAD
    api("io.arrow-kt:arrow-functions:$version")
=======
    api("io.arrow-kt:arrow-core-high-arity:$version")
>>>>>>> 039a1c9b
    api("io.arrow-kt:arrow-core-retrofit:$version")
    api("io.arrow-kt:arrow-core-serialization:$version")
    api("io.arrow-kt:arrow-fx-coroutines:$version")
    api("io.arrow-kt:arrow-fx-stm:$version")
    api("io.arrow-kt:arrow-resilience:$version")
    api("io.arrow-kt:arrow-optics:$version")
    api("io.arrow-kt:arrow-optics-reflect:$version")
    api("io.arrow-kt:arrow-optics-ksp-plugin:$version")
  }
}<|MERGE_RESOLUTION|>--- conflicted
+++ resolved
@@ -13,11 +13,8 @@
     api("io.arrow-kt:arrow-annotations:$version")
     api("io.arrow-kt:arrow-atomic:$version")
     api("io.arrow-kt:arrow-core:$version")
-<<<<<<< HEAD
     api("io.arrow-kt:arrow-functions:$version")
-=======
     api("io.arrow-kt:arrow-core-high-arity:$version")
->>>>>>> 039a1c9b
     api("io.arrow-kt:arrow-core-retrofit:$version")
     api("io.arrow-kt:arrow-core-serialization:$version")
     api("io.arrow-kt:arrow-fx-coroutines:$version")
