@file:Suppress("DSL_SCOPE_VIOLATION")

plugins {
  `java-platform`
  alias(libs.plugins.arrowGradleConfig.publish)
  
}

group = property("projects.group").toString()

dependencies {
  constraints {
    api("io.arrow-kt:arrow-annotations:$version")
    api("io.arrow-kt:arrow-atomic:$version")
    api("io.arrow-kt:arrow-autoclose:$version")
    api("io.arrow-kt:arrow-cache4k:$version")
    api("io.arrow-kt:arrow-continuations:$version")
    api("io.arrow-kt:arrow-core:$version")
    api("io.arrow-kt:arrow-functions:$version")
    api("io.arrow-kt:arrow-core-high-arity:$version")
    api("io.arrow-kt:arrow-core-retrofit:$version")
    api("io.arrow-kt:arrow-core-serialization:$version")
<<<<<<< HEAD
=======
    api("io.arrow-kt:arrow-eval:$version")
    api("io.arrow-kt:arrow-collectors:$version")
>>>>>>> d42429f6
    api("io.arrow-kt:arrow-fx-coroutines:$version")
    api("io.arrow-kt:arrow-fx-stm:$version")
    api("io.arrow-kt:arrow-resilience:$version")
    api("io.arrow-kt:arrow-optics:$version")
    api("io.arrow-kt:arrow-optics-compose:$version")
    api("io.arrow-kt:arrow-optics-reflect:$version")
    api("io.arrow-kt:arrow-optics-ksp-plugin:$version")
  }
}<|MERGE_RESOLUTION|>--- conflicted
+++ resolved
@@ -14,17 +14,13 @@
     api("io.arrow-kt:arrow-atomic:$version")
     api("io.arrow-kt:arrow-autoclose:$version")
     api("io.arrow-kt:arrow-cache4k:$version")
-    api("io.arrow-kt:arrow-continuations:$version")
     api("io.arrow-kt:arrow-core:$version")
-    api("io.arrow-kt:arrow-functions:$version")
     api("io.arrow-kt:arrow-core-high-arity:$version")
     api("io.arrow-kt:arrow-core-retrofit:$version")
     api("io.arrow-kt:arrow-core-serialization:$version")
-<<<<<<< HEAD
-=======
     api("io.arrow-kt:arrow-eval:$version")
+    api("io.arrow-kt:arrow-functions:$version")
     api("io.arrow-kt:arrow-collectors:$version")
->>>>>>> d42429f6
     api("io.arrow-kt:arrow-fx-coroutines:$version")
     api("io.arrow-kt:arrow-fx-stm:$version")
     api("io.arrow-kt:arrow-resilience:$version")
