plugins {
  id("arrow.kotlin")
}

kotlin {
  sourceSets {
    commonMain {
      dependencies {
<<<<<<< HEAD
        api(projects.arrowFxCoroutines)
=======
        implementation(projects.arrowFxCoroutines)
>>>>>>> 073a962e
      }
    }
    commonTest {
      dependencies {
        implementation(projects.arrowFxCoroutines)
        implementation(projects.arrowPlatform)
        implementation(libs.coroutines.test)
      }
    }
  }
}<|MERGE_RESOLUTION|>--- conflicted
+++ resolved
@@ -6,11 +6,7 @@
   sourceSets {
     commonMain {
       dependencies {
-<<<<<<< HEAD
-        api(projects.arrowFxCoroutines)
-=======
         implementation(projects.arrowFxCoroutines)
->>>>>>> 073a962e
       }
     }
     commonTest {
