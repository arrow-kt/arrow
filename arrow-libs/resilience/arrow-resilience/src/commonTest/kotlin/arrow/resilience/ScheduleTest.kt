--- conflicted
+++ resolved
@@ -27,11 +27,6 @@
   }
 }
 
-<<<<<<< HEAD
-=======
-@ExperimentalTime
-@Suppress("UNREACHABLE_CODE", "UNUSED_VARIABLE")
->>>>>>> 89b4c8ec
 class ScheduleTest {
   class MyException : Exception()
 
