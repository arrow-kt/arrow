--- conflicted
+++ resolved
@@ -16,25 +16,15 @@
 
 apply plugin: "org.jetbrains.dokka"
 
-<<<<<<< HEAD
 //dokka log spam `Can't find node by signature` comes from https://github.com/Kotlin/dokka/issues/269
 dokkaJekyll {
     enabled = file("README.md").exists()
-    outputDirectory = file("${projectDir}/../../../arrow-site/docs/apidocs")
-=======
-dokkaJekyll {
-    enabled = file("README.md").exists()
     outputDirectory = file("${rootDir}/../arrow-site/docs/apidocs")
->>>>>>> f53225ca
+
     dokkaSourceSets {
         main {
             includes.from(files("README.md"))
             reportUndocumented.set(false)
-<<<<<<< HEAD
-            sourceLink {
-                localDirectory.set(file("src/commonMain/kotlin"))
-                remoteUrl.set(uri("https://github.com/arrow-kt/arrow/blob/main/${relativeProjectPath('src/main/kotlin')}").toURL())
-=======
             // Specifies the location of the project source code on the Web.
             // If provided, Dokka generates "source" links for each declaration.
             // Repeat for multiple mappings
@@ -46,7 +36,6 @@
                 remoteUrl.set(uri("https://github.com/arrow-kt/arrow/blob/main/${relativeProjectPath('src/main/kotlin')}").toURL())
 
                 // Suffix which is used to append the line number to the URL. Use #L for GitHub
->>>>>>> f53225ca
                 remoteLineSuffix.set("#L")
             }
         }
