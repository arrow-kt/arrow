package arrow.optics.test.laws

import arrow.core.Option
import arrow.core.compose
import arrow.core.identity
<<<<<<< HEAD
import arrow.core.toOption
=======
import arrow.core.ListK
>>>>>>> 2511a6da
import arrow.optics.Traversal
import arrow.core.test.laws.Law
import arrow.core.test.laws.equalUnderTheLaw
import arrow.typeclasses.Eq
import io.kotlintest.properties.Gen
import io.kotlintest.properties.forAll

object TraversalLaws {

<<<<<<< HEAD
  fun <A, B : Any> laws(traversal: Traversal<A, B>, aGen: Gen<A>, bGen: Gen<B>, funcGen: Gen<(B) -> B>, EQA: Eq<A>, EQOptionB: Eq<Option<B>>) = listOf(
    Law("Traversal law: head option") { traversal.headOption(aGen, EQOptionB) },
    Law("Traversal law: modify get all") { traversal.modifyGetAll(aGen, funcGen) },
=======
  fun <A, B : Any> laws(traversal: Traversal<A, B>, aGen: Gen<A>, bGen: Gen<B>, funcGen: Gen<(B) -> B>, EQA: Eq<A>, EQOptionB: Eq<Option<B>>, EQListB: Eq<ListK<B>>) = listOf(
>>>>>>> 2511a6da
    Law("Traversal law: set is idempotent") { traversal.setIdempotent(aGen, bGen, EQA) },
    Law("Traversal law: modify identity") { traversal.modifyIdentity(aGen, EQA) },
    Law("Traversal law: compose modify") { traversal.composeModify(aGen, funcGen, EQA) }
  )

<<<<<<< HEAD
  fun <A, B : Any> Traversal<A, B>.headOption(aGen: Gen<A>, EQOptionB: Eq<Option<B>>): Unit =
    forAll(aGen) { a ->
      headOption(a)
        .equalUnderTheLaw(getAll(a).firstOrNull().toOption(), EQOptionB)
    }

  fun <A, B> Traversal<A, B>.modifyGetAll(aGen: Gen<A>, funcGen: Gen<(B) -> B>): Unit =
    forAll(aGen, funcGen) { a, f ->
      getAll(modify(a, f))
        .equalUnderTheLaw(getAll(a).map(f), Eq.any())
    }

=======
>>>>>>> 2511a6da
  fun <A, B> Traversal<A, B>.setIdempotent(aGen: Gen<A>, bGen: Gen<B>, EQA: Eq<A>): Unit =
    forAll(aGen, bGen) { a, b ->
      set(set(a, b), b)
        .equalUnderTheLaw(set(a, b), EQA)
    }

  fun <A, B> Traversal<A, B>.modifyIdentity(aGen: Gen<A>, EQA: Eq<A>): Unit =
    forAll(aGen) { a ->
      modify(a, ::identity).equalUnderTheLaw(a, EQA)
    }

  fun <A, B> Traversal<A, B>.composeModify(aGen: Gen<A>, funcGen: Gen<(B) -> B>, EQA: Eq<A>): Unit =
    forAll(aGen, funcGen, funcGen) { a, f, g ->
      modify(modify(a, f), g)
        .equalUnderTheLaw(modify(a, g compose f), EQA)
    }
}<|MERGE_RESOLUTION|>--- conflicted
+++ resolved
@@ -1,13 +1,7 @@
 package arrow.optics.test.laws
 
-import arrow.core.Option
 import arrow.core.compose
 import arrow.core.identity
-<<<<<<< HEAD
-import arrow.core.toOption
-=======
-import arrow.core.ListK
->>>>>>> 2511a6da
 import arrow.optics.Traversal
 import arrow.core.test.laws.Law
 import arrow.core.test.laws.equalUnderTheLaw
@@ -17,33 +11,12 @@
 
 object TraversalLaws {
 
-<<<<<<< HEAD
-  fun <A, B : Any> laws(traversal: Traversal<A, B>, aGen: Gen<A>, bGen: Gen<B>, funcGen: Gen<(B) -> B>, EQA: Eq<A>, EQOptionB: Eq<Option<B>>) = listOf(
-    Law("Traversal law: head option") { traversal.headOption(aGen, EQOptionB) },
-    Law("Traversal law: modify get all") { traversal.modifyGetAll(aGen, funcGen) },
-=======
-  fun <A, B : Any> laws(traversal: Traversal<A, B>, aGen: Gen<A>, bGen: Gen<B>, funcGen: Gen<(B) -> B>, EQA: Eq<A>, EQOptionB: Eq<Option<B>>, EQListB: Eq<ListK<B>>) = listOf(
->>>>>>> 2511a6da
+  fun <A, B : Any> laws(traversal: Traversal<A, B>, aGen: Gen<A>, bGen: Gen<B>, funcGen: Gen<(B) -> B>, EQA: Eq<A>) = listOf(
     Law("Traversal law: set is idempotent") { traversal.setIdempotent(aGen, bGen, EQA) },
     Law("Traversal law: modify identity") { traversal.modifyIdentity(aGen, EQA) },
     Law("Traversal law: compose modify") { traversal.composeModify(aGen, funcGen, EQA) }
   )
 
-<<<<<<< HEAD
-  fun <A, B : Any> Traversal<A, B>.headOption(aGen: Gen<A>, EQOptionB: Eq<Option<B>>): Unit =
-    forAll(aGen) { a ->
-      headOption(a)
-        .equalUnderTheLaw(getAll(a).firstOrNull().toOption(), EQOptionB)
-    }
-
-  fun <A, B> Traversal<A, B>.modifyGetAll(aGen: Gen<A>, funcGen: Gen<(B) -> B>): Unit =
-    forAll(aGen, funcGen) { a, f ->
-      getAll(modify(a, f))
-        .equalUnderTheLaw(getAll(a).map(f), Eq.any())
-    }
-
-=======
->>>>>>> 2511a6da
   fun <A, B> Traversal<A, B>.setIdempotent(aGen: Gen<A>, bGen: Gen<B>, EQA: Eq<A>): Unit =
     forAll(aGen, bGen) { a, b ->
       set(set(a, b), b)
