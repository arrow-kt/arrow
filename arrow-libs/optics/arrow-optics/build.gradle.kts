plugins {
  id(libs.plugins.kotlin.multiplatform.get().pluginId)
  alias(libs.plugins.arrowGradleConfig.kotlin)
  alias(libs.plugins.arrowGradleConfig.publish)
  alias(libs.plugins.kotest.multiplatform)
}

apply(from = property("TEST_COVERAGE"))
apply(from = property("ANIMALSNIFFER_MPP"))

val enableCompatibilityMetadataVariant =
  providers.gradleProperty("kotlin.mpp.enableCompatibilityMetadataVariant")
    .forUseAtConfigurationTime().orNull?.toBoolean() == true

if (enableCompatibilityMetadataVariant) {
  tasks.withType<Test>().configureEach {
    exclude("**/*")
  }
}

kotlin {
  sourceSets {
    commonMain {
      dependencies {
        api(projects.arrowCore)
        api(libs.kotlin.stdlibCommon)
      }
    }
    if (!enableCompatibilityMetadataVariant) {
      commonTest {
        dependencies {
<<<<<<< HEAD
          implementation(libs.kotest.frameworkApi)
          implementation(libs.kotest.assertionsCore)
          implementation(libs.kotest.property)
          implementation(libs.kotest.arrowAssertions.get().toString()) {
            exclude(group = "io.arrow-kt", module = "arrow-core")
          }
          implementation(libs.kotest.arrowProperty.get().toString()) {
            exclude(group = "io.arrow-kt", module = "arrow-core")
          }
          implementation(libs.kotest.arrowOpticsProperty.get().toString()) {
            exclude(group = "io.arrow-kt", module = "arrow-core")
            exclude(group = "io.arrow-kt", module = "arrow-optics")
          }
=======
          implementation(libs.kotest.frameworkEngine)
          implementation(libs.kotest.assertionsCore)
          implementation(libs.kotest.property)
>>>>>>> f7b1b9d9
        }
      }
      jvmTest {
        dependencies {
          implementation(libs.kotlin.stdlibJDK8)
          implementation(libs.kotest.frameworkEngine)
          implementation(libs.junitJupiterEngine)
          implementation(libs.kotlin.reflect)
        }
      }
    }

    jvmMain {
      dependencies {
        implementation(libs.kotlin.stdlibJDK8)
        api(libs.kotlin.reflect)
      }
    }
    jsMain {
      dependencies {
        implementation(libs.kotlin.stdlibJS)
      }
    }
  }
}

//fun DependencyHandlerScope.kspTest(dependencyNotation: Any): Unit {
//  val exclude = setOf("commonTest", "nativeTest")
//  add("kspMetadata", dependencyNotation)
//  kotlin.sourceSets
//    .filter { it.name !in exclude && it.name.contains("Test") }
//    .forEach {
//      val task = "ksp${it.name.capitalize()}"
//      configurations.findByName(task)?.let {
//        add(task, dependencyNotation)
//      }
//    }
//}

//dependencies {
//  kspTest(projects.arrowOpticsKspPlugin)
//}<|MERGE_RESOLUTION|>--- conflicted
+++ resolved
@@ -29,25 +29,9 @@
     if (!enableCompatibilityMetadataVariant) {
       commonTest {
         dependencies {
-<<<<<<< HEAD
-          implementation(libs.kotest.frameworkApi)
-          implementation(libs.kotest.assertionsCore)
-          implementation(libs.kotest.property)
-          implementation(libs.kotest.arrowAssertions.get().toString()) {
-            exclude(group = "io.arrow-kt", module = "arrow-core")
-          }
-          implementation(libs.kotest.arrowProperty.get().toString()) {
-            exclude(group = "io.arrow-kt", module = "arrow-core")
-          }
-          implementation(libs.kotest.arrowOpticsProperty.get().toString()) {
-            exclude(group = "io.arrow-kt", module = "arrow-core")
-            exclude(group = "io.arrow-kt", module = "arrow-optics")
-          }
-=======
           implementation(libs.kotest.frameworkEngine)
           implementation(libs.kotest.assertionsCore)
           implementation(libs.kotest.property)
->>>>>>> f7b1b9d9
         }
       }
       jvmTest {
