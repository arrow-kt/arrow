--- conflicted
+++ resolved
@@ -1,61 +1,30 @@
 package arrow.optics
 
 import arrow.core.Either
-<<<<<<< HEAD
-=======
 import arrow.core.NonEmptyList
 import arrow.core.None
 import arrow.core.Option
-import arrow.core.Right
+import arrow.core.Either.Right
 import arrow.core.Some
-import arrow.core.Tuple2
 import arrow.core.Validated
 import arrow.core.Validated.Invalid
 import arrow.core.Validated.Valid
->>>>>>> e4f33567
 import arrow.core.compose
 import arrow.core.identity
 import arrow.typeclasses.Monoid
 
-<<<<<<< HEAD
-=======
-@Deprecated(KindDeprecation)
-class ForPIso private constructor() {
-  companion object
-}
-@Deprecated(KindDeprecation)
-typealias PIsoOf<S, T, A, B> = arrow.Kind4<ForPIso, S, T, A, B>
-@Deprecated(KindDeprecation)
-typealias PIsoPartialOf<S, T, A> = arrow.Kind3<ForPIso, S, T, A>
-@Deprecated(KindDeprecation)
-typealias PIsoKindedJ<S, T, A, B> = arrow.HkJ4<ForPIso, S, T, A, B>
-
-@Suppress("UNCHECKED_CAST", "NOTHING_TO_INLINE")
-@Deprecated(KindDeprecation)
-inline fun <S, T, A, B> PIsoOf<S, T, A, B>.fix(): PIso<S, T, A, B> =
-  this as PIso<S, T, A, B>
-
->>>>>>> e4f33567
 /**
  * [Iso] is a type alias for [PIso] which fixes the type arguments
  * and restricts the [PIso] to monomorphic updates.
  */
 typealias Iso<S, A> = PIso<S, S, A, A>
 
-<<<<<<< HEAD
-=======
-typealias ForIso = ForPIso
-typealias IsoOf<S, A> = PIsoOf<S, S, A, A>
-typealias IsoPartialOf<S> = Kind<ForIso, S>
-typealias IsoKindedJ<S, A> = PIsoKindedJ<S, S, A, A>
-
 private val stringToList: Iso<String, List<Char>> =
   Iso(
     get = CharSequence::toList,
     reverseGet = { it.joinToString(separator = "") }
   )
 
->>>>>>> e4f33567
 /**
  * An [Iso] is a loss less invertible optic that defines an isomorphism between a type [S] and [A]
  * i.e. a data class and its properties represented by TupleN
@@ -82,10 +51,102 @@
    */
   override fun reverseGet(focus: B): T
 
-<<<<<<< HEAD
   override fun getOrModify(source: S): Either<T, A> =
     Either.Right(get(source))
-=======
+
+  override fun set(source: S, focus: B): T =
+    set(focus)
+
+  /**
+   * Modify polymorphically the focus of a [PIso] with a function
+   */
+  override fun modify(source: S, map: (focus: A) -> B): T =
+    reverseGet(map(get(source)))
+
+  override fun <R> foldMap(M: Monoid<R>, source: S, map: (A) -> R): R =
+    map(get(source))
+
+  /**
+   * Reverse a [PIso]: the source becomes the target and the target becomes the source
+   */
+  fun reverse(): PIso<B, A, T, S> =
+    PIso(this::reverseGet, this::get)
+
+  /**
+   * Set polymorphically the focus of a [PIso] with a value
+   */
+  fun set(b: B): T =
+    reverseGet(b)
+
+  /**
+   * Pair two disjoint [PIso]
+   */
+  infix fun <S1, T1, A1, B1> split(other: PIso<S1, T1, A1, B1>): PIso<Pair<S, S1>, Pair<T, T1>, Pair<A, A1>, Pair<B, B1>> =
+    PIso(
+      { (a, c) -> get(a) to other.get(c) },
+      { (b, d) -> reverseGet(b) to other.reverseGet(d) }
+    )
+
+  /**
+   * Create a pair of the [PIso] and a type [C]
+   */
+  override fun <C> first(): PIso<Pair<S, C>, Pair<T, C>, Pair<A, C>, Pair<B, C>> = Iso(
+    { (a, c) -> get(a) to c },
+    { (b, c) -> reverseGet(b) to c }
+  )
+
+  /**
+   * Create a pair of a type [C] and the [PIso]
+   */
+  override fun <C> second(): PIso<Pair<C, S>, Pair<C, T>, Pair<C, A>, Pair<C, B>> = PIso(
+    { (c, a) -> c to get(a) },
+    { (c, b) -> c to reverseGet(b) }
+  )
+
+  /**
+   * Create a sum of the [PIso] and a type [C]
+   */
+  override fun <C> left(): PIso<Either<S, C>, Either<T, C>, Either<A, C>, Either<B, C>> = PIso(
+    { it.bimap(this::get, ::identity) },
+    { it.bimap(this::reverseGet, ::identity) }
+  )
+
+  /**
+   * Create a sum of a type [C] and the [PIso]
+   */
+  override fun <C> right(): PIso<Either<C, S>, Either<C, T>, Either<C, A>, Either<C, B>> = PIso(
+    { it.bimap(::identity, this::get) },
+    { it.bimap(::identity, this::reverseGet) }
+  )
+
+  /**
+   * Compose a [PIso] with a [PIso]
+   */
+  infix fun <C, D> compose(other: PIso<A, B, C, D>): PIso<S, T, C, D> = PIso(
+    other::get compose this::get,
+    this::reverseGet compose other::reverseGet
+  )
+
+  operator fun <C, D> plus(other: PIso<A, B, C, D>): PIso<S, T, C, D> =
+    this compose other
+
+  companion object {
+
+    /**
+     * create an [PIso] between any type and itself.
+     * Id is the zero element of optics composition, for any optic o of type O (e.g. PLens, Prism, POptional, ...):
+     * o compose Iso.id == o
+     */
+    fun <S> id(): Iso<S, S> = Iso(::identity, ::identity)
+
+    /**
+     * Invoke operator overload to create a [PIso] of type `S` with target `A`.
+     * Can also be used to construct [Iso]
+     */
+    operator fun <S, T, A, B> invoke(get: (S) -> (A), reverseGet: (B) -> T) = object : PIso<S, T, A, B> {
+
+      override fun get(s: S): A = get(s)
+
       override fun reverseGet(b: B): T = reverseGet(b)
     }
 
@@ -190,109 +251,4 @@
     fun <A, B> validatedToEither(): Iso<Validated<A, B>, Either<A, B>> =
       validatedToPEither()
   }
->>>>>>> e4f33567
-
-  override fun set(source: S, focus: B): T =
-    set(focus)
-
-  /**
-   * Modify polymorphically the focus of a [PIso] with a function
-   */
-  override fun modify(source: S, map: (focus: A) -> B): T =
-    reverseGet(map(get(source)))
-
-  override fun <R> foldMap(M: Monoid<R>, source: S, map: (A) -> R): R =
-    map(get(source))
-
-  /**
-   * Reverse a [PIso]: the source becomes the target and the target becomes the source
-   */
-  fun reverse(): PIso<B, A, T, S> =
-    PIso(this::reverseGet, this::get)
-
-  /**
-   * Set polymorphically the focus of a [PIso] with a value
-   */
-  fun set(b: B): T =
-    reverseGet(b)
-
-  /**
-   * Pair two disjoint [PIso]
-   */
-<<<<<<< HEAD
-  infix fun <S1, T1, A1, B1> split(other: PIso<S1, T1, A1, B1>): PIso<Pair<S, S1>, Pair<T, T1>, Pair<A, A1>, Pair<B, B1>> =
-    PIso(
-      { (a, c) -> get(a) to other.get(c) },
-      { (b, d) -> reverseGet(b) to other.reverseGet(d) }
-=======
-  infix fun <S1, T1, A1, B1> split(other: PIso<S1, T1, A1, B1>): PIso<Tuple2<S, S1>, Tuple2<T, T1>, Tuple2<A, A1>, Tuple2<B, B1>> =
-    PIso(
-      { (a, c) -> get(a) toT other.get(c) },
-      { (b, d) -> reverseGet(b) toT other.reverseGet(d) }
->>>>>>> e4f33567
-    )
-
-  /**
-   * Create a pair of the [PIso] and a type [C]
-   */
-  override fun <C> first(): PIso<Pair<S, C>, Pair<T, C>, Pair<A, C>, Pair<B, C>> = Iso(
-    { (a, c) -> get(a) to c },
-    { (b, c) -> reverseGet(b) to c }
-  )
-
-  /**
-   * Create a pair of a type [C] and the [PIso]
-   */
-  override fun <C> second(): PIso<Pair<C, S>, Pair<C, T>, Pair<C, A>, Pair<C, B>> = PIso(
-    { (c, a) -> c to get(a) },
-    { (c, b) -> c to reverseGet(b) }
-  )
-
-  /**
-   * Create a sum of the [PIso] and a type [C]
-   */
-  override fun <C> left(): PIso<Either<S, C>, Either<T, C>, Either<A, C>, Either<B, C>> = PIso(
-    { it.bimap(this::get, ::identity) },
-    { it.bimap(this::reverseGet, ::identity) }
-  )
-
-  /**
-   * Create a sum of a type [C] and the [PIso]
-   */
-  override fun <C> right(): PIso<Either<C, S>, Either<C, T>, Either<C, A>, Either<C, B>> = PIso(
-    { it.bimap(::identity, this::get) },
-    { it.bimap(::identity, this::reverseGet) }
-  )
-
-  /**
-   * Compose a [PIso] with a [PIso]
-   */
-  infix fun <C, D> compose(other: PIso<A, B, C, D>): PIso<S, T, C, D> = PIso(
-    other::get compose this::get,
-    this::reverseGet compose other::reverseGet
-  )
-
-  operator fun <C, D> plus(other: PIso<A, B, C, D>): PIso<S, T, C, D> =
-    this compose other
-
-  companion object {
-
-    /**
-     * create an [PIso] between any type and itself.
-     * Id is the zero element of optics composition, for any optic o of type O (e.g. PLens, Prism, POptional, ...):
-     * o compose Iso.id == o
-     */
-    fun <S> id(): Iso<S, S> =
-      Iso(::identity, ::identity)
-
-    /**
-     * Invoke operator overload to create a [PIso] of type `S` with target `A`.
-     * Can also be used to construct [Iso]
-     */
-    operator fun <S, T, A, B> invoke(get: (S) -> (A), reverseGet: (B) -> T) =
-      object : PIso<S, T, A, B> {
-        override fun get(source: S): A = get(source)
-        override fun reverseGet(focus: B): T = reverseGet(focus)
-      }
-  }
 }