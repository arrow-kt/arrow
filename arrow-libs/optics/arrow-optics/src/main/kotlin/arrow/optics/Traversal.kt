package arrow.optics

import arrow.core.Either
<<<<<<< HEAD
=======
import arrow.core.ListK
import arrow.core.NonEmptyList
import arrow.core.None
import arrow.core.Option
import arrow.core.Some
import arrow.core.Tuple10
import arrow.core.Tuple4
import arrow.core.Tuple5
import arrow.core.Tuple6
import arrow.core.Tuple7
import arrow.core.Tuple8
import arrow.core.Tuple9
import arrow.core.extensions.AndMonoid
import arrow.core.extensions.const.applicative.applicative
import arrow.core.extensions.either.traverse.traverse
import arrow.core.extensions.listk.monoid.monoid
import arrow.core.extensions.monoid
import arrow.core.extensions.option.traverse.traverse
import arrow.core.fix
import arrow.core.identity
import arrow.core.k
import arrow.core.value
import arrow.optics.typeclasses.Id
import arrow.optics.typeclasses.fix
import arrow.optics.typeclasses.idApplicative
import arrow.typeclasses.Applicative
import arrow.typeclasses.Monoid
import arrow.typeclasses.Traverse

@Deprecated(KindDeprecation)
class ForPTraversal private constructor() {
  companion object
}
@Deprecated(KindDeprecation)
typealias PTraversalOf<S, T, A, B> = arrow.Kind4<ForPTraversal, S, T, A, B>
@Deprecated(KindDeprecation)
typealias PTraversalPartialOf<S, T, A> = arrow.Kind3<ForPTraversal, S, T, A>
@Deprecated(KindDeprecation)
typealias PTraversalKindedJ<S, T, A, B> = arrow.HkJ4<ForPTraversal, S, T, A, B>

@Suppress("UNCHECKED_CAST", "NOTHING_TO_INLINE")
@Deprecated(KindDeprecation)
inline fun <S, T, A, B> PTraversalOf<S, T, A, B>.fix(): PTraversal<S, T, A, B> =
  this as PTraversal<S, T, A, B>
>>>>>>> e4f33567

/**
 * [Traversal] is a type alias for [PTraversal] which fixes the type arguments
 * and restricts the [PTraversal] to monomorphic updates.
 */
typealias Traversal<S, A> = PTraversal<S, S, A, A>

/**
 * A [Traversal] is an optic that allows to see into a structure with 0 to N foci.
 *
 * [Traversal] is a generalisation of [kotlin.collections.map] and can be seen as a representation of modify.
 * all methods are written in terms of modify
 *
 * @param S the source of a [PTraversal]
 * @param T the modified source of a [PTraversal]
 * @param A the target of a [PTraversal]
 * @param B the modified target of a [PTraversal]
 */
fun interface PTraversal<S, T, A, B> : PSetter<S, T, A, B> {

  override fun modify(source: S, map: (focus: A) -> B): T

<<<<<<< HEAD
  fun <U, V> choice(other: PTraversal<U, V, A, B>): PTraversal<Either<S, U>, Either<T, V>, A, B> =
    PTraversal { s, f ->
      s.fold(
        { a -> Either.Left(this@PTraversal.modify(a, f)) },
        { u -> Either.Right(other.modify(u, f)) }
      )
=======
  companion object {
    fun <S> id() = PIso.id<S>().asTraversal()

    fun <S> codiagonal(): Traversal<Either<S, S>, S> = object : Traversal<Either<S, S>, S> {
      override fun <F> modifyF(FA: Applicative<F>, s: Either<S, S>, f: (S) -> Kind<F, S>): Kind<F, Either<S, S>> =
        FA.run {
          s.bimap(f, f).fold({ fa -> fa.map { a -> Either.Left(a) } }, { fa -> fa.map { a -> Either.Right(a) } })
        }
>>>>>>> e4f33567
    }

  /**
   * Compose a [PTraversal] with a [PTraversal]
   */
  infix fun <C, D> compose(other: PTraversal<A, B, C, D>): PTraversal<S, T, C, D> =
    PTraversal { s, f -> this@PTraversal.modify(s) { b -> other.modify(b, f) } }

  operator fun <C, D> plus(other: PTraversal<A, B, C, D>): PTraversal<S, T, C, D> =
    this compose other

  companion object {
    fun <S> id(): PTraversal<S, S, S, S> =
      PIso.id()

    fun <S> codiagonal(): Traversal<Either<S, S>, S> =
      Traversal { s, f -> s.bimap(f, f) }

    /**
     * [PTraversal] that points to nothing
     */
    fun <S, A> void(): Traversal<S, A> =
      POptional.void()

    /**
     * [PTraversal] constructor from multiple getters of the same source.
     */
    operator fun <S, T, A, B> invoke(get1: (S) -> A, get2: (S) -> A, set: (B, B, S) -> T): PTraversal<S, T, A, B> =
<<<<<<< HEAD
      PTraversal { s, f -> set(f(get1(s)), f(get2(s)), s) }
=======
      object : PTraversal<S, T, A, B> {
        override fun <F> modifyF(FA: Applicative<F>, s: S, f: (A) -> Kind<F, B>): Kind<F, T> =
          FA.mapN(
            f(get1(s)), f(get2(s))
          ) { (b1, b2) -> set(b1, b2, s) }
      }
>>>>>>> e4f33567

    operator fun <S, T, A, B> invoke(
      get1: (S) -> A,
      get2: (S) -> A,
      get3: (S) -> A,
      set: (B, B, B, S) -> T
    ): PTraversal<S, T, A, B> =
      PTraversal { s, f -> set(f(get1(s)), f(get2(s)), f(get3(s)), s) }

    operator fun <S, T, A, B> invoke(
      get1: (S) -> A,
      get2: (S) -> A,
      get3: (S) -> A,
      get4: (S) -> A,
      set: (B, B, B, B, S) -> T
    ): PTraversal<S, T, A, B> =
      PTraversal { s, f -> set(f(get1(s)), f(get2(s)), f(get3(s)), f(get4(s)), s) }

    operator fun <S, T, A, B> invoke(
      get1: (S) -> A,
      get2: (S) -> A,
      get3: (S) -> A,
      get4: (S) -> A,
      get5: (S) -> A,
      set: (B, B, B, B, B, S) -> T
    ): PTraversal<S, T, A, B> =
      PTraversal { s, f -> set(f(get1(s)), f(get2(s)), f(get3(s)), f(get4(s)), f(get5(s)), s) }

    operator fun <S, T, A, B> invoke(
      get1: (S) -> A,
      get2: (S) -> A,
      get3: (S) -> A,
      get4: (S) -> A,
      get5: (S) -> A,
      get6: (S) -> A,
      set: (B, B, B, B, B, B, S) -> T
    ): PTraversal<S, T, A, B> =
      PTraversal { s, f -> set(f(get1(s)), f(get2(s)), f(get3(s)), f(get4(s)), f(get5(s)), f(get6(s)), s) }

    operator fun <S, T, A, B> invoke(
      get1: (S) -> A,
      get2: (S) -> A,
      get3: (S) -> A,
      get4: (S) -> A,
      get5: (S) -> A,
      get6: (S) -> A,
      get7: (S) -> A,
      set: (B, B, B, B, B, B, B, S) -> T
    ): PTraversal<S, T, A, B> =
      PTraversal { s, f -> set(f(get1(s)), f(get2(s)), f(get3(s)), f(get4(s)), f(get5(s)), f(get6(s)), f(get7(s)), s) }

    operator fun <S, T, A, B> invoke(
      get1: (S) -> A,
      get2: (S) -> A,
      get3: (S) -> A,
      get4: (S) -> A,
      get5: (S) -> A,
      get6: (S) -> A,
      get7: (S) -> A,
      get8: (S) -> A,
      set: (B, B, B, B, B, B, B, B, S) -> T
    ): PTraversal<S, T, A, B> =
      PTraversal { s, f -> set(f(get1(s)), f(get2(s)), f(get3(s)), f(get4(s)), f(get5(s)), f(get6(s)), f(get7(s)), f(get8(s)), s) }

    operator fun <S, T, A, B> invoke(
      get1: (S) -> A,
      get2: (S) -> A,
      get3: (S) -> A,
      get4: (S) -> A,
      get5: (S) -> A,
      get6: (S) -> A,
      get7: (S) -> A,
      get8: (S) -> A,
      get9: (S) -> A,
      set: (B, B, B, B, B, B, B, B, B, S) -> T
    ): PTraversal<S, T, A, B> =
      PTraversal { s, f -> set(f(get1(s)), f(get2(s)), f(get3(s)), f(get4(s)), f(get5(s)), f(get6(s)), f(get7(s)), f(get8(s)), f(get9(s)), s) }

    operator fun <S, T, A, B> invoke(
      get1: (S) -> A,
      get2: (S) -> A,
      get3: (S) -> A,
      get4: (S) -> A,
      get5: (S) -> A,
      get6: (S) -> A,
      get7: (S) -> A,
      get8: (S) -> A,
      get9: (S) -> A,
      get10: (S) -> A,
      set: (B, B, B, B, B, B, B, B, B, B, S) -> T
<<<<<<< HEAD
    ): PTraversal<S, T, A, B> =
      PTraversal { s, f -> set(f(get1(s)), f(get2(s)), f(get3(s)), f(get4(s)), f(get5(s)), f(get6(s)), f(get7(s)), f(get8(s)), f(get9(s)), f(get10(s)), s) }
  }
=======
    ): PTraversal<S, T, A, B> = object : PTraversal<S, T, A, B> {
      override fun <F> modifyF(FA: Applicative<F>, s: S, f: (A) -> Kind<F, B>): Kind<F, T> =
        FA.mapN(
          f(get1(s)),
          f(get2(s)),
          f(get3(s)),
          f(get4(s)),
          f(get5(s)),
          f(get6(s)),
          f(get7(s)),
          f(get8(s)),
          f(get9(s)),
          f(get10(s))
        ) { (b1, b2, b3, b4, b5, b6, b7, b8, b9, b10) -> set(b1, b2, b3, b4, b5, b6, b7, b8, b9, b10, s) }
    }

    /**
     * [Traversal] for [List] that focuses in each [A] of the source [List].
     */
    @JvmStatic
    fun <A> list(): Traversal<List<A>, A> =
      object : Traversal<List<A>, A> {
        override fun <F> modifyF(FA: Applicative<F>, s: List<A>, f: (A) -> Kind<F, A>): Kind<F, List<A>> =
          s.k().traverse(FA, f)
      }

    /**
     * [Traversal] for [Either] that has focus in each [Either.Right].
     *
     * @receiver [Traversal.Companion] to make it statically available.
     * @return [Traversal] with source [Either] and focus every [Either.Right] of the source.
     */
    @JvmStatic
    fun <L, R> either(): Traversal<Either<L, R>, R> =
      object : Traversal<Either<L, R>, R> {
        override fun <F> modifyF(FA: Applicative<F>, s: Either<L, R>, f: (R) -> Kind<F, R>): Kind<F, Either<L, R>> =
          with(Either.traverse<L>()) {
            FA.run { s.traverse(FA, f).map { it.fix() } }
          }
      }

    @JvmStatic
    fun <K, V> map(): Traversal<Map<K, V>, V> = object : Traversal<Map<K, V>, V> {
      override fun <F> modifyF(FA: Applicative<F>, s: Map<K, V>, f: (V) -> Kind<F, V>): Kind<F, Map<K, V>> = FA.run {
        s.k().traverse(FA, f)
      }
    }

    /**
     * [Traversal] for [NonEmptyList] that has focus in each [A].
     *
     * @receiver [PTraversal.Companion] to make it statically available.
     * @return [Traversal] with source [NonEmptyList] and focus every [A] of the source.
     */
    @JvmStatic
    fun <A> nonEmptyList(): Traversal<NonEmptyList<A>, A> =
      object : Traversal<NonEmptyList<A>, A> {
        override fun <F> modifyF(
          FA: Applicative<F>,
          s: NonEmptyList<A>,
          f: (A) -> Kind<F, A>
        ): Kind<F, NonEmptyList<A>> =
          s.traverse(FA, f)
      }

    /**
     * [Traversal] for [Option] that has focus in each [arrow.core.Some].
     *
     * @receiver [PTraversal.Companion] to make it statically available.
     * @return [Traversal] with source [Option] and focus in every [arrow.core.Some] of the source.
     */
    @JvmStatic
    fun <A> option(): Traversal<Option<A>, A> =
      object : Traversal<Option<A>, A> {
        override fun <F> modifyF(FA: Applicative<F>, s: Option<A>, f: (A) -> Kind<F, A>): Kind<F, Option<A>> =
          with(Option.traverse()) {
            s.traverse(FA, f)
          }
      }

    @JvmStatic
    fun <A> sequence(): Traversal<Sequence<A>, A> =
      object : Traversal<Sequence<A>, A> {
        override fun <F> modifyF(FA: Applicative<F>, s: Sequence<A>, f: (A) -> Kind<F, A>): Kind<F, Sequence<A>> =
          FA.run { s.k().traverse(FA, f) }
      }

    /**
     * [Traversal] for [String] that focuses in each [Char] of the source [String].
     *
     * @receiver [PTraversal.Companion] to make it statically available.
     * @return [Traversal] with source [String] and foci every [Char] in the source.
     */
    @JvmStatic
    fun string(): Traversal<String, Char> =
      object : Traversal<String, Char> {
        override fun <F> modifyF(FA: Applicative<F>, s: String, f: (Char) -> Kind<F, Char>): Kind<F, String> = FA.run {
          s.toList().k().traverse(FA, f).map { it.joinToString(separator = "") }
        }
      }

    /**
     * [PTraversal] to focus into the first and second value of a [Pair]
     */
    @JvmStatic
    fun <A, B> pairPTraversal(): PTraversal<Pair<A, A>, Pair<B, B>, A, B> =
      PTraversal(
        get1 = { it.first },
        get2 = { it.second },
        set = { a, b, _ -> a to b }
      )

    /**
     * [Traversal] to focus into the first and second value of a [Pair]
     */
    @JvmStatic
    fun <A> pairTraversal(): Traversal<Pair<A, A>, A> =
      pairPTraversal()

    /**
     * [PTraversal] to focus into the first, second and third value of a [Triple]
     */
    @JvmStatic
    fun <A, B> triplePTraversal(): PTraversal<Triple<A, A, A>, Triple<B, B, B>, A, B> =
      PTraversal(
        get1 = { it.first },
        get2 = { it.second },
        get3 = { it.third },
        set = { a, b, c, _ -> Triple(a, b, c) }
      )

    /**
     * [Traversal] to focus into the first, second and third value of a [Triple]
     */
    @JvmStatic
    fun <A> tripleTraversal(): Traversal<Triple<A, A, A>, A> =
      triplePTraversal()

    /**
     * [PTraversal] to focus into the first, second, third and fourth value of a [arrow.core.Tuple4]
     */
    @JvmStatic
    fun <A, B> tuple4PTraversal(): PTraversal<Tuple4<A, A, A, A>, Tuple4<B, B, B, B>, A, B> =
      PTraversal(
        get1 = { it.a },
        get2 = { it.b },
        get3 = { it.c },
        get4 = { it.d },
        set = { a, b, c, d, _ -> Tuple4(a, b, c, d) }
      )

    /**
     * [Traversal] to focus into the first, second, third and fourth value of a [arrow.core.Tuple4]
     */
    @JvmStatic
    fun <A> tuple4Traversal(): Traversal<Tuple4<A, A, A, A>, A> =
      tuple4PTraversal()

    /**
     * [PTraversal] to focus into the first, second, third, fourth and fifth value of a [arrow.core.Tuple5]
     */
    @JvmStatic
    fun <A, B> tuple5PTraversal(): PTraversal<Tuple5<A, A, A, A, A>, Tuple5<B, B, B, B, B>, A, B> =
      PTraversal(
        get1 = { it.a },
        get2 = { it.b },
        get3 = { it.c },
        get4 = { it.d },
        get5 = { it.e },
        set = { a, b, c, d, e, _ -> Tuple5(a, b, c, d, e) }
      )

    /**
     * [Traversal] to focus into the first, second, third, fourth and fifth value of a [arrow.core.Tuple5]
     */
    @JvmStatic
    fun <A> tuple5Traversal(): Traversal<Tuple5<A, A, A, A, A>, A> =
      tuple5PTraversal()

    /**
     * [PTraversal] to focus into the first, second, third, fourth, fifth and sixth value of a [arrow.core.Tuple6]
     */
    @JvmStatic
    fun <A, B> tuple6PTraversal(): PTraversal<Tuple6<A, A, A, A, A, A>, Tuple6<B, B, B, B, B, B>, A, B> =
      PTraversal(
        get1 = { it.a },
        get2 = { it.b },
        get3 = { it.c },
        get4 = { it.d },
        get5 = { it.e },
        get6 = { it.f },
        set = { a, b, c, d, e, f, _ -> Tuple6(a, b, c, d, e, f) }
      )

    /**
     * [Traversal] to focus into the first, second, third, fourth, fifth and sixth value of a [arrow.core.Tuple6]
     */
    @JvmStatic
    fun <A> tuple6Traversal(): Traversal<Tuple6<A, A, A, A, A, A>, A> =
      tuple6PTraversal()

    /**
     * [PTraversal] to focus into the first, second, third, fourth, fifth, sixth and seventh value of a [arrow.core.Tuple7]
     */
    @JvmStatic
    fun <A, B> tuple7PTraversal(): PTraversal<Tuple7<A, A, A, A, A, A, A>, Tuple7<B, B, B, B, B, B, B>, A, B> =
      PTraversal(
        get1 = { it.a },
        get2 = { it.b },
        get3 = { it.c },
        get4 = { it.d },
        get5 = { it.e },
        get6 = { it.f },
        get7 = { it.g },
        set = { a, b, c, d, e, f, g, _ -> Tuple7(a, b, c, d, e, f, g) }
      )

    /**
     * [Traversal] to focus into the first, second, third, fourth, fifth, sixth and seventh value of a [arrow.core.Tuple7]
     */
    @JvmStatic
    fun <A> tuple7Traversal(): Traversal<Tuple7<A, A, A, A, A, A, A>, A> =
      tuple7PTraversal()

    /**
     * [PTraversal] to focus into the first, second, third, fourth, fifth, sixth, seventh and eight value of a [arrow.core.Tuple8]
     */
    @JvmStatic
    fun <A, B> tuple8PTraversal(): PTraversal<Tuple8<A, A, A, A, A, A, A, A>, Tuple8<B, B, B, B, B, B, B, B>, A, B> =
      PTraversal(
        get1 = { it.a },
        get2 = { it.b },
        get3 = { it.c },
        get4 = { it.d },
        get5 = { it.e },
        get6 = { it.f },
        get7 = { it.g },
        get8 = { it.h },
        set = { a, b, c, d, e, f, g, h, _ -> Tuple8(a, b, c, d, e, f, g, h) }
      )

    /**
     * [Traversal] to focus into the first, second, third, fourth, fifth, sixth, seventh and eight value of a [arrow.core.Tuple8]
     */
    @JvmStatic
    fun <A> tuple8Traversal(): Traversal<Tuple8<A, A, A, A, A, A, A, A>, A> =
      tuple8PTraversal()

    /**
     * [PTraversal] to focus into the first, second, third, fourth, fifth, sixth, seventh, eight and ninth value of a [arrow.core.Tuple9]
     */
    @JvmStatic
    fun <A, B> tuple9PTraversal(): PTraversal<Tuple9<A, A, A, A, A, A, A, A, A>, Tuple9<B, B, B, B, B, B, B, B, B>, A, B> =
      PTraversal(
        get1 = { it.a },
        get2 = { it.b },
        get3 = { it.c },
        get4 = { it.d },
        get5 = { it.e },
        get6 = { it.f },
        get7 = { it.g },
        get8 = { it.h },
        get9 = { it.i },
        set = { a, b, c, d, e, f, g, h, i, _ -> Tuple9(a, b, c, d, e, f, g, h, i) }
      )

    /**
     * [Traversal] to focus into the first, second, third, fourth, fifth, sixth, seventh, eight and ninth value of a [arrow.core.Tuple9]
     */
    @JvmStatic
    fun <A> tuple9Traversal(): Traversal<Tuple9<A, A, A, A, A, A, A, A, A>, A> =
      tuple9PTraversal()

    /**
     * [PTraversal] to focus into the first, second, third, fourth, fifth, sixth, seventh, eight, ninth and tenth value of a [arrow.core.Tuple10]
     */
    @JvmStatic
    fun <A, B> tuple10PTraversal(): PTraversal<Tuple10<A, A, A, A, A, A, A, A, A, A>, Tuple10<B, B, B, B, B, B, B, B, B, B>, A, B> =
      PTraversal(
        get1 = { it.a },
        get2 = { it.b },
        get3 = { it.c },
        get4 = { it.d },
        get5 = { it.e },
        get6 = { it.f },
        get7 = { it.g },
        get8 = { it.h },
        get9 = { it.i },
        get10 = { it.j },
        set = { a, b, c, d, e, f, g, h, i, j, _ -> Tuple10(a, b, c, d, e, f, g, h, i, j) }
      )

    /**
     * [Traversal] to focus into the first, second, third, fourth, fifth, sixth, seventh, eight, ninth and tenth value of a [arrow.core.Tuple10]
     */
    @JvmStatic
    fun <A> tuple10Traversal(): Traversal<Tuple10<A, A, A, A, A, A, A, A, A, A>, A> =
      tuple10PTraversal()
  }

  /**
   * Map each target to a Monoid and combine the results
   */
  fun <R> foldMap(M: Monoid<R>, s: S, f: (A) -> R): R =
    modifyF(Const.applicative(M), s) { b -> Const<R, B>(f(b)) }.value()

  /**
   * Fold using the given [Monoid] instance.
   */
  fun fold(M: Monoid<A>, s: S): A = foldMap(M, s, ::identity)

  /**
   * Alias for fold.
   */
  fun combineAll(M: Monoid<A>, s: S): A = fold(M, s)

  /**
   * Get all foci of the [PTraversal]
   */
  fun getAll(s: S): ListK<A> = foldMap(ListK.monoid(), s) { ListK(listOf(it)) }

  /**
   * Set polymorphically the target of a [PTraversal] with a value
   */
  fun set(s: S, b: B): T = modify(s) { b }

  /**
   * Calculate the number of targets in the [PTraversal]
   */
  fun size(s: S): Int = foldMap(Int.monoid(), s) { 1 }

  /**
   * Check if there is no target
   */
  fun isEmpty(s: S): Boolean = foldMap(AndMonoid, s) { _ -> false }

  /**
   * Check if there is at least one target
   */
  fun nonEmpty(s: S): Boolean = !isEmpty(s)

  /**
   * Find the first target or [Option.None] if no targets
   */
  fun headOption(s: S): Option<A> = foldMap(firstOptionMonoid<A>(), s) { b -> Const(Some(b)) }.value()

  /**
   * Find the first target or [Option.None] if no targets
   */
  fun lastOption(s: S): Option<A> = foldMap(lastOptionMonoid<A>(), s) { b -> Const(Some(b)) }.value()

  fun <U, V> choice(other: PTraversal<U, V, A, B>): PTraversal<Either<S, U>, Either<T, V>, A, B> =
    object : PTraversal<Either<S, U>, Either<T, V>, A, B> {
      override fun <F> modifyF(FA: Applicative<F>, s: Either<S, U>, f: (A) -> Kind<F, B>): Kind<F, Either<T, V>> =
        FA.run {
          s.fold(
            { a -> this@PTraversal.modifyF(FA, a, f).map { Either.Left(it) } },
            { u -> other.modifyF(FA, u, f).map { Either.Right(it) } }
          )
        }
    }

  /**
   * Compose a [PTraversal] with a [PTraversal]
   */
  infix fun <C, D> compose(other: PTraversal<A, B, C, D>): PTraversal<S, T, C, D> = object : PTraversal<S, T, C, D> {
    override fun <F> modifyF(FA: Applicative<F>, s: S, f: (C) -> Kind<F, D>): Kind<F, T> =
      this@PTraversal.modifyF(FA, s) { b -> other.modifyF(FA, b, f) }
  }

  /**
   * Compose a [PTraversal] with a [PSetter]
   */
  infix fun <C, D> compose(other: PSetter<A, B, C, D>): PSetter<S, T, C, D> = asSetter() compose other

  /**
   * Compose a [PTraversal] with a [POptional]
   */
  infix fun <C, D> compose(other: POptional<A, B, C, D>): PTraversal<S, T, C, D> = compose(other.asTraversal())

  /**
   * Compose a [PTraversal] with a [PLens]
   */
  infix fun <C, D> compose(other: PLens<A, B, C, D>): PTraversal<S, T, C, D> = compose(other.asTraversal())

  /**
   * Compose a [PTraversal] with a [PPrism]
   */
  infix fun <C, D> compose(other: PPrism<A, B, C, D>): PTraversal<S, T, C, D> = compose(other.asTraversal())

  /**
   * Compose a [PTraversal] with a [PIso]
   */
  infix fun <C, D> compose(other: PIso<A, B, C, D>): PTraversal<S, T, C, D> = compose(other.asTraversal())

  /**
   * Compose a [PTraversal] with a [Fold]
   */
  infix fun <C> compose(other: Fold<A, C>): Fold<S, C> = asFold() compose other

  /**
   * Plus operator overload to compose [PTraversal] with other optics
   */
  operator fun <C, D> plus(other: PTraversal<A, B, C, D>): PTraversal<S, T, C, D> = compose(other)

  operator fun <C, D> plus(other: PSetter<A, B, C, D>): PSetter<S, T, C, D> = compose(other)

  operator fun <C, D> plus(other: POptional<A, B, C, D>): PTraversal<S, T, C, D> = compose(other)

  operator fun <C, D> plus(other: PLens<A, B, C, D>): PTraversal<S, T, C, D> = compose(other)

  operator fun <C, D> plus(other: PPrism<A, B, C, D>): PTraversal<S, T, C, D> = compose(other)

  operator fun <C, D> plus(other: PIso<A, B, C, D>): PTraversal<S, T, C, D> = compose(other)

  operator fun <C> plus(other: Fold<A, C>): Fold<S, C> = compose(other)

  fun asSetter(): PSetter<S, T, A, B> = PSetter { s, f -> modify(s, f) }

  fun asFold(): Fold<S, A> = object : Fold<S, A> {
    override fun <R> foldMap(M: Monoid<R>, s: S, f: (A) -> R): R =
      this@PTraversal.foldMap(M, s, f)
  }

  /**
   * Find the first target matching the predicate
   */
  fun find(s: S, p: (A) -> Boolean): Option<A> = foldMap(firstOptionMonoid<A>(), s) { a ->
    if (p(a)) Const(Some(a))
    else Const(None)
  }.value()

  /**
   * Map each target to a Monoid and combine the results
   */
  fun <R> foldMap(s: S, f: (A) -> R, M: Monoid<R>): R =
    modifyF(Const.applicative(M), s) { b -> Const(f(b)) }.value()

  /**
   * Modify polymorphically the target of a [PTraversal] with a function [f]
   */
  fun modify(s: S, f: (A) -> B): T = modifyF(idApplicative, s) { b -> Id(f(b)) }.fix().value

  /**
   * Check whether at least one element satisfies the predicate.
   *
   * If there are no elements, the result is false.
   */
  fun exist(s: S, p: (A) -> Boolean): Boolean = find(s, p).fold({ false }, { true })

  /**
   * Check if forall targets satisfy the predicate
   */
  fun forall(s: S, p: (A) -> Boolean): Boolean = foldMap(s, p, AndMonoid)

  /**
   * DSL to compose [Traversal] with a [Lens] for a structure [S] to see all its foci [A]
   *
   * @receiver [Lens] with a focus in [S]
   * @return [Traversal] with a focus in [A]
   */
  val <U, V> PLens<U, V, S, T>.every: PTraversal<U, V, A, B>
    get() =
      this@every.compose(this@PTraversal)

  /**
   * DSL to compose [Traversal] with a [Iso] for a structure [S] to see all its foci [A]
   *
   * @receiver [Iso] with a focus in [S]
   * @return [Traversal] with a focus in [A]
   */
  val <U, V> PIso<U, V, S, T>.every: PTraversal<U, V, A, B>
    get() =
      this@every.compose(this@PTraversal)

  /**
   * DSL to compose [Traversal] with a [Prism] for a structure [S] to see all its foci [A]
   *
   * @receiver [Prism] with a focus in [S]
   * @return [Traversal] with a focus in [A]
   */
  val <U, V> PPrism<U, V, S, T>.every: PTraversal<U, V, A, B>
    get() =
      this.compose(this@PTraversal)

  /**
   * DSL to compose [Traversal] with a [Optional] for a structure [S] to see all its foci [A]
   *
   * @receiver [Optional] with a focus in [S]
   * @return [Traversal] with a focus in [A]
   */
  val <U, V> POptional<U, V, S, T>.every: PTraversal<U, V, A, B>
    get() =
      this.compose(this@PTraversal)

  /**
   * DSL to compose [Traversal] with a [Setter] for a structure [S] to see all its foci [A]
   *
   * @receiver [Setter] with a focus in [S]
   * @return [Setter] with a focus in [A]
   */
  val <U, V> PSetter<U, V, S, T>.every: PSetter<U, V, A, B>
    get() =
      this.compose(this@PTraversal)

  /**
   * DSL to compose [Traversal] with a [Traversal] for a structure [S] to see all its foci [A]
   *
   * @receiver [Traversal] with a focus in [S]
   * @return [Traversal] with a focus in [A]
   */
  val <U, V> PTraversal<U, V, S, T>.every: PTraversal<U, V, A, B>
    get() =
      this.compose(this@PTraversal)

  /**
   * DSL to compose [Traversal] with a [Fold] for a structure [S] to see all its foci [A]
   *
   * @receiver [Fold] with a focus in [S]
   * @return [Fold] with a focus in [A]
   */
  val <U> Fold<U, S>.every: Fold<U, A> get() = this.compose(this@PTraversal.asFold())
>>>>>>> e4f33567
}<|MERGE_RESOLUTION|>--- conflicted
+++ resolved
@@ -1,13 +1,8 @@
 package arrow.optics
 
 import arrow.core.Either
-<<<<<<< HEAD
-=======
-import arrow.core.ListK
 import arrow.core.NonEmptyList
-import arrow.core.None
 import arrow.core.Option
-import arrow.core.Some
 import arrow.core.Tuple10
 import arrow.core.Tuple4
 import arrow.core.Tuple5
@@ -15,39 +10,6 @@
 import arrow.core.Tuple7
 import arrow.core.Tuple8
 import arrow.core.Tuple9
-import arrow.core.extensions.AndMonoid
-import arrow.core.extensions.const.applicative.applicative
-import arrow.core.extensions.either.traverse.traverse
-import arrow.core.extensions.listk.monoid.monoid
-import arrow.core.extensions.monoid
-import arrow.core.extensions.option.traverse.traverse
-import arrow.core.fix
-import arrow.core.identity
-import arrow.core.k
-import arrow.core.value
-import arrow.optics.typeclasses.Id
-import arrow.optics.typeclasses.fix
-import arrow.optics.typeclasses.idApplicative
-import arrow.typeclasses.Applicative
-import arrow.typeclasses.Monoid
-import arrow.typeclasses.Traverse
-
-@Deprecated(KindDeprecation)
-class ForPTraversal private constructor() {
-  companion object
-}
-@Deprecated(KindDeprecation)
-typealias PTraversalOf<S, T, A, B> = arrow.Kind4<ForPTraversal, S, T, A, B>
-@Deprecated(KindDeprecation)
-typealias PTraversalPartialOf<S, T, A> = arrow.Kind3<ForPTraversal, S, T, A>
-@Deprecated(KindDeprecation)
-typealias PTraversalKindedJ<S, T, A, B> = arrow.HkJ4<ForPTraversal, S, T, A, B>
-
-@Suppress("UNCHECKED_CAST", "NOTHING_TO_INLINE")
-@Deprecated(KindDeprecation)
-inline fun <S, T, A, B> PTraversalOf<S, T, A, B>.fix(): PTraversal<S, T, A, B> =
-  this as PTraversal<S, T, A, B>
->>>>>>> e4f33567
 
 /**
  * [Traversal] is a type alias for [PTraversal] which fixes the type arguments
@@ -70,23 +32,12 @@
 
   override fun modify(source: S, map: (focus: A) -> B): T
 
-<<<<<<< HEAD
   fun <U, V> choice(other: PTraversal<U, V, A, B>): PTraversal<Either<S, U>, Either<T, V>, A, B> =
     PTraversal { s, f ->
       s.fold(
         { a -> Either.Left(this@PTraversal.modify(a, f)) },
         { u -> Either.Right(other.modify(u, f)) }
       )
-=======
-  companion object {
-    fun <S> id() = PIso.id<S>().asTraversal()
-
-    fun <S> codiagonal(): Traversal<Either<S, S>, S> = object : Traversal<Either<S, S>, S> {
-      override fun <F> modifyF(FA: Applicative<F>, s: Either<S, S>, f: (S) -> Kind<F, S>): Kind<F, Either<S, S>> =
-        FA.run {
-          s.bimap(f, f).fold({ fa -> fa.map { a -> Either.Left(a) } }, { fa -> fa.map { a -> Either.Right(a) } })
-        }
->>>>>>> e4f33567
     }
 
   /**
@@ -115,16 +66,7 @@
      * [PTraversal] constructor from multiple getters of the same source.
      */
     operator fun <S, T, A, B> invoke(get1: (S) -> A, get2: (S) -> A, set: (B, B, S) -> T): PTraversal<S, T, A, B> =
-<<<<<<< HEAD
       PTraversal { s, f -> set(f(get1(s)), f(get2(s)), s) }
-=======
-      object : PTraversal<S, T, A, B> {
-        override fun <F> modifyF(FA: Applicative<F>, s: S, f: (A) -> Kind<F, B>): Kind<F, T> =
-          FA.mapN(
-            f(get1(s)), f(get2(s))
-          ) { (b1, b2) -> set(b1, b2, s) }
-      }
->>>>>>> e4f33567
 
     operator fun <S, T, A, B> invoke(
       get1: (S) -> A,
@@ -187,7 +129,19 @@
       get8: (S) -> A,
       set: (B, B, B, B, B, B, B, B, S) -> T
     ): PTraversal<S, T, A, B> =
-      PTraversal { s, f -> set(f(get1(s)), f(get2(s)), f(get3(s)), f(get4(s)), f(get5(s)), f(get6(s)), f(get7(s)), f(get8(s)), s) }
+      PTraversal { s, f ->
+        set(
+          f(get1(s)),
+          f(get2(s)),
+          f(get3(s)),
+          f(get4(s)),
+          f(get5(s)),
+          f(get6(s)),
+          f(get7(s)),
+          f(get8(s)),
+          s
+        )
+      }
 
     operator fun <S, T, A, B> invoke(
       get1: (S) -> A,
@@ -201,28 +155,8 @@
       get9: (S) -> A,
       set: (B, B, B, B, B, B, B, B, B, S) -> T
     ): PTraversal<S, T, A, B> =
-      PTraversal { s, f -> set(f(get1(s)), f(get2(s)), f(get3(s)), f(get4(s)), f(get5(s)), f(get6(s)), f(get7(s)), f(get8(s)), f(get9(s)), s) }
-
-    operator fun <S, T, A, B> invoke(
-      get1: (S) -> A,
-      get2: (S) -> A,
-      get3: (S) -> A,
-      get4: (S) -> A,
-      get5: (S) -> A,
-      get6: (S) -> A,
-      get7: (S) -> A,
-      get8: (S) -> A,
-      get9: (S) -> A,
-      get10: (S) -> A,
-      set: (B, B, B, B, B, B, B, B, B, B, S) -> T
-<<<<<<< HEAD
-    ): PTraversal<S, T, A, B> =
-      PTraversal { s, f -> set(f(get1(s)), f(get2(s)), f(get3(s)), f(get4(s)), f(get5(s)), f(get6(s)), f(get7(s)), f(get8(s)), f(get9(s)), f(get10(s)), s) }
-  }
-=======
-    ): PTraversal<S, T, A, B> = object : PTraversal<S, T, A, B> {
-      override fun <F> modifyF(FA: Applicative<F>, s: S, f: (A) -> Kind<F, B>): Kind<F, T> =
-        FA.mapN(
+      PTraversal { s, f ->
+        set(
           f(get1(s)),
           f(get2(s)),
           f(get3(s)),
@@ -232,19 +166,45 @@
           f(get7(s)),
           f(get8(s)),
           f(get9(s)),
-          f(get10(s))
-        ) { (b1, b2, b3, b4, b5, b6, b7, b8, b9, b10) -> set(b1, b2, b3, b4, b5, b6, b7, b8, b9, b10, s) }
-    }
+          s
+        )
+      }
+
+    operator fun <S, T, A, B> invoke(
+      get1: (S) -> A,
+      get2: (S) -> A,
+      get3: (S) -> A,
+      get4: (S) -> A,
+      get5: (S) -> A,
+      get6: (S) -> A,
+      get7: (S) -> A,
+      get8: (S) -> A,
+      get9: (S) -> A,
+      get10: (S) -> A,
+      set: (B, B, B, B, B, B, B, B, B, B, S) -> T
+    ): PTraversal<S, T, A, B> =
+      PTraversal { s, f ->
+        set(
+          f(get1(s)),
+          f(get2(s)),
+          f(get3(s)),
+          f(get4(s)),
+          f(get5(s)),
+          f(get6(s)),
+          f(get7(s)),
+          f(get8(s)),
+          f(get9(s)),
+          f(get10(s)),
+          s
+        )
+      }
 
     /**
      * [Traversal] for [List] that focuses in each [A] of the source [List].
      */
     @JvmStatic
     fun <A> list(): Traversal<List<A>, A> =
-      object : Traversal<List<A>, A> {
-        override fun <F> modifyF(FA: Applicative<F>, s: List<A>, f: (A) -> Kind<F, A>): Kind<F, List<A>> =
-          s.k().traverse(FA, f)
-      }
+      Every.list()
 
     /**
      * [Traversal] for [Either] that has focus in each [Either.Right].
@@ -254,19 +214,11 @@
      */
     @JvmStatic
     fun <L, R> either(): Traversal<Either<L, R>, R> =
-      object : Traversal<Either<L, R>, R> {
-        override fun <F> modifyF(FA: Applicative<F>, s: Either<L, R>, f: (R) -> Kind<F, R>): Kind<F, Either<L, R>> =
-          with(Either.traverse<L>()) {
-            FA.run { s.traverse(FA, f).map { it.fix() } }
-          }
-      }
-
-    @JvmStatic
-    fun <K, V> map(): Traversal<Map<K, V>, V> = object : Traversal<Map<K, V>, V> {
-      override fun <F> modifyF(FA: Applicative<F>, s: Map<K, V>, f: (V) -> Kind<F, V>): Kind<F, Map<K, V>> = FA.run {
-        s.k().traverse(FA, f)
-      }
-    }
+      Every.either()
+
+    @JvmStatic
+    fun <K, V> map(): Traversal<Map<K, V>, V> =
+      Every.map()
 
     /**
      * [Traversal] for [NonEmptyList] that has focus in each [A].
@@ -276,14 +228,7 @@
      */
     @JvmStatic
     fun <A> nonEmptyList(): Traversal<NonEmptyList<A>, A> =
-      object : Traversal<NonEmptyList<A>, A> {
-        override fun <F> modifyF(
-          FA: Applicative<F>,
-          s: NonEmptyList<A>,
-          f: (A) -> Kind<F, A>
-        ): Kind<F, NonEmptyList<A>> =
-          s.traverse(FA, f)
-      }
+      Every.nonEmptyList()
 
     /**
      * [Traversal] for [Option] that has focus in each [arrow.core.Some].
@@ -293,19 +238,11 @@
      */
     @JvmStatic
     fun <A> option(): Traversal<Option<A>, A> =
-      object : Traversal<Option<A>, A> {
-        override fun <F> modifyF(FA: Applicative<F>, s: Option<A>, f: (A) -> Kind<F, A>): Kind<F, Option<A>> =
-          with(Option.traverse()) {
-            s.traverse(FA, f)
-          }
-      }
+      Every.option()
 
     @JvmStatic
     fun <A> sequence(): Traversal<Sequence<A>, A> =
-      object : Traversal<Sequence<A>, A> {
-        override fun <F> modifyF(FA: Applicative<F>, s: Sequence<A>, f: (A) -> Kind<F, A>): Kind<F, Sequence<A>> =
-          FA.run { s.k().traverse(FA, f) }
-      }
+      Every.sequence()
 
     /**
      * [Traversal] for [String] that focuses in each [Char] of the source [String].
@@ -315,17 +252,13 @@
      */
     @JvmStatic
     fun string(): Traversal<String, Char> =
-      object : Traversal<String, Char> {
-        override fun <F> modifyF(FA: Applicative<F>, s: String, f: (Char) -> Kind<F, Char>): Kind<F, String> = FA.run {
-          s.toList().k().traverse(FA, f).map { it.joinToString(separator = "") }
-        }
-      }
+      Every.string()
 
     /**
      * [PTraversal] to focus into the first and second value of a [Pair]
      */
     @JvmStatic
-    fun <A, B> pairPTraversal(): PTraversal<Pair<A, A>, Pair<B, B>, A, B> =
+    fun <A, B> pPair(): PTraversal<Pair<A, A>, Pair<B, B>, A, B> =
       PTraversal(
         get1 = { it.first },
         get2 = { it.second },
@@ -336,14 +269,14 @@
      * [Traversal] to focus into the first and second value of a [Pair]
      */
     @JvmStatic
-    fun <A> pairTraversal(): Traversal<Pair<A, A>, A> =
-      pairPTraversal()
+    fun <A> pair(): Traversal<Pair<A, A>, A> =
+      pPair()
 
     /**
      * [PTraversal] to focus into the first, second and third value of a [Triple]
      */
     @JvmStatic
-    fun <A, B> triplePTraversal(): PTraversal<Triple<A, A, A>, Triple<B, B, B>, A, B> =
+    fun <A, B> pTriple(): PTraversal<Triple<A, A, A>, Triple<B, B, B>, A, B> =
       PTraversal(
         get1 = { it.first },
         get2 = { it.second },
@@ -355,19 +288,19 @@
      * [Traversal] to focus into the first, second and third value of a [Triple]
      */
     @JvmStatic
-    fun <A> tripleTraversal(): Traversal<Triple<A, A, A>, A> =
-      triplePTraversal()
+    fun <A> triple(): Traversal<Triple<A, A, A>, A> =
+      pTriple()
 
     /**
      * [PTraversal] to focus into the first, second, third and fourth value of a [arrow.core.Tuple4]
      */
     @JvmStatic
-    fun <A, B> tuple4PTraversal(): PTraversal<Tuple4<A, A, A, A>, Tuple4<B, B, B, B>, A, B> =
-      PTraversal(
-        get1 = { it.a },
-        get2 = { it.b },
-        get3 = { it.c },
-        get4 = { it.d },
+    fun <A, B> pTuple4(): PTraversal<Tuple4<A, A, A, A>, Tuple4<B, B, B, B>, A, B> =
+      PTraversal(
+        get1 = { it.first },
+        get2 = { it.second },
+        get3 = { it.third },
+        get4 = { it.fourth },
         set = { a, b, c, d, _ -> Tuple4(a, b, c, d) }
       )
 
@@ -375,20 +308,20 @@
      * [Traversal] to focus into the first, second, third and fourth value of a [arrow.core.Tuple4]
      */
     @JvmStatic
-    fun <A> tuple4Traversal(): Traversal<Tuple4<A, A, A, A>, A> =
-      tuple4PTraversal()
+    fun <A> tuple4(): Traversal<Tuple4<A, A, A, A>, A> =
+      pTuple4()
 
     /**
      * [PTraversal] to focus into the first, second, third, fourth and fifth value of a [arrow.core.Tuple5]
      */
     @JvmStatic
-    fun <A, B> tuple5PTraversal(): PTraversal<Tuple5<A, A, A, A, A>, Tuple5<B, B, B, B, B>, A, B> =
-      PTraversal(
-        get1 = { it.a },
-        get2 = { it.b },
-        get3 = { it.c },
-        get4 = { it.d },
-        get5 = { it.e },
+    fun <A, B> pTuple5(): PTraversal<Tuple5<A, A, A, A, A>, Tuple5<B, B, B, B, B>, A, B> =
+      PTraversal(
+        get1 = { it.first },
+        get2 = { it.second },
+        get3 = { it.third },
+        get4 = { it.fourth },
+        get5 = { it.fifth },
         set = { a, b, c, d, e, _ -> Tuple5(a, b, c, d, e) }
       )
 
@@ -396,21 +329,21 @@
      * [Traversal] to focus into the first, second, third, fourth and fifth value of a [arrow.core.Tuple5]
      */
     @JvmStatic
-    fun <A> tuple5Traversal(): Traversal<Tuple5<A, A, A, A, A>, A> =
-      tuple5PTraversal()
+    fun <A> tuple5(): Traversal<Tuple5<A, A, A, A, A>, A> =
+      pTuple5()
 
     /**
      * [PTraversal] to focus into the first, second, third, fourth, fifth and sixth value of a [arrow.core.Tuple6]
      */
     @JvmStatic
-    fun <A, B> tuple6PTraversal(): PTraversal<Tuple6<A, A, A, A, A, A>, Tuple6<B, B, B, B, B, B>, A, B> =
-      PTraversal(
-        get1 = { it.a },
-        get2 = { it.b },
-        get3 = { it.c },
-        get4 = { it.d },
-        get5 = { it.e },
-        get6 = { it.f },
+    fun <A, B> pTuple6(): PTraversal<Tuple6<A, A, A, A, A, A>, Tuple6<B, B, B, B, B, B>, A, B> =
+      PTraversal(
+        get1 = { it.first },
+        get2 = { it.second },
+        get3 = { it.third },
+        get4 = { it.fourth },
+        get5 = { it.fifth },
+        get6 = { it.sixth },
         set = { a, b, c, d, e, f, _ -> Tuple6(a, b, c, d, e, f) }
       )
 
@@ -418,22 +351,22 @@
      * [Traversal] to focus into the first, second, third, fourth, fifth and sixth value of a [arrow.core.Tuple6]
      */
     @JvmStatic
-    fun <A> tuple6Traversal(): Traversal<Tuple6<A, A, A, A, A, A>, A> =
-      tuple6PTraversal()
+    fun <A> tuple6(): Traversal<Tuple6<A, A, A, A, A, A>, A> =
+      pTuple6()
 
     /**
      * [PTraversal] to focus into the first, second, third, fourth, fifth, sixth and seventh value of a [arrow.core.Tuple7]
      */
     @JvmStatic
-    fun <A, B> tuple7PTraversal(): PTraversal<Tuple7<A, A, A, A, A, A, A>, Tuple7<B, B, B, B, B, B, B>, A, B> =
-      PTraversal(
-        get1 = { it.a },
-        get2 = { it.b },
-        get3 = { it.c },
-        get4 = { it.d },
-        get5 = { it.e },
-        get6 = { it.f },
-        get7 = { it.g },
+    fun <A, B> pTuple7(): PTraversal<Tuple7<A, A, A, A, A, A, A>, Tuple7<B, B, B, B, B, B, B>, A, B> =
+      PTraversal(
+        get1 = { it.first },
+        get2 = { it.second },
+        get3 = { it.third },
+        get4 = { it.fourth },
+        get5 = { it.fifth },
+        get6 = { it.sixth },
+        get7 = { it.seventh },
         set = { a, b, c, d, e, f, g, _ -> Tuple7(a, b, c, d, e, f, g) }
       )
 
@@ -441,23 +374,23 @@
      * [Traversal] to focus into the first, second, third, fourth, fifth, sixth and seventh value of a [arrow.core.Tuple7]
      */
     @JvmStatic
-    fun <A> tuple7Traversal(): Traversal<Tuple7<A, A, A, A, A, A, A>, A> =
-      tuple7PTraversal()
+    fun <A> tuple7(): Traversal<Tuple7<A, A, A, A, A, A, A>, A> =
+      pTuple7()
 
     /**
      * [PTraversal] to focus into the first, second, third, fourth, fifth, sixth, seventh and eight value of a [arrow.core.Tuple8]
      */
     @JvmStatic
-    fun <A, B> tuple8PTraversal(): PTraversal<Tuple8<A, A, A, A, A, A, A, A>, Tuple8<B, B, B, B, B, B, B, B>, A, B> =
-      PTraversal(
-        get1 = { it.a },
-        get2 = { it.b },
-        get3 = { it.c },
-        get4 = { it.d },
-        get5 = { it.e },
-        get6 = { it.f },
-        get7 = { it.g },
-        get8 = { it.h },
+    fun <A, B> pTuple8(): PTraversal<Tuple8<A, A, A, A, A, A, A, A>, Tuple8<B, B, B, B, B, B, B, B>, A, B> =
+      PTraversal(
+        get1 = { it.first },
+        get2 = { it.second },
+        get3 = { it.third },
+        get4 = { it.fourth },
+        get5 = { it.fifth },
+        get6 = { it.sixth },
+        get7 = { it.seventh },
+        get8 = { it.eighth },
         set = { a, b, c, d, e, f, g, h, _ -> Tuple8(a, b, c, d, e, f, g, h) }
       )
 
@@ -465,24 +398,24 @@
      * [Traversal] to focus into the first, second, third, fourth, fifth, sixth, seventh and eight value of a [arrow.core.Tuple8]
      */
     @JvmStatic
-    fun <A> tuple8Traversal(): Traversal<Tuple8<A, A, A, A, A, A, A, A>, A> =
-      tuple8PTraversal()
+    fun <A> tuple8(): Traversal<Tuple8<A, A, A, A, A, A, A, A>, A> =
+      pTuple8()
 
     /**
      * [PTraversal] to focus into the first, second, third, fourth, fifth, sixth, seventh, eight and ninth value of a [arrow.core.Tuple9]
      */
     @JvmStatic
-    fun <A, B> tuple9PTraversal(): PTraversal<Tuple9<A, A, A, A, A, A, A, A, A>, Tuple9<B, B, B, B, B, B, B, B, B>, A, B> =
-      PTraversal(
-        get1 = { it.a },
-        get2 = { it.b },
-        get3 = { it.c },
-        get4 = { it.d },
-        get5 = { it.e },
-        get6 = { it.f },
-        get7 = { it.g },
-        get8 = { it.h },
-        get9 = { it.i },
+    fun <A, B> pTuple9(): PTraversal<Tuple9<A, A, A, A, A, A, A, A, A>, Tuple9<B, B, B, B, B, B, B, B, B>, A, B> =
+      PTraversal(
+        get1 = { it.first },
+        get2 = { it.second },
+        get3 = { it.third },
+        get4 = { it.fourth },
+        get5 = { it.fifth },
+        get6 = { it.sixth },
+        get7 = { it.seventh },
+        get8 = { it.eighth },
+        get9 = { it.ninth },
         set = { a, b, c, d, e, f, g, h, i, _ -> Tuple9(a, b, c, d, e, f, g, h, i) }
       )
 
@@ -490,25 +423,25 @@
      * [Traversal] to focus into the first, second, third, fourth, fifth, sixth, seventh, eight and ninth value of a [arrow.core.Tuple9]
      */
     @JvmStatic
-    fun <A> tuple9Traversal(): Traversal<Tuple9<A, A, A, A, A, A, A, A, A>, A> =
-      tuple9PTraversal()
+    fun <A> tuple9(): Traversal<Tuple9<A, A, A, A, A, A, A, A, A>, A> =
+      pTuple9()
 
     /**
      * [PTraversal] to focus into the first, second, third, fourth, fifth, sixth, seventh, eight, ninth and tenth value of a [arrow.core.Tuple10]
      */
     @JvmStatic
-    fun <A, B> tuple10PTraversal(): PTraversal<Tuple10<A, A, A, A, A, A, A, A, A, A>, Tuple10<B, B, B, B, B, B, B, B, B, B>, A, B> =
-      PTraversal(
-        get1 = { it.a },
-        get2 = { it.b },
-        get3 = { it.c },
-        get4 = { it.d },
-        get5 = { it.e },
-        get6 = { it.f },
-        get7 = { it.g },
-        get8 = { it.h },
-        get9 = { it.i },
-        get10 = { it.j },
+    fun <A, B> pTuple10(): PTraversal<Tuple10<A, A, A, A, A, A, A, A, A, A>, Tuple10<B, B, B, B, B, B, B, B, B, B>, A, B> =
+      PTraversal(
+        get1 = { it.first },
+        get2 = { it.second },
+        get3 = { it.third },
+        get4 = { it.fourth },
+        get5 = { it.fifth },
+        get6 = { it.sixth },
+        get7 = { it.seventh },
+        get8 = { it.eighth },
+        get9 = { it.ninth },
+        get10 = { it.tenth },
         set = { a, b, c, d, e, f, g, h, i, j, _ -> Tuple10(a, b, c, d, e, f, g, h, i, j) }
       )
 
@@ -516,164 +449,9 @@
      * [Traversal] to focus into the first, second, third, fourth, fifth, sixth, seventh, eight, ninth and tenth value of a [arrow.core.Tuple10]
      */
     @JvmStatic
-    fun <A> tuple10Traversal(): Traversal<Tuple10<A, A, A, A, A, A, A, A, A, A>, A> =
-      tuple10PTraversal()
+    fun <A> tuple10(): Traversal<Tuple10<A, A, A, A, A, A, A, A, A, A>, A> =
+      pTuple10()
   }
-
-  /**
-   * Map each target to a Monoid and combine the results
-   */
-  fun <R> foldMap(M: Monoid<R>, s: S, f: (A) -> R): R =
-    modifyF(Const.applicative(M), s) { b -> Const<R, B>(f(b)) }.value()
-
-  /**
-   * Fold using the given [Monoid] instance.
-   */
-  fun fold(M: Monoid<A>, s: S): A = foldMap(M, s, ::identity)
-
-  /**
-   * Alias for fold.
-   */
-  fun combineAll(M: Monoid<A>, s: S): A = fold(M, s)
-
-  /**
-   * Get all foci of the [PTraversal]
-   */
-  fun getAll(s: S): ListK<A> = foldMap(ListK.monoid(), s) { ListK(listOf(it)) }
-
-  /**
-   * Set polymorphically the target of a [PTraversal] with a value
-   */
-  fun set(s: S, b: B): T = modify(s) { b }
-
-  /**
-   * Calculate the number of targets in the [PTraversal]
-   */
-  fun size(s: S): Int = foldMap(Int.monoid(), s) { 1 }
-
-  /**
-   * Check if there is no target
-   */
-  fun isEmpty(s: S): Boolean = foldMap(AndMonoid, s) { _ -> false }
-
-  /**
-   * Check if there is at least one target
-   */
-  fun nonEmpty(s: S): Boolean = !isEmpty(s)
-
-  /**
-   * Find the first target or [Option.None] if no targets
-   */
-  fun headOption(s: S): Option<A> = foldMap(firstOptionMonoid<A>(), s) { b -> Const(Some(b)) }.value()
-
-  /**
-   * Find the first target or [Option.None] if no targets
-   */
-  fun lastOption(s: S): Option<A> = foldMap(lastOptionMonoid<A>(), s) { b -> Const(Some(b)) }.value()
-
-  fun <U, V> choice(other: PTraversal<U, V, A, B>): PTraversal<Either<S, U>, Either<T, V>, A, B> =
-    object : PTraversal<Either<S, U>, Either<T, V>, A, B> {
-      override fun <F> modifyF(FA: Applicative<F>, s: Either<S, U>, f: (A) -> Kind<F, B>): Kind<F, Either<T, V>> =
-        FA.run {
-          s.fold(
-            { a -> this@PTraversal.modifyF(FA, a, f).map { Either.Left(it) } },
-            { u -> other.modifyF(FA, u, f).map { Either.Right(it) } }
-          )
-        }
-    }
-
-  /**
-   * Compose a [PTraversal] with a [PTraversal]
-   */
-  infix fun <C, D> compose(other: PTraversal<A, B, C, D>): PTraversal<S, T, C, D> = object : PTraversal<S, T, C, D> {
-    override fun <F> modifyF(FA: Applicative<F>, s: S, f: (C) -> Kind<F, D>): Kind<F, T> =
-      this@PTraversal.modifyF(FA, s) { b -> other.modifyF(FA, b, f) }
-  }
-
-  /**
-   * Compose a [PTraversal] with a [PSetter]
-   */
-  infix fun <C, D> compose(other: PSetter<A, B, C, D>): PSetter<S, T, C, D> = asSetter() compose other
-
-  /**
-   * Compose a [PTraversal] with a [POptional]
-   */
-  infix fun <C, D> compose(other: POptional<A, B, C, D>): PTraversal<S, T, C, D> = compose(other.asTraversal())
-
-  /**
-   * Compose a [PTraversal] with a [PLens]
-   */
-  infix fun <C, D> compose(other: PLens<A, B, C, D>): PTraversal<S, T, C, D> = compose(other.asTraversal())
-
-  /**
-   * Compose a [PTraversal] with a [PPrism]
-   */
-  infix fun <C, D> compose(other: PPrism<A, B, C, D>): PTraversal<S, T, C, D> = compose(other.asTraversal())
-
-  /**
-   * Compose a [PTraversal] with a [PIso]
-   */
-  infix fun <C, D> compose(other: PIso<A, B, C, D>): PTraversal<S, T, C, D> = compose(other.asTraversal())
-
-  /**
-   * Compose a [PTraversal] with a [Fold]
-   */
-  infix fun <C> compose(other: Fold<A, C>): Fold<S, C> = asFold() compose other
-
-  /**
-   * Plus operator overload to compose [PTraversal] with other optics
-   */
-  operator fun <C, D> plus(other: PTraversal<A, B, C, D>): PTraversal<S, T, C, D> = compose(other)
-
-  operator fun <C, D> plus(other: PSetter<A, B, C, D>): PSetter<S, T, C, D> = compose(other)
-
-  operator fun <C, D> plus(other: POptional<A, B, C, D>): PTraversal<S, T, C, D> = compose(other)
-
-  operator fun <C, D> plus(other: PLens<A, B, C, D>): PTraversal<S, T, C, D> = compose(other)
-
-  operator fun <C, D> plus(other: PPrism<A, B, C, D>): PTraversal<S, T, C, D> = compose(other)
-
-  operator fun <C, D> plus(other: PIso<A, B, C, D>): PTraversal<S, T, C, D> = compose(other)
-
-  operator fun <C> plus(other: Fold<A, C>): Fold<S, C> = compose(other)
-
-  fun asSetter(): PSetter<S, T, A, B> = PSetter { s, f -> modify(s, f) }
-
-  fun asFold(): Fold<S, A> = object : Fold<S, A> {
-    override fun <R> foldMap(M: Monoid<R>, s: S, f: (A) -> R): R =
-      this@PTraversal.foldMap(M, s, f)
-  }
-
-  /**
-   * Find the first target matching the predicate
-   */
-  fun find(s: S, p: (A) -> Boolean): Option<A> = foldMap(firstOptionMonoid<A>(), s) { a ->
-    if (p(a)) Const(Some(a))
-    else Const(None)
-  }.value()
-
-  /**
-   * Map each target to a Monoid and combine the results
-   */
-  fun <R> foldMap(s: S, f: (A) -> R, M: Monoid<R>): R =
-    modifyF(Const.applicative(M), s) { b -> Const(f(b)) }.value()
-
-  /**
-   * Modify polymorphically the target of a [PTraversal] with a function [f]
-   */
-  fun modify(s: S, f: (A) -> B): T = modifyF(idApplicative, s) { b -> Id(f(b)) }.fix().value
-
-  /**
-   * Check whether at least one element satisfies the predicate.
-   *
-   * If there are no elements, the result is false.
-   */
-  fun exist(s: S, p: (A) -> Boolean): Boolean = find(s, p).fold({ false }, { true })
-
-  /**
-   * Check if forall targets satisfy the predicate
-   */
-  fun forall(s: S, p: (A) -> Boolean): Boolean = foldMap(s, p, AndMonoid)
 
   /**
    * DSL to compose [Traversal] with a [Lens] for a structure [S] to see all its foci [A]
@@ -736,11 +514,12 @@
       this.compose(this@PTraversal)
 
   /**
-   * DSL to compose [Traversal] with a [Fold] for a structure [S] to see all its foci [A]
-   *
-   * @receiver [Fold] with a focus in [S]
-   * @return [Fold] with a focus in [A]
-   */
-  val <U> Fold<U, S>.every: Fold<U, A> get() = this.compose(this@PTraversal.asFold())
->>>>>>> e4f33567
+   * DSL to compose [Traversal] with a [PEvery] for a structure [S] to see all its foci [A]
+   *
+   * @receiver [PEvery] with a focus in [S]
+   * @return [PEvery] with a focus in [A]
+   */
+  val <U, V> PEvery<U, V, S, T>.every: PTraversal<U, V, A, B>
+    get() =
+      this.compose(this@PTraversal)
 }