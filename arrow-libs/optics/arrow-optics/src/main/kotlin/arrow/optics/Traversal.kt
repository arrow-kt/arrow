--- conflicted
+++ resolved
@@ -1,34 +1,6 @@
 package arrow.optics
 
 import arrow.core.Either
-<<<<<<< HEAD
-import arrow.core.None
-import arrow.core.Option
-import arrow.core.Some
-import arrow.core.identity
-import arrow.core.int
-import arrow.core.list
-import arrow.optics.typeclasses.Id
-import arrow.optics.typeclasses.fix
-import arrow.optics.typeclasses.idApplicative
-import arrow.typeclasses.Applicative
-import arrow.typeclasses.Monoid
-import arrow.typeclasses.Traverse
-
-@Deprecated(KindDeprecation)
-class ForPTraversal private constructor() { companion object }
-@Deprecated(KindDeprecation)
-typealias PTraversalOf<S, T, A, B> = arrow.Kind4<ForPTraversal, S, T, A, B>
-@Deprecated(KindDeprecation)
-typealias PTraversalPartialOf<S, T, A> = arrow.Kind3<ForPTraversal, S, T, A>
-@Deprecated(KindDeprecation)
-typealias PTraversalKindedJ<S, T, A, B> = arrow.HkJ4<ForPTraversal, S, T, A, B>
-@Suppress("UNCHECKED_CAST", "NOTHING_TO_INLINE")
-@Deprecated(KindDeprecation)
-inline fun <S, T, A, B> PTraversalOf<S, T, A, B>.fix(): PTraversal<S, T, A, B> =
-  this as PTraversal<S, T, A, B>
-=======
->>>>>>> 2511a6da
 
 /**
  * [Traversal] is a type alias for [PTraversal] which fixes the type arguments
@@ -176,232 +148,7 @@
       get9: (S) -> A,
       get10: (S) -> A,
       set: (B, B, B, B, B, B, B, B, B, B, S) -> T
-<<<<<<< HEAD
-    ): PTraversal<S, T, A, B> = object : PTraversal<S, T, A, B> {
-      override fun <F> modifyF(FA: Applicative<F>, s: S, f: (A) -> Kind<F, B>): Kind<F, T> =
-        FA.mapN(
-          f(get1(s)), f(get2(s)), f(get3(s)), f(get4(s)), f(get5(s)), f(get6(s)), f(get7(s)), f(get8(s)), f(get9(s)), f(get10(s))
-        ) { (b1, b2, b3, b4, b5, b6, b7, b8, b9, b10) -> set(b1, b2, b3, b4, b5, b6, b7, b8, b9, b10, s) }
-    }
-  }
-
-  /**
-   * Map each target to a Monoid and combine the results
-   */
-  fun <R> foldMap(M: Monoid<R>, s: S, f: (A) -> R): R =
-    TODO("Fixed in https://github.com/arrow-kt/arrow/pull/2249")
-
-  /**
-   * Fold using the given [Monoid] instance.
-   */
-  fun fold(M: Monoid<A>, s: S): A = foldMap(M, s, ::identity)
-
-  /**
-   * Alias for fold.
-   */
-  fun combineAll(M: Monoid<A>, s: S): A = fold(M, s)
-
-  /**
-   * Get all foci of the [PTraversal]
-   */
-  fun getAll(s: S): List<A> = foldMap(Monoid.list(), s) { listOf(it) }
-
-  /**
-   * Set polymorphically the target of a [PTraversal] with a value
-   */
-  fun set(s: S, b: B): T = modify(s) { b }
-
-  /**
-   * Calculate the number of targets in the [PTraversal]
-   */
-  fun size(s: S): Int = foldMap(Monoid.int(), s) { 1 }
-
-  /**
-   * Check if there is no target
-   */
-  fun isEmpty(s: S): Boolean = foldMap(AndMonoid, s) { _ -> false }
-
-  /**
-   * Check if there is at least one target
-   */
-  fun nonEmpty(s: S): Boolean = !isEmpty(s)
-
-  /**
-   * Find the first target or [Option.None] if no targets
-   */
-  fun headOption(s: S): Option<A> = foldMap(firstOptionMonoid<A>(), s) { b -> Const(Some(b)) }.value()
-
-  /**
-   * Find the first target or [Option.None] if no targets
-   */
-  fun lastOption(s: S): Option<A> = foldMap(lastOptionMonoid<A>(), s) { b -> Const(Some(b)) }.value()
-
-  fun <U, V> choice(other: PTraversal<U, V, A, B>): PTraversal<Either<S, U>, Either<T, V>, A, B> = object : PTraversal<Either<S, U>, Either<T, V>, A, B> {
-    override fun <F> modifyF(FA: Applicative<F>, s: Either<S, U>, f: (A) -> Kind<F, B>): Kind<F, Either<T, V>> = FA.run {
-      s.fold(
-        { a -> this@PTraversal.modifyF(FA, a, f).map { Either.Left(it) } },
-        { u -> other.modifyF(FA, u, f).map { Either.Right(it) } }
-      )
-    }
-  }
-
-  /**
-   * Compose a [PTraversal] with a [PTraversal]
-   */
-  infix fun <C, D> compose(other: PTraversal<A, B, C, D>): PTraversal<S, T, C, D> = object : PTraversal<S, T, C, D> {
-    override fun <F> modifyF(FA: Applicative<F>, s: S, f: (C) -> Kind<F, D>): Kind<F, T> =
-      this@PTraversal.modifyF(FA, s) { b -> other.modifyF(FA, b, f) }
-  }
-
-  /**
-   * Compose a [PTraversal] with a [PSetter]
-   */
-  infix fun <C, D> compose(other: PSetter<A, B, C, D>): PSetter<S, T, C, D> = asSetter() compose other
-
-  /**
-   * Compose a [PTraversal] with a [POptional]
-   */
-  infix fun <C, D> compose(other: POptional<A, B, C, D>): PTraversal<S, T, C, D> = compose(other.asTraversal())
-
-  /**
-   * Compose a [PTraversal] with a [PLens]
-   */
-  infix fun <C, D> compose(other: PLens<A, B, C, D>): PTraversal<S, T, C, D> = compose(other.asTraversal())
-
-  /**
-   * Compose a [PTraversal] with a [PPrism]
-   */
-  infix fun <C, D> compose(other: PPrism<A, B, C, D>): PTraversal<S, T, C, D> = compose(other.asTraversal())
-
-  /**
-   * Compose a [PTraversal] with a [PIso]
-   */
-  infix fun <C, D> compose(other: PIso<A, B, C, D>): PTraversal<S, T, C, D> = compose(other.asTraversal())
-
-  /**
-   * Compose a [PTraversal] with a [Fold]
-   */
-  infix fun <C> compose(other: Fold<A, C>): Fold<S, C> = asFold() compose other
-
-  /**
-   * Plus operator overload to compose [PTraversal] with other optics
-   */
-  operator fun <C, D> plus(other: PTraversal<A, B, C, D>): PTraversal<S, T, C, D> = compose(other)
-
-  operator fun <C, D> plus(other: PSetter<A, B, C, D>): PSetter<S, T, C, D> = compose(other)
-
-  operator fun <C, D> plus(other: POptional<A, B, C, D>): PTraversal<S, T, C, D> = compose(other)
-
-  operator fun <C, D> plus(other: PLens<A, B, C, D>): PTraversal<S, T, C, D> = compose(other)
-
-  operator fun <C, D> plus(other: PPrism<A, B, C, D>): PTraversal<S, T, C, D> = compose(other)
-
-  operator fun <C, D> plus(other: PIso<A, B, C, D>): PTraversal<S, T, C, D> = compose(other)
-
-  operator fun <C> plus(other: Fold<A, C>): Fold<S, C> = compose(other)
-
-  fun asSetter(): PSetter<S, T, A, B> = PSetter { s, f -> modify(s, f) }
-
-  fun asFold(): Fold<S, A> = object : Fold<S, A> {
-    override fun <R> foldMap(M: Monoid<R>, s: S, f: (A) -> R): R =
-      this@PTraversal.foldMap(M, s, f)
-  }
-
-  /**
-   * Find the first target matching the predicate
-   */
-  fun find(s: S, p: (A) -> Boolean): Option<A> = foldMap(firstOptionMonoid<A>(), s) { a ->
-    if (p(a)) Const(Some(a))
-    else Const(None)
-  }.value()
-
-  /**
-   * Map each target to a Monoid and combine the results
-   */
-  fun <R> foldMap(s: S, f: (A) -> R, M: Monoid<R>): R =
-    TODO("Fixed in https://github.com/arrow-kt/arrow/pull/2249")
-
-  /**
-   * Modify polymorphically the target of a [PTraversal] with a function [f]
-   */
-  fun modify(s: S, f: (A) -> B): T = modifyF(idApplicative, s) { b -> Id(f(b)) }.fix().value
-
-  /**
-   * Check whether at least one element satisfies the predicate.
-   *
-   * If there are no elements, the result is false.
-   */
-  fun exist(s: S, p: (A) -> Boolean): Boolean = find(s, p).fold({ false }, { true })
-
-  /**
-   * Check if forall targets satisfy the predicate
-   */
-  fun forall(s: S, p: (A) -> Boolean): Boolean = foldMap(s, p, AndMonoid)
-
-  /**
-   * DSL to compose [Traversal] with a [Lens] for a structure [S] to see all its foci [A]
-   *
-   * @receiver [Lens] with a focus in [S]
-   * @return [Traversal] with a focus in [A]
-   */
-  val <U, V> PLens<U, V, S, T>.every: PTraversal<U, V, A, B> get() =
-    this@every.compose(this@PTraversal)
-
-  /**
-   * DSL to compose [Traversal] with a [Iso] for a structure [S] to see all its foci [A]
-   *
-   * @receiver [Iso] with a focus in [S]
-   * @return [Traversal] with a focus in [A]
-   */
-  val <U, V> PIso<U, V, S, T>.every: PTraversal<U, V, A, B> get() =
-    this@every.compose(this@PTraversal)
-
-  /**
-   * DSL to compose [Traversal] with a [Prism] for a structure [S] to see all its foci [A]
-   *
-   * @receiver [Prism] with a focus in [S]
-   * @return [Traversal] with a focus in [A]
-   */
-  val <U, V> PPrism<U, V, S, T>.every: PTraversal<U, V, A, B> get() =
-    this.compose(this@PTraversal)
-
-  /**
-   * DSL to compose [Traversal] with a [Optional] for a structure [S] to see all its foci [A]
-   *
-   * @receiver [Optional] with a focus in [S]
-   * @return [Traversal] with a focus in [A]
-   */
-  val <U, V> POptional<U, V, S, T>.every: PTraversal<U, V, A, B> get() =
-    this.compose(this@PTraversal)
-
-  /**
-   * DSL to compose [Traversal] with a [Setter] for a structure [S] to see all its foci [A]
-   *
-   * @receiver [Setter] with a focus in [S]
-   * @return [Setter] with a focus in [A]
-   */
-  val <U, V> PSetter<U, V, S, T>.every: PSetter<U, V, A, B> get() =
-    this.compose(this@PTraversal)
-
-  /**
-   * DSL to compose [Traversal] with a [Traversal] for a structure [S] to see all its foci [A]
-   *
-   * @receiver [Traversal] with a focus in [S]
-   * @return [Traversal] with a focus in [A]
-   */
-  val <U, V> PTraversal<U, V, S, T>.every: PTraversal<U, V, A, B> get() =
-    this.compose(this@PTraversal)
-
-  /**
-   * DSL to compose [Traversal] with a [Fold] for a structure [S] to see all its foci [A]
-   *
-   * @receiver [Fold] with a focus in [S]
-   * @return [Fold] with a focus in [A]
-   */
-  val <U> Fold<U, S>.every: Fold<U, A> get() = this.compose(this@PTraversal.asFold())
-=======
     ): PTraversal<S, T, A, B> =
       PTraversal { s, f -> set(f(get1(s)), f(get2(s)), f(get3(s)), f(get4(s)), f(get5(s)), f(get6(s)), f(get7(s)), f(get8(s)), f(get9(s)), f(get10(s)), s) }
   }
->>>>>>> 2511a6da
 }