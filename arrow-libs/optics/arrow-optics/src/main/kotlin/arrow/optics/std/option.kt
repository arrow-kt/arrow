--- conflicted
+++ resolved
@@ -81,11 +81,6 @@
  * @return [Traversal] with source [Option] and focus in every [arrow.core.Some] of the source.
  */
 fun <A> PTraversal.Companion.option(): Traversal<Option<A>, A> =
-<<<<<<< HEAD
-  object : Traversal<Option<A>, A> {
-    override fun <F> modifyF(FA: Applicative<F>, s: Option<A>, f: (A) -> Kind<F, A>): Kind<F, Option<A>> =
-      TODO("Fixed in https://github.com/arrow-kt/arrow/pull/2249")
-=======
   Traversal { s, f -> s.map(f) }
 
 fun <A> Fold.Companion.option(): Fold<Option<A>, A> =
@@ -100,5 +95,4 @@
       M.run { s.foldLeft(empty()) { b, a -> b.combine(map(a)) } }
 
     override fun modify(s: Option<A>, map: (focus: A) -> A): Option<A> = s.map(map)
->>>>>>> 2511a6da
   }