package arrow.optics.std

import arrow.core.test.UnitSpec
import arrow.core.test.generators.functionAToB
import arrow.optics.Iso
import arrow.optics.mapToSet
import arrow.optics.test.laws.IsoLaws
import arrow.typeclasses.Eq
import arrow.typeclasses.Monoid
import io.kotlintest.properties.Gen

class MapTest : UnitSpec() {

  init {
<<<<<<< HEAD
    testLaws(
      IsoLaws.laws(
        iso = Iso.mapToSet(),
        aGen = Gen.map(Gen.string(), Gen.create { Unit }),
        bGen = Gen.set(Gen.string()),
        funcGen = Gen.functionAToB(Gen.set(Gen.string())),
        EQA = Eq.any(),
        EQB = Eq.any(),
        bMonoid = object : Monoid<Set<String>> {
          override fun empty(): Set<String> = emptySet()
          override fun Set<String>.combine(b: Set<String>): Set<String> = this + b
        }
      )
    )
=======
    testLaws(IsoLaws.laws(
      iso = Iso.mapToSet(),
      aGen = Gen.map(Gen.string(), Gen.create { Unit }),
      bGen = Gen.set(Gen.string()),
      funcGen = Gen.functionAToB(Gen.set(Gen.string())),
      EQA = Eq.any(),
      EQB = Eq.any(),
      bMonoid = object : Monoid<Set<String>> {
        override fun empty(): Set<String> = emptySet()
        override fun Set<String>.combine(b: Set<String>): Set<String> = this + b
      }
    ))
>>>>>>> 2511a6da
  }
}<|MERGE_RESOLUTION|>--- conflicted
+++ resolved
@@ -12,22 +12,6 @@
 class MapTest : UnitSpec() {
 
   init {
-<<<<<<< HEAD
-    testLaws(
-      IsoLaws.laws(
-        iso = Iso.mapToSet(),
-        aGen = Gen.map(Gen.string(), Gen.create { Unit }),
-        bGen = Gen.set(Gen.string()),
-        funcGen = Gen.functionAToB(Gen.set(Gen.string())),
-        EQA = Eq.any(),
-        EQB = Eq.any(),
-        bMonoid = object : Monoid<Set<String>> {
-          override fun empty(): Set<String> = emptySet()
-          override fun Set<String>.combine(b: Set<String>): Set<String> = this + b
-        }
-      )
-    )
-=======
     testLaws(IsoLaws.laws(
       iso = Iso.mapToSet(),
       aGen = Gen.map(Gen.string(), Gen.create { Unit }),
@@ -40,6 +24,5 @@
         override fun Set<String>.combine(b: Set<String>): Set<String> = this + b
       }
     ))
->>>>>>> 2511a6da
   }
 }