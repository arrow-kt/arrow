package arrow.optics.instances

<<<<<<< HEAD
=======
import arrow.core.ListK
import arrow.core.Option
import arrow.core.extensions.eq
import arrow.core.extensions.listk.eq.eq
import arrow.core.extensions.option.eq.eq
>>>>>>> 2511a6da
import arrow.core.test.UnitSpec
import arrow.core.test.generators.functionAToB
import arrow.optics.Traversal
import arrow.optics.string
import arrow.optics.test.generators.char
import arrow.optics.test.laws.OptionalLaws
import arrow.optics.test.laws.PrismLaws
import arrow.optics.test.laws.TraversalLaws
import arrow.optics.typeclasses.Cons
import arrow.optics.typeclasses.FilterIndex
import arrow.optics.typeclasses.Index
import arrow.optics.typeclasses.Snoc
import arrow.typeclasses.Eq
import io.kotlintest.properties.Gen

class StringInstanceTest : UnitSpec() {

  init {

    testLaws(
      TraversalLaws.laws(
        traversal = Traversal.string(),
        aGen = Gen.string(),
        bGen = Gen.char(),
        funcGen = Gen.functionAToB(Gen.char()),
        EQA = Eq.any(),
        EQOptionB = Eq.any()
      )
    )

    testLaws(
      TraversalLaws.laws(
        traversal = FilterIndex.string().filter { true },
        aGen = Gen.string(),
        bGen = Gen.char(),
        funcGen = Gen.functionAToB(Gen.char()),
        EQA = Eq.any(),
        EQOptionB = Eq.any()
      )
    )

    testLaws(
      OptionalLaws.laws(
        optionalGen = Gen.int().map { Index.string().index(it) },
        aGen = Gen.string(),
        bGen = Gen.char(),
        funcGen = Gen.functionAToB(Gen.char()),
        EQA = Eq.any()
      )
    )

    testLaws(
      PrismLaws.laws(
        prism = Cons.string().cons(),
        aGen = Gen.string(),
<<<<<<< HEAD
        bGen = Gen.tuple2(Gen.char(), Gen.string()),
        funcGen = Gen.functionAToB(Gen.tuple2(Gen.char(), Gen.string())),
        EQA = Eq.any(),
        EQOptionB = Eq.any()
=======
        bGen = Gen.pair(Gen.char(), Gen.string()),
        funcGen = Gen.functionAToB(Gen.pair(Gen.char(), Gen.string())),
        EQA = String.eq()
>>>>>>> 2511a6da
      )
    )

    testLaws(
      PrismLaws.laws(
        prism = Snoc.string().snoc(),
        aGen = Gen.string(),
<<<<<<< HEAD
        bGen = Gen.tuple2(Gen.string(), Gen.char()),
        funcGen = Gen.functionAToB(Gen.tuple2(Gen.string(), Gen.char())),
        EQA = Eq.any(),
        EQOptionB = Eq.any()
=======
        bGen = Gen.pair(Gen.string(), Gen.char()),
        funcGen = Gen.functionAToB(Gen.pair(Gen.string(), Gen.char())),
        EQA = String.eq()
>>>>>>> 2511a6da
      )
    )
  }
}<|MERGE_RESOLUTION|>--- conflicted
+++ resolved
@@ -1,13 +1,5 @@
 package arrow.optics.instances
 
-<<<<<<< HEAD
-=======
-import arrow.core.ListK
-import arrow.core.Option
-import arrow.core.extensions.eq
-import arrow.core.extensions.listk.eq.eq
-import arrow.core.extensions.option.eq.eq
->>>>>>> 2511a6da
 import arrow.core.test.UnitSpec
 import arrow.core.test.generators.functionAToB
 import arrow.optics.Traversal
@@ -33,8 +25,7 @@
         aGen = Gen.string(),
         bGen = Gen.char(),
         funcGen = Gen.functionAToB(Gen.char()),
-        EQA = Eq.any(),
-        EQOptionB = Eq.any()
+        EQA = Eq.any()
       )
     )
 
@@ -44,8 +35,7 @@
         aGen = Gen.string(),
         bGen = Gen.char(),
         funcGen = Gen.functionAToB(Gen.char()),
-        EQA = Eq.any(),
-        EQOptionB = Eq.any()
+        EQA = Eq.any()
       )
     )
 
@@ -63,16 +53,9 @@
       PrismLaws.laws(
         prism = Cons.string().cons(),
         aGen = Gen.string(),
-<<<<<<< HEAD
-        bGen = Gen.tuple2(Gen.char(), Gen.string()),
-        funcGen = Gen.functionAToB(Gen.tuple2(Gen.char(), Gen.string())),
-        EQA = Eq.any(),
-        EQOptionB = Eq.any()
-=======
         bGen = Gen.pair(Gen.char(), Gen.string()),
         funcGen = Gen.functionAToB(Gen.pair(Gen.char(), Gen.string())),
-        EQA = String.eq()
->>>>>>> 2511a6da
+        EQA = Eq.any()
       )
     )
 
@@ -80,16 +63,9 @@
       PrismLaws.laws(
         prism = Snoc.string().snoc(),
         aGen = Gen.string(),
-<<<<<<< HEAD
-        bGen = Gen.tuple2(Gen.string(), Gen.char()),
-        funcGen = Gen.functionAToB(Gen.tuple2(Gen.string(), Gen.char())),
-        EQA = Eq.any(),
-        EQOptionB = Eq.any()
-=======
         bGen = Gen.pair(Gen.string(), Gen.char()),
         funcGen = Gen.functionAToB(Gen.pair(Gen.string(), Gen.char())),
-        EQA = String.eq()
->>>>>>> 2511a6da
+        EQA = Eq.any()
       )
     )
   }
