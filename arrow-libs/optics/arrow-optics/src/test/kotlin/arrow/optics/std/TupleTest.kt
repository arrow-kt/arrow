--- conflicted
+++ resolved
@@ -1,28 +1,7 @@
 package arrow.optics.std
 
-<<<<<<< HEAD
-import arrow.core.Tuple10
-import arrow.core.Tuple2
-import arrow.core.Tuple3
-import arrow.core.Tuple4
-import arrow.core.Tuple5
-import arrow.core.Tuple6
-import arrow.core.Tuple7
-import arrow.core.Tuple8
-import arrow.core.Tuple9
 import arrow.core.int
 import arrow.core.string
-import arrow.optics.first
-import arrow.optics.second
-import arrow.optics.third
-import arrow.optics.traversal
-=======
-import arrow.core.ListK
-import arrow.core.Option
-import arrow.core.extensions.listk.eq.eq
-import arrow.core.extensions.monoid
-import arrow.core.extensions.option.eq.eq
->>>>>>> 2511a6da
 import arrow.core.test.UnitSpec
 import arrow.core.test.generators.functionAToB
 import arrow.core.test.generators.tuple10
@@ -124,8 +103,7 @@
         aGen = Gen.pair(Gen.int(), Gen.int()),
         bGen = Gen.int(),
         funcGen = Gen.functionAToB(Gen.int()),
-        EQA = Eq.any(),
-        EQOptionB = Eq.any()
+        EQA = Eq.any()
       )
     )
 
@@ -135,8 +113,7 @@
         aGen = Gen.triple(Gen.int(), Gen.int(), Gen.int()),
         bGen = Gen.int(),
         funcGen = Gen.functionAToB(Gen.int()),
-        EQA = Eq.any(),
-        EQOptionB = Eq.any()
+        EQA = Eq.any()
       )
     )
 
@@ -146,8 +123,7 @@
         aGen = Gen.tuple4(Gen.int(), Gen.int(), Gen.int(), Gen.int()),
         bGen = Gen.int(),
         funcGen = Gen.functionAToB(Gen.int()),
-        EQA = Eq.any(),
-        EQOptionB = Eq.any()
+        EQA = Eq.any()
       )
     )
 
@@ -157,8 +133,7 @@
         aGen = Gen.tuple5(Gen.int(), Gen.int(), Gen.int(), Gen.int(), Gen.int()),
         bGen = Gen.int(),
         funcGen = Gen.functionAToB(Gen.int()),
-        EQA = Eq.any(),
-        EQOptionB = Eq.any()
+        EQA = Eq.any()
       )
     )
 
@@ -168,8 +143,7 @@
         aGen = Gen.tuple6(Gen.int(), Gen.int(), Gen.int(), Gen.int(), Gen.int(), Gen.int()),
         bGen = Gen.int(),
         funcGen = Gen.functionAToB(Gen.int()),
-        EQA = Eq.any(),
-        EQOptionB = Eq.any()
+        EQA = Eq.any()
       )
     )
 
@@ -179,8 +153,7 @@
         aGen = Gen.tuple7(Gen.int(), Gen.int(), Gen.int(), Gen.int(), Gen.int(), Gen.int(), Gen.int()),
         bGen = Gen.int(),
         funcGen = Gen.functionAToB(Gen.int()),
-        EQA = Eq.any(),
-        EQOptionB = Eq.any()
+        EQA = Eq.any()
       )
     )
 
@@ -190,8 +163,7 @@
         aGen = Gen.tuple8(Gen.int(), Gen.int(), Gen.int(), Gen.int(), Gen.int(), Gen.int(), Gen.int(), Gen.int()),
         bGen = Gen.int(),
         funcGen = Gen.functionAToB(Gen.int()),
-        EQA = Eq.any(),
-        EQOptionB = Eq.any()
+        EQA = Eq.any()
       )
     )
 
@@ -211,8 +183,7 @@
         ),
         bGen = Gen.int(),
         funcGen = Gen.functionAToB(Gen.int()),
-        EQA = Eq.any(),
-        EQOptionB = Eq.any()
+        EQA = Eq.any()
       )
     )
 
@@ -233,8 +204,7 @@
         ),
         bGen = Gen.int(),
         funcGen = Gen.functionAToB(Gen.int()),
-        EQA = Eq.any(),
-        EQOptionB = Eq.any()
+        EQA = Eq.any()
       )
     )
   }
