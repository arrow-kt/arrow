--- conflicted
+++ resolved
@@ -1,19 +1,10 @@
 package arrow.optics.std
 
 import arrow.core.Either
-import arrow.core.Option
 import arrow.core.Right
-<<<<<<< HEAD
 import arrow.core.int
 import arrow.core.option
 import arrow.optics.none
-import arrow.optics.some
-import arrow.optics.toEither
-import arrow.optics.toNullable
-=======
-import arrow.core.extensions.monoid
-import arrow.core.extensions.option.monoid.monoid
->>>>>>> 2511a6da
 import arrow.core.test.UnitSpec
 import arrow.core.test.generators.either
 import arrow.core.test.generators.functionAToB
@@ -21,7 +12,6 @@
 import arrow.core.zip
 import arrow.optics.Iso
 import arrow.optics.Prism
-import arrow.optics.none
 import arrow.optics.option
 import arrow.optics.optionToEither
 import arrow.optics.optionToNullable
@@ -52,19 +42,6 @@
       EQA = Eq.any()
     ))
 
-<<<<<<< HEAD
-    testLaws(
-      IsoLaws.laws(
-        iso = Option.toNullable<Int>().reverse(),
-        aGen = Gen.int().orNull(),
-        bGen = Gen.option(Gen.int()),
-        EQA = Eq.any(),
-        EQB = Eq.any(),
-        funcGen = Gen.functionAToB(Gen.option(Gen.int())),
-        bMonoid = Monoid.option(Semigroup.int())
-      )
-    )
-=======
     testLaws(IsoLaws.laws(
       iso = Iso.optionToNullable<Int>().reverse(),
       aGen = Gen.int().orNull(),
@@ -72,9 +49,8 @@
       EQA = Eq.any(),
       EQB = Eq.any(),
       funcGen = Gen.functionAToB(Gen.option(Gen.int())),
-      bMonoid = Option.monoid(Int.monoid())
+      bMonoid = Monoid.option(Semigroup.int())
     ))
->>>>>>> 2511a6da
 
     testLaws(IsoLaws.laws(
       iso = Iso.optionToEither(),
