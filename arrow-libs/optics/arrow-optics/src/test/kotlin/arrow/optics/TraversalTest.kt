--- conflicted
+++ resolved
@@ -1,172 +1,42 @@
 package arrow.optics
 
-import arrow.core.Option
-<<<<<<< HEAD
-import arrow.core.int
-import arrow.core.k
-=======
-import arrow.core.extensions.option.eq.eq
-import arrow.core.toT
-import arrow.core.ListK
-import arrow.core.extensions.listk.eq.eq
->>>>>>> 2511a6da
 import arrow.core.test.UnitSpec
 import arrow.core.test.generators.functionAToB
-import arrow.core.test.generators.tuple2
 import arrow.optics.test.laws.SetterLaws
 import arrow.optics.test.laws.TraversalLaws
 import arrow.typeclasses.Eq
-import arrow.typeclasses.Monoid
 import io.kotlintest.properties.Gen
 
 class TraversalTest : UnitSpec() {
 
   init {
-<<<<<<< HEAD
 
     val listKTraverse = Traversal.list<Int>()
 
     testLaws(
       TraversalLaws.laws(
-        traversal = listKTraverse,
-=======
-    testLaws(
-      TraversalLaws.laws(
         traversal = Traversal.list(),
->>>>>>> 2511a6da
         aGen = Gen.list(Gen.int()),
         bGen = Gen.int(),
         funcGen = Gen.functionAToB(Gen.int()),
-        EQA = Eq.any(),
-<<<<<<< HEAD
-        EQOptionB = Eq.any()
-      ),
-
-      SetterLaws.laws(
-        setter = listKTraverse.asSetter(),
-=======
-        EQOptionB = Option.eq(Eq.any()),
-        EQListB = Eq.any()
+        EQA = Eq.any()
       ),
 
       SetterLaws.laws(
         setter = Traversal.list(),
->>>>>>> 2511a6da
         aGen = Gen.list(Gen.int()),
         bGen = Gen.int(),
         funcGen = Gen.functionAToB(Gen.int()),
         EQA = Eq.any()
-<<<<<<< HEAD
-      )
-    )
-
-    testLaws(
-      TraversalLaws.laws(
-        traversal = Traversal({ it.a }, { it.b }, { a, b, _ -> a toT b }),
-        aGen = Gen.tuple2(Gen.float(), Gen.float()),
-        bGen = Gen.float(),
-        funcGen = Gen.functionAToB(Gen.float()),
-        EQA = Eq.any(),
-        EQOptionB = Eq.any()
-      )
-    )
-
-    with(listKTraverse.asFold()) {
-
-      "asFold should behave as valid Fold: size" {
-        forAll(Gen.listK(Gen.int())) { ints ->
-          size(ints) == ints.size
-        }
-      }
-
-      "asFold should behave as valid Fold: nonEmpty" {
-        forAll(Gen.listK(Gen.int())) { ints ->
-          nonEmpty(ints) == ints.isNotEmpty()
-        }
-      }
-
-      "asFold should behave as valid Fold: isEmpty" {
-        forAll(Gen.listK(Gen.int())) { ints ->
-          isEmpty(ints) == ints.isEmpty()
-        }
-      }
-
-      "asFold should behave as valid Fold: getAll" {
-        forAll(Gen.listK(Gen.int())) { ints ->
-          getAll(ints) == ints.k()
-        }
-      }
-
-      "asFold should behave as valid Fold: combineAll" {
-        forAll(Gen.listK(Gen.int())) { ints ->
-          combineAll(Monoid.int(), ints) == ints.sum()
-        }
-      }
-
-      "asFold should behave as valid Fold: fold" {
-        forAll(Gen.listK(Gen.int())) { ints ->
-          fold(Monoid.int(), ints) == ints.sum()
-        }
-      }
-
-      "asFold should behave as valid Fold: headOption" {
-        forAll(Gen.listK(Gen.int())) { ints ->
-          headOption(ints) == ints.firstOrNull().toOption()
-        }
-      }
-
-      "asFold should behave as valid Fold: lastOption" {
-        forAll(Gen.listK(Gen.int())) { ints ->
-          lastOption(ints) == ints.lastOrNull().toOption()
-        }
-      }
-    }
-
-    with(listKTraverse) {
-
-      "Getting all targets of a traversal" {
-        forAll(Gen.list(Gen.int())) { ints ->
-          getAll(ints.k()) == ints.k()
-        }
-      }
-
-      "Folding all the values of a traversal" {
-        forAll(Gen.list(Gen.int())) { ints ->
-          fold(Monoid.int(), ints.k()) == ints.sum()
-        }
-      }
-
-      "Combining all the values of a traversal" {
-        forAll(Gen.list(Gen.int())) { ints ->
-          combineAll(Monoid.int(), ints.k()) == ints.sum()
-        }
-      }
-
-      "Finding an number larger than 10" {
-        forAll(Gen.list(Gen.choose(-100, 100))) { ints ->
-          find(ints.k()) { it > 10 } == Option.fromNullable(ints.firstOrNull { it > 10 })
-        }
-      }
-
-      "Get the length from a traversal" {
-        forAll(Gen.list(Gen.int())) { ints ->
-          size(ints.k()) == ints.size
-        }
-      }
-    }
-=======
       )
     )
 
     testLaws(TraversalLaws.laws(
-      traversal = Traversal({ it.a }, { it.b }, { a, b, _ -> a toT b }),
-      aGen = Gen.tuple2(Gen.float(), Gen.float()),
+      traversal = Traversal({ it.first }, { it.second }, { a, b, _ -> a to b }),
+      aGen = Gen.pair(Gen.float(), Gen.float()),
       bGen = Gen.float(),
       funcGen = Gen.functionAToB(Gen.float()),
-      EQA = Eq.any(),
-      EQOptionB = Option.eq(Eq.any()),
-      EQListB = ListK.eq(Eq.any())
+      EQA = Eq.any()
     ))
->>>>>>> 2511a6da
   }
 }