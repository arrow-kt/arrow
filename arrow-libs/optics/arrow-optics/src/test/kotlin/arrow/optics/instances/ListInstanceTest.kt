--- conflicted
+++ resolved
@@ -1,12 +1,5 @@
 package arrow.optics.instances
 
-import arrow.core.ListK
-<<<<<<< HEAD
-=======
-import arrow.core.Option
-import arrow.core.extensions.listk.eq.eq
-import arrow.core.extensions.option.eq.eq
->>>>>>> 2511a6da
 import arrow.core.test.UnitSpec
 import arrow.core.test.generators.functionAToB
 import arrow.optics.Traversal
@@ -31,8 +24,7 @@
         aGen = Gen.list(Gen.string()),
         bGen = Gen.string(),
         funcGen = Gen.functionAToB(Gen.string()),
-        EQA = Eq.any(),
-        EQOptionB = Eq.any()
+        EQA = Eq.any()
       )
     )
 
@@ -42,35 +34,9 @@
         aGen = Gen.list(Gen.string()),
         bGen = Gen.string(),
         funcGen = Gen.functionAToB(Gen.string()),
-        EQA = Eq.any(),
-        EQOptionB = Eq.any()
+        EQA = Eq.any()
       )
     )
-
-<<<<<<< HEAD
-    testLaws(
-      TraversalLaws.laws(
-        traversal = ListK.filterIndex<String>().filter { true },
-        aGen = Gen.listK(Gen.string()),
-        bGen = Gen.string(),
-        funcGen = Gen.functionAToB(Gen.string()),
-        EQA = Eq.any(),
-        EQOptionB = Eq.any()
-      )
-    )
-=======
-//    testLaws(
-//      TraversalLaws.laws(
-//        traversal = ListK.filterIndex<String>().filter { true },
-//        aGen = Gen.listK(Gen.string()),
-//        bGen = Gen.string(),
-//        funcGen = Gen.functionAToB(Gen.string()),
-//        EQA = Eq.any(),
-//        EQListB = Eq.any(),
-//        EQOptionB = Eq.any()
-//      )
-//    )
->>>>>>> 2511a6da
 
     testLaws(
       TraversalLaws.laws(
@@ -78,21 +44,9 @@
         aGen = Gen.list(Gen.string()),
         bGen = Gen.string(),
         funcGen = Gen.functionAToB(Gen.string()),
-        EQA = Eq.any(),
-        EQOptionB = Eq.any()
+        EQA = Eq.any()
       )
     )
-
-//    testLaws(
-//      OptionalLaws.laws(
-//        optionalGen = Gen.int().map { ListK.index<String>().index(it) },
-//        aGen = Gen.listK(Gen.string()),
-//        bGen = Gen.string(),
-//        funcGen = Gen.functionAToB(Gen.string()),
-//        EQOptionB = Eq.any(),
-//        EQA = Eq.any()
-//      )
-//    )
 
     testLaws(
       OptionalLaws.laws(
@@ -104,85 +58,23 @@
       )
     )
 
-<<<<<<< HEAD
-    testLaws(
-      PrismLaws.laws(
-        prism = ListK.cons<Int>().cons(),
-        aGen = Gen.listK(Gen.int()),
-        bGen = Gen.tuple2(Gen.int(), Gen.listK(Gen.int())),
-        funcGen = Gen.functionAToB(Gen.tuple2(Gen.int(), Gen.listK(Gen.int()))),
-        EQA = Eq.any(),
-        EQOptionB = Eq.any()
-      )
-    )
-=======
-//    testLaws(
-//      PrismLaws.laws(
-//        prism = ListK.cons<Int>().cons(),
-//        aGen = Gen.listK(Gen.int()),
-//        bGen = Gen.tuple2(Gen.int(), Gen.listK(Gen.int())),
-//        funcGen = Gen.functionAToB(Gen.tuple2(Gen.int(), Gen.listK(Gen.int()))),
-//        EQA = ListK.eq(Int.eq()),
-//        EQOptionB = Option.eq(Tuple2.eq(Int.eq(), ListK.eq(Int.eq())))
-//      )
-//    )
->>>>>>> 2511a6da
-
     testLaws(
       PrismLaws.laws(
         prism = Cons.list<Int>().cons(),
         aGen = Gen.list(Gen.int()),
-<<<<<<< HEAD
-        bGen = Gen.tuple2(Gen.int(), Gen.list(Gen.int())),
-        funcGen = Gen.functionAToB(Gen.tuple2(Gen.int(), Gen.list(Gen.int()))),
-        EQA = Eq.any(),
-        EQOptionB = Eq.any()
-      )
-    )
-
-    testLaws(
-      PrismLaws.laws(
-        prism = ListK.snoc<Int>().snoc(),
-        aGen = Gen.listK(Gen.int()),
-        bGen = Gen.tuple2(Gen.listK(Gen.int()), Gen.int()),
-        funcGen = Gen.functionAToB(Gen.tuple2(Gen.listK(Gen.int()), Gen.int())),
-        EQA = Eq.any(),
-        EQOptionB = Eq.any()
-      )
-    )
-=======
         bGen = Gen.pair(Gen.int(), Gen.list(Gen.int())),
         funcGen = Gen.functionAToB(Gen.pair(Gen.int(), Gen.list(Gen.int()))),
         EQA = Eq.any()
       )
     )
 
-//    testLaws(
-//      PrismLaws.laws(
-//        prism = ListK.snoc<Int>().snoc(),
-//        aGen = Gen.listK(Gen.int()),
-//        bGen = Gen.tuple2(Gen.listK(Gen.int()), Gen.int()),
-//        funcGen = Gen.functionAToB(Gen.tuple2(Gen.listK(Gen.int()), Gen.int())),
-//        EQA = ListK.eq(Int.eq()),
-//        EQOptionB = Option.eq(Tuple2.eq(ListK.eq(Int.eq()), Int.eq()))
-//      )
-//    )
->>>>>>> 2511a6da
-
     testLaws(
       PrismLaws.laws(
         prism = Snoc.list<Int>().snoc(),
         aGen = Gen.list(Gen.int()),
-<<<<<<< HEAD
-        bGen = Gen.tuple2(Gen.list(Gen.int()), Gen.int()),
-        funcGen = Gen.functionAToB(Gen.tuple2(Gen.list(Gen.int()), Gen.int())),
-        EQA = Eq.any(),
-        EQOptionB = Eq.any()
-=======
         bGen = Gen.pair(Gen.list(Gen.int()), Gen.int()),
         funcGen = Gen.functionAToB(Gen.pair(Gen.list(Gen.int()), Gen.int())),
         EQA = Eq.any()
->>>>>>> 2511a6da
       )
     )
   }
