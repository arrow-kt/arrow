--- conflicted
+++ resolved
@@ -1,14 +1,7 @@
 package arrow.optics.std
 
-<<<<<<< HEAD
 import arrow.core.nonEmptyList
 import arrow.core.option
-=======
-import arrow.core.NonEmptyList
-import arrow.core.Option
-import arrow.core.extensions.nonemptylist.semigroup.semigroup
-import arrow.core.extensions.option.monoid.monoid
->>>>>>> 2511a6da
 import arrow.core.test.UnitSpec
 import arrow.core.test.generators.functionAToB
 import arrow.core.test.generators.nonEmptyList
@@ -51,19 +44,6 @@
       )
     )
 
-<<<<<<< HEAD
-    testLaws(
-      IsoLaws.laws(
-        iso = Iso.listToOptionNel(),
-        aGen = Gen.list(Gen.int()),
-        bGen = Gen.option(Gen.nonEmptyList(Gen.int())),
-        funcGen = Gen.functionAToB(Gen.option(Gen.nonEmptyList(Gen.int()))),
-        EQA = Eq.any(),
-        EQB = Eq.any(),
-        bMonoid = Monoid.option(Semigroup.nonEmptyList())
-      )
-    )
-=======
     testLaws(IsoLaws.laws(
       iso = Iso.listToOptionNel(),
       aGen = Gen.list(Gen.int()),
@@ -71,8 +51,7 @@
       funcGen = Gen.functionAToB(Gen.option(Gen.nonEmptyList(Gen.int()))),
       EQA = Eq.any(),
       EQB = Eq.any(),
-      bMonoid = Option.monoid(NonEmptyList.semigroup<Int>())
+      bMonoid = Monoid.option(Semigroup.nonEmptyList())
     ))
->>>>>>> 2511a6da
   }
 }