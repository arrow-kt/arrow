package arrow.optics

import arrow.core.Left
<<<<<<< HEAD
import arrow.core.None
import arrow.core.Right
=======
import arrow.core.ListK
import arrow.core.Option
import arrow.core.Right
import arrow.core.extensions.list.foldable.nonEmpty
import arrow.core.extensions.listk.eq.eq
import arrow.core.extensions.monoid
import arrow.core.extensions.option.eq.eq
>>>>>>> 2511a6da
import arrow.core.getOrElse
import arrow.core.identity
import arrow.core.int
import arrow.core.k
import arrow.core.test.UnitSpec
import arrow.core.test.generators.functionAToB
<<<<<<< HEAD
import arrow.core.test.generators.tuple2
=======
>>>>>>> 2511a6da
import arrow.core.toOption
import arrow.optics.test.laws.OptionalLaws
import arrow.optics.test.laws.SetterLaws
import arrow.optics.test.laws.TraversalLaws
import arrow.typeclasses.Eq
import arrow.typeclasses.Monoid
import io.kotlintest.properties.Gen
import io.kotlintest.properties.forAll

class OptionalTest : UnitSpec() {

  init {

<<<<<<< HEAD
    testLaws(
      OptionalLaws.laws(
        optional = Optional.listHead(),
        aGen = Gen.list(Gen.int()),
        bGen = Gen.int(),
        funcGen = Gen.functionAToB(Gen.int()),
        EQA = Eq.any(),
        EQOptionB = Eq.any()
      )
    )

    testLaws(
      OptionalLaws.laws(
        optional = Optional.id(),
        aGen = Gen.int(),
        bGen = Gen.int(),
        funcGen = Gen.functionAToB(Gen.int()),
        EQA = Eq.any(),
        EQOptionB = Eq.any()
      )
    )

    testLaws(
      OptionalLaws.laws(
        optional = Optional.listHead<Int>().first(),
        aGen = Gen.tuple2(Gen.list(Gen.int()), Gen.bool()),
        bGen = Gen.tuple2(Gen.int(), Gen.bool()),
        funcGen = Gen.functionAToB(Gen.tuple2(Gen.int(), Gen.bool())),
        EQA = Eq.any(),
        EQOptionB = Eq.any()
      )
    )

    testLaws(
      OptionalLaws.laws(
        optional = Optional.listHead<Int>().first(),
        aGen = Gen.tuple2(Gen.list(Gen.int()), Gen.bool()),
        bGen = Gen.tuple2(Gen.int(), Gen.bool()),
        funcGen = Gen.functionAToB(Gen.tuple2(Gen.int(), Gen.bool())),
        EQA = Eq.any(),
        EQOptionB = Eq.any()
      )
    )

    testLaws(
      OptionalLaws.laws(
        optional = Optional.listHead<Int>().second(),
        aGen = Gen.tuple2(Gen.bool(), Gen.list(Gen.int())),
        bGen = Gen.tuple2(Gen.bool(), Gen.int()),
        funcGen = Gen.functionAToB(Gen.tuple2(Gen.bool(), Gen.int())),
        EQA = Eq.any(),
        EQOptionB = Eq.any()
      )
    )

    testLaws(
      TraversalLaws.laws(
        traversal = Optional.listHead<Int>().asTraversal(),
        aGen = Gen.list(Gen.int()),
        bGen = Gen.int(),
        funcGen = Gen.functionAToB(Gen.int()),
        EQA = Eq.any(),
        EQOptionB = Eq.any()
      )
    )

    testLaws(
      SetterLaws.laws(
        setter = Optional.listHead<Int>().asSetter(),
        aGen = Gen.list(Gen.int()),
        bGen = Gen.int(),
        funcGen = Gen.functionAToB(Gen.int()),
        EQA = Eq.any()
      )
    )
=======
    testLaws(OptionalLaws.laws(
      optional = Optional.listHead(),
      aGen = Gen.list(Gen.int()),
      bGen = Gen.int(),
      funcGen = Gen.functionAToB(Gen.int()),
      EQA = Eq.any(),
      EQOptionB = Option.eq(Eq.any())
    ))

    testLaws(OptionalLaws.laws(
      optional = Optional.id(),
      aGen = Gen.int(),
      bGen = Gen.int(),
      funcGen = Gen.functionAToB(Gen.int()),
      EQA = Eq.any(),
      EQOptionB = Option.eq(Eq.any())
    ))

    testLaws(OptionalLaws.laws(
      optional = Optional.listHead<Int>().first(),
      aGen = Gen.pair(Gen.list(Gen.int()), Gen.bool()),
      bGen = Gen.pair(Gen.int(), Gen.bool()),
      funcGen = Gen.functionAToB(Gen.pair(Gen.int(), Gen.bool())),
      EQA = Eq.any(),
      EQOptionB = Option.eq(Eq.any())
    ))

    testLaws(OptionalLaws.laws(
      optional = Optional.listHead<Int>().first(),
      aGen = Gen.pair(Gen.list(Gen.int()), Gen.bool()),
      bGen = Gen.pair(Gen.int(), Gen.bool()),
      funcGen = Gen.functionAToB(Gen.pair(Gen.int(), Gen.bool())),
      EQA = Eq.any(),
      EQOptionB = Option.eq(Eq.any())
    ))

    testLaws(OptionalLaws.laws(
      optional = Optional.listHead<Int>().second(),
      aGen = Gen.pair(Gen.bool(), Gen.list(Gen.int())),
      bGen = Gen.pair(Gen.bool(), Gen.int()),
      funcGen = Gen.functionAToB(Gen.pair(Gen.bool(), Gen.int())),
      EQA = Eq.any(),
      EQOptionB = Option.eq(Eq.any())
    ))

    testLaws(TraversalLaws.laws(
      traversal = Optional.listHead<Int>(),
      aGen = Gen.list(Gen.int()),
      bGen = Gen.int(),
      funcGen = Gen.functionAToB(Gen.int()),
      EQA = Eq.any(),
      EQOptionB = Option.eq(Eq.any()),
      EQListB = ListK.eq(Eq.any())
    ))

    testLaws(SetterLaws.laws(
      setter = Optional.listHead<Int>(),
      aGen = Gen.list(Gen.int()),
      bGen = Gen.int(),
      funcGen = Gen.functionAToB(Gen.int()),
      EQA = Eq.any()
    ))
>>>>>>> 2511a6da

    "asSetter should set absent optional" {
      forAll(genIncompleteUser, genToken) { user, token ->
        val updatedUser = incompleteUserTokenOptional.set(user, token)
        incompleteUserTokenOptional.getOrNull(updatedUser) != null
      }
    }

    with(Optional.listHead<Int>()) {

      "asFold should behave as valid Fold: size" {
        forAll { ints: List<Int> ->
          size(ints) == ints.firstOrNull().toOption().map { 1 }.getOrElse { 0 }
        }
      }

      "asFold should behave as valid Fold: nonEmpty" {
        forAll { ints: List<Int> ->
          isNotEmpty(ints) == ints.firstOrNull().toOption().nonEmpty()
        }
      }

      "asFold should behave as valid Fold: isEmpty" {
        forAll { ints: List<Int> ->
          isEmpty(ints) == ints.firstOrNull().toOption().isEmpty()
        }
      }

      "asFold should behave as valid Fold: getAll" {
        forAll { ints: List<Int> ->
          getAll(ints) == ints.firstOrNull().toOption().toList().k()
        }
      }

      "asFold should behave as valid Fold: combineAll" {
        forAll { ints: List<Int> ->
          combineAll(Monoid.int(), ints) ==
            ints.firstOrNull().toOption().fold({ Monoid.int().empty() }, ::identity)
        }
      }

      "asFold should behave as valid Fold: fold" {
        forAll { ints: List<Int> ->
          fold(Monoid.int(), ints) ==
            ints.firstOrNull().toOption().fold({ Monoid.int().empty() }, ::identity)
        }
      }

      "asFold should behave as valid Fold: headOption" {
        forAll { ints: List<Int> ->
          firstOrNull(ints) == ints.firstOrNull()
        }
      }

      // TODO FIX
//      "asFold should behave as valid Fold: lastOption" {
//        forAll { ints: List<Int> ->
//          lastOrNull(ints) shouldBe ints.lastOrNull()
//        }
//      }
    }

    "unit should always " {
      forAll { string: String ->
        Optional.void<String, Int>().getOrNull(string) == null
      }
    }

    "unit should always return source when setting target" {
      forAll { int: Int, string: String ->
        Optional.void<String, Int>().set(string, int) == string
      }
    }

    "Checking if there is no target" {
      forAll(Gen.list(Gen.int())) { list ->
        Optional.listHead<Int>().isNotEmpty(list) == list.isNotEmpty()
      }
    }

    "Lift should be consistent with modify" {
      forAll(Gen.list(Gen.int())) { list ->
        val f = { i: Int -> i + 5 }
        Optional.listHead<Int>().lift(f)(list) == Optional.listHead<Int>().modify(list, f)
      }
    }

    "Checking if a target exists" {
      forAll(Gen.list(Gen.int())) { list ->
        Optional.listHead<Int>().isEmpty(list) == list.isEmpty()
      }
    }

    "Finding a target using a predicate should be wrapped in the correct option result" {
      forAll(Gen.list(Gen.int()), Gen.bool()) { list, predicate ->
<<<<<<< HEAD
        Optional.listHead<Int>().find(list) { predicate }.fold({ false }, { true }) == (predicate && list.isNotEmpty())
=======
        Optional.listHead<Int>().findOrNull(list) { predicate }?.let { true } ?: false == (predicate && list.isNotEmpty())
>>>>>>> 2511a6da
      }
    }

    "Checking existence predicate over the target should result in same result as predicate" {
      forAll(Gen.list(Gen.int()), Gen.bool()) { list, predicate ->
        Optional.listHead<Int>().exists(list) { predicate } == (predicate && list.isNotEmpty())
      }
    }

    "Checking satisfaction of predicate over the target should result in opposite result as predicate" {
      forAll(Gen.list(Gen.int()), Gen.bool()) { list, predicate ->
        Optional.listHead<Int>().all(list) { predicate } == if (list.isEmpty()) true else predicate
      }
    }

    "Joining two optionals together with same target should yield same result" {
      val joinedOptional = Optional.listHead<Int>().choice(defaultHead)

      forAll(Gen.int()) { int ->
        joinedOptional.getOrNull(Left(listOf(int))) == joinedOptional.getOrNull(Right(int))
      }
    }
  }
}<|MERGE_RESOLUTION|>--- conflicted
+++ resolved
@@ -1,28 +1,13 @@
 package arrow.optics
 
 import arrow.core.Left
-<<<<<<< HEAD
-import arrow.core.None
 import arrow.core.Right
-=======
-import arrow.core.ListK
-import arrow.core.Option
-import arrow.core.Right
-import arrow.core.extensions.list.foldable.nonEmpty
-import arrow.core.extensions.listk.eq.eq
-import arrow.core.extensions.monoid
-import arrow.core.extensions.option.eq.eq
->>>>>>> 2511a6da
 import arrow.core.getOrElse
 import arrow.core.identity
 import arrow.core.int
 import arrow.core.k
 import arrow.core.test.UnitSpec
 import arrow.core.test.generators.functionAToB
-<<<<<<< HEAD
-import arrow.core.test.generators.tuple2
-=======
->>>>>>> 2511a6da
 import arrow.core.toOption
 import arrow.optics.test.laws.OptionalLaws
 import arrow.optics.test.laws.SetterLaws
@@ -36,90 +21,13 @@
 
   init {
 
-<<<<<<< HEAD
-    testLaws(
-      OptionalLaws.laws(
-        optional = Optional.listHead(),
-        aGen = Gen.list(Gen.int()),
-        bGen = Gen.int(),
-        funcGen = Gen.functionAToB(Gen.int()),
-        EQA = Eq.any(),
-        EQOptionB = Eq.any()
-      )
-    )
-
-    testLaws(
-      OptionalLaws.laws(
-        optional = Optional.id(),
-        aGen = Gen.int(),
-        bGen = Gen.int(),
-        funcGen = Gen.functionAToB(Gen.int()),
-        EQA = Eq.any(),
-        EQOptionB = Eq.any()
-      )
-    )
-
-    testLaws(
-      OptionalLaws.laws(
-        optional = Optional.listHead<Int>().first(),
-        aGen = Gen.tuple2(Gen.list(Gen.int()), Gen.bool()),
-        bGen = Gen.tuple2(Gen.int(), Gen.bool()),
-        funcGen = Gen.functionAToB(Gen.tuple2(Gen.int(), Gen.bool())),
-        EQA = Eq.any(),
-        EQOptionB = Eq.any()
-      )
-    )
-
-    testLaws(
-      OptionalLaws.laws(
-        optional = Optional.listHead<Int>().first(),
-        aGen = Gen.tuple2(Gen.list(Gen.int()), Gen.bool()),
-        bGen = Gen.tuple2(Gen.int(), Gen.bool()),
-        funcGen = Gen.functionAToB(Gen.tuple2(Gen.int(), Gen.bool())),
-        EQA = Eq.any(),
-        EQOptionB = Eq.any()
-      )
-    )
-
-    testLaws(
-      OptionalLaws.laws(
-        optional = Optional.listHead<Int>().second(),
-        aGen = Gen.tuple2(Gen.bool(), Gen.list(Gen.int())),
-        bGen = Gen.tuple2(Gen.bool(), Gen.int()),
-        funcGen = Gen.functionAToB(Gen.tuple2(Gen.bool(), Gen.int())),
-        EQA = Eq.any(),
-        EQOptionB = Eq.any()
-      )
-    )
-
-    testLaws(
-      TraversalLaws.laws(
-        traversal = Optional.listHead<Int>().asTraversal(),
-        aGen = Gen.list(Gen.int()),
-        bGen = Gen.int(),
-        funcGen = Gen.functionAToB(Gen.int()),
-        EQA = Eq.any(),
-        EQOptionB = Eq.any()
-      )
-    )
-
-    testLaws(
-      SetterLaws.laws(
-        setter = Optional.listHead<Int>().asSetter(),
-        aGen = Gen.list(Gen.int()),
-        bGen = Gen.int(),
-        funcGen = Gen.functionAToB(Gen.int()),
-        EQA = Eq.any()
-      )
-    )
-=======
     testLaws(OptionalLaws.laws(
       optional = Optional.listHead(),
       aGen = Gen.list(Gen.int()),
       bGen = Gen.int(),
       funcGen = Gen.functionAToB(Gen.int()),
       EQA = Eq.any(),
-      EQOptionB = Option.eq(Eq.any())
+      EQOptionB = Eq.any()
     ))
 
     testLaws(OptionalLaws.laws(
@@ -128,7 +36,7 @@
       bGen = Gen.int(),
       funcGen = Gen.functionAToB(Gen.int()),
       EQA = Eq.any(),
-      EQOptionB = Option.eq(Eq.any())
+      EQOptionB = Eq.any()
     ))
 
     testLaws(OptionalLaws.laws(
@@ -137,7 +45,7 @@
       bGen = Gen.pair(Gen.int(), Gen.bool()),
       funcGen = Gen.functionAToB(Gen.pair(Gen.int(), Gen.bool())),
       EQA = Eq.any(),
-      EQOptionB = Option.eq(Eq.any())
+      EQOptionB = Eq.any()
     ))
 
     testLaws(OptionalLaws.laws(
@@ -146,7 +54,7 @@
       bGen = Gen.pair(Gen.int(), Gen.bool()),
       funcGen = Gen.functionAToB(Gen.pair(Gen.int(), Gen.bool())),
       EQA = Eq.any(),
-      EQOptionB = Option.eq(Eq.any())
+      EQOptionB = Eq.any()
     ))
 
     testLaws(OptionalLaws.laws(
@@ -155,7 +63,7 @@
       bGen = Gen.pair(Gen.bool(), Gen.int()),
       funcGen = Gen.functionAToB(Gen.pair(Gen.bool(), Gen.int())),
       EQA = Eq.any(),
-      EQOptionB = Option.eq(Eq.any())
+      EQOptionB = Eq.any()
     ))
 
     testLaws(TraversalLaws.laws(
@@ -163,9 +71,7 @@
       aGen = Gen.list(Gen.int()),
       bGen = Gen.int(),
       funcGen = Gen.functionAToB(Gen.int()),
-      EQA = Eq.any(),
-      EQOptionB = Option.eq(Eq.any()),
-      EQListB = ListK.eq(Eq.any())
+      EQA = Eq.any()
     ))
 
     testLaws(SetterLaws.laws(
@@ -175,7 +81,6 @@
       funcGen = Gen.functionAToB(Gen.int()),
       EQA = Eq.any()
     ))
->>>>>>> 2511a6da
 
     "asSetter should set absent optional" {
       forAll(genIncompleteUser, genToken) { user, token ->
@@ -271,11 +176,7 @@
 
     "Finding a target using a predicate should be wrapped in the correct option result" {
       forAll(Gen.list(Gen.int()), Gen.bool()) { list, predicate ->
-<<<<<<< HEAD
-        Optional.listHead<Int>().find(list) { predicate }.fold({ false }, { true }) == (predicate && list.isNotEmpty())
-=======
         Optional.listHead<Int>().findOrNull(list) { predicate }?.let { true } ?: false == (predicate && list.isNotEmpty())
->>>>>>> 2511a6da
       }
     }
 
