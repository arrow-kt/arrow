--- conflicted
+++ resolved
@@ -2,13 +2,16 @@
 
 import arrow.optics.Lens
 import arrow.optics.Traversal
-<<<<<<< HEAD
-=======
 import arrow.optics.test.functionAToB
 import arrow.optics.test.laws.LensLaws
 import arrow.optics.test.laws.TraversalLaws
 import arrow.optics.test.laws.testLaws
->>>>>>> f7b1b9d9
+import arrow.optics.test.tuple4
+import arrow.optics.test.tuple5
+import arrow.optics.test.tuple6
+import arrow.optics.test.tuple7
+import arrow.optics.test.tuple8
+import arrow.optics.test.tuple9
 import io.kotest.core.spec.style.StringSpec
 import io.kotest.property.Arb
 import io.kotest.property.arbitrary.boolean
@@ -16,18 +19,8 @@
 import io.kotest.property.arbitrary.pair
 import io.kotest.property.arbitrary.string
 import io.kotest.property.arbitrary.triple
-import io.kotest.property.arrow.core.*
-import io.kotest.property.arrow.laws.testLaws
-import io.kotest.property.arrow.optics.LensLaws
-import io.kotest.property.arrow.optics.TraversalLaws
 
-<<<<<<< HEAD
-class TupleTest : StringSpec() {
-
-  init {
-=======
 class TupleTest : StringSpec({
->>>>>>> f7b1b9d9
 
     testLaws(
       "Lens pair first - ",
@@ -99,7 +92,6 @@
       )
     )
 
-<<<<<<< HEAD
     testLaws(
       "Traversal tuple4 - ",
       TraversalLaws.laws(
@@ -186,8 +178,5 @@
         funcGen = Arb.functionAToB(Arb.int()),
       )
     )
-  }
-}
-=======
-})
->>>>>>> f7b1b9d9
+
+})