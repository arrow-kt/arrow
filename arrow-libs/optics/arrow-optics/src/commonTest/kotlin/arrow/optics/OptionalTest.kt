package arrow.optics

import arrow.core.Either.Left
import arrow.core.Either.Right
import arrow.core.getOrElse
import arrow.core.identity
import arrow.core.toOption
<<<<<<< HEAD
=======
import arrow.optics.test.functionAToB
import arrow.optics.test.laws.OptionalLaws
import arrow.optics.test.laws.testLaws
>>>>>>> f7b1b9d9
import arrow.typeclasses.Monoid
import io.kotest.core.spec.style.StringSpec
import io.kotest.matchers.nulls.shouldNotBeNull
import io.kotest.matchers.shouldBe
import io.kotest.property.Arb
<<<<<<< HEAD
import io.kotest.property.arbitrary.*
import io.kotest.property.arrow.core.functionAToB
import io.kotest.property.arrow.laws.testLaws
import io.kotest.property.arrow.optics.OptionalLaws
import io.kotest.property.checkAll

class OptionalTest : StringSpec() {

  init {
=======
import io.kotest.property.arbitrary.boolean
import io.kotest.property.arbitrary.int
import io.kotest.property.arbitrary.list
import io.kotest.property.arbitrary.orNull
import io.kotest.property.arbitrary.pair
import io.kotest.property.arbitrary.string
import io.kotest.property.checkAll

class OptionalTest : StringSpec({
>>>>>>> f7b1b9d9

    testLaws(
      "Optional identity - ",
      OptionalLaws.laws(
        optional = Optional.id(),
        aGen = Arb.int(),
        bGen = Arb.int(),
        funcGen = Arb.functionAToB(Arb.int()),
      )
    )

    testLaws(
      "Optional first head - ",
      OptionalLaws.laws(
        optional = Optional.listHead<Int>().first(),
        aGen = Arb.pair(Arb.list(Arb.int()), Arb.boolean()),
        bGen = Arb.pair(Arb.int(), Arb.boolean()),
        funcGen = Arb.functionAToB(Arb.pair(Arb.int(), Arb.boolean())),
      )
    )

    testLaws(
      "Optional second head - ",
      OptionalLaws.laws(
        optional = Optional.listHead<Int>().second(),
        aGen = Arb.pair(Arb.boolean(), Arb.list(Arb.int())),
        bGen = Arb.pair(Arb.boolean(), Arb.int()),
        funcGen = Arb.functionAToB(Arb.pair(Arb.boolean(), Arb.int())),
      )
    )

    "asSetter should set absent optional" {
      checkAll(Arb.incompleteUser(), Arb.token()) { user, token ->
        val updatedUser = Optional.incompleteUserToken().set(user, token)
        Optional.incompleteUserToken().getOrNull(updatedUser).shouldNotBeNull()
      }
    }

    with(Optional.listHead<Int>()) {

      "asFold should behave as valid Fold: size" {
        checkAll(Arb.list(Arb.int())) { ints: List<Int> ->
          size(ints) shouldBe ints.firstOrNull().toOption().map { 1 }.getOrElse { 0 }
        }
      }

      "asFold should behave as valid Fold: nonEmpty" {
        checkAll(Arb.list(Arb.int())) { ints: List<Int> ->
          isNotEmpty(ints) shouldBe ints.firstOrNull().toOption().nonEmpty()
        }
      }

      "asFold should behave as valid Fold: isEmpty" {
        checkAll(Arb.list(Arb.int())) { ints: List<Int> ->
          isEmpty(ints) shouldBe ints.firstOrNull().toOption().isEmpty()
        }
      }

      "asFold should behave as valid Fold: getAll" {
        checkAll(Arb.list(Arb.int())) { ints: List<Int> ->
          getAll(ints) shouldBe ints.firstOrNull().toOption().toList()
        }
      }

      "asFold should behave as valid Fold: combineAll" {
        checkAll(Arb.list(Arb.int())) { ints: List<Int> ->
          fold(Monoid.int(), ints) shouldBe
            ints.firstOrNull().toOption().fold({ Monoid.int().empty() }, ::identity)
        }
      }

      "asFold should behave as valid Fold: fold" {
        checkAll(Arb.list(Arb.int())) { ints: List<Int> ->
          fold(Monoid.int(), ints) shouldBe
            ints.firstOrNull().toOption().fold({ Monoid.int().empty() }, ::identity)
        }
      }
    }

    "listHead.firstOrNull == firstOrNull" {
      checkAll(Arb.list(Arb.int().orNull())) { ints ->
        Optional.listHead<Int?>().firstOrNull(ints) shouldBe ints.firstOrNull()
      }
    }

    "listHead.lastOrNull == firstOrNull" {
      checkAll(Arb.list(Arb.int().orNull())) { ints ->
        Optional.listHead<Int?>().lastOrNull(ints) shouldBe ints.firstOrNull()
      }
    }

    "unit should always " {
      checkAll(Arb.string()) { string: String ->
        Optional.void<String, Int>().getOrNull(string) shouldBe null
      }
    }

    "unit should always return source when setting target" {
      checkAll(Arb.int(), Arb.string()) { int: Int, string: String ->
        Optional.void<String, Int>().set(string, int) shouldBe string
      }
    }

    "Checking if there is no target" {
      checkAll(Arb.list(Arb.int())) { list ->
        Optional.listHead<Int>().isNotEmpty(list) shouldBe list.isNotEmpty()
      }
    }

    "Lift should be consistent with modify" {
      checkAll(Arb.list(Arb.int())) { list ->
        val f = { i: Int -> i + 5 }
        Optional.listHead<Int>().lift(f)(list) shouldBe Optional.listHead<Int>().modify(list, f)
      }
    }

    "Checking if a target exists" {
      checkAll(Arb.list(Arb.int())) { list ->
        Optional.listHead<Int>().isEmpty(list) shouldBe list.isEmpty()
      }
    }

    "Finding a target using a predicate should be wrapped in the correct option result" {
      checkAll(Arb.list(Arb.int()), Arb.boolean()) { list, predicate ->
        (Optional.listHead<Int>().findOrNull(list) { predicate }?.let { true }
          ?: false) shouldBe (predicate && list.isNotEmpty())
      }
    }

    "Checking existence predicate over the target should result in same result as predicate" {
      checkAll(Arb.list(Arb.int().orNull()), Arb.boolean()) { list, predicate ->
        Optional.listHead<Int?>().exists(list) { predicate } shouldBe (predicate && list.isNotEmpty())
      }
    }

    "Checking satisfaction of predicate over the target should result in opposite result as predicate" {
      checkAll(Arb.list(Arb.int()), Arb.boolean()) { list, predicate ->
        Optional.listHead<Int>().all(list) { predicate } shouldBe if (list.isEmpty()) true else predicate
      }
    }

    "Set a value over a non empty list target then the first item of the result should be the value" {
<<<<<<< HEAD
      checkAll(Arb.list(Arb.int(), 1..1000), Arb.int()) { list, value ->
=======
      checkAll(Arb.list(Arb.int(), 1..200), Arb.int()) { list, value ->
>>>>>>> f7b1b9d9
        Optional.listHead<Int>().set(list, value)[0] shouldBe value
      }
    }

    "Joining two optionals together with same target should yield same result" {
      val joinedOptional = Optional.listHead<Int>().choice(Optional.defaultHead())

      checkAll(Arb.int()) { int ->
        joinedOptional.getOrNull(Left(listOf(int))) shouldBe joinedOptional.getOrNull(Right(int))
      }
    }

})<|MERGE_RESOLUTION|>--- conflicted
+++ resolved
@@ -5,28 +5,14 @@
 import arrow.core.getOrElse
 import arrow.core.identity
 import arrow.core.toOption
-<<<<<<< HEAD
-=======
 import arrow.optics.test.functionAToB
 import arrow.optics.test.laws.OptionalLaws
 import arrow.optics.test.laws.testLaws
->>>>>>> f7b1b9d9
 import arrow.typeclasses.Monoid
 import io.kotest.core.spec.style.StringSpec
 import io.kotest.matchers.nulls.shouldNotBeNull
 import io.kotest.matchers.shouldBe
 import io.kotest.property.Arb
-<<<<<<< HEAD
-import io.kotest.property.arbitrary.*
-import io.kotest.property.arrow.core.functionAToB
-import io.kotest.property.arrow.laws.testLaws
-import io.kotest.property.arrow.optics.OptionalLaws
-import io.kotest.property.checkAll
-
-class OptionalTest : StringSpec() {
-
-  init {
-=======
 import io.kotest.property.arbitrary.boolean
 import io.kotest.property.arbitrary.int
 import io.kotest.property.arbitrary.list
@@ -36,7 +22,6 @@
 import io.kotest.property.checkAll
 
 class OptionalTest : StringSpec({
->>>>>>> f7b1b9d9
 
     testLaws(
       "Optional identity - ",
@@ -179,11 +164,7 @@
     }
 
     "Set a value over a non empty list target then the first item of the result should be the value" {
-<<<<<<< HEAD
-      checkAll(Arb.list(Arb.int(), 1..1000), Arb.int()) { list, value ->
-=======
       checkAll(Arb.list(Arb.int(), 1..200), Arb.int()) { list, value ->
->>>>>>> f7b1b9d9
         Optional.listHead<Int>().set(list, value)[0] shouldBe value
       }
     }
