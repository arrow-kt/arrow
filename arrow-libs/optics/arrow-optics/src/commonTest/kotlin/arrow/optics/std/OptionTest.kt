--- conflicted
+++ resolved
@@ -1,18 +1,7 @@
 package arrow.optics.std
 
-<<<<<<< HEAD
-import arrow.core.test.UnitSpec
-import arrow.core.test.generators.either
-import arrow.core.test.generators.functionAToB
-import arrow.core.test.generators.option
 import arrow.optics.Prism
-=======
-import arrow.optics.Iso
-import arrow.optics.Prism
-import arrow.optics.test.either
 import arrow.optics.test.functionAToB
-import arrow.optics.test.laws.IsoLaws
->>>>>>> 7a089394
 import arrow.optics.test.laws.PrismLaws
 import arrow.optics.test.laws.testLaws
 import arrow.optics.test.option
@@ -20,7 +9,6 @@
 import io.kotest.property.Arb
 import io.kotest.property.arbitrary.constant
 import io.kotest.property.arbitrary.int
-import io.kotest.property.arbitrary.orNull
 
 class OptionTest : StringSpec({
 
@@ -43,30 +31,5 @@
         funcGen = Arb.functionAToB(Arb.constant(Unit)),
       )
     )
-<<<<<<< HEAD
-  }
-}
-=======
 
-    testLaws(
-      "Iso option to nullable - ",
-      IsoLaws.laws(
-        iso = Iso.optionToNullable<Int>().reverse(),
-        aGen = Arb.int().orNull(),
-        bGen = Arb.option(Arb.int()),
-        funcGen = Arb.functionAToB(Arb.option(Arb.int()))
-      )
-    )
-
-    testLaws(
-      "Iso option to either - ",
-      IsoLaws.laws(
-        iso = Iso.optionToEither(),
-        aGen = Arb.option(Arb.int()),
-        bGen = Arb.either(Arb.constant(Unit), Arb.int()),
-        funcGen = Arb.functionAToB(Arb.either(Arb.constant(Unit), Arb.int())),
-      )
-    )
-
-})
->>>>>>> 7a089394
+})