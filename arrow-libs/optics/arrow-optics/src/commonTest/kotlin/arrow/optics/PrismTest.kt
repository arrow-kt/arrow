package arrow.optics

import arrow.optics.test.either
import arrow.optics.test.functionAToB
import arrow.optics.test.laws.OptionalLaws
import arrow.optics.test.laws.PrismLaws
import arrow.optics.test.laws.TraversalLaws
import arrow.optics.test.laws.testLaws
import io.kotest.core.spec.style.StringSpec
import io.kotest.matchers.shouldBe
import io.kotest.property.Arb
import io.kotest.property.arbitrary.boolean
import io.kotest.property.arbitrary.int
import io.kotest.property.arbitrary.pair
import io.kotest.property.arbitrary.string
import io.kotest.property.checkAll

class PrismTest : StringSpec({

    testLaws(
      "Prism sum - ",
      PrismLaws(
        prism = Prism.sumType(),
        aGen = Arb.sumType(),
        bGen = Arb.string(),
        funcGen = Arb.functionAToB(Arb.string()),
      ),

<<<<<<< HEAD
      TraversalLaws.laws(
=======
      SetterLaws(
        setter = Prism.sumType(),
        aGen = Arb.sumType(),
        bGen = Arb.string(),
        funcGen = Arb.functionAToB(Arb.string()),
      ),

      TraversalLaws(
>>>>>>> f7e41cd5
        traversal = Prism.sumType(),
        aGen = Arb.sumType(),
        bGen = Arb.string(),
        funcGen = Arb.functionAToB(Arb.string()),
      ),

      OptionalLaws(
        optional = Prism.sumType(),
        aGen = Arb.sumType(),
        bGen = Arb.string(),
        funcGen = Arb.functionAToB(Arb.string()),
      )
    )

    testLaws(
      "Prism sum first - ",
      PrismLaws(
        prism = Prism.sumType().first(),
        aGen = Arb.pair(Arb.sumType(), Arb.int()),
        bGen = Arb.pair(Arb.string(), Arb.int()),
        funcGen = Arb.functionAToB(Arb.pair(Arb.string(), Arb.int())),
      )
    )

    testLaws(
      "Prism sum second - ",
      PrismLaws(
        prism = Prism.sumType().second(),
        aGen = Arb.pair(Arb.int(), Arb.sumType()),
        bGen = Arb.pair(Arb.int(), Arb.string()),
        funcGen = Arb.functionAToB(Arb.pair(Arb.int(), Arb.string())),
      )
    )

    testLaws(
      "Prism sum right - ",
      PrismLaws(
        prism = Prism.sumType().right(),
        aGen = Arb.either(Arb.int(), Arb.sumType()),
        bGen = Arb.either(Arb.int(), Arb.string()),
        funcGen = Arb.functionAToB(Arb.either(Arb.int(), Arb.string())),
      )
    )

    testLaws(
      "Prism sum left - ",
      PrismLaws(
        prism = Prism.sumType().left(),
        aGen = Arb.either(Arb.sumType(), Arb.int()),
        bGen = Arb.either(Arb.string(), Arb.int()),
        funcGen = Arb.functionAToB(Arb.either(Arb.string(), Arb.int())),
      )
    )

    testLaws(
      "Prism identity - ",
      PrismLaws(
        prism = Prism.id(),
        aGen = Arb.either(Arb.int(), Arb.int()),
        bGen = Arb.either(Arb.int(), Arb.int()),
        funcGen = Arb.functionAToB(Arb.either(Arb.int(), Arb.int())),
      )
    )

    with(Prism.sumType()) {
      "asFold should behave as valid Fold: size" {
        checkAll(Arb.sumType()) { sum: SumType ->
          size(sum) shouldBe (Prism.sumType().getOrNull(sum)?.let { 1 } ?: 0)
        }
      }

      "asFold should behave as valid Fold: nonEmpty" {
        checkAll(Arb.sumType()) { sum: SumType ->
          isNotEmpty(sum) shouldBe (Prism.sumType().getOrNull(sum) != null)
        }
      }

      "asFold should behave as valid Fold: isEmpty" {
        checkAll(Arb.sumType()) { sum: SumType ->
          isEmpty(sum) shouldBe (Prism.sumType().getOrNull(sum) == null)
        }
      }

      "asFold should behave as valid Fold: getAll" {
        checkAll(Arb.sumType()) { sum: SumType ->
          getAll(sum) shouldBe listOfNotNull(Prism.sumType().getOrNull(sum))
        }
      }

      "asFold should behave as valid Fold: fold" {
        checkAll(Arb.sumType()) { sum: SumType ->
          fold("", { x, y -> x + y }, sum) shouldBe
            (Prism.sumType().getOrNull(sum) ?: "")
        }
      }

      "asFold should behave as valid Fold: headOption" {
        checkAll(Arb.sumType()) { sum: SumType ->
          firstOrNull(sum) shouldBe Prism.sumType().getOrNull(sum)
        }
      }

      "asFold should behave as valid Fold: lastOption" {
        checkAll(Arb.sumType()) { sum: SumType ->
          lastOrNull(sum) shouldBe Prism.sumType().getOrNull(sum)
        }
      }
    }

    "Joining two prisms together with same target should yield same result" {
      checkAll(Arb.sumType()) { a ->
        (Prism.sumType() compose Prism.string()).getOrNull(a) shouldBe Prism.sumType().getOrNull(a)
          ?.let(Prism.string()::getOrNull)
        (Prism.sumType() + Prism.string()).getOrNull(a) shouldBe (Prism.sumType() compose Prism.string()).getOrNull(a)
      }
    }

    "Checking if a prism exists with a target" {
      checkAll(Arb.sumType(), Arb.sumType(), Arb.boolean()) { a, other, bool ->
        Prism.only(a) { _, _ -> bool }.isEmpty(other) shouldBe bool
      }
    }

    "Checking if there is no target" {
      checkAll(Arb.sumType()) { sum ->
        Prism.sumType().isEmpty(sum) shouldBe (sum !is SumType.A)
      }
    }

    "Checking if a target exists" {
      checkAll(Arb.sumType()) { sum ->
        Prism.sumType().isNotEmpty(sum) shouldBe (sum is SumType.A)
      }
    }

    "Setting a target on a prism should set the correct target" {
      checkAll(Arb.sumTypeA(), Arb.string()) { a, string ->
        (Prism.sumType().setNullable(a, string)!!) shouldBe a.copy(string = string)
      }
    }

    "Finding a target using a predicate within a Lens should be wrapped in the correct option result" {
      checkAll(Arb.sumType(), Arb.boolean()) { sum, predicate ->
        (Prism.sumType().findOrNull(sum) { predicate }?.let { true } ?: false) shouldBe (predicate && sum is SumType.A)
      }
    }

    "Checking existence predicate over the target should result in same result as predicate" {
      checkAll(Arb.sumType(), Arb.boolean()) { sum, predicate ->
        Prism.sumType().any(sum) { predicate } shouldBe (predicate && sum is SumType.A)
      }
    }

    "Checking satisfaction of predicate over the target should result in opposite result as predicate" {
      checkAll(Arb.sumType(), Arb.boolean()) { sum, predicate ->
        Prism.sumType().all(sum) { predicate } shouldBe (predicate || sum is SumType.B)
      }
    }

})<|MERGE_RESOLUTION|>--- conflicted
+++ resolved
@@ -26,18 +26,7 @@
         funcGen = Arb.functionAToB(Arb.string()),
       ),
 
-<<<<<<< HEAD
-      TraversalLaws.laws(
-=======
-      SetterLaws(
-        setter = Prism.sumType(),
-        aGen = Arb.sumType(),
-        bGen = Arb.string(),
-        funcGen = Arb.functionAToB(Arb.string()),
-      ),
-
       TraversalLaws(
->>>>>>> f7e41cd5
         traversal = Prism.sumType(),
         aGen = Arb.sumType(),
         bGen = Arb.string(),
