@file:OptIn(ExperimentalCompilerApi::class)

package arrow.optics.plugin

import com.tschuchort.compiletesting.CompilationResult
import com.tschuchort.compiletesting.KotlinCompilation
import com.tschuchort.compiletesting.SourceFile
import com.tschuchort.compiletesting.configureKsp
import io.github.classgraph.ClassGraph
import io.kotest.assertions.AssertionErrorBuilder.Companion.fail
import io.kotest.matchers.booleans.shouldBeTrue
import io.kotest.matchers.shouldBe
import io.kotest.matchers.shouldNotBe
import org.jetbrains.kotlin.compiler.plugin.ExperimentalCompilerApi
import org.jetbrains.kotlin.config.JvmTarget
import java.io.File
import java.net.URLClassLoader
import java.nio.file.Files
import java.nio.file.Paths

val arrowVersion = System.getProperty("arrowVersion")
const val SOURCE_FILENAME = "Source.kt"
const val CLASS_FILENAME = "SourceKt"

fun String.failsWith(check: (String) -> Boolean) {
  val compilationResult = compile(this)
  compilationResult.exitCode shouldNotBe KotlinCompilation.ExitCode.OK
  check(compilationResult.messages).shouldBeTrue()
}

fun String.compilationFails() {
  val compilationResult = compile(this)
  compilationResult.exitCode shouldNotBe KotlinCompilation.ExitCode.OK
}

fun String.compilationSucceeds(
  allWarningsAsErrors: Boolean = false,
  contextParameters: Boolean = false,
) {
  compilationSucceeds(allWarningsAsErrors, contextParameters, SourceFile.kotlin(SOURCE_FILENAME, this.trimMargin()))
}

fun compilationSucceeds(
  allWarningsAsErrors: Boolean = false,
  contextParameters: Boolean = false,
  vararg sources: SourceFile,
) {
  val compilationResult = compile(allWarningsAsErrors, contextParameters, *sources)
  compilationResult.exitCode.shouldBe(KotlinCompilation.ExitCode.OK, compilationResult.messages)
}

fun String.evals(thing: Pair<String, Any?>, contextParameters: Boolean = false) {
  val compilationResult = compile(this, contextParameters = contextParameters)
  compilationResult.exitCode.shouldBe(KotlinCompilation.ExitCode.OK, compilationResult.messages)
  val classesDirectory = compilationResult.outputDirectory
  val (variable, output) = thing
  eval(variable, classesDirectory) shouldBe output
}

// UTILITY FUNCTIONS COPIED FROM META-TEST
// =======================================

internal fun compile(
  text: String,
  allWarningsAsErrors: Boolean = false,
  contextParameters: Boolean = false,
): CompilationResult = compile(allWarningsAsErrors, contextParameters, SourceFile.kotlin(SOURCE_FILENAME, text.trimMargin()))

internal fun compile(
  allWarningsAsErrors: Boolean = false,
  contextParameters: Boolean = false,
  vararg sources: SourceFile,
): CompilationResult {
  val compilation = buildCompilation(allWarningsAsErrors, contextParameters, *sources)
  return compilation.compile()
}

fun buildCompilation(
  allWarningsAsErrors: Boolean = false,
  contextParameters: Boolean = false,
  vararg sources: SourceFile,
) = KotlinCompilation().apply {
  this.jvmTarget = JvmTarget.JVM_1_8.description
  this.classpaths = listOf(
    "arrow-annotations:$arrowVersion",
    "arrow-core:$arrowVersion",
    "arrow-optics:$arrowVersion",
  ).map { classpathOf(it) }
  this.sources = sources.toList()
  this.verbose = false
  this.allWarningsAsErrors = allWarningsAsErrors
  this.languageVersion = "2.0"
<<<<<<< HEAD
  if (contextParameters) {
    this.kotlincArguments = listOf("-Xcontext-parameters")
  }
  configureKsp(useKsp2 = true) {
=======
  configureKsp {
>>>>>>> b760246f
    withCompilation = true
    symbolProcessorProviders += OpticsProcessorProvider()
  }
}

private fun classpathOf(dependency: String): File {
  val file =
    ClassGraph().classpathFiles.firstOrNull { classpath ->
      dependenciesMatch(classpath, dependency)
    }
  if (file == null) {
    fail("$dependency not found in test runtime. Check your build configuration.")
  }
  return file
}

private fun dependenciesMatch(classpath: File, dependency: String): Boolean {
  val dep = classpath.name
  val dependencyName = sanitizeClassPathFileName(dep)
  val testdep = dependency.substringBefore(":")
  return testdep == dependencyName
}

private fun sanitizeClassPathFileName(dep: String): String = buildList {
  var skip = false
  add(dep.first())
  dep.reduce { a, b ->
    if (a == '-' && b.isDigit()) skip = true
    if (!skip) add(b)
    b
  }
  if (skip) removeLast()
}
  .joinToString("")
  .replace("-jvm.jar", "")
  .replace("-jvm", "")

private fun eval(expression: String, classesDirectory: File): Any? {
  val classLoader = URLClassLoader(arrayOf(classesDirectory.toURI().toURL()))
  val fullClassName = getFullClassName(classesDirectory)
  val field = classLoader.loadClass(fullClassName).getDeclaredField(expression)
  field.isAccessible = true
  return field.get(Any())
}

private fun getFullClassName(classesDirectory: File): String = Files.walk(Paths.get(classesDirectory.toURI()))
  .filter { it.toFile().name == "$CLASS_FILENAME.class" }
  .toArray()[0]
  .toString()
  .removePrefix(classesDirectory.absolutePath + File.separator)
  .removeSuffix(".class")
  .replace(File.separator, ".")<|MERGE_RESOLUTION|>--- conflicted
+++ resolved
@@ -90,14 +90,10 @@
   this.verbose = false
   this.allWarningsAsErrors = allWarningsAsErrors
   this.languageVersion = "2.0"
-<<<<<<< HEAD
   if (contextParameters) {
     this.kotlincArguments = listOf("-Xcontext-parameters")
   }
-  configureKsp(useKsp2 = true) {
-=======
   configureKsp {
->>>>>>> b760246f
     withCompilation = true
     symbolProcessorProviders += OpticsProcessorProvider()
   }
