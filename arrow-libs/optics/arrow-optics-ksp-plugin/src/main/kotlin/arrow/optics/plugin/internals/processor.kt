--- conflicted
+++ resolved
@@ -155,7 +155,24 @@
   }
 }
 
-<<<<<<< HEAD
+fun KSPropertyDeclaration.sameInChildren(subclasses: Sequence<KSClassDeclaration>): Boolean =
+  subclasses.all { subclass ->
+    val property = subclass.getAllProperties().singleOrNull { it.simpleName == this.simpleName }
+    when (property) {
+      null -> false
+      else -> property.type.resolve() == this.type.resolve()
+    }
+  }
+
+fun KSPropertyDeclaration.sameInChildren(subclasses: Sequence<KSClassDeclaration>): Boolean =
+  subclasses.all { subclass ->
+    val property = subclass.getAllProperties().singleOrNull { it.simpleName == this.simpleName }
+    when (property) {
+      null -> false
+      else -> property.type.resolve() == this.type.resolve()
+    }
+  }
+
 internal fun evalAnnotatedValueClass(
   element: KSClassDeclaration,
   errorMessage: String,
@@ -167,14 +184,6 @@
     else -> {
       logger.error(errorMessage, element)
       emptyList()
-=======
-fun KSPropertyDeclaration.sameInChildren(subclasses: Sequence<KSClassDeclaration>): Boolean =
-  subclasses.all { subclass ->
-    val property = subclass.getAllProperties().singleOrNull { it.simpleName == this.simpleName }
-    when (property) {
-      null -> false
-      else -> property.type.resolve() == this.type.resolve()
->>>>>>> 4bd86941
     }
   }
 
