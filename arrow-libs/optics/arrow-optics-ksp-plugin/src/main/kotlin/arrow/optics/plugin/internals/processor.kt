--- conflicted
+++ resolved
@@ -8,7 +8,6 @@
 import com.google.devtools.ksp.processing.KSPLogger
 import com.google.devtools.ksp.symbol.KSClassDeclaration
 import com.google.devtools.ksp.symbol.KSDeclaration
-import com.google.devtools.ksp.symbol.KSPropertyDeclaration
 import com.google.devtools.ksp.symbol.KSType
 import com.google.devtools.ksp.symbol.KSTypeArgument
 import com.google.devtools.ksp.symbol.KSTypeParameter
@@ -117,13 +116,7 @@
         return null
       }
 
-      val (goodProperties, badProperties) = properties.partition { it.sameInChildren(subclasses) }
-
-      badProperties.forEach {
-        logger.info(it.qualifiedNameOrSimpleName.sealedLensChangedProperties, element)
-      }
-
-      val propertyNames = goodProperties
+      val propertyNames = properties
         .map { it.simpleName.asString() }
 
       val nonConstructorOverrides = subclasses
@@ -137,7 +130,7 @@
         return null
       }
 
-      goodProperties
+      properties
         .map { it.type.resolve().qualifiedString() }
         .zip(propertyNames) { type, name ->
           Focus(
@@ -155,14 +148,6 @@
   }
 }
 
-<<<<<<< HEAD
-fun KSPropertyDeclaration.sameInChildren(subclasses: Sequence<KSClassDeclaration>): Boolean =
-  subclasses.all { subclass ->
-    val property = subclass.getAllProperties().singleOrNull { it.simpleName == this.simpleName }
-    when (property) {
-      null -> false
-      else -> property.type.resolve() == this.type.resolve()
-=======
 internal fun evalAnnotatedValueClass(
   element: KSClassDeclaration,
   errorMessage: String,
@@ -174,7 +159,6 @@
     else -> {
       logger.error(errorMessage, element)
       emptyList()
->>>>>>> 9f254a37
     }
   }
 
