--- conflicted
+++ resolved
@@ -62,94 +62,21 @@
   }
 }
 
-<<<<<<< HEAD
 data class Focus(
   val className: String,
   val paramName: String,
-  val refinedType: KSType?
+  val refinedType: KSType?,
+  val onlyOneSealedSubclass: Boolean = false
 ) {
-=======
-typealias NonNullFocus = Focus.NonNull
-
-typealias OptionFocus = Focus.Option
-
-typealias NullableFocus = Focus.Nullable
-
-sealed class Focus {
-
-  companion object {
-    operator fun invoke(
-      fullName: String,
-      paramName: String,
-      refinedType: KSType? = null,
-      onlyOneSealedSubclass: Boolean = false,
-    ): Focus =
-      when {
-        fullName.endsWith("?") -> Nullable(
-          fullName,
-          paramName,
-          refinedType,
-          onlyOneSealedSubclass = onlyOneSealedSubclass,
-        )
-        fullName.startsWith("`arrow`.`core`.`Option`") -> Option(
-          fullName,
-          paramName,
-          refinedType,
-          onlyOneSealedSubclass = onlyOneSealedSubclass,
-        )
-        else -> NonNull(
-          fullName,
-          paramName,
-          refinedType,
-          onlyOneSealedSubclass = onlyOneSealedSubclass,
-        )
-      }
-  }
-
-  abstract val className: String
-  abstract val paramName: String
-  // only used for type-refining prisms
-  abstract val refinedType: KSType?
-  abstract val onlyOneSealedSubclass: Boolean
-
->>>>>>> 211892a4
   val refinedArguments: List<String>
     get() = refinedType?.arguments?.filter {
       it.type?.resolve()?.declaration is KSTypeParameter
     }?.map { it.qualifiedString() }.orEmpty()
 
-<<<<<<< HEAD
   companion object {
     operator fun invoke(fullName: String, paramName: String): Focus =
       Focus(fullName, paramName, null)
   }
-=======
-  data class Nullable(
-    override val className: String,
-    override val paramName: String,
-    override val refinedType: KSType?,
-    override val onlyOneSealedSubclass: Boolean,
-  ) : Focus() {
-    val nonNullClassName = className.dropLast(1)
-  }
-
-  data class Option(
-    override val className: String,
-    override val paramName: String,
-    override val refinedType: KSType?,
-    override val onlyOneSealedSubclass: Boolean,
-  ) : Focus() {
-    val nestedClassName =
-      Regex("`arrow`.`core`.`Option`<(.*)>$").matchEntire(className)!!.groupValues[1]
-  }
-
-  data class NonNull(
-    override val className: String,
-    override val paramName: String,
-    override val refinedType: KSType?,
-    override val onlyOneSealedSubclass: Boolean,
-  ) : Focus()
->>>>>>> 211892a4
 }
 
 const val Lens = "arrow.optics.Lens"
