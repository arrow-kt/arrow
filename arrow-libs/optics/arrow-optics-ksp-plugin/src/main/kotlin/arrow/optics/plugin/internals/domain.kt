@file:Suppress("ktlint:standard:property-naming")

package arrow.optics.plugin.internals

import arrow.optics.plugin.companionObject
import com.google.devtools.ksp.getVisibility
import com.google.devtools.ksp.symbol.KSClassDeclaration
import com.google.devtools.ksp.symbol.KSName
import com.google.devtools.ksp.symbol.KSType
import com.google.devtools.ksp.symbol.KSTypeParameter
import com.google.devtools.ksp.symbol.Visibility
import java.util.Locale

data class ADT(val pckg: KSName, val declaration: KSClassDeclaration, val targets: List<Target>) {
  val sourceClassName = declaration.qualifiedNameOrSimpleName
  val sourceName = declaration.simpleName.asString().replaceFirstChar { it.lowercase(Locale.getDefault()) }
  val simpleName = declaration.nameWithParentClass
  val packageName = pckg.asSanitizedString()
  val visibilityModifierName = when (declaration.companionObject?.getVisibility()) {
    Visibility.INTERNAL -> "internal"
    else -> "public"
  }
  val typeParameters: List<String> = declaration.typeParameters.map { it.simpleName.asString() }
  val angledTypeParameters: String = when {
    typeParameters.isEmpty() -> ""
    else -> "<${typeParameters.joinToString(separator = ",")}>"
  }

  operator fun Snippet.plus(snippet: Snippet): Snippet =
    copy(imports = imports + snippet.imports, content = "$content\n${snippet.content}")
}

@Suppress("RecursivePropertyAccessor")
val KSClassDeclaration.nameWithParentClass: String
  get() = when (val parent = parentDeclaration) {
    is KSClassDeclaration -> parent.nameWithParentClass + "." + simpleName.asString()
    else -> simpleName.asString()
  }

enum class OpticsTarget {
  ISO,
  LENS,
  PRISM,
  DSL,
}

typealias IsoTarget = Target.Iso

typealias PrismTarget = Target.Prism

typealias LensTarget = Target.Lens

typealias SealedClassDsl = Target.SealedClassDsl

typealias DataClassDsl = Target.DataClassDsl

typealias ValueClassDsl = Target.ValueClassDsl

sealed class Target {
  abstract val foci: List<Focus>

  data class Prism(override val foci: List<Focus>) : Target()
  data class Lens(override val foci: List<Focus>) : Target()
  data class Iso(override val foci: List<Focus>) : Target()
  data class SealedClassDsl(override val foci: List<Focus>) : Target()
  data class DataClassDsl(override val foci: List<Focus>) : Target()
  data class ValueClassDsl(val focus: Focus) : Target() {
    override val foci = listOf(focus)
  }
}

<<<<<<< HEAD
data class Focus(
  val className: String,
  val paramName: String,
  val refinedType: KSType?,
  val onlyOneSealedSubclass: Boolean = false,
) {
=======
typealias NonNullFocus = Focus.NonNull

typealias OptionFocus = Focus.Option

typealias NullableFocus = Focus.Nullable

sealed class Focus {

  companion object {
    operator fun invoke(
      fullName: String,
      paramName: String,
      refinedType: KSType? = null,
      onlyOneSealedSubclass: Boolean = false,
      subclasses: List<String> = emptyList(),
    ): Focus =
      when {
        fullName.endsWith("?") -> Nullable(
          className = fullName,
          paramName = paramName,
          refinedType = refinedType,
          onlyOneSealedSubclass = onlyOneSealedSubclass,
          subclasses = subclasses,
        )
        fullName.startsWith("`arrow`.`core`.`Option`") -> Option(
          className = fullName,
          paramName = paramName,
          refinedType = refinedType,
          onlyOneSealedSubclass = onlyOneSealedSubclass,
          subclasses = subclasses,
        )
        else -> NonNull(
          className = fullName,
          paramName = paramName,
          refinedType = refinedType,
          onlyOneSealedSubclass = onlyOneSealedSubclass,
          subclasses = subclasses,
        )
      }
  }

  abstract val className: String
  abstract val paramName: String

  // only used for type-refining prisms
  abstract val refinedType: KSType?
  abstract val subclasses: List<String>
  abstract val onlyOneSealedSubclass: Boolean

>>>>>>> 44112ec8
  val refinedArguments: List<String>
    get() = refinedType?.arguments?.filter {
      it.type?.resolve()?.declaration is KSTypeParameter
    }?.map { it.qualifiedString() }.orEmpty()

<<<<<<< HEAD
  companion object {
    operator fun invoke(fullName: String, paramName: String): Focus =
      Focus(fullName, paramName, null)
  }
=======
  data class Nullable(
    override val className: String,
    override val paramName: String,
    override val refinedType: KSType?,
    override val onlyOneSealedSubclass: Boolean,
    override val subclasses: List<String>,
  ) : Focus() {
    val nonNullClassName = className.dropLast(1)
  }

  data class Option(
    override val className: String,
    override val paramName: String,
    override val refinedType: KSType?,
    override val onlyOneSealedSubclass: Boolean,
    override val subclasses: List<String>,
  ) : Focus() {
    val nestedClassName =
      Regex("`arrow`.`core`.`Option`<(.*)>$").matchEntire(className)!!.groupValues[1]
  }

  data class NonNull(
    override val className: String,
    override val paramName: String,
    override val refinedType: KSType?,
    override val onlyOneSealedSubclass: Boolean,
    override val subclasses: List<String>,
  ) : Focus()
>>>>>>> 44112ec8
}

const val Lens = "arrow.optics.Lens"
const val Iso = "arrow.optics.Iso"
const val Optional = "arrow.optics.Optional"
const val Prism = "arrow.optics.Prism"
const val Traversal = "arrow.optics.Traversal"

data class Snippet(
  val `package`: String,
  val name: String,
  val imports: Set<String> = emptySet(),
  val content: String,
) {
  val fqName = "$`package`.$name"
}

fun Snippet.asFileText(): String =
  """
            |${if (`package`.isNotBlank() && `package` != "`unnamed package`") "package $`package`" else ""}
            |${imports.joinToString(prefix = "\n", separator = "\n", postfix = "\n")}
            |$content
  """.trimMargin()<|MERGE_RESOLUTION|>--- conflicted
+++ resolved
@@ -69,104 +69,22 @@
   }
 }
 
-<<<<<<< HEAD
 data class Focus(
   val className: String,
   val paramName: String,
   val refinedType: KSType?,
   val onlyOneSealedSubclass: Boolean = false,
+  val subclasses: List<String> = emptyList(),
 ) {
-=======
-typealias NonNullFocus = Focus.NonNull
-
-typealias OptionFocus = Focus.Option
-
-typealias NullableFocus = Focus.Nullable
-
-sealed class Focus {
-
-  companion object {
-    operator fun invoke(
-      fullName: String,
-      paramName: String,
-      refinedType: KSType? = null,
-      onlyOneSealedSubclass: Boolean = false,
-      subclasses: List<String> = emptyList(),
-    ): Focus =
-      when {
-        fullName.endsWith("?") -> Nullable(
-          className = fullName,
-          paramName = paramName,
-          refinedType = refinedType,
-          onlyOneSealedSubclass = onlyOneSealedSubclass,
-          subclasses = subclasses,
-        )
-        fullName.startsWith("`arrow`.`core`.`Option`") -> Option(
-          className = fullName,
-          paramName = paramName,
-          refinedType = refinedType,
-          onlyOneSealedSubclass = onlyOneSealedSubclass,
-          subclasses = subclasses,
-        )
-        else -> NonNull(
-          className = fullName,
-          paramName = paramName,
-          refinedType = refinedType,
-          onlyOneSealedSubclass = onlyOneSealedSubclass,
-          subclasses = subclasses,
-        )
-      }
-  }
-
-  abstract val className: String
-  abstract val paramName: String
-
-  // only used for type-refining prisms
-  abstract val refinedType: KSType?
-  abstract val subclasses: List<String>
-  abstract val onlyOneSealedSubclass: Boolean
-
->>>>>>> 44112ec8
   val refinedArguments: List<String>
     get() = refinedType?.arguments?.filter {
       it.type?.resolve()?.declaration is KSTypeParameter
     }?.map { it.qualifiedString() }.orEmpty()
 
-<<<<<<< HEAD
   companion object {
-    operator fun invoke(fullName: String, paramName: String): Focus =
-      Focus(fullName, paramName, null)
+    operator fun invoke(fullName: String, paramName: String, subclasses: List<String> = emptyList()): Focus =
+      Focus(fullName, paramName, null, subclasses = subclasses)
   }
-=======
-  data class Nullable(
-    override val className: String,
-    override val paramName: String,
-    override val refinedType: KSType?,
-    override val onlyOneSealedSubclass: Boolean,
-    override val subclasses: List<String>,
-  ) : Focus() {
-    val nonNullClassName = className.dropLast(1)
-  }
-
-  data class Option(
-    override val className: String,
-    override val paramName: String,
-    override val refinedType: KSType?,
-    override val onlyOneSealedSubclass: Boolean,
-    override val subclasses: List<String>,
-  ) : Focus() {
-    val nestedClassName =
-      Regex("`arrow`.`core`.`Option`<(.*)>$").matchEntire(className)!!.groupValues[1]
-  }
-
-  data class NonNull(
-    override val className: String,
-    override val paramName: String,
-    override val refinedType: KSType?,
-    override val onlyOneSealedSubclass: Boolean,
-    override val subclasses: List<String>,
-  ) : Focus()
->>>>>>> 44112ec8
 }
 
 const val Lens = "arrow.optics.Lens"
