package arrow.optics

import io.kotest.core.spec.style.StringSpec
import io.kotest.matchers.shouldBe
import io.kotest.property.Arb
import io.kotest.property.arbitrary.list
import io.kotest.property.arbitrary.string
import io.kotest.property.checkAll

data class Person(val name: String, val friends: List<String>)

sealed interface Cutlery
object Fork : Cutlery
object Spoon : Cutlery

<<<<<<< HEAD
object ReflectionTest: StringSpec({
    "lenses for field, get" {
      checkAll(Arb.string(), Arb.list(Arb.string())) { nm, fs ->
        val p = Person(nm, fs.toMutableList())
        Person::name.lens.get(p) shouldBe nm
      }
=======
object ReflectionTest : StringSpec({

  "optional for function" {
    checkAll(Arb.list(Arb.int())) { ints ->
      val firsty = { it: List<Int> -> it.firstOrNull() }
      firsty.ogetter.get(ints) shouldBe ints.firstOrNull()
    }
  }

  "lenses for field, get" {
    checkAll(Arb.string(), Arb.list(Arb.string())) { nm, fs ->
      val p = Person(nm, fs.toMutableList())
      Person::name.lens.get(p) shouldBe nm
>>>>>>> 17d8d9e7
    }
  }

  "lenses for field, set" {
    checkAll(Arb.string(), Arb.list(Arb.string())) { nm, fs ->
      val p = Person(nm, fs.toMutableList())
      val m = Person::name.lens.modify(p) { it.capitalize() }
      m shouldBe Person(nm.capitalize(), fs)
    }
  }

  "traversal for list, set" {
    checkAll(Arb.string(), Arb.list(Arb.string())) { nm, fs ->
      val p = Person(nm, fs)
      val m = Person::friends.every.modify(p) { it.capitalize() }
      m shouldBe Person(nm, fs.map { it.capitalize() })
    }
  }

  "instances" {
    val things = listOf(Fork, Spoon, Fork)
    val forks = Every.list<Cutlery>() compose instance<Cutlery, Fork>()
    val spoons = Every.list<Cutlery>() compose instance<Cutlery, Spoon>()
    forks.size(things) shouldBe 2
    spoons.size(things) shouldBe 1
  }
})<|MERGE_RESOLUTION|>--- conflicted
+++ resolved
@@ -13,28 +13,11 @@
 object Fork : Cutlery
 object Spoon : Cutlery
 
-<<<<<<< HEAD
-object ReflectionTest: StringSpec({
-    "lenses for field, get" {
-      checkAll(Arb.string(), Arb.list(Arb.string())) { nm, fs ->
-        val p = Person(nm, fs.toMutableList())
-        Person::name.lens.get(p) shouldBe nm
-      }
-=======
 object ReflectionTest : StringSpec({
-
-  "optional for function" {
-    checkAll(Arb.list(Arb.int())) { ints ->
-      val firsty = { it: List<Int> -> it.firstOrNull() }
-      firsty.ogetter.get(ints) shouldBe ints.firstOrNull()
-    }
-  }
-
   "lenses for field, get" {
     checkAll(Arb.string(), Arb.list(Arb.string())) { nm, fs ->
       val p = Person(nm, fs.toMutableList())
       Person::name.lens.get(p) shouldBe nm
->>>>>>> 17d8d9e7
     }
   }
 
