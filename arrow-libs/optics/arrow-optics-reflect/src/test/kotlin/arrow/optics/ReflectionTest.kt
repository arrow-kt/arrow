package arrow.optics

import io.kotest.matchers.shouldBe
import io.kotest.property.Arb
import io.kotest.property.arbitrary.Codepoint
import io.kotest.property.arbitrary.ascii
import io.kotest.property.arbitrary.list
import io.kotest.property.arbitrary.string
import io.kotest.property.checkAll
import kotlinx.coroutines.test.runTest
import kotlin.test.Test

data class Person(val name: String, val friends: List<String>)

sealed interface Cutlery
data object Fork : Cutlery
data object Spoon : Cutlery

class ReflectionTest {
  private val asciiString: Arb<String> = Arb.string(codepoints = Codepoint.ascii())

  @Test fun lensesForFieldGet() = runTest {
    checkAll(asciiString, Arb.list(asciiString, 1..20)) { nm, fs ->
      val p = Person(nm, fs.toMutableList())
      Person::name.lens.get(p) shouldBe nm
    }
  }

  @Test fun lensesForFieldSet() = runTest {
    checkAll(asciiString, Arb.list(asciiString, 1..20)) { nm, fs ->
      val p = Person(nm, fs.toMutableList())
<<<<<<< HEAD
      val m = Person::name.lens.modify(p) { it.uppercase() }
      m shouldBe Person(nm.uppercase(), fs)
=======
      val m = Person::name.lens.modify(p) { it.lowercase() }
      m shouldBe Person(nm.lowercase(), fs)
>>>>>>> f137b22f
    }
  }

  @Test fun traversalForListSet() = runTest {
    checkAll(asciiString, Arb.list(asciiString, 1..20)) { nm, fs ->
      val p = Person(nm, fs)
<<<<<<< HEAD
      val m = Person::friends.every.modify(p) { it.uppercase() }
      m shouldBe Person(nm, fs.map { it.uppercase() })
=======
      val m = Person::friends.every.modify(p) { it.lowercase() }
      m shouldBe Person(nm, fs.map { it.lowercase() })
>>>>>>> f137b22f
    }
  }

  @Test fun instances() = runTest {
    val things = listOf(Fork, Spoon, Fork)
    val forks = Every.list<Cutlery>() compose instance<Cutlery, Fork>()
    val spoons = Every.list<Cutlery>() compose instance<Cutlery, Spoon>()
    forks.size(things) shouldBe 2
    spoons.size(things) shouldBe 1
  }
}<|MERGE_RESOLUTION|>--- conflicted
+++ resolved
@@ -29,26 +29,16 @@
   @Test fun lensesForFieldSet() = runTest {
     checkAll(asciiString, Arb.list(asciiString, 1..20)) { nm, fs ->
       val p = Person(nm, fs.toMutableList())
-<<<<<<< HEAD
-      val m = Person::name.lens.modify(p) { it.uppercase() }
-      m shouldBe Person(nm.uppercase(), fs)
-=======
       val m = Person::name.lens.modify(p) { it.lowercase() }
       m shouldBe Person(nm.lowercase(), fs)
->>>>>>> f137b22f
     }
   }
 
   @Test fun traversalForListSet() = runTest {
     checkAll(asciiString, Arb.list(asciiString, 1..20)) { nm, fs ->
       val p = Person(nm, fs)
-<<<<<<< HEAD
-      val m = Person::friends.every.modify(p) { it.uppercase() }
-      m shouldBe Person(nm, fs.map { it.uppercase() })
-=======
       val m = Person::friends.every.modify(p) { it.lowercase() }
       m shouldBe Person(nm, fs.map { it.lowercase() })
->>>>>>> f137b22f
     }
   }
 
