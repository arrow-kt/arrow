--- conflicted
+++ resolved
@@ -31,12 +31,7 @@
       commonTest {
         dependencies {
           implementation(projects.arrowFxCoroutines)
-<<<<<<< HEAD
-          implementation(libs.kotest.arrowFxAssertions)
-          implementation(libs.kotest.frameworkApi)
-=======
           implementation(libs.kotest.frameworkEngine)
->>>>>>> f7b1b9d9
           implementation(libs.kotest.assertionsCore)
           implementation(libs.kotest.property)
         }
