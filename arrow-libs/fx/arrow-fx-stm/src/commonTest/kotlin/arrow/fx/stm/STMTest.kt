package arrow.fx.stm

import arrow.fx.coroutines.parTraverse
import arrow.fx.coroutines.parZip
import arrow.fx.stm.internal.BlockedIndefinitely
import io.kotest.assertions.throwables.shouldThrow
import io.kotest.core.spec.style.StringSpec
import io.kotest.matchers.ints.shouldBeExactly
import io.kotest.matchers.ints.shouldBeInRange
import io.kotest.matchers.shouldBe
import io.kotest.property.Arb
import io.kotest.property.arbitrary.boolean
import io.kotest.property.arbitrary.int
import io.kotest.property.checkAll
import kotlinx.coroutines.async
import kotlinx.coroutines.delay
import kotlinx.coroutines.joinAll
import kotlinx.coroutines.withTimeoutOrNull
import kotlin.time.Duration.Companion.microseconds
import kotlin.time.Duration.Companion.milliseconds
import kotlin.time.ExperimentalTime

@ExperimentalTime
class STMTest : StringSpec({
    "no-effects" {
      atomically { 10 } shouldBeExactly 10
    }
    "reading from vars" {
      checkAll(Arb.int()) { i: Int ->
        val tv = TVar.new(i)
        atomically {
          tv.read()
        } shouldBeExactly i
        tv.unsafeRead() shouldBeExactly i
      }
    }
    "reading and writing" {
      checkAll(Arb.int(), Arb.int()) { i: Int, j: Int ->
        val tv = TVar.new(i)
        atomically { tv.write(j) }
        tv.unsafeRead() shouldBeExactly j
      }
    }
    "read after a write should have the updated value" {
      checkAll(Arb.int(), Arb.int()) { i: Int, j: Int ->
        val tv = TVar.new(i)
        atomically { tv.write(j); tv.read() } shouldBeExactly j
        tv.unsafeRead() shouldBeExactly j
      }
    }
    "reading multiple variables" {
      checkAll(Arb.int(), Arb.int(), Arb.int()) { i: Int, j: Int, k: Int ->
        val v1 = TVar.new(i)
        val v2 = TVar.new(j)
        val v3 = TVar.new(k)
        atomically { v1.read() + v2.read() + v3.read() } shouldBeExactly i + j + k
        v1.unsafeRead() shouldBeExactly i
        v2.unsafeRead() shouldBeExactly j
        v3.unsafeRead() shouldBeExactly k
      }
    }
    "reading and writing multiple variables" {
      checkAll(Arb.int(), Arb.int(), Arb.int()) { i: Int, j: Int, k: Int ->
        val v1 = TVar.new(i)
        val v2 = TVar.new(j)
        val v3 = TVar.new(k)
        val sum = TVar.new(0)
        atomically {
          val s = v1.read() + v2.read() + v3.read()
          sum.write(s)
        }
        v1.unsafeRead() shouldBeExactly i
        v2.unsafeRead() shouldBeExactly j
        v3.unsafeRead() shouldBeExactly k
        sum.unsafeRead() shouldBeExactly i + j + k
      }
    }
    "retry without prior reads throws an exception" {
      shouldThrow<BlockedIndefinitely> { atomically { retry() } }
    }
    "retry should suspend forever if no read variable changes" {
      withTimeoutOrNull(500.milliseconds) {
        val tv = TVar.new(0)
        atomically {
          if (tv.read() == 0) retry()
          else 200
        }
      } shouldBe null
    }
    "a suspended transaction will resume if a variable changes" {
      val tv = TVar.new(0)
      val f = async {
        delay(500.milliseconds)
        atomically { tv.modify { it + 1 } }
      }
      atomically {
        when (val i = tv.read()) {
          0 -> retry()
          else -> i
        }
      } shouldBeExactly 1
      f.join()
    }
    "a suspended transaction will resume if any variable changes" {
      val v1 = TVar.new(0)
      val v2 = TVar.new(0)
      val v3 = TVar.new(0)
      val f = async {
        delay(500.milliseconds)
        atomically { v1.modify { it + 1 } }
        delay(500.milliseconds)
        atomically { v2.modify { it + 1 } }
        delay(500.milliseconds)
        atomically { v3.modify { it + 1 } }
      }
      atomically {
        val i = v1.read() + v2.read() + v3.read()
        check(i >= 3)
        i
      } shouldBeExactly 3
      f.join()
    }
    "retry + orElse: retry orElse t1 = t1" {
      atomically {
        stm { retry() } orElse { 10 }
      } shouldBeExactly 10
    }
    "retry + orElse: t1 orElse retry = t1" {
      atomically {
        stm { 10 } orElse { retry() }
      } shouldBeExactly 10
    }
    "retry + orElse: associativity" {
      checkAll(Arb.boolean(), Arb.boolean(), Arb.boolean()) { b1: Boolean, b2: Boolean, b3: Boolean ->
        if ((b1 || b2 || b3).not()) {
          shouldThrow<BlockedIndefinitely> {
            atomically {
              stm { stm { check(b1) } orElse { check(b2) } } orElse { check(b3) }
            }
          } shouldBe shouldThrow {
            atomically {
              stm { check(b1) } orElse { stm { check(b2) } orElse { check(b3) } }
            }
          }
        } else {
          atomically {
            stm { stm { check(b1) } orElse { check(b2) } } orElse { check(b3) }
          } shouldBe atomically {
            stm { check(b1) } orElse { stm { check(b2) } orElse { check(b3) } }
          }
        }
      }
    }
    "suspended transactions are resumed for variables accessed in orElse" {
<<<<<<< HEAD
      checkAll<Int> {
=======
>>>>>>> f7b1b9d9
        val tv = TVar.new(0)
        val f = async {
          delay(10.microseconds)
          atomically { tv.modify { it + 1 } }
        }
        atomically {
          stm {
            when (val i = tv.read()) {
              0 -> retry()
              else -> i
            }
          } orElse { retry() }
        } shouldBeExactly 1
        f.join()
    }
    "on a single variable concurrent transactions should be linear" {
<<<<<<< HEAD
      checkAll<Int> {
=======
>>>>>>> f7b1b9d9
        val tv = TVar.new(0)
        val res = TQueue.new<Int>()

        (0..100).map {
          async {
            atomically {
              val r = tv.read().also { tv.write(it + 1) }
              res.write(r)
            }
          }
        }.joinAll()

        atomically { res.flush() } shouldBe (0..100).toList()
    }
    "atomically rethrows exceptions" {
      shouldThrow<IllegalArgumentException> { atomically { throw IllegalArgumentException("Test") } }
    }
    "throwing an exceptions should void all state changes" {
      val tv = TVar.new(10)
      shouldThrow<IllegalArgumentException> {
        atomically { tv.write(30); throw IllegalArgumentException("test") }
      }
      tv.unsafeRead() shouldBeExactly 10
    }
    "catch should work as excepted" {
      val tv = TVar.new(10)
      val ex = IllegalArgumentException("test")
      atomically {
        catch({
          tv.write(30)
          throw ex
        }) { e ->
          e shouldBe ex
        }
      }
      tv.unsafeRead() shouldBeExactly 10
    }
    "concurrent example 1" {
<<<<<<< HEAD
      checkAll<Int> {
=======
>>>>>>> f7b1b9d9
        val acc1 = TVar.new(100)
        val acc2 = TVar.new(200)
        parZip(
          {
            // transfer acc1 to acc2
            val amount = 50
            atomically {
              val acc1Balance = acc1.read()
              check(acc1Balance - amount >= 0)
              acc1.write(acc1Balance - amount)
              acc2.modify { it + 50 }
            }
          },
          {
            atomically { acc1.modify { it - 60 } }
            delay(20.milliseconds)
            atomically { acc1.modify { it + 60 } }
          },
          { _, _ -> Unit }
        )
        acc1.unsafeRead() shouldBeExactly 50
        acc2.unsafeRead() shouldBeExactly 250
    }

    // TypeError: Cannot read property 'toString' of undefined
    // at ObjectLiteral_0.test(/var/folders/x5/6r18d9w52c7czy6zh5m1spvw0000gn/T/_karma_webpack_624630/commons.js:3661)
    // at <global>.invokeMatcher(/var/folders/x5/6r18d9w52c7czy6zh5m1spvw0000gn/T/_karma_webpack_624630/commons.js:19216)
    // at <global>.should(/var/folders/x5/6r18d9w52c7czy6zh5m1spvw0000gn/T/_karma_webpack_624630/commons.js:19212)
    // at <global>.shouldBeInRange(/var/folders/x5/6r18d9w52c7czy6zh5m1spvw0000gn/T/_karma_webpack_624630/commons.js:3652)
    // at STMTransaction.f(/var/folders/x5/6r18d9w52c7czy6zh5m1spvw0000gn/T/_karma_webpack_624630/commons.js:261217)
    // at commit.doResume(/var/folders/x5/6r18d9w52c7czy6zh5m1spvw0000gn/T/_karma_webpack_624630/commons.js:270552)
    // at commit.CoroutineImpl.resumeWith(/var/folders/x5/6r18d9w52c7czy6zh5m1spvw0000gn/T/_karma_webpack_624630/commons.js:118697)
    // at CancellableContinuationImpl.DispatchedTask.run(/var/folders/x5/6r18d9w52c7czy6zh5m1spvw0000gn/T/_karma_webpack_624630/commons.js:174593)
    // at WindowMessageQueue.MessageQueue.process(/var/folders/x5/6r18d9w52c7czy6zh5m1spvw0000gn/T/_karma_webpack_624630/commons.js:177985)
    // at <global>.<unknown>(/var/folders/x5/6r18d9w52c7czy6zh5m1spvw0000gn/T/_karma_webpack_624630/commons.js:177940)
    "concurrent example 2".config(enabled = false) {
<<<<<<< HEAD
      checkAll<Int> {
=======
>>>>>>> f7b1b9d9
        val tq = TQueue.new<Int>()
        parZip(
          {
            // producers
            (0..4).parTraverse {
              for (i in (it * 20 + 1)..(it * 20 + 20)) {
                atomically { tq.write(i) }
              }
            }
          },
          {
            val collected = mutableSetOf<Int>()
            for (i in 1..100) {
              // consumer
              atomically {
                tq.read().also { it shouldBeInRange (1..100) }
              }.also { collected.add(it) }
            }
            // verify that we got 100 unique numbers
            collected.size shouldBeExactly 100
          }
        ) { _, _ -> Unit }
        // the above only finishes if the consumer reads at least 100 values, this here is just to make sure there are no leftovers
        atomically { tq.flush() } shouldBe emptyList()
    }
  }
)<|MERGE_RESOLUTION|>--- conflicted
+++ resolved
@@ -152,10 +152,6 @@
       }
     }
     "suspended transactions are resumed for variables accessed in orElse" {
-<<<<<<< HEAD
-      checkAll<Int> {
-=======
->>>>>>> f7b1b9d9
         val tv = TVar.new(0)
         val f = async {
           delay(10.microseconds)
@@ -172,10 +168,6 @@
         f.join()
     }
     "on a single variable concurrent transactions should be linear" {
-<<<<<<< HEAD
-      checkAll<Int> {
-=======
->>>>>>> f7b1b9d9
         val tv = TVar.new(0)
         val res = TQueue.new<Int>()
 
@@ -214,10 +206,6 @@
       tv.unsafeRead() shouldBeExactly 10
     }
     "concurrent example 1" {
-<<<<<<< HEAD
-      checkAll<Int> {
-=======
->>>>>>> f7b1b9d9
         val acc1 = TVar.new(100)
         val acc2 = TVar.new(200)
         parZip(
@@ -254,10 +242,6 @@
     // at WindowMessageQueue.MessageQueue.process(/var/folders/x5/6r18d9w52c7czy6zh5m1spvw0000gn/T/_karma_webpack_624630/commons.js:177985)
     // at <global>.<unknown>(/var/folders/x5/6r18d9w52c7czy6zh5m1spvw0000gn/T/_karma_webpack_624630/commons.js:177940)
     "concurrent example 2".config(enabled = false) {
-<<<<<<< HEAD
-      checkAll<Int> {
-=======
->>>>>>> f7b1b9d9
         val tq = TQueue.new<Int>()
         parZip(
           {
@@ -283,5 +267,5 @@
         // the above only finishes if the consumer reads at least 100 values, this here is just to make sure there are no leftovers
         atomically { tq.flush() } shouldBe emptyList()
     }
-  }
-)+
+})