@file:Suppress("UNCHECKED_CAST")

package arrow.fx.stm.internal

import arrow.atomic.Atomic
import arrow.atomic.value
import arrow.fx.stm.STM
import arrow.fx.stm.TVar
import kotlinx.coroutines.suspendCancellableCoroutine
import kotlin.coroutines.Continuation

/**
 * A STMFrame keeps the reads and writes performed by a transaction.
 * It may have a parent which is only used for read lookups.
 */
internal class STMFrame(private val parent: STMFrame? = null) : STM {

  class Entry(var initialVal: Any?, var newVal: Any?) {
    object NoChange
    object NotPresent

    fun isWrite(): Boolean =
      newVal !== NoChange

    fun update(v: Any?) {
<<<<<<< HEAD
      newVal = if (initialVal === v) NoChange else v
=======
      newVal = if (initialVal === v) NO_CHANGE else v
>>>>>>> af99eb43
    }

    fun getValue(): Any? = if (isWrite()) newVal else initialVal
  }

  internal val accessMap = mutableMapOf<TVar<Any?>, Entry>()

  /**
   * Helper to search the entire hierarchy for stored previous reads
   */
  private fun readVar(v: TVar<Any?>): Any =
<<<<<<< HEAD
    accessMap[v]?.getValue() ?: parent?.readVar(v) ?: Entry.NotPresent
=======
    accessMap[v]?.getValue() ?: parent?.readVar(v) ?: Entry.NOT_PRESENT
>>>>>>> af99eb43

  override fun retry(): Nothing = throw RetryException

  override fun <A> (STM.() -> A).orElse(other: STM.() -> A): A =
    runLocal(this@orElse, { this@STMFrame.other() }) { throw it }

  override fun <A> catch(f: STM.() -> A, onError: STM.(Throwable) -> A): A =
    runLocal(f, { this@STMFrame.retry() }) { this@STMFrame.onError(it) }

  private inline fun <A> runLocal(
    f: STM.() -> A,
    onRetry: () -> A,
    onError: (Throwable) -> A
  ): A {
    while (true) {
      val frame = STMFrame(this@STMFrame)
      try {
        val res = frame.f()

        // Validate the inner frame right now to check for a quick early abort and a cheaper retry
        //  If we are already invalid here there is no point in continuing.
        if (frame.validate()) {
          this@STMFrame.merge(frame)
          return res
        }
      } catch (ignored: RetryException) {
        if (frame.validate()) {
          this@STMFrame.mergeReads(frame)
          return onRetry()
        }
      } catch (e: Throwable) {
        // An invalid frame retries even if it throws, so our sub-frame also needs to handle this correctly
        if (frame.validate()) {
          this@STMFrame.mergeReads(frame)
          return onError(e)
        }
      }
    }
  }

  /**
   * First checks if we have already read this variable, if not it reads it and stores the result
   */
  override fun <A> TVar<A>.read(): A =
    when (val r = readVar(this as TVar<Any?>)) {
      Entry.NotPresent -> readI().also { accessMap[this] = Entry(it, Entry.NoChange) }
      else -> r as A
    }

  /**
   * Add a write to the write set.
   *
   * If we have not seen this variable before we add a read which stores it in the read set as well.
   */
  @Suppress("UNCHECKED_CAST")
  override fun <A> TVar<A>.write(a: A) {
    this as TVar<Any?>
    accessMap[this]?.update(a) ?: readI().let { accessMap[this] = Entry(it, a) }
  }

  internal fun validate(): Boolean =
    accessMap.all { (tv, entry) -> tv.value === entry.initialVal }

  internal fun validateAndCommit(): Boolean {
    if (accessMap.isEmpty()) return true

    val locked = mutableListOf<Map.Entry<TVar<Any?>, Entry>>()
    val reads = mutableListOf<Map.Entry<TVar<Any?>, Entry>>()

    /**
     * Why do we not lock reads?
     * To answer this question we need to ask under what conditions a transaction may commit:
     * - A transaction can commit if all values read contain the same value when committing
     *
     * This means that when we hold all write locks we just need to verify that all our reads are consistent, any change after
     *  that has no effect on this transaction because our write will 100% persist consistently (we hold all locks) and
     *  any other transaction depending on a variable we are about to write to has to wait for us and then verify again
     */
    accessMap.forEach { tvToEntry ->
      val (tv, entry) = tvToEntry
      if (entry.isWrite()) {
        if (tv.lock_cond(this, entry.initialVal)) {
          locked.add(tvToEntry)
        } else {
          locked.forEach { it.key.release(this, it.value.initialVal) }
          return@validateAndCommit false
        }
      } else {
        if (tv.value !== entry.initialVal) {
          locked.forEach { it.key.release(this, it.value.initialVal) }
          return@validateAndCommit false
        } else {
          reads.add(tvToEntry)
        }
      }
    }

    if (reads.any { (tv, entry) -> tv.value !== entry.initialVal }) {
      locked.forEach { it.key.release(this, it.value.initialVal) }
      return false
    }

    locked.forEach { it.key.release(this, it.value.newVal) }
    // TODO Evaluate if this needs to be separate or if it is cheap enough to do above.
    //  Basically any work done before all locks are released needs to be cheap and this avoids a bit of work.
    locked.forEach { it.key.notify() }
    return true
  }

  private fun mergeReads(other: STMFrame) {
    accessMap.putAll(other.accessMap.filter { (_, e) -> e.isWrite().not() })
  }

  private fun merge(other: STMFrame) {
    accessMap.putAll(other.accessMap)
  }
}

/**
 * In some special cases it is possible to detect if a STM transaction blocks indefinitely so we can
 *  abort here.
 */
public class BlockedIndefinitely : Throwable("Transaction blocked indefinitely")

public expect object RetryException : Throwable

// --------
/**
 * Wrapper for a running transaction.
 *
 * Keeps the continuation that [TVar]'s use to resume this transaction.
 */
internal class STMTransaction<A>(val f: STM.() -> A) {
  private val cont = Atomic<Continuation<Unit>?>(null)

  /**
   * Any one resumptions is enough, because we enqueue on all read variables this might be called multiple times.
   */
  fun getCont(): Continuation<Unit>? = cont.getAndSet(null)

  // TODO should we abort after retrying x times to help a user notice "live-locked" transactions?
  //  This could be implemented by checking two values when retrying:
  //  - the number of prior retries
  //  - the time since we started trying to commit this transaction
  //  If they both pass a threshold we should probably kill the transaction and throw
  //  "live-locked" transactions are those that are continuously retry due to accessing variables with high contention and
  //   taking longer than the transactions updating those variables.
  suspend fun commit(): A {
    loop@ while (true) {
      val frame = STMFrame()
      try {
        val res = frame.f()

        if (frame.validateAndCommit()) return res
      } catch (ignored: RetryException) {
        if (frame.accessMap.isEmpty()) throw BlockedIndefinitely()

        val registered = mutableListOf<TVar<Any?>>()
        suspendCancellableCoroutine susp@{ k ->
<<<<<<< HEAD
          cont.value = k
=======
          cont.set(k)
>>>>>>> af99eb43

          frame.accessMap
            .forEach { (tv, entry) ->
              if (tv.registerWaiting(this, entry.initialVal)) registered.add(tv)
              else return@susp
            }
        }
        registered.forEach { it.removeWaiting(this) }
      } catch (e: Throwable) {
        if (frame.validate()) throw e
      }
    }
  }
}<|MERGE_RESOLUTION|>--- conflicted
+++ resolved
@@ -23,11 +23,7 @@
       newVal !== NoChange
 
     fun update(v: Any?) {
-<<<<<<< HEAD
       newVal = if (initialVal === v) NoChange else v
-=======
-      newVal = if (initialVal === v) NO_CHANGE else v
->>>>>>> af99eb43
     }
 
     fun getValue(): Any? = if (isWrite()) newVal else initialVal
@@ -39,11 +35,7 @@
    * Helper to search the entire hierarchy for stored previous reads
    */
   private fun readVar(v: TVar<Any?>): Any =
-<<<<<<< HEAD
     accessMap[v]?.getValue() ?: parent?.readVar(v) ?: Entry.NotPresent
-=======
-    accessMap[v]?.getValue() ?: parent?.readVar(v) ?: Entry.NOT_PRESENT
->>>>>>> af99eb43
 
   override fun retry(): Nothing = throw RetryException
 
@@ -203,11 +195,7 @@
 
         val registered = mutableListOf<TVar<Any?>>()
         suspendCancellableCoroutine susp@{ k ->
-<<<<<<< HEAD
           cont.value = k
-=======
-          cont.set(k)
->>>>>>> af99eb43
 
           frame.accessMap
             .forEach { (tv, entry) ->
