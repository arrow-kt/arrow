package arrow.fx.resilience

import arrow.core.Either
<<<<<<< HEAD
=======
import arrow.core.None
import arrow.core.Option
>>>>>>> f7e41cd5
import arrow.core.identity
import arrow.core.left
import arrow.core.merge
import arrow.core.nonFatalOrThrow
import arrow.core.right
import arrow.core.some
import arrow.fx.resilience.Schedule.Companion.identity
import arrow.fx.resilience.Schedule.Decision.Continue
import arrow.fx.resilience.Schedule.Decision.Done
import kotlin.coroutines.RestrictsSuspension
import kotlinx.coroutines.delay
import kotlinx.coroutines.ensureActive
import kotlin.jvm.JvmInline
import kotlin.math.pow
import kotlin.random.Random
import kotlin.time.Duration
import kotlin.time.Duration.Companion.ZERO
import kotlin.time.Duration.Companion.nanoseconds
import kotlinx.coroutines.currentCoroutineContext
import kotlinx.coroutines.flow.retry

public typealias ScheduleStep<Input, Output> =
  suspend (Input) -> Schedule.Decision<Input, Output>

/**
 * A [Schedule] describes how a `suspend fun` should [retry] or [repeat].
 *
 * It's defined by a [step] function that takes an [Input] and returns a [Decision],
* the [Decision] determines if the `suspend fun` should be [Continue] to be retried or repeated
* (and if so, the `delay` until the next attempt),
 * or if the [Schedule] is [Done] retrying or repeating.
 */
@JvmInline
public value class Schedule<in Input, out Output>(public val step: ScheduleStep<Input, Output>) {

  /** Repeat the schedule, and uses [block] as [Input] for the [step] function. */
  public suspend fun repeat(block: suspend () -> Input): Output =
    repeatOrElse(block) { e, _ -> throw e }

  /**
   * Repeat the schedule, and uses [block] as [Input] for the [step] function.
   * If the [step] function throws an exception, it will be caught and passed to [orElse].
   */
  public suspend fun repeatOrElse(
    block: suspend () -> Input,
    orElse: suspend (error: Throwable, output: Output?) -> @UnsafeVariance Output
  ): Output = repeatOrElseEither(block, orElse).merge()

  /**
   * Repeat the schedule, and uses [block] as [Input] for the [step] function.
   * If the [step] function throws an exception, it will be caught and passed to [orElse].
   * The resulting [Either] indicates if the [step] function threw an exception or not.
   */
  public suspend fun <A> repeatOrElseEither(
    block: suspend () -> Input,
    orElse: suspend (error: Throwable, output: Output?) -> A
  ): Either<A, Output> {
    var step: ScheduleStep<Input, Output> = step
    var state: Option<Output> = None

    while (true) {
      currentCoroutineContext().ensureActive()
      try {
        val a = block.invoke()
        when (val decision = step(a)) {
          is Continue -> {
            if (decision.delay != ZERO) delay(decision.delay)
            state = decision.output.some()
            step = decision.step
          }

          is Done -> return Either.Right(decision.output)
        }
      } catch (e: Throwable) {
        return Either.Left(orElse(e.nonFatalOrThrow(), state.getOrNull()))
      }
    }
  }

  /**
   * Modify [Continue.delay] by the given function [transform].
   */
  public fun delayed(transform: suspend (Output, Duration) -> Duration): Schedule<Input, Output> =
    Schedule { step(it).delayed(transform) }

  /**
   * Transform the [Schedule] by mapping the [Input]'s.
   */
  public fun <A> contramap(transform: suspend (A) -> Input): Schedule<A, Output> =
    Schedule { step(transform(it)).contramap(transform) }

  /** Transforms every [Output]'ed value of `this` schedule using [transform]. */
  public fun <A> map(transform: suspend (output: Output) -> A): Schedule<Input, A> =
    Schedule { step(it).map(transform) }

  public fun mapDecision(f: suspend (Decision<Input, Output>) -> Decision<@UnsafeVariance Input, @UnsafeVariance Output>): Schedule<Input, Output> =
    Schedule { step(it).recursiveMap(f) }

  /**
   * Runs `this` schedule until [Done], and then runs [other] until [Done].
   * Wrapping the output of `this` in [Either.Left], and the output of [other] in [Either.Right].
   */
  public infix fun <A> andThen(other: Schedule<@UnsafeVariance Input, A>): Schedule<Input, Either<Output, A>> =
    andThen(other, { it.left() }) { it.right() }

  /**
   * Runs `this` schedule, and transforms the output of this schedule using [ifLeft],
   * When `this` schedule is [Done], it runs [other] schedule, and transforms the output using [ifRight].
   */
  public fun <A, B> andThen(
    other: Schedule<@UnsafeVariance Input, A>,
    ifLeft: suspend (Output) -> B,
    ifRight: suspend (A) -> B
  ): Schedule<Input, B> =
    Schedule { step(it).andThen(other.step, ifLeft, ifRight) }

  /** Runs `this` [Schedule] _while_ the [predicate] of [Input] and [Output] returns `false`. */
  public fun doWhile(predicate: suspend (@UnsafeVariance Input, Output) -> Boolean): Schedule<Input, Output> {
    suspend fun loop(input: Input, self: ScheduleStep<Input, Output>): Decision<Input, Output> =
      when (val decision = self(input)) {
        is Continue ->
          if (predicate(input, decision.output)) Continue(decision.output, decision.delay) { loop(it, decision.step) }
          else Done(decision.output)

        is Done -> decision
      }

    return Schedule { input -> loop(input, step) }
  }

  /**
   * Runs the [Schedule] _until_ the [predicate] of [Input] and [Output] returns true.
   * Inverse version of [doWhile].
   */
  public fun doUntil(predicate: suspend (input: @UnsafeVariance Input, output: Output) -> Boolean): Schedule<Input, Output> =
    doWhile { input, output -> !predicate(input, output) }

  /**
   * Adds a logging action to the [Schedule].
   */
  public fun log(action: suspend (input: @UnsafeVariance Input, output: Output) -> Unit): Schedule<Input, Output> =
    doWhile { input, output ->
      action(input, output)
      true
    }

  /** Adds a [Random] jitter to the delay of the [Schedule]. */
  public fun jittered(
    min: Double = 0.0,
    max: Double = 1.0,
    random: Random = Random.Default
  ): Schedule<Input, Output> =
    delayed { _, duration -> duration * random.nextDouble(min, max) }

  /**
   * Collects all the [Output] of the [Schedule] into a [List].
   * This is useful in combination with [identity] to collect all the inputs.
   */
  public fun collect(): Schedule<Input, List<Output>> =
    fold(emptyList()) { acc, out -> acc + out }

  /**
   * Folds all the [Output] of the [Schedule] into a [List].
   * This is useful in combination with [identity] to fold all the [Input] into a final value [B].
   * If one of the [Schedule]s is done, the other [Schedule] is not executed anymore.
   */
  public fun <B> fold(b: B, f: suspend (B, Output) -> B): Schedule<Input, B> {
    suspend fun loop(input: Input, b: B, self: ScheduleStep<Input, Output>): Decision<Input, B> =
      when (val decision = self(input)) {
        is Continue -> f(b, decision.output).let { b2 ->
          Continue(b2, decision.delay) { loop(it, b2, decision.step) }
        }

        is Done -> Done(b)
      }

    return Schedule { loop(it, b, step) }
  }

  /**
   * Combines two [Schedule]s into one, ignoring the output of [other] [Schedule].
   * It chooses the longest delay between the two [Schedule]s.
   * If one of the [Schedule]s is done, the other [Schedule] is not executed anymore.
   */
  public infix fun <B> zipLeft(other: Schedule<@UnsafeVariance Input, B>): Schedule<Input, Output> =
    and(other) { input, _ -> input }

  /**
   * Combines two [Schedule]s into one, ignoring the output of `this` [Schedule].
   * It chooses the longest delay between the two [Schedule]s.
   * If one of the [Schedule]s is done, the other [Schedule] is not executed anymore.
   */
  public infix fun <B> zipRight(other: Schedule<@UnsafeVariance Input, B>): Schedule<Input, B> =
    and(other) { _, b -> b }

  /**
   * Combines two [Schedule]s into one by combining the output of both [Schedule]s into a [Pair].
   * It chooses the longest delay between the two [Schedule]s.
   * If one of the [Schedule]s is done, the other [Schedule] is not executed anymore.
   */
  public infix fun <B> and(other: Schedule<@UnsafeVariance Input, B>): Schedule<Input, Pair<Output, B>> =
    and(other, ::Pair)

  /**
   * Combines two [Schedule]s into one by transforming the output of both [Schedule]s using [transform].
   * It chooses the longest delay between the two [Schedule]s.
   * If one of the [Schedule]s is done, the other [Schedule] is not executed anymore.
   */
  public fun <B, C> and(
    other: Schedule<@UnsafeVariance Input, B>,
    transform: suspend (output: Output, b: B) -> C
  ): Schedule<Input, C> = and(other, transform) { a, b -> maxOf(a, b) }

  /**
   * Combines two [Schedule]s into one by transforming the output of both [Schedule]s using [transform].
   * It combines the delay of both [Schedule]s using [combineDuration].
   * If one of the [Schedule]s is done, the other [Schedule] is not executed anymore.
   */
  public fun <B, C> and(
    other: Schedule<@UnsafeVariance Input, B>,
    transform: suspend (output: Output, b: B) -> C,
    combineDuration: suspend (left: Duration, right: Duration) -> Duration
  ): Schedule<Input, C> =
    Schedule { this.step(it).and(other.step(it), transform, combineDuration) }

  /**
   * Combines two [Schedule]s into one by transforming the output of both [Schedule]s using [transform].
   * It combines the delay of both [Schedule]s using [combineDuration].
   * It continues to execute both [Schedule]s until both are done,
   * padding the output and duration with `null` if one of the [Schedule]s is done.
   */
  public fun <B, C> or(
    other: Schedule<@UnsafeVariance Input, B>,
    transform: suspend (output: Output?, b: B?) -> C,
    combineDuration: suspend (left: Duration?, right: Duration?) -> Duration
  ): Schedule<Input, C> =
    Schedule { this.step(it).or(other.step(it), transform, combineDuration) }

  public companion object {

    /** Create a [Schedule] that continues `while` [predicate] returns true. */
    public fun <Input> doWhile(predicate: suspend (input: Input, output: Input) -> Boolean): Schedule<Input, Input> =
      identity<Input>().doWhile(predicate)

    /** Creates a [Schedule] that continues `until` [predicate] returns true. */
    public fun <Input> doUntil(predicate: suspend (input: Input, output: Input) -> Boolean): Schedule<Input, Input> =
      identity<Input>().doUntil(predicate)

    /** Creates a [Schedule] that outputs the [Input] unmodified. */
    public fun <Input> identity(): Schedule<Input, Input> {
      fun loop(input: Input): Decision<Input, Input> =
        Continue(input, ZERO) { loop(it) }

      return Schedule { loop(it) }
    }

<<<<<<< HEAD
  /**
   * Add random jitter to a schedule.
   *
   * By requiring Kotlin's [Random] as a parameter, this function is deterministic and testable.
   * The result returned by [Random.nextDouble] between 0.0 and 1.0 is multiplied with the current duration.
   */
  @ExperimentalTime
  public fun jittered(random: Random = Random.Default): Schedule<Input, Output> =
    jittered(suspend { random.nextDouble(0.0, 1.0).nanoseconds })

  public fun <C> fold(initial: C, f: suspend (acc: C, output: Output) -> C): Schedule<Input, C> =
    foldLazy(suspend { initial }) { acc, o -> f(acc, o) }

  /**
   * Accumulates the results of every execution into a list.
   */
  public fun collect(): Schedule<Input, List<Output>> =
    fold(emptyList()) { acc, o -> acc + listOf(o) }

  /**
   * Infix variant of pipe with reversed order.
   */
  public infix fun <B> compose(other: Schedule<B, Input>): Schedule<B, Output> =
    (other pipe this)

  // Dependent type emulation
  @Suppress("UNCHECKED_CAST")
  internal class ScheduleImpl<State, Input, Output>(
    val initialState: suspend () -> State,
    val update: suspend (a: Input, s: State) -> Decision<State, Output>
  ) : Schedule<Input, Output>() {

    override suspend fun <C> repeatOrElseEither(
      fa: suspend () -> Input,
      orElse: suspend (Throwable, Output?) -> C
    ): Either<C, Output> {
      var last: (() -> Output)? = null // We haven't seen any input yet
      var state: State = initialState.invoke()

      while (true) {
        coroutineContext.ensureActive()
        try {
          val a = fa.invoke()
          val step = update(a, state)
          if (!step.cont) return Either.Right(step.finish)
          else {
            delay(step.duration)

            // Set state before looping again
            last = { step.finish }
            state = step.state
          }
        } catch (e: Throwable) {
          return Either.Left(orElse(e.nonFatalOrThrow(), last?.invoke()))
        }
      }
    }

    override suspend fun <C> repeatOrElseEitherAsFlow(
      fa: suspend () -> Input,
      orElse: suspend (Throwable, Output?) -> C
    ): Flow<Either<C, Output>> =
      flow {
        var loop = true
        var last: (() -> Output)? = null // We haven't seen any input yet
        var state: State = initialState.invoke()

        while (loop) {
          coroutineContext.ensureActive()
          try {
            val a = fa.invoke()
            val step = update(a, state)
            if (!step.cont) {
              emit(Either.Right(step.finish))
              loop = false
            } else {
              delay(step.duration)
              val output = step.finish
              // Set state before looping again and emit Output
              emit(Either.Right(output))
              last = { output }
              state = step.state
            }
          } catch (e: Throwable) {
            emit(Either.Left(orElse(e.nonFatalOrThrow(), last?.invoke())))
            loop = false
          }
        }
      }

    override fun <B> map(f: (output: Output) -> B): Schedule<Input, B> =
      ScheduleImpl(initialState) { i, s -> update(i, s).map(f) }

    override fun <B> contramap(f: suspend (B) -> Input): Schedule<B, Output> =
      ScheduleImpl(initialState) { i, s -> update(f(i), s) }

    override fun <A : Input> check(pred: suspend (input: A, output: Output) -> Boolean): Schedule<A, Output> =
      updated { f ->
        { a: A, s: State ->
          val dec = f(a, s)
          if (dec.cont) pred(a, dec.finish).let { dec.copy(cont = it) }
          else dec
=======
    /** Creates a [spaced] backing-off [Schedule] with the provided [duration]. */
    public fun <Input> spaced(duration: Duration): Schedule<Input, Long> {
      fun loop(input: Long): Decision<Input, Long> = Continue(input, duration) { loop(input + 1) }
      return Schedule { loop(0L) }
    }

    /** Creates a [fibonacci] backing-off [Schedule] with the provided [one]. */
    public fun <Input> fibonacci(one: Duration): Schedule<Input, Duration> {
      fun loop(prev: Duration, curr: Duration): Decision<Input, Duration> =
        (prev + curr).let { next ->
          Continue(curr, curr) { loop(curr, next) }
>>>>>>> f7e41cd5
        }

      return Schedule { loop(0.nanoseconds, one) }
    }

<<<<<<< HEAD
    override operator fun not(): Schedule<Input, Output> =
      updated { f ->
        { a: Input, s: State ->
          !f(a, s)
        }
      }

    override fun <A : Input, B> andThen(other: Schedule<A, B>): Schedule<A, Either<Output, B>> =
      ScheduleImpl<Either<State, Any?>, A, Either<Output, B>>(suspend { Either.Left(initialState.invoke()) }) { i, s ->
        (other as ScheduleImpl<Any?, A, B>)
        s.fold(
          { state ->
            val dec = this.update(i, state)
            if (dec.cont) dec.bimap({ it.left() }, { it.left() })
            else {
              val newState = other.initialState.invoke()
              val newDec = other.update(i, newState)
              newDec.bimap({ it.right() }, { it.right() })
            }
          },
          { state ->
            other.update(i, state).bimap({ it.right() }, { it.right() })
          }
        )
      }

    override fun modify(f: suspend (output: Output, duration: Duration) -> Duration): Schedule<Input, Output> =
      updated { update ->
        { a: Input, s: State ->
          val step = update(a, s)
          val d = f(step.finish, step.duration)
          step.copy(duration = d)
=======
    /** Creates a linear backing-off [Schedule] with the provided [base] value. */
    public fun <Input> linear(base: Duration): Schedule<Input, Duration> {
      fun loop(count: Int): Decision<Input, Duration> =
        (base * count).let { next ->
          Continue(next, next) { loop(count + 1) }
>>>>>>> f7e41cd5
        }

<<<<<<< HEAD
    override fun logInput(f: suspend (input: Input) -> Unit): Schedule<Input, Output> =
      updated { update ->
        { a: Input, s: State ->
          update(a, s).also { f(a) }
        }
      }

    override fun logOutput(f: suspend (output: Output) -> Unit): Schedule<Input, Output> =
      updated { update ->
        { a: Input, s: State ->
          update(a, s).also { f(it.finish) }
        }
      }

    override fun <C> foldLazy(initial: suspend () -> C, f: suspend (acc: C, output: Output) -> C): Schedule<Input, C> =
      ScheduleImpl(suspend { Pair(initialState.invoke(), initial.invoke()) }) { i, s ->
        val dec = update(i, s.first)
        val c = if (dec.cont) f(s.second, dec.finish) else s.second
        dec.bimap({ state -> Pair(state, c) }, { c })
      }

    @Suppress("NAME_SHADOWING")
    override infix fun <B> pipe(other: Schedule<Output, B>): Schedule<Input, B> =
      (other as ScheduleImpl<Any?, Output, B>).let { other ->
        ScheduleImpl(suspend { Pair(initialState.invoke(), other.initialState.invoke()) }) { i, s ->
          val dec1 = update(i, s.first)
          val dec2 = other.update(dec1.finish, s.second)
          dec1.combine(dec2, { a, b -> a && b }, { a, b -> a + b }, { _, b -> b })
        }
      }

    @Suppress("NAME_SHADOWING")
    override fun <A, B, C> zip(other: Schedule<A, B>, f: (Output, B) -> C): Schedule<Pair<Input, A>, C> =
      (other as ScheduleImpl<Any?, A, B>).let { other ->
        ScheduleImpl(suspend { Pair(initialState.invoke(), other.initialState.invoke()) }) { i, s ->
          val dec1 = update(i.first, s.first)
          val dec2 = other.update(i.second, s.second)
          dec1.combine(dec2, { a, b -> a && b }, { a, b -> a max b }, f)
        }
      }

    @Suppress("NAME_SHADOWING")
    override infix fun <A, B> choose(other: Schedule<A, B>): Schedule<Either<Input, A>, Either<Output, B>> =
      (other as ScheduleImpl<Any?, A, B>).let { other ->
        ScheduleImpl(suspend { Pair(initialState.invoke(), other.initialState.invoke()) }) { i, s ->
          i.fold(
            {
              update(it, s.first).mapLeft { state -> Pair(state, s.second) }.map { output -> output.left() }
            },
            {
              other.update(it, s.second).mapLeft { otherState -> Pair(s.first, otherState) }
                .map { otherOutput -> otherOutput.right() }
            }
          )
        }
      }

    /**
     * Schedule state machine update function
     */
    fun <A : Input, B> updated(
      f: (suspend (input: A, state: State) -> Decision<State, Output>) -> (suspend (input: A, state: State) -> Decision<State, B>)
    ): Schedule<A, B> = ScheduleImpl(initialState) { a, s ->
      f { input, state -> update(input, state) }(a, s)
=======
      return Schedule { loop(1) }
>>>>>>> f7e41cd5
    }

    /** Creates a [exponential] backing-off [Schedule] with the provided [base] duration and exponential [factor]. */
    public fun <Input> exponential(base: Duration, factor: Double = 2.0): Schedule<Input, Duration> {
      fun loop(count: Int): Decision<Input, Duration> =
        (base * factor.pow(count)).let { next ->
          Continue(next, next) { loop(count + 1) }
        }
<<<<<<< HEAD
      }
  }

  /**
   * A single decision. Contains the decision to continue, the delay, the new state and the (lazy) result of a Schedule.
   */
  public data class Decision<out A, out B>(
    val cont: Boolean,
    val duration: Duration,
    val state: A,
    val finish: B
  ) {
    @ExperimentalTime
    @Deprecated(NanosDeprecation,
      ReplaceWith("duration.toDouble(DurationUnit.NANOSECONDS)", "kotlin.time.DurationUnit"))
    val delayInNanos: Double
      get() = duration.toDouble(NANOSECONDS)

    public operator fun not(): Decision<A, B> =
      copy(cont = !cont)

    public fun <C, D> bimap(f: (A) -> C, g: (B) -> D): Decision<C, D> =
      Decision(cont, duration, f(state), g(finish))

    public fun <C> mapLeft(f: (A) -> C): Decision<C, B> =
      bimap(f, ::identity)

    public fun <D> map(g: (B) -> D): Decision<A, D> =
      bimap(::identity, g)

    @ExperimentalTime
    @Deprecated(NanosDeprecation,
      ReplaceWith("combine(other, f, { x, y -> g(x.toDouble(DurationUnit.NANOSECONDS), y.toDouble(DurationUnit.NANOSECONDS)).nanoseconds }, zip)",
        "kotlin.time.DurationUnit", "kotlin.time.Duration.Companion.nanoseconds"))
    public fun <C, D, E> combineNanos(
      other: Decision<C, D>,
      f: (Boolean, Boolean) -> Boolean,
      g: (Double, Double) -> Double,
      zip: (B, D) -> E
    ): Decision<Pair<A, C>, E> =
      combine(other, f, { x, y -> g(x.toDouble(NANOSECONDS), y.toDouble(NANOSECONDS)).nanoseconds }, zip)

    public fun <C, D, E> combine(
      other: Decision<C, D>,
      f: (Boolean, Boolean) -> Boolean,
      g: (Duration, Duration) -> Duration,
      zip: (B, D) -> E
    ): Decision<Pair<A, C>, E> = Decision(
      f(cont, other.cont),
      g(duration, other.duration),
      Pair(state, other.state),
      zip(finish, other.finish)
    )

    override fun equals(other: Any?): Boolean =
      if (other !is Decision<*, *>) false
      else cont == other.cont &&
        state == other.state &&
        duration == other.duration &&
        finish == other.finish

    override fun hashCode(): Int {
      var result = cont.hashCode()
      result = 31 * result + duration.hashCode()
      result = 31 * result + (state?.hashCode() ?: 0)
      result = 31 * result + finish.hashCode()
      return result
    }

    public companion object {
      public fun <A, B> cont(d: Double, a: A, b: B): Decision<A, B> =
        Decision(true, d.nanoseconds, a, b)

      public fun <A, B> done(d: Double, a: A, b: B): Decision<A, B> =
        Decision(false, d.nanoseconds, a, b)

      public fun <A, B> cont(d: Duration, a: A, b: B): Decision<A, B> =
        Decision(true, d, a, b)

      public fun <A, B> done(d: Duration, a: A, b: B): Decision<A, B> =
        Decision(false, d, a, b)
    }
  }

  public companion object {

    /**
     * Invoke constructor to manually define a schedule. If you need this, please consider adding it to Arrow or suggest
     *  a change to avoid using this manual method.
     */
    public operator fun <S, A, B> invoke(
      initial: suspend () -> S,
      update: suspend (input: A, state: S) -> Decision<S, B>
    ): Schedule<A, B> = ScheduleImpl(initial, update)

    /**
     * Creates a Schedule that continues without delay and just returns its input.
     */
    public fun <A> identity(): Schedule<A, A> =
      Schedule({ }) { a, s ->
        Decision.cont(ZERO, s, a)
      }

    /**
     * Creates a Schedule that continues without delay and always returns Unit.
     */
    public fun <A> unit(): Schedule<A, Unit> =
      identity<A>().void()

    /**
     * Creates a schedule that unfolds effectfully using a seed value [c] and a unfold function [f].
     * This keeps the current state (the current seed) as state and runs the unfold function on every
     *  call to update. This schedule always continues without delay and returns the current state.
     */
    public fun <I, A> unfoldLazy(c: suspend () -> A, f: suspend (A) -> A): Schedule<I, A> =
      Schedule(c) { _: I, acc ->
        val a = f(acc)
        Decision.cont(ZERO, a, a)
      }

    /**
     * Non-effectful variant of [unfoldLazy]
     */
    public fun <I, A> unfold(c: A, f: (A) -> A): Schedule<I, A> =
      unfoldLazy(suspend { c }) { f(it) }

    /**
     * Creates a Schedule that continues forever and returns the number of iterations.
     */
    public fun <A> forever(): Schedule<A, Int> =
      unfold(0) { it + 1 }

    /**
     * Creates a Schedule that continues [n] times and returns the number of iterations.
     */
    public fun <A> recurs(n: Int): Schedule<A, Int> =
      Schedule(suspend { 0 }) { _: A, acc ->
        if (acc < n) Decision.cont(ZERO, acc + 1, acc + 1)
        else Decision.done(ZERO, acc, acc)
      }

    /**
     * Creates a Schedule that only retries once.
=======

      return Schedule { loop(0) }
    }

    /** Creates a [Schedule] which [collect]s all its [Input] in a [List]. */
    public fun <Input> collect(): Schedule<Input, List<Input>> =
      identity<Input>().collect()

    /** Creates a Schedule that recurs [n] times. */
    public fun <Input> recurs(n: Long): Schedule<Input, Long> {
      fun loop(input: Long): Decision<Input, Long> =
        if (input < n) Continue(input, ZERO) { loop(input + 1) } else Done(input)

      return Schedule { loop(0L) }
    }

    /** Creates a [Schedule] that runs [forever] */
    public fun <Input> forever(): Schedule<Input, Long> =
      unfold(0) { it + 1 }

    /**
     * Creates a [Schedule] that unfolds values of [Output] with an [initial] value, and the [next] function to compute the next value.
>>>>>>> f7e41cd5
     */
    public fun <Input, Output> unfold(initial: Output, next: suspend (Output) -> Output): Schedule<Input, Output> {
      fun loop(input: Output): Decision<Input, Output> =
        Continue(input, ZERO) { loop(next(input)) }

<<<<<<< HEAD
    /**
     * Creates a schedule that never retries.
     *
     * Note that this will hang a program if used as a repeat/retry schedule unless cancelled.
     */
    public fun <A> never(): Schedule<A, Nothing> =
      Schedule<Unit, A, Nothing>(suspend { awaitCancellation() }) { _, _ ->
        throw IllegalArgumentException("Impossible")
      }

    /**
     * Creates a Schedule that uses another Schedule to generate the delay of this schedule.
     * Continues for as long as [delaySchedule] continues and adds the output of [delaySchedule] to
     *  the delay that [delaySchedule] produced. Also returns the full delay as output.
     *
     *  The Schedule [delaySchedule] is should specify the delay in nanoseconds.
     *
     * A common use case is to define a unfolding schedule and use the result to change the delay.
     *  For an example see the implementation of [spaced], [linear], [fibonacci] or [exponential]
     */
    @JvmName("delayedNanos")
    @ExperimentalTime
    @Deprecated(NanosDeprecation,
      ReplaceWith("delayed(delaySchedule.map { it.nanoseconds }).map { it.toDouble(DurationUnit.NANOSECONDS) }",
        "kotlin.time.DurationUnit", "kotlin.time.Duration.Companion.nanoseconds"))
    public fun <A> delayed(delaySchedule: Schedule<A, Double>): Schedule<A, Double> =
      delayed(delaySchedule.map { it.nanoseconds }).map { it.toDouble(NANOSECONDS) }

    /**
     * Creates a Schedule that uses another Schedule to generate the delay of this schedule.
     * Continues for as long as [delaySchedule] continues and adds the output of [delaySchedule] to
     *  the delay that [delaySchedule] produced. Also returns the full delay as output.
     *
     * A common use case is to define a unfolding schedule and use the result to change the delay.
     *  For an example see the implementation of [spaced], [linear], [fibonacci] or [exponential]
     */
    @Suppress("UNCHECKED_CAST")
    @JvmName("delayedDuration")
    public fun <A> delayed(delaySchedule: Schedule<A, Duration>): Schedule<A, Duration> =
      (delaySchedule.modify { a, b -> a + b } as ScheduleImpl<Any?, A, Duration>)
        .reconsider { _, dec -> dec.copy(finish = dec.duration) }

    /**
     * Creates a Schedule which collects all its inputs in a list.
     */
    public fun <A> collect(): Schedule<A, List<A>> =
      identity<A>().collect()

    /**
     * Creates a Schedule that continues as long as [f] returns true.
     */
    public fun <A> doWhile(f: suspend (A) -> Boolean): Schedule<A, A> =
      identity<A>().whileInput(f)

    /**
     * Creates a Schedule that continues until [f] returns true.
     */
    public fun <A> doUntil(f: suspend (A) -> Boolean): Schedule<A, A> =
      identity<A>().untilInput(f)

    /**
     * Creates a Schedule with an effectful handler on the input.
     */
    public fun <A> logInput(f: suspend (A) -> Unit): Schedule<A, A> =
      identity<A>().logInput(f)

    /**
     * Creates a Schedule with an effectful handler on the output.
     */
    public fun <A> logOutput(f: suspend (A) -> Unit): Schedule<A, A> =
      identity<A>().logOutput(f)

    @ExperimentalTime
    @Deprecated(NanosDeprecation,
      ReplaceWith("duration<A>().map { it.toDouble(DurationUnit.NANOSECONDS) }",
        "kotlin.time.DurationUnit"))
    public fun <A> delayInNanos(): Schedule<A, Double> =
      duration<A>().map { it.toDouble(NANOSECONDS) }

    @Suppress("UNCHECKED_CAST")
    public fun <A> duration(): Schedule<A, Duration> =
      (forever<A>() as ScheduleImpl<Int, A, Int>).reconsider { _: A, decision ->
        Decision(
          cont = decision.cont,
          duration = decision.duration,
          state = decision.state,
          finish = decision.duration
        )
      }

    /**
     * Creates a Schedule that returns its decisions.
     */
    @Suppress("UNCHECKED_CAST")
    @ExperimentalTime
    public fun <A> decision(): Schedule<A, Boolean> =
      (forever<A>() as ScheduleImpl<Int, A, Int>).reconsider { _: A, decision ->
        Decision(
          cont = decision.cont,
          duration = decision.duration,
          state = decision.state,
          finish = decision.cont
        )
      }

    /**
     * Creates a Schedule that continues with a fixed delay.
     *
     * @param interval fixed delay in nanoseconds
     */
    @ExperimentalTime
    @Deprecated(NanosDeprecation,
      ReplaceWith("spaced(interval.nanoseconds)",
        "kotlin.time.Duration.Companion.nanoseconds"))
    public fun <A> spaced(interval: Double): Schedule<A, Int> =
      spaced(interval.nanoseconds)
=======
      return Schedule { loop(initial) }
    }
  }
>>>>>>> f7e41cd5

  public sealed interface Decision<in Input, out Output> {
    public val output: Output

    public data class Done<out Output>(override val output: Output) : Decision<Any?, Output>
    public data class Continue<in Input, out Output>(
      override val output: Output,
      val delay: Duration,
      val step: ScheduleStep<Input, Output>
    ) : Decision<Input, Output>

    public suspend fun recursiveMap(
      transform: suspend (Decision<Input, Output>) -> Decision<@UnsafeVariance Input, @UnsafeVariance Output>
    ): Decision<Input, Output> = when (val next = transform(this)) {
      is Done -> next
      is Continue -> Continue(next.output, next.delay) { next.step(it).recursiveMap(transform) }
    }

    public suspend fun delayed(transform: suspend (Output, Duration) -> Duration): Decision<Input, Output> = when (this) {
      is Done -> Done(output)
      is Continue -> Continue(output, transform(output, delay), step)
    }

    public suspend fun <A> contramap(f: suspend (A) -> Input): Decision<A, Output> = when (this) {
      is Done -> Done(output)
      is Continue -> Continue(output, delay) { step(f(it)).contramap(f) }
    }

    public suspend fun <A> map(f: suspend (output: Output) -> A): Decision<Input, A> = when (this) {
      is Done -> Done(f(output))
      is Continue -> Continue(f(output), delay) { step(it).map(f) }
    }

    public suspend fun andThen(
      other: suspend (@UnsafeVariance Input) -> Decision<@UnsafeVariance Input, @UnsafeVariance Output>
    ): Decision<Input, Output> = when (this) {
      is Done -> Continue(output, ZERO, other)
      is Continue -> Continue(output, delay) { step(it).andThen(other) }
    }

    public suspend fun <A, B> andThen(
      other: suspend (@UnsafeVariance Input) -> Decision<@UnsafeVariance Input, A>,
      ifLeft: suspend (Output) -> B,
      ifRight: suspend (A) -> B
    ): Decision<Input, B> =
      this.map(ifLeft).andThen { other(it).map(ifRight) }

    public suspend fun <B, C> and(
      other: Decision<@UnsafeVariance Input, B>,
      transform: suspend (output: Output, b: B) -> C,
      combineDuration: suspend (left: Duration, right: Duration) -> Duration
    ): Decision<Input, C> = when {
      this is Continue && other is Continue ->
        Continue(
          transform(this.output, other.output),
          combineDuration(this.delay, other.delay)
        ) { this.step(it).and(other.step(it), transform, combineDuration) }
      else -> Done(transform(this.output, other.output))
    }

    public suspend fun <B, C> or(
      other: Decision<@UnsafeVariance Input, B>,
      transform: suspend (output: Output?, b: B?) -> C,
      combineDuration: suspend (left: Duration?, right: Duration?) -> Duration
    ): Decision<Input, C> = when {
      this is Done && other is Done -> Done(transform(this.output, other.output))
      this is Done && other is Continue -> other.map { x -> transform(null, x) }
      this is Continue && other is Done -> this.map { x -> transform(x, null) }
      this is Continue && other is Continue ->
        Continue(
          transform(this.output, other.output),
          combineDuration(this.delay, other.delay)
        ) { this.step(it).or(other.step(it), transform, combineDuration) }
      else -> throw IllegalStateException()
    }
  }
}

/**
 * Retries [action] using any [Throwable] that occurred as the input to the [Schedule].
 * It will throw the last exception if the [Schedule] is exhausted, and ignores the output of the [Schedule].
 */
public suspend fun <A> Schedule<Throwable, *>.retry(action: suspend () -> A): A =
  retryOrElse(action) { e, _ -> throw e }

/**
 * Retries [action] using any [Throwable] that occurred as the input to the [Schedule].
 * If the [Schedule] is exhausted,
 * it will invoke [orElse] with the last exception and the output of the [Schedule] to produce a fallback [Input] value.
 */
public suspend fun <Input, Output> Schedule<Throwable, Output>.retryOrElse(
  action: suspend () -> Input,
  orElse: suspend (Throwable, Output) -> Input
): Input = retryOrElseEither(action, orElse).merge()

/**
 * Retries [action] using any [Throwable] that occurred as the input to the [Schedule].
 * If the [Schedule] is exhausted,
 * it will invoke [orElse] with the last exception and the output of the [Schedule] to produce a fallback value of [A].
 * Returns [Either] with the fallback value if the [Schedule] is exhausted, or the successful result of [action].
 */
public suspend fun <Input, Output, A> Schedule<Throwable, Output>.retryOrElseEither(
  action: suspend () -> Input,
  orElse: suspend (Throwable, Output) -> A
): Either<A, Input> {
  var step: ScheduleStep<Throwable, Output> = step

  while (true) {
    currentCoroutineContext().ensureActive()
    try {
      return Either.Right(action.invoke())
    } catch (e: Throwable) {
      when (val decision = step(e)) {
        is Continue -> {
          if (decision.delay != ZERO) delay(decision.delay)
          step = decision.step
        }

<<<<<<< HEAD
      if (dec.cont) delay(dec.duration)
      else return Either.Left(orElse(e.nonFatalOrThrow(), dec.finish))
=======
        is Done -> return Either.Left(orElse(e.nonFatalOrThrow(), decision.output))
      }
>>>>>>> f7e41cd5
    }
  }
}<|MERGE_RESOLUTION|>--- conflicted
+++ resolved
@@ -1,11 +1,8 @@
 package arrow.fx.resilience
 
 import arrow.core.Either
-<<<<<<< HEAD
-=======
 import arrow.core.None
 import arrow.core.Option
->>>>>>> f7e41cd5
 import arrow.core.identity
 import arrow.core.left
 import arrow.core.merge
@@ -262,110 +259,6 @@
       return Schedule { loop(it) }
     }
 
-<<<<<<< HEAD
-  /**
-   * Add random jitter to a schedule.
-   *
-   * By requiring Kotlin's [Random] as a parameter, this function is deterministic and testable.
-   * The result returned by [Random.nextDouble] between 0.0 and 1.0 is multiplied with the current duration.
-   */
-  @ExperimentalTime
-  public fun jittered(random: Random = Random.Default): Schedule<Input, Output> =
-    jittered(suspend { random.nextDouble(0.0, 1.0).nanoseconds })
-
-  public fun <C> fold(initial: C, f: suspend (acc: C, output: Output) -> C): Schedule<Input, C> =
-    foldLazy(suspend { initial }) { acc, o -> f(acc, o) }
-
-  /**
-   * Accumulates the results of every execution into a list.
-   */
-  public fun collect(): Schedule<Input, List<Output>> =
-    fold(emptyList()) { acc, o -> acc + listOf(o) }
-
-  /**
-   * Infix variant of pipe with reversed order.
-   */
-  public infix fun <B> compose(other: Schedule<B, Input>): Schedule<B, Output> =
-    (other pipe this)
-
-  // Dependent type emulation
-  @Suppress("UNCHECKED_CAST")
-  internal class ScheduleImpl<State, Input, Output>(
-    val initialState: suspend () -> State,
-    val update: suspend (a: Input, s: State) -> Decision<State, Output>
-  ) : Schedule<Input, Output>() {
-
-    override suspend fun <C> repeatOrElseEither(
-      fa: suspend () -> Input,
-      orElse: suspend (Throwable, Output?) -> C
-    ): Either<C, Output> {
-      var last: (() -> Output)? = null // We haven't seen any input yet
-      var state: State = initialState.invoke()
-
-      while (true) {
-        coroutineContext.ensureActive()
-        try {
-          val a = fa.invoke()
-          val step = update(a, state)
-          if (!step.cont) return Either.Right(step.finish)
-          else {
-            delay(step.duration)
-
-            // Set state before looping again
-            last = { step.finish }
-            state = step.state
-          }
-        } catch (e: Throwable) {
-          return Either.Left(orElse(e.nonFatalOrThrow(), last?.invoke()))
-        }
-      }
-    }
-
-    override suspend fun <C> repeatOrElseEitherAsFlow(
-      fa: suspend () -> Input,
-      orElse: suspend (Throwable, Output?) -> C
-    ): Flow<Either<C, Output>> =
-      flow {
-        var loop = true
-        var last: (() -> Output)? = null // We haven't seen any input yet
-        var state: State = initialState.invoke()
-
-        while (loop) {
-          coroutineContext.ensureActive()
-          try {
-            val a = fa.invoke()
-            val step = update(a, state)
-            if (!step.cont) {
-              emit(Either.Right(step.finish))
-              loop = false
-            } else {
-              delay(step.duration)
-              val output = step.finish
-              // Set state before looping again and emit Output
-              emit(Either.Right(output))
-              last = { output }
-              state = step.state
-            }
-          } catch (e: Throwable) {
-            emit(Either.Left(orElse(e.nonFatalOrThrow(), last?.invoke())))
-            loop = false
-          }
-        }
-      }
-
-    override fun <B> map(f: (output: Output) -> B): Schedule<Input, B> =
-      ScheduleImpl(initialState) { i, s -> update(i, s).map(f) }
-
-    override fun <B> contramap(f: suspend (B) -> Input): Schedule<B, Output> =
-      ScheduleImpl(initialState) { i, s -> update(f(i), s) }
-
-    override fun <A : Input> check(pred: suspend (input: A, output: Output) -> Boolean): Schedule<A, Output> =
-      updated { f ->
-        { a: A, s: State ->
-          val dec = f(a, s)
-          if (dec.cont) pred(a, dec.finish).let { dec.copy(cont = it) }
-          else dec
-=======
     /** Creates a [spaced] backing-off [Schedule] with the provided [duration]. */
     public fun <Input> spaced(duration: Duration): Schedule<Input, Long> {
       fun loop(input: Long): Decision<Input, Long> = Continue(input, duration) { loop(input + 1) }
@@ -377,122 +270,19 @@
       fun loop(prev: Duration, curr: Duration): Decision<Input, Duration> =
         (prev + curr).let { next ->
           Continue(curr, curr) { loop(curr, next) }
->>>>>>> f7e41cd5
         }
 
       return Schedule { loop(0.nanoseconds, one) }
     }
 
-<<<<<<< HEAD
-    override operator fun not(): Schedule<Input, Output> =
-      updated { f ->
-        { a: Input, s: State ->
-          !f(a, s)
-        }
-      }
-
-    override fun <A : Input, B> andThen(other: Schedule<A, B>): Schedule<A, Either<Output, B>> =
-      ScheduleImpl<Either<State, Any?>, A, Either<Output, B>>(suspend { Either.Left(initialState.invoke()) }) { i, s ->
-        (other as ScheduleImpl<Any?, A, B>)
-        s.fold(
-          { state ->
-            val dec = this.update(i, state)
-            if (dec.cont) dec.bimap({ it.left() }, { it.left() })
-            else {
-              val newState = other.initialState.invoke()
-              val newDec = other.update(i, newState)
-              newDec.bimap({ it.right() }, { it.right() })
-            }
-          },
-          { state ->
-            other.update(i, state).bimap({ it.right() }, { it.right() })
-          }
-        )
-      }
-
-    override fun modify(f: suspend (output: Output, duration: Duration) -> Duration): Schedule<Input, Output> =
-      updated { update ->
-        { a: Input, s: State ->
-          val step = update(a, s)
-          val d = f(step.finish, step.duration)
-          step.copy(duration = d)
-=======
     /** Creates a linear backing-off [Schedule] with the provided [base] value. */
     public fun <Input> linear(base: Duration): Schedule<Input, Duration> {
       fun loop(count: Int): Decision<Input, Duration> =
         (base * count).let { next ->
           Continue(next, next) { loop(count + 1) }
->>>>>>> f7e41cd5
-        }
-
-<<<<<<< HEAD
-    override fun logInput(f: suspend (input: Input) -> Unit): Schedule<Input, Output> =
-      updated { update ->
-        { a: Input, s: State ->
-          update(a, s).also { f(a) }
-        }
-      }
-
-    override fun logOutput(f: suspend (output: Output) -> Unit): Schedule<Input, Output> =
-      updated { update ->
-        { a: Input, s: State ->
-          update(a, s).also { f(it.finish) }
-        }
-      }
-
-    override fun <C> foldLazy(initial: suspend () -> C, f: suspend (acc: C, output: Output) -> C): Schedule<Input, C> =
-      ScheduleImpl(suspend { Pair(initialState.invoke(), initial.invoke()) }) { i, s ->
-        val dec = update(i, s.first)
-        val c = if (dec.cont) f(s.second, dec.finish) else s.second
-        dec.bimap({ state -> Pair(state, c) }, { c })
-      }
-
-    @Suppress("NAME_SHADOWING")
-    override infix fun <B> pipe(other: Schedule<Output, B>): Schedule<Input, B> =
-      (other as ScheduleImpl<Any?, Output, B>).let { other ->
-        ScheduleImpl(suspend { Pair(initialState.invoke(), other.initialState.invoke()) }) { i, s ->
-          val dec1 = update(i, s.first)
-          val dec2 = other.update(dec1.finish, s.second)
-          dec1.combine(dec2, { a, b -> a && b }, { a, b -> a + b }, { _, b -> b })
-        }
-      }
-
-    @Suppress("NAME_SHADOWING")
-    override fun <A, B, C> zip(other: Schedule<A, B>, f: (Output, B) -> C): Schedule<Pair<Input, A>, C> =
-      (other as ScheduleImpl<Any?, A, B>).let { other ->
-        ScheduleImpl(suspend { Pair(initialState.invoke(), other.initialState.invoke()) }) { i, s ->
-          val dec1 = update(i.first, s.first)
-          val dec2 = other.update(i.second, s.second)
-          dec1.combine(dec2, { a, b -> a && b }, { a, b -> a max b }, f)
-        }
-      }
-
-    @Suppress("NAME_SHADOWING")
-    override infix fun <A, B> choose(other: Schedule<A, B>): Schedule<Either<Input, A>, Either<Output, B>> =
-      (other as ScheduleImpl<Any?, A, B>).let { other ->
-        ScheduleImpl(suspend { Pair(initialState.invoke(), other.initialState.invoke()) }) { i, s ->
-          i.fold(
-            {
-              update(it, s.first).mapLeft { state -> Pair(state, s.second) }.map { output -> output.left() }
-            },
-            {
-              other.update(it, s.second).mapLeft { otherState -> Pair(s.first, otherState) }
-                .map { otherOutput -> otherOutput.right() }
-            }
-          )
-        }
-      }
-
-    /**
-     * Schedule state machine update function
-     */
-    fun <A : Input, B> updated(
-      f: (suspend (input: A, state: State) -> Decision<State, Output>) -> (suspend (input: A, state: State) -> Decision<State, B>)
-    ): Schedule<A, B> = ScheduleImpl(initialState) { a, s ->
-      f { input, state -> update(input, state) }(a, s)
-=======
+        }
+
       return Schedule { loop(1) }
->>>>>>> f7e41cd5
     }
 
     /** Creates a [exponential] backing-off [Schedule] with the provided [base] duration and exponential [factor]. */
@@ -501,151 +291,6 @@
         (base * factor.pow(count)).let { next ->
           Continue(next, next) { loop(count + 1) }
         }
-<<<<<<< HEAD
-      }
-  }
-
-  /**
-   * A single decision. Contains the decision to continue, the delay, the new state and the (lazy) result of a Schedule.
-   */
-  public data class Decision<out A, out B>(
-    val cont: Boolean,
-    val duration: Duration,
-    val state: A,
-    val finish: B
-  ) {
-    @ExperimentalTime
-    @Deprecated(NanosDeprecation,
-      ReplaceWith("duration.toDouble(DurationUnit.NANOSECONDS)", "kotlin.time.DurationUnit"))
-    val delayInNanos: Double
-      get() = duration.toDouble(NANOSECONDS)
-
-    public operator fun not(): Decision<A, B> =
-      copy(cont = !cont)
-
-    public fun <C, D> bimap(f: (A) -> C, g: (B) -> D): Decision<C, D> =
-      Decision(cont, duration, f(state), g(finish))
-
-    public fun <C> mapLeft(f: (A) -> C): Decision<C, B> =
-      bimap(f, ::identity)
-
-    public fun <D> map(g: (B) -> D): Decision<A, D> =
-      bimap(::identity, g)
-
-    @ExperimentalTime
-    @Deprecated(NanosDeprecation,
-      ReplaceWith("combine(other, f, { x, y -> g(x.toDouble(DurationUnit.NANOSECONDS), y.toDouble(DurationUnit.NANOSECONDS)).nanoseconds }, zip)",
-        "kotlin.time.DurationUnit", "kotlin.time.Duration.Companion.nanoseconds"))
-    public fun <C, D, E> combineNanos(
-      other: Decision<C, D>,
-      f: (Boolean, Boolean) -> Boolean,
-      g: (Double, Double) -> Double,
-      zip: (B, D) -> E
-    ): Decision<Pair<A, C>, E> =
-      combine(other, f, { x, y -> g(x.toDouble(NANOSECONDS), y.toDouble(NANOSECONDS)).nanoseconds }, zip)
-
-    public fun <C, D, E> combine(
-      other: Decision<C, D>,
-      f: (Boolean, Boolean) -> Boolean,
-      g: (Duration, Duration) -> Duration,
-      zip: (B, D) -> E
-    ): Decision<Pair<A, C>, E> = Decision(
-      f(cont, other.cont),
-      g(duration, other.duration),
-      Pair(state, other.state),
-      zip(finish, other.finish)
-    )
-
-    override fun equals(other: Any?): Boolean =
-      if (other !is Decision<*, *>) false
-      else cont == other.cont &&
-        state == other.state &&
-        duration == other.duration &&
-        finish == other.finish
-
-    override fun hashCode(): Int {
-      var result = cont.hashCode()
-      result = 31 * result + duration.hashCode()
-      result = 31 * result + (state?.hashCode() ?: 0)
-      result = 31 * result + finish.hashCode()
-      return result
-    }
-
-    public companion object {
-      public fun <A, B> cont(d: Double, a: A, b: B): Decision<A, B> =
-        Decision(true, d.nanoseconds, a, b)
-
-      public fun <A, B> done(d: Double, a: A, b: B): Decision<A, B> =
-        Decision(false, d.nanoseconds, a, b)
-
-      public fun <A, B> cont(d: Duration, a: A, b: B): Decision<A, B> =
-        Decision(true, d, a, b)
-
-      public fun <A, B> done(d: Duration, a: A, b: B): Decision<A, B> =
-        Decision(false, d, a, b)
-    }
-  }
-
-  public companion object {
-
-    /**
-     * Invoke constructor to manually define a schedule. If you need this, please consider adding it to Arrow or suggest
-     *  a change to avoid using this manual method.
-     */
-    public operator fun <S, A, B> invoke(
-      initial: suspend () -> S,
-      update: suspend (input: A, state: S) -> Decision<S, B>
-    ): Schedule<A, B> = ScheduleImpl(initial, update)
-
-    /**
-     * Creates a Schedule that continues without delay and just returns its input.
-     */
-    public fun <A> identity(): Schedule<A, A> =
-      Schedule({ }) { a, s ->
-        Decision.cont(ZERO, s, a)
-      }
-
-    /**
-     * Creates a Schedule that continues without delay and always returns Unit.
-     */
-    public fun <A> unit(): Schedule<A, Unit> =
-      identity<A>().void()
-
-    /**
-     * Creates a schedule that unfolds effectfully using a seed value [c] and a unfold function [f].
-     * This keeps the current state (the current seed) as state and runs the unfold function on every
-     *  call to update. This schedule always continues without delay and returns the current state.
-     */
-    public fun <I, A> unfoldLazy(c: suspend () -> A, f: suspend (A) -> A): Schedule<I, A> =
-      Schedule(c) { _: I, acc ->
-        val a = f(acc)
-        Decision.cont(ZERO, a, a)
-      }
-
-    /**
-     * Non-effectful variant of [unfoldLazy]
-     */
-    public fun <I, A> unfold(c: A, f: (A) -> A): Schedule<I, A> =
-      unfoldLazy(suspend { c }) { f(it) }
-
-    /**
-     * Creates a Schedule that continues forever and returns the number of iterations.
-     */
-    public fun <A> forever(): Schedule<A, Int> =
-      unfold(0) { it + 1 }
-
-    /**
-     * Creates a Schedule that continues [n] times and returns the number of iterations.
-     */
-    public fun <A> recurs(n: Int): Schedule<A, Int> =
-      Schedule(suspend { 0 }) { _: A, acc ->
-        if (acc < n) Decision.cont(ZERO, acc + 1, acc + 1)
-        else Decision.done(ZERO, acc, acc)
-      }
-
-    /**
-     * Creates a Schedule that only retries once.
-=======
 
       return Schedule { loop(0) }
     }
@@ -668,134 +313,14 @@
 
     /**
      * Creates a [Schedule] that unfolds values of [Output] with an [initial] value, and the [next] function to compute the next value.
->>>>>>> f7e41cd5
      */
     public fun <Input, Output> unfold(initial: Output, next: suspend (Output) -> Output): Schedule<Input, Output> {
       fun loop(input: Output): Decision<Input, Output> =
         Continue(input, ZERO) { loop(next(input)) }
 
-<<<<<<< HEAD
-    /**
-     * Creates a schedule that never retries.
-     *
-     * Note that this will hang a program if used as a repeat/retry schedule unless cancelled.
-     */
-    public fun <A> never(): Schedule<A, Nothing> =
-      Schedule<Unit, A, Nothing>(suspend { awaitCancellation() }) { _, _ ->
-        throw IllegalArgumentException("Impossible")
-      }
-
-    /**
-     * Creates a Schedule that uses another Schedule to generate the delay of this schedule.
-     * Continues for as long as [delaySchedule] continues and adds the output of [delaySchedule] to
-     *  the delay that [delaySchedule] produced. Also returns the full delay as output.
-     *
-     *  The Schedule [delaySchedule] is should specify the delay in nanoseconds.
-     *
-     * A common use case is to define a unfolding schedule and use the result to change the delay.
-     *  For an example see the implementation of [spaced], [linear], [fibonacci] or [exponential]
-     */
-    @JvmName("delayedNanos")
-    @ExperimentalTime
-    @Deprecated(NanosDeprecation,
-      ReplaceWith("delayed(delaySchedule.map { it.nanoseconds }).map { it.toDouble(DurationUnit.NANOSECONDS) }",
-        "kotlin.time.DurationUnit", "kotlin.time.Duration.Companion.nanoseconds"))
-    public fun <A> delayed(delaySchedule: Schedule<A, Double>): Schedule<A, Double> =
-      delayed(delaySchedule.map { it.nanoseconds }).map { it.toDouble(NANOSECONDS) }
-
-    /**
-     * Creates a Schedule that uses another Schedule to generate the delay of this schedule.
-     * Continues for as long as [delaySchedule] continues and adds the output of [delaySchedule] to
-     *  the delay that [delaySchedule] produced. Also returns the full delay as output.
-     *
-     * A common use case is to define a unfolding schedule and use the result to change the delay.
-     *  For an example see the implementation of [spaced], [linear], [fibonacci] or [exponential]
-     */
-    @Suppress("UNCHECKED_CAST")
-    @JvmName("delayedDuration")
-    public fun <A> delayed(delaySchedule: Schedule<A, Duration>): Schedule<A, Duration> =
-      (delaySchedule.modify { a, b -> a + b } as ScheduleImpl<Any?, A, Duration>)
-        .reconsider { _, dec -> dec.copy(finish = dec.duration) }
-
-    /**
-     * Creates a Schedule which collects all its inputs in a list.
-     */
-    public fun <A> collect(): Schedule<A, List<A>> =
-      identity<A>().collect()
-
-    /**
-     * Creates a Schedule that continues as long as [f] returns true.
-     */
-    public fun <A> doWhile(f: suspend (A) -> Boolean): Schedule<A, A> =
-      identity<A>().whileInput(f)
-
-    /**
-     * Creates a Schedule that continues until [f] returns true.
-     */
-    public fun <A> doUntil(f: suspend (A) -> Boolean): Schedule<A, A> =
-      identity<A>().untilInput(f)
-
-    /**
-     * Creates a Schedule with an effectful handler on the input.
-     */
-    public fun <A> logInput(f: suspend (A) -> Unit): Schedule<A, A> =
-      identity<A>().logInput(f)
-
-    /**
-     * Creates a Schedule with an effectful handler on the output.
-     */
-    public fun <A> logOutput(f: suspend (A) -> Unit): Schedule<A, A> =
-      identity<A>().logOutput(f)
-
-    @ExperimentalTime
-    @Deprecated(NanosDeprecation,
-      ReplaceWith("duration<A>().map { it.toDouble(DurationUnit.NANOSECONDS) }",
-        "kotlin.time.DurationUnit"))
-    public fun <A> delayInNanos(): Schedule<A, Double> =
-      duration<A>().map { it.toDouble(NANOSECONDS) }
-
-    @Suppress("UNCHECKED_CAST")
-    public fun <A> duration(): Schedule<A, Duration> =
-      (forever<A>() as ScheduleImpl<Int, A, Int>).reconsider { _: A, decision ->
-        Decision(
-          cont = decision.cont,
-          duration = decision.duration,
-          state = decision.state,
-          finish = decision.duration
-        )
-      }
-
-    /**
-     * Creates a Schedule that returns its decisions.
-     */
-    @Suppress("UNCHECKED_CAST")
-    @ExperimentalTime
-    public fun <A> decision(): Schedule<A, Boolean> =
-      (forever<A>() as ScheduleImpl<Int, A, Int>).reconsider { _: A, decision ->
-        Decision(
-          cont = decision.cont,
-          duration = decision.duration,
-          state = decision.state,
-          finish = decision.cont
-        )
-      }
-
-    /**
-     * Creates a Schedule that continues with a fixed delay.
-     *
-     * @param interval fixed delay in nanoseconds
-     */
-    @ExperimentalTime
-    @Deprecated(NanosDeprecation,
-      ReplaceWith("spaced(interval.nanoseconds)",
-        "kotlin.time.Duration.Companion.nanoseconds"))
-    public fun <A> spaced(interval: Double): Schedule<A, Int> =
-      spaced(interval.nanoseconds)
-=======
       return Schedule { loop(initial) }
     }
   }
->>>>>>> f7e41cd5
 
   public sealed interface Decision<in Input, out Output> {
     public val output: Output
@@ -914,13 +439,8 @@
           step = decision.step
         }
 
-<<<<<<< HEAD
-      if (dec.cont) delay(dec.duration)
-      else return Either.Left(orElse(e.nonFatalOrThrow(), dec.finish))
-=======
         is Done -> return Either.Left(orElse(e.nonFatalOrThrow(), decision.output))
       }
->>>>>>> f7e41cd5
     }
   }
 }