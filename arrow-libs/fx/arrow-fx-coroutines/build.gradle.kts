plugins {
  id(libs.plugins.kotlin.multiplatform.get().pluginId)
  alias(libs.plugins.arrowGradleConfig.kotlin)
  alias(libs.plugins.arrowGradleConfig.publish)
  // alias(libs.plugins.kotest.multiplatform)
}

apply(from = property("TEST_COVERAGE"))

val enableCompatibilityMetadataVariant =
  providers.gradleProperty("kotlin.mpp.enableCompatibilityMetadataVariant")
    .forUseAtConfigurationTime().orNull?.toBoolean() == true

if (enableCompatibilityMetadataVariant) {
  tasks.withType<Test>().configureEach {
    exclude("**/*")
  }
}

kotlin {
  sourceSets {
    commonMain {
      dependencies {
        api(projects.arrowCore)
        api(libs.coroutines.core)
        implementation(libs.kotlin.stdlibCommon)
        implementation(libs.coroutines.test)
      }
    }

    if (!enableCompatibilityMetadataVariant) {
      commonTest {
        dependencies {
<<<<<<< HEAD
          implementation(projects.arrowCore)
          implementation(libs.kotest.frameworkApi)
          implementation(libs.kotest.assertionsCore)
          implementation(libs.kotest.property)
          implementation(libs.kotest.arrowAssertions.get().toString()) {
            exclude(group = "io.arrow-kt", module = "arrow-core")
          }
          implementation(libs.kotest.arrowProperty.get().toString()) {
            exclude(group = "io.arrow-kt", module = "arrow-core")
          }
          implementation(libs.kotest.arrowFxAssertions.get().toString()) {
            exclude(group = "io.arrow-kt", module = "arrow-core")
            exclude(group = "io.arrow-kt", module = "arrow-fx-coroutines")
          }
=======
          implementation(libs.kotest.frameworkEngine)
          implementation(libs.kotest.assertionsCore)
          implementation(libs.kotest.property)
>>>>>>> f7b1b9d9
        }
      }
      jvmTest {
        dependencies {
          runtimeOnly(libs.kotest.runnerJUnit5)
        }
      }
    }
    jvmMain {
      dependencies {
        implementation(libs.kotlin.stdlibJDK8)
      }
    }
    jsMain {
      dependencies {
        implementation(libs.kotlin.stdlibJS)
      }
    }
  }
}<|MERGE_RESOLUTION|>--- conflicted
+++ resolved
@@ -31,26 +31,10 @@
     if (!enableCompatibilityMetadataVariant) {
       commonTest {
         dependencies {
-<<<<<<< HEAD
           implementation(projects.arrowCore)
-          implementation(libs.kotest.frameworkApi)
-          implementation(libs.kotest.assertionsCore)
-          implementation(libs.kotest.property)
-          implementation(libs.kotest.arrowAssertions.get().toString()) {
-            exclude(group = "io.arrow-kt", module = "arrow-core")
-          }
-          implementation(libs.kotest.arrowProperty.get().toString()) {
-            exclude(group = "io.arrow-kt", module = "arrow-core")
-          }
-          implementation(libs.kotest.arrowFxAssertions.get().toString()) {
-            exclude(group = "io.arrow-kt", module = "arrow-core")
-            exclude(group = "io.arrow-kt", module = "arrow-fx-coroutines")
-          }
-=======
           implementation(libs.kotest.frameworkEngine)
           implementation(libs.kotest.assertionsCore)
           implementation(libs.kotest.property)
->>>>>>> f7b1b9d9
         }
       }
       jvmTest {
