@file:Suppress("DSL_SCOPE_VIOLATION")

plugins {
  id(libs.plugins.kotlin.multiplatform.get().pluginId)
  alias(libs.plugins.arrowGradleConfig.kotlin)
  alias(libs.plugins.arrowGradleConfig.publish)
  alias(libs.plugins.kotlinx.kover)
  alias(libs.plugins.spotless)
}

spotless {
  kotlin {
    ktlint().editorConfigOverride(mapOf("ktlint_standard_filename" to "disabled"))
  }
}

apply(plugin = "io.kotest.multiplatform")

kotlin {
  sourceSets {
    commonMain {
      dependencies {
        api(projects.arrowCore)
        api(libs.coroutines.core)
        implementation(libs.kotlin.stdlibCommon)
      }
    }

<<<<<<< HEAD
    if (!enableCompatibilityMetadataVariant) {
      commonTest {
        dependencies {
          implementation(projects.arrowCore)
          implementation(libs.kotest.frameworkEngine)
          implementation(libs.kotest.assertionsCore)
          implementation(libs.kotest.property)
          implementation(libs.coroutines.test)
        }
=======
    commonTest {
      dependencies {
        implementation(libs.kotest.frameworkEngine)
        implementation(libs.kotest.assertionsCore)
        implementation(libs.kotest.property)
        implementation(libs.coroutines.test)
>>>>>>> 02215d49
      }
    }
    jvmTest {
      dependencies {
        runtimeOnly(libs.kotest.runnerJUnit5)
      }
    }

    jvmMain {
      dependencies {
        implementation(libs.kotlin.stdlib)
      }
    }
    jsMain {
      dependencies {
        implementation(libs.kotlin.stdlibJS)
      }
    }
  }

  jvm {
    tasks.jvmJar {
      manifest {
        attributes["Automatic-Module-Name"] = "arrow.fx.coroutines"
      }
    }
  }
}<|MERGE_RESOLUTION|>--- conflicted
+++ resolved
@@ -26,29 +26,19 @@
       }
     }
 
-<<<<<<< HEAD
-    if (!enableCompatibilityMetadataVariant) {
-      commonTest {
-        dependencies {
-          implementation(projects.arrowCore)
+    commonTest {
+      dependencies {
+        implementation(projects.arrowCore)
           implementation(libs.kotest.frameworkEngine)
           implementation(libs.kotest.assertionsCore)
           implementation(libs.kotest.property)
           implementation(libs.coroutines.test)
         }
-=======
-    commonTest {
-      dependencies {
-        implementation(libs.kotest.frameworkEngine)
-        implementation(libs.kotest.assertionsCore)
-        implementation(libs.kotest.property)
-        implementation(libs.coroutines.test)
->>>>>>> 02215d49
       }
-    }
-    jvmTest {
-      dependencies {
-        runtimeOnly(libs.kotest.runnerJUnit5)
+      jvmTest {
+        dependencies {
+          runtimeOnly(libs.kotest.runnerJUnit5)
+
       }
     }
 
