package arrow.fx.coroutines.parMapN

import arrow.atomic.Atomic
import arrow.atomic.update
import arrow.core.Either
import arrow.fx.coroutines.ExitCase
import arrow.fx.coroutines.awaitExitCase
import arrow.fx.coroutines.guaranteeCase
import arrow.fx.coroutines.leftException
import arrow.fx.coroutines.parZip
import arrow.fx.coroutines.throwable
import io.kotest.core.spec.style.StringSpec
import io.kotest.matchers.should
import io.kotest.matchers.shouldBe
import io.kotest.matchers.types.shouldBeTypeOf
import io.kotest.property.Arb
import io.kotest.property.arbitrary.boolean
import io.kotest.property.arbitrary.int
import io.kotest.property.arbitrary.string
import io.kotest.property.checkAll
<<<<<<< HEAD
import kotlin.time.ExperimentalTime
=======
>>>>>>> f7b1b9d9
import kotlinx.coroutines.CancellationException
import kotlinx.coroutines.CompletableDeferred
import kotlinx.coroutines.CoroutineScope
import kotlinx.coroutines.async
import kotlinx.coroutines.awaitCancellation
import kotlinx.coroutines.channels.Channel

<<<<<<< HEAD
@OptIn(ExperimentalTime::class)
class ParMap2Test : StringSpec({

=======
class ParMap2Test : StringSpec({
>>>>>>> f7b1b9d9
    "parMapN 2 runs in parallel" {
      checkAll(Arb.int(), Arb.int()) { a, b ->
        val r = Atomic("")
        val modifyGate = CompletableDeferred<Int>()

        parZip(
          {
            modifyGate.await()
            r.update { i -> "$i$a" }
          },
          {
            r.value = "$b"
            modifyGate.complete(0)
          }
        ) { _a, _b ->
          Pair(_a, _b)
        }

        r.value shouldBe "$b$a"
      }
    }

    "Cancelling parMapN 2 cancels all participants" {
      checkAll(Arb.int(), Arb.int()) { a, b ->
        val s = Channel<Unit>()
        val pa = CompletableDeferred<Pair<Int, ExitCase>>()
        val pb = CompletableDeferred<Pair<Int, ExitCase>>()

        val loserA: suspend CoroutineScope.() -> Int =
          { guaranteeCase({ s.receive(); awaitCancellation() }) { ex -> pa.complete(Pair(a, ex)) } }
        val loserB: suspend CoroutineScope.() -> Int =
          { guaranteeCase({ s.receive(); awaitCancellation() }) { ex -> pb.complete(Pair(b, ex)) } }

        val f = async { parZip(loserA, loserB) { _a, _b -> Pair(_a, _b) } }

        s.send(Unit) // Suspend until all racers started
        s.send(Unit)
        f.cancel()

        pa.await().let { (res, exit) ->
          res shouldBe a
          exit.shouldBeTypeOf<ExitCase.Cancelled>()
        }
        pb.await().let { (res, exit) ->
          res shouldBe b
          exit.shouldBeTypeOf<ExitCase.Cancelled>()
        }
      }
    }

    "parMapN 2 cancels losers if a failure occurs in one of the tasks" {
      checkAll(Arb.throwable(), Arb.boolean()) { e, leftWinner ->
        val s = Channel<Unit>()
        val pa = CompletableDeferred<ExitCase>()

        val winner: suspend CoroutineScope.() -> Unit = { s.send(Unit); throw e }
        val loserA: suspend CoroutineScope.() -> Int =
          { guaranteeCase({ s.receive(); awaitCancellation() }) { ex -> pa.complete(ex) } }

        val r = Either.catch {
          if (leftWinner) parZip(winner, loserA) { _, _ -> Unit }
          else parZip(loserA, winner) { _, _ -> Unit }
        }

        pa.await().shouldBeTypeOf<ExitCase.Cancelled>()
        r should leftException(e)
      }
    }

    "parMapN CancellationException on right can cancel rest" {
      checkAll(Arb.string()) { msg ->
        val exit = CompletableDeferred<ExitCase>()
        val start = CompletableDeferred<Unit>()
        try {
          parZip<Unit, Unit, Unit>({
            awaitExitCase(start, exit)
          }, {
            start.await()
            throw CancellationException(msg)
          }) { _, _ -> }
        } catch (e: CancellationException) {
          e.message shouldBe msg
        }
        exit.await().shouldBeTypeOf<ExitCase.Cancelled>()
      }
    }
  }
)<|MERGE_RESOLUTION|>--- conflicted
+++ resolved
@@ -18,10 +18,6 @@
 import io.kotest.property.arbitrary.int
 import io.kotest.property.arbitrary.string
 import io.kotest.property.checkAll
-<<<<<<< HEAD
-import kotlin.time.ExperimentalTime
-=======
->>>>>>> f7b1b9d9
 import kotlinx.coroutines.CancellationException
 import kotlinx.coroutines.CompletableDeferred
 import kotlinx.coroutines.CoroutineScope
@@ -29,13 +25,7 @@
 import kotlinx.coroutines.awaitCancellation
 import kotlinx.coroutines.channels.Channel
 
-<<<<<<< HEAD
-@OptIn(ExperimentalTime::class)
 class ParMap2Test : StringSpec({
-
-=======
-class ParMap2Test : StringSpec({
->>>>>>> f7b1b9d9
     "parMapN 2 runs in parallel" {
       checkAll(Arb.int(), Arb.int()) { a, b ->
         val r = Atomic("")
