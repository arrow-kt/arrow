--- conflicted
+++ resolved
@@ -1,18 +1,11 @@
 package arrow.fx.coroutines
 
 import arrow.core.Either
-<<<<<<< HEAD
+import arrow.core.left
 import arrow.core.continuations.either
-=======
-import arrow.core.continuations.AtomicRef
-import arrow.core.continuations.update
-import arrow.core.identity
->>>>>>> be63562a
-import arrow.core.left
 import io.kotest.assertions.fail
 import io.kotest.assertions.throwables.shouldThrow
 import io.kotest.core.spec.style.StringSpec
-import io.kotest.inspectors.forAll
 import io.kotest.matchers.collections.shouldContainExactly
 import io.kotest.matchers.nulls.shouldNotBeNull
 import io.kotest.matchers.should
@@ -20,27 +13,21 @@
 import io.kotest.matchers.types.shouldBeInstanceOf
 import io.kotest.matchers.types.shouldBeTypeOf
 import io.kotest.property.Arb
-import io.kotest.property.Exhaustive
 import io.kotest.property.arbitrary.bool
-import io.kotest.property.arbitrary.element
 import io.kotest.property.arbitrary.int
 import io.kotest.property.arbitrary.list
 import io.kotest.property.arbitrary.map
 import io.kotest.property.arbitrary.negativeInt
-import io.kotest.property.arbitrary.orNull
 import io.kotest.property.arbitrary.positiveInt
 import io.kotest.property.checkAll
 import io.kotest.property.arbitrary.string
-import io.kotest.property.exhaustive.collection
-import io.kotest.property.exhaustive.of
 import kotlinx.coroutines.CancellationException
 import kotlinx.coroutines.CompletableDeferred
 import kotlinx.coroutines.async
+import kotlinx.coroutines.awaitCancellation
 import kotlinx.coroutines.flow.map
 import kotlinx.coroutines.flow.toList
-import kotlin.random.Random
 
-<<<<<<< HEAD
 class ResourceTest : StringSpec({
   
   "acquire - success - identity" {
@@ -62,33 +49,6 @@
         val x = scoped(a)
         val y = scoped(x + b)
         y + 1 shouldBe (a + b) + 1
-=======
-class ResourceTest : ArrowFxSpec(
-  spec = {
-
-    "Can consume resource" {
-      checkAll(Arb.int()) { n ->
-        val r = Resource({ n }, { _, _ -> Unit })
-        r.use { it + 1 } shouldBe n + 1
-      }
-    }
-
-    "flatMap resource is released first" {
-      checkAll(Arb.positiveInt(), Arb.negativeInt()) { a, b ->
-        val l = AtomicRef<List<Int>>(mutableListOf())
-        fun r(n: Int) = Resource(
-          {
-            l.update { it + n }
-            n
-          },
-          { x, _ -> l.update { it + (-x) } }
-        )
-
-        r(a).flatMap { r(it + b) }
-          .use { it + 1 } shouldBe (a + b) + 1
-
-        l.get().shouldContainExactly(a, a + b, -a - b, -a)
->>>>>>> be63562a
       }
       
       order.shouldContainExactly(a, a + b, -a - b, -a)
@@ -127,7 +87,7 @@
         resourceScope {
           n()
           require(start.complete(Unit))
-          never<Int>()
+          awaitCancellation()
         }
       }
       
@@ -148,7 +108,6 @@
         }
       } shouldBe list.map(f)
     }
-<<<<<<< HEAD
   }
   
   "Resource can close from either" {
@@ -159,36 +118,6 @@
           require(exit.complete(ex))
         }
         raise("error")
-=======
-
-    "traverse: leftToRight" {
-      checkAll(Arb.list(Arb.int())) { list ->
-        list.traverse { Resource.just(it) }
-          .use(::identity) shouldBe list
-      }
-    }
-
-    "Resource can close from either" {
-      val exit = CompletableDeferred<ExitCase>()
-      arrow.core.computations.either<String, Int> {
-        arrow.fx.coroutines.continuations.resource<Int> {
-          Resource({ 1 }) { _, ex -> require(exit.complete(ex)) }.bind()
-          "error".left().bind()
-          1
-        }.use { it }
-      } shouldBe "error".left()
-      // Should be ExitCase.Cancelled but still Failure due to ShortCircuit
-      // Effect<R, A> will fix this issue by properly shifting and cancelling
-      exit.await().shouldBeTypeOf<ExitCase.Failure>()
-    }
-
-    val depth: Int = 100
-
-    class CheckableAutoClose {
-      var started: AtomicRef<Boolean> = AtomicRef(true)
-      fun close() {
-        started.update { _ -> false }
->>>>>>> be63562a
       }
     } shouldBe "error".left()
     exit.await().shouldBeTypeOf<ExitCase.Cancelled>()
@@ -201,7 +130,6 @@
     fun close() {
       started = false
     }
-<<<<<<< HEAD
   }
   
   "parZip - success" {
@@ -224,26 +152,6 @@
         val ii = acc.bind()
         install({ ii + i }) { _, _ ->
           require(promise.complete(i))
-=======
-
-    fun closeable(): Resource<CheckableAutoClose> =
-      Resource({ CheckableAutoClose() }) { a, _ -> a.close() }
-
-    "parZip - success" {
-      val all = (1..depth).traverse { closeable() }.parZip(
-        (1..depth).traverse { closeable() }
-      ) { a, b -> a + b }.use { all ->
-        all.also { all.forEach { it.started.get() shouldBe true } }
-      }
-      all.forEach { it.started.get() shouldBe false }
-    }
-
-    fun generate(): Pair<List<CompletableDeferred<Int>>, Resource<Int>> {
-      val promises = (1..depth).map { Pair(it, CompletableDeferred<Int>()) }
-      val res = promises.fold(resource({ 0 }) { _, _ -> }) { acc, (i, p) ->
-        resource {
-          acc.bind() + install({ i }) { ii, _ -> p.complete(ii) }
->>>>>>> be63562a
         }
       }
     }
@@ -635,7 +543,7 @@
           allocate shouldBe seed
           throw original
         } catch (e: Throwable) {
-          release(ExitCase(e))
+          release(ExitCase.fromError(e))
         }
       }
       
@@ -663,7 +571,7 @@
           allocate shouldBe seed
           throw cancellation
         } catch (e: Throwable) {
-          release(ExitCase(e))
+          release(ExitCase.fromError(e))
         }
       }
       
