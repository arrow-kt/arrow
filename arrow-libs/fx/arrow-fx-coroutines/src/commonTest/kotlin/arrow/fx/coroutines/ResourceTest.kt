package arrow.fx.coroutines

import arrow.core.Either
import arrow.core.left
import arrow.core.continuations.either
import arrow.fx.coroutines.ExitCase.Companion.ExitCase
import io.kotest.assertions.fail
<<<<<<< HEAD
import io.kotest.assertions.throwables.shouldThrow
import io.kotest.core.spec.style.StringSpec
=======
import io.kotest.core.spec.style.StringSpec
import io.kotest.inspectors.forAll
>>>>>>> 7a089394
import io.kotest.matchers.collections.shouldContainExactly
import io.kotest.matchers.nulls.shouldNotBeNull
import io.kotest.matchers.should
import io.kotest.matchers.shouldBe
import io.kotest.matchers.types.shouldBeInstanceOf
import io.kotest.matchers.types.shouldBeTypeOf
import io.kotest.property.Arb
import io.kotest.property.arbitrary.boolean
import io.kotest.property.arbitrary.int
import io.kotest.property.arbitrary.list
import io.kotest.property.arbitrary.map
import io.kotest.property.arbitrary.negativeInt
import io.kotest.property.arbitrary.positiveInt
import io.kotest.property.checkAll
import io.kotest.property.arbitrary.string
import io.kotest.property.checkAll
import kotlinx.coroutines.CancellationException
import kotlinx.coroutines.CompletableDeferred
import kotlinx.coroutines.ExperimentalCoroutinesApi
import kotlinx.coroutines.async
import kotlinx.coroutines.awaitCancellation
import kotlinx.coroutines.flow.map
import kotlinx.coroutines.flow.toList

<<<<<<< HEAD
class ResourceTest : StringSpec({
  
  "acquire - success - identity" {
    checkAll(Arb.int()) { n ->
      resourceScope {
        install({ n }) { _, _ -> } shouldBe n
      }
    }
  }
  
  "respect FIFO order installed release functions" {
    checkAll(Arb.positiveInt(), Arb.negativeInt()) { a, b ->
      val order = mutableListOf<Int>()
      
      suspend fun ResourceScope.scoped(n: Int): Int =
        install({ n.also(order::add) }, { it, _ -> order.add(-it) })
      
      resourceScope {
        val x = scoped(a)
        val y = scoped(x + b)
        y + 1 shouldBe (a + b) + 1
=======
@OptIn(ExperimentalCoroutinesApi::class)
class ResourceTest : StringSpec({

    "Can consume resource" {
      checkAll(Arb.int()) { n ->
        val r = resource({ n }, { _, _ -> })
        r.use { it + 1 } shouldBe n + 1
      }
    }

    "flatMap resource is released first" {
      checkAll(Arb.positiveInt(), Arb.negativeInt()) { a, b ->
        val l = AtomicRef<List<Int>>(mutableListOf())
        fun r(n: Int) = resource(
          {
            l.update { it + n }
            n
          },
          { x, _ -> l.update { it + (-x) } }
        )

        r(a).flatMap { r(it + b) }
          .use { it + 1 } shouldBe (a + b) + 1

        l.get().shouldContainExactly(a, a + b, -a - b, -a)
>>>>>>> 7a089394
      }
      
      order.shouldContainExactly(a, a + b, -a - b, -a)
    }
<<<<<<< HEAD
  }
  
  "value resource is released with Complete" {
    checkAll(Arb.int()) { n ->
      val p = CompletableDeferred<ExitCase>()
      resourceScope {
        install({ n }) { _, ex -> require(p.complete(ex)) }
=======

    "value resource is released with Complete" {
      checkAll(Arb.int()) { n ->
        val p = CompletableDeferred<ExitCase>()
        resource({ n }, { _, ex -> require(p.complete(ex)) })
          .use { Unit }

        p.await() shouldBe ExitCase.Completed
>>>>>>> 7a089394
      }
      p.await() shouldBe ExitCase.Completed
    }
<<<<<<< HEAD
  }
  
  "error resource finishes with error" {
    checkAll(Arb.throwable()) { e ->
      val p = CompletableDeferred<ExitCase>()
      suspend fun ResourceScope.failingScope(): Nothing =
        install({ throw e }, { _, ex -> require(p.complete(ex)) })
      
      Either.catch {
        resourceScope { failingScope() }
      } should leftException(e)
    }
  }
  
  "never use can be cancelled with ExitCase.Completed" {
    checkAll(Arb.int()) { n ->
      val p = CompletableDeferred<ExitCase>()
      val start = CompletableDeferred<Unit>()
      suspend fun ResourceScope.n(): Int = install({ n }, { _, ex -> require(p.complete(ex)) })
      
      val f = async {
        resourceScope {
          n()
          require(start.complete(Unit))
          awaitCancellation()
=======

    "error resource finishes with error" {
      checkAll(Arb.throwable()) { e ->
        val p = CompletableDeferred<ExitCase>()
        val r = resource<Int>({ throw e }, { _, ex -> require(p.complete(ex)) })

        Either.catch {
          r.use { it + 1 }
        } should leftException(e)
      }
    }

    "never use can be cancelled with ExitCase.Completed" {
      checkAll(Arb.int()) { n ->
        val p = CompletableDeferred<ExitCase>()
        val start = CompletableDeferred<Unit>()
        val r = resource({ n }, { _, ex -> require(p.complete(ex)) })

        val f = async {
          r.use {
            require(start.complete(Unit))
            awaitCancellation()
          }
>>>>>>> 7a089394
        }
      }
      
      start.await()
      f.cancel()
      p.await().shouldBeInstanceOf<ExitCase.Cancelled>()
    }
  }
  
  "Map + bind (traverse)" {
    checkAll(
      Arb.list(Arb.int()),
      Arb.functionAToB<Int, String>(Arb.string())
    ) { list, f ->
      resourceScope {
        list.map {
          resource { f(it) }.bind()
        }
      } shouldBe list.map(f)
    }
<<<<<<< HEAD
  }
  
  "Resource can close from either" {
    val exit = CompletableDeferred<ExitCase>()
    either<String, Int> {
      resourceScope {
        install({ 1 }) { _, ex ->
          require(exit.complete(ex))
        }
        raise("error")
=======

    "traverse: leftToRight" {
      checkAll(Arb.list(Arb.int())) { list ->
        list.traverse { Resource.just(it) }
          .use(::identity) shouldBe list
      }
    }

    "Resource can close from either" {
      val exit = CompletableDeferred<ExitCase>()
      arrow.core.computations.either {
        arrow.fx.coroutines.continuations.resource {
          resource({ 1 }) { _, ex -> require(exit.complete(ex)) }.bind()
          "error".left().bind()
          1
        }.use { it }
      } shouldBe "error".left()
      // Should be ExitCase.Cancelled but still Failure due to ShortCircuit
      // Effect<R, A> will fix this issue by properly shifting and cancelling
      exit.await().shouldBeTypeOf<ExitCase.Failure>()
    }

    val depth: Int = 100

    class CheckableAutoClose {
      var started: AtomicRef<Boolean> = AtomicRef(true)
      fun close() {
        started.update { _ -> false }
>>>>>>> 7a089394
      }
    } shouldBe "error".left()
    exit.await().shouldBeTypeOf<ExitCase.Cancelled>()
  }
  
  val depth: Int = 10
  
  class CheckableAutoClose {
    var started = true
    fun close() {
      started = false
    }
<<<<<<< HEAD
  }
  
  "parZip - success" {
    suspend fun ResourceScope.closeable(): CheckableAutoClose =
      install({ CheckableAutoClose() }) { a: CheckableAutoClose, _: ExitCase -> a.close() }
    
    resourceScope {
      parZip({
        (1..depth).map { closeable() }
      }, {
        (1..depth).map { closeable() }
      }, { a, b -> a + b })
=======

    fun closeable(): Resource<CheckableAutoClose> =
      resource({ CheckableAutoClose() }) { a, _ -> a.close() }

    "parZip - success" {
      val all = (1..depth).traverse { closeable() }.parZip(
        (1..depth).traverse { closeable() }
      ) { a, b -> a + b }.use { all ->
        all.also { all.forEach { it.started.get() shouldBe true } }
      }
      all.forEach { it.started.get() shouldBe false }
>>>>>>> 7a089394
    }
  }
  
  fun generate(): Pair<List<CompletableDeferred<Int>>, Resource<Int>> {
    val promises = (1..depth).map { Pair(it, CompletableDeferred<Int>()) }
    val res = promises.fold(resource({ 0 }, { _, _ -> })) { acc, (i, promise) ->
      resource {
        val ii = acc.bind()
        install({ ii + i }) { _, _ ->
          require(promise.complete(i))
        }
      }
    }
<<<<<<< HEAD
    return Pair(promises.map { it.second }, res)
  }
  
  "parZip - deep finalizers are called when final one blows" {
    io.kotest.property.checkAll(3, Arb.int(10..100)) {
      val (promises, resource) = generate()
      shouldThrow<RuntimeException> {
        resourceScope {
          parZip({
            resource.bind()
            throw RuntimeException()
          }, { }) { _, _ -> }
          fail("It should never reach here")
=======

    "parZip - deep finalizers are called when final one blows" {
      checkAll(3, Arb.int(10..100)) {
        val (promises, resource) = generate()
        assertThrowable {
          resource.flatMap {
            resource({ throw RuntimeException() }) { _, _ -> }
          }.parZip(resource({ }) { _, _ -> }) { _, _ -> }
            .use { fail("It should never reach here") }
        }.shouldBeTypeOf<RuntimeException>()

        (1..depth).zip(promises) { i, promise ->
          promise.await() shouldBe i
>>>>>>> 7a089394
        }
      }
      
      (1..depth).zip(promises) { i, promise ->
        promise.await() shouldBe i
      }
    }
<<<<<<< HEAD
  }
  
  "parZip - deep finalizers are called when final one cancels" {
    checkAll(3, Arb.int(10..100)) {
      val cancel = CancellationException(null, null)
      val (promises, resource) = generate()
      shouldThrow<CancellationException> {
        resourceScope {
          parZip({}, {
            resource.bind()
            throw cancel
          }) { _, _ -> }
          fail("It should never reach here")
=======

    "parZip - deep finalizers are called when final one cancels" {
      checkAll(3, Arb.int(10..100)) {
        val cancel = CancellationException(null, null)
        val (promises, resource) = generate()
        assertThrowable {
          resource.flatMap {
            resource({ throw cancel }) { _, _ -> }
          }.parZip(resource({ }) { _, _ -> }) { _, _ -> }
            .use { fail("It should never reach here") }
        }.shouldBeTypeOf<CancellationException>()

        (1..depth).zip(promises) { i, promise ->
          promise.await() shouldBe i
>>>>>>> 7a089394
        }
      }
      
      (1..depth).zip(promises) { i, promise ->
        promise.await() shouldBe i
      }
    }
<<<<<<< HEAD
  }
  
  // Test multiple release triggers on acquire fail.
  "parZip - Deep finalizers get called on left or right cancellation" {
    checkAll(Arb.bool()) { isLeft ->
      val cancel = CancellationException(null, null)
      val (promises, resource) = generate()
      val latch = CompletableDeferred<Int>()
      shouldThrow<CancellationException> {
        resourceScope {
          if (isLeft) {
            parZip({
=======

    // Test multiple release triggers on acquire fail.
    "parZip - Deep finalizers get called on left or right cancellation" {
      checkAll(Arb.boolean()) { isLeft ->
        val cancel = CancellationException(null, null)
        val (promises, resource) = generate()
        val latch = CompletableDeferred<Int>()
        assertThrowable {
          val res = if (isLeft) resource({
            latch.await() shouldBe (1..depth).sum()
            throw cancel
          }) { _, _ -> }.parZip(
            resource.flatMap {
              resource({ require(latch.complete(it)) }) { _, _ -> }
            }
          ) { _, _ -> }
          else resource.flatMap {
            resource({ require(latch.complete(it)) }) { _, _ -> }
          }.parZip(
            resource({
>>>>>>> 7a089394
              latch.await() shouldBe (1..depth).sum()
              throw cancel
            }, {
              val i = resource.bind()
              require(latch.complete(i))
            }) { _, _ -> }
          } else {
            parZip({
              val i = resource.bind()
              require(latch.complete(i))
            }, {
              latch.await() shouldBe (1..depth).sum()
              throw cancel
            }) { _, _ -> }
          }
          fail("It should never reach here")
        }
      }
<<<<<<< HEAD
      
      (1..depth).zip(promises) { i, promise ->
        promise.await() shouldBe i
      }
    }
  }
  
  "parZip - Right CancellationException on acquire" {
    checkAll(Arb.int()) { i ->
      val cancel = CancellationException(null, null)
      val released = CompletableDeferred<Pair<Int, ExitCase>>()
      val started = CompletableDeferred<Unit>()
      shouldThrow<CancellationException> {
        resourceScope {
          parZip({
            install({
              require(started.complete(Unit))
              i
            }, { ii: Int, ex: ExitCase ->
              require(released.complete(ii to ex))
            })
          }, {
            started.await()
            throw cancel
          }) { _, _ -> }
          fail("It should never reach here")
        }
=======
    }

    "parZip - Right CancellationException on acquire" {
      checkAll(Arb.int()) { i ->
        val cancel = CancellationException(null, null)
        val released = CompletableDeferred<Pair<Int, ExitCase>>()
        val started = CompletableDeferred<Unit>()
        assertThrowable {
          resource({ require(started.complete(Unit)); i }, { ii, ex ->
            require(released.complete(ii to ex))
          }).parZip(resource({ started.await(); throw cancel }) { _, _ -> }) { _, _ -> }
            .use { fail("It should never reach here") }
        }.shouldBeTypeOf<CancellationException>()

        val (ii, ex) = released.await()
        ii shouldBe i
        ex.shouldBeTypeOf<ExitCase.Cancelled>()
      }
    }

    "parZip - Left CancellationException on acquire" {
      checkAll(Arb.int()) { i ->
        val cancel = CancellationException(null, null)
        val released = CompletableDeferred<Pair<Int, ExitCase>>()
        val started = CompletableDeferred<Unit>()

        assertThrowable {
          resource({
            started.await()
            throw cancel
          }) { _, _ -> }
            .parZip(
              resource({ require(started.complete(Unit)); i }, { ii, ex ->
                require(released.complete(ii to ex))
              })
            ) { _, _ -> }
            .use { fail("It should never reach here") }
        }.shouldBeTypeOf<CancellationException>()

        val (ii, ex) = released.await()
        ii shouldBe i
        ex.shouldBeTypeOf<ExitCase.Cancelled>()
>>>>>>> 7a089394
      }
      
      val (ii, ex) = released.await()
      ii shouldBe i
      ex.shouldBeTypeOf<ExitCase.Cancelled>()
    }
<<<<<<< HEAD
  }
  
  "parZip - Left CancellationException on acquire" {
    checkAll(Arb.int()) { i ->
      val cancel = CancellationException(null, null)
      val released = CompletableDeferred<Pair<Int, ExitCase>>()
      val started = CompletableDeferred<Unit>()
      
      shouldThrow<CancellationException> {
        resourceScope {
          parZip({
            started.await()
            throw cancel
          }, {
            install({
              require(started.complete(Unit))
              i
            }, { ii: Int, ex: ExitCase ->
              require(released.complete(ii to ex))
            })
          }) { _, _ -> }
          fail("It should never reach here")
        }
=======

    "parZip - Right error on acquire" {
      checkAll(Arb.int(), Arb.throwable()) { i, throwable ->
        val released = CompletableDeferred<Pair<Int, ExitCase>>()
        val started = CompletableDeferred<Unit>()
        assertThrowable {
          resource(
            { require(started.complete(Unit)); i },
            { ii, ex -> require(released.complete(ii to ex)) }
          ).parZip(
            resource({ started.await(); throw throwable }) { _, _ -> }
          ) { _, _ -> }
            .use { fail("It should never reach here") }
        } shouldBe throwable

        val (ii, ex) = released.await()
        ii shouldBe i
        ex.shouldBeTypeOf<ExitCase.Failure>()
>>>>>>> 7a089394
      }
      
      val (ii, ex) = released.await()
      ii shouldBe i
      ex.shouldBeTypeOf<ExitCase.Cancelled>()
    }
<<<<<<< HEAD
  }
  
  "parZip - Right error on acquire" {
    checkAll(Arb.int(), Arb.throwable()) { i, throwable ->
      val released = CompletableDeferred<Pair<Int, ExitCase>>()
      val started = CompletableDeferred<Unit>()
      shouldThrow<Throwable> {
        resourceScope {
          parZip({
            install({
              require(started.complete(Unit))
              i
            }, { ii: Int, ex: ExitCase -> require(released.complete(ii to ex)) }
            )
          }, {
            started.await()
            throw throwable
          }) { _, _ -> }
          fail("It should never reach here")
        }
        
      } shouldBe throwable
      
      val (ii, ex) = released.await()
      ii shouldBe i
      ex.shouldBeTypeOf<ExitCase.Failure>()
    }
  }
  
  "parZip - Left error on acquire" {
    checkAll(Arb.int(), Arb.throwable()) { i, throwable ->
      val released = CompletableDeferred<Pair<Int, ExitCase>>()
      val started = CompletableDeferred<Unit>()
      shouldThrow<Throwable> {
        resourceScope {
          parZip({
            started.await()
            throw throwable
          }, {
            install({
              require(started.complete(Unit))
              i
            }, { ii: Int, ex: ExitCase -> require(released.complete(ii to ex)) }
            )
          }) { _, _ -> }
          fail("It should never reach here")
        }
      } shouldBe throwable
      
      val (ii, ex) = released.await()
      ii shouldBe i
      ex.shouldBeTypeOf<ExitCase.Failure>()
    }
  }
  
  "parZip - Right CancellationException on release" {
    checkAll(Arb.int()) { i ->
      val cancel = CancellationException(null, null)
      val released = CompletableDeferred<Pair<Int, ExitCase>>()
      
      shouldThrow<CancellationException> {
        resourceScope {
          parZip({
            install({ i }, { ii: Int, ex: ExitCase -> require(released.complete(ii to ex)) })
          }, {
            install({ }, { _: Unit, _: ExitCase -> throw cancel })
          }) { _, _ -> }
        }
=======

    "parZip - Left error on acquire" {
      checkAll(Arb.int(), Arb.throwable()) { i, throwable ->
        val released = CompletableDeferred<Pair<Int, ExitCase>>()
        val started = CompletableDeferred<Unit>()
        assertThrowable {
          resource({
            started.await()
            throw throwable
          }) { _, _ -> }
            .parZip(
              resource(
                { require(started.complete(Unit)); i },
                { ii, ex -> require(released.complete(ii to ex)) }
              )
            ) { _, _ -> }
            .use { fail("It should never reach here") }
        } shouldBe throwable

        val (ii, ex) = released.await()
        ii shouldBe i
        ex.shouldBeTypeOf<ExitCase.Failure>()
      }
    }

    "parZip - Right CancellationException on release" {
      checkAll(Arb.int()) { i ->
        val cancel = CancellationException(null, null)
        val released = CompletableDeferred<Pair<Int, ExitCase>>()

        assertThrowable {
          resource({ i }, { ii, ex -> require(released.complete(ii to ex)) })
            .parZip(
              resource({ }) { _, _ -> throw cancel }
            ) { _, _ -> }
            .use { }
        }.shouldBeTypeOf<CancellationException>()

        val (ii, ex) = released.await()
        ii shouldBe i
        ex.shouldBeTypeOf<ExitCase.Completed>()
      }
    }

    "parZip - Left CancellationException on release" {
      checkAll(Arb.int()) { i ->
        val cancel = CancellationException(null, null)
        val released = CompletableDeferred<Pair<Int, ExitCase>>()

        assertThrowable {
          resource({ }) { _, _ -> throw cancel }
            .parZip(
              resource({ i }, { ii, ex -> require(released.complete(ii to ex)) })
            ) { _, _ -> }
            .use { /*fail("It should never reach here")*/ }
        }.shouldBeTypeOf<CancellationException>()

        val (ii, ex) = released.await()
        ii shouldBe i
        ex.shouldBeTypeOf<ExitCase.Completed>()
>>>>>>> 7a089394
      }
      
      val (ii, ex) = released.await()
      ii shouldBe i
      ex.shouldBeTypeOf<ExitCase.Completed>()
    }
<<<<<<< HEAD
  }
  
  "parZip - Left CancellationException on release" {
    checkAll(Arb.int()) { i ->
      val cancel = CancellationException(null, null)
      val released = CompletableDeferred<Pair<Int, ExitCase>>()
      
      shouldThrow<CancellationException> {
        resourceScope {
          parZip({
            install({ }, { _: Unit, _: ExitCase -> throw cancel })
          }, {
            install({ i }, { ii: Int, ex: ExitCase -> require(released.complete(ii to ex)) })
          }) { _, _ -> }
        }
=======

    "parZip - Right error on release" {
      checkAll(Arb.int(), Arb.throwable()) { i, throwable ->
        val released = CompletableDeferred<Pair<Int, ExitCase>>()

        assertThrowable {
          resource({ i }, { ii, ex -> require(released.complete(ii to ex)) })
            .parZip(
              resource({ }) { _, _ -> throw throwable }
            ) { _, _ -> }
            .use { }
        } shouldBe throwable

        val (ii, ex) = released.await()
        ii shouldBe i
        ex.shouldBeTypeOf<ExitCase.Completed>()
>>>>>>> 7a089394
      }
      
      val (ii, ex) = released.await()
      ii shouldBe i
      ex.shouldBeTypeOf<ExitCase.Completed>()
    }
<<<<<<< HEAD
  }
  
  "parZip - Right error on release" {
    checkAll(Arb.int(), Arb.throwable()) { i, throwable ->
      val released = CompletableDeferred<Pair<Int, ExitCase>>()
      
      shouldThrow<Throwable> {
        resourceScope {
          parZip({
            install({ i }, { ii: Int, ex: ExitCase -> require(released.complete(ii to ex)) })
          }, {
            install({ }, { _: Unit, _: ExitCase -> throw throwable })
          }) { _, _ -> }
        }
      } shouldBe throwable
      
      val (ii, ex) = released.await()
      ii shouldBe i
      ex.shouldBeTypeOf<ExitCase.Completed>()
    }
  }
  
  "parZip - Left error on release" {
    checkAll(Arb.int(), Arb.throwable()) { i, throwable ->
      val released = CompletableDeferred<Pair<Int, ExitCase>>()
      
      shouldThrow<Throwable> {
        resourceScope {
          parZip({
            install({ }, { _: Unit, _: ExitCase -> throw throwable })
          }, {
            install({ i }, { ii: Int, ex: ExitCase -> require(released.complete(ii to ex)) })
          }) { _, _ -> }
        }
      } shouldBe throwable
      
      val (ii, ex) = released.await()
      ii shouldBe i
      ex.shouldBeTypeOf<ExitCase.Completed>()
    }
  }
  
  "parZip - error in use" {
    checkAll(Arb.int(), Arb.int(), Arb.throwable()) { a, b, throwable ->
      val releasedA = CompletableDeferred<Pair<Int, ExitCase>>()
      val releasedB = CompletableDeferred<Pair<Int, ExitCase>>()
      
      shouldThrow<Throwable> {
        resourceScope {
          parZip({
            install({ a }) { aa: Int, ex: ExitCase -> require(releasedA.complete(aa to ex)) }
          }, {
            install({ b }) { bb: Int, ex: ExitCase -> require(releasedB.complete(bb to ex)) }
          }) { _, _ -> }
          throw throwable
        }
      } shouldBe throwable
      
      val (aa, exA) = releasedA.await()
      aa shouldBe a
      exA.shouldBeTypeOf<ExitCase.Failure>()
      
      val (bb, exB) = releasedB.await()
      bb shouldBe b
      exB.shouldBeTypeOf<ExitCase.Failure>()
    }
  }
  
  "parZip - cancellation in use" {
    checkAll(Arb.int(), Arb.int()) { a, b ->
      val releasedA = CompletableDeferred<Pair<Int, ExitCase>>()
      val releasedB = CompletableDeferred<Pair<Int, ExitCase>>()
      
      shouldThrow<CancellationException> {
        resourceScope {
          parZip({
            install({ a }) { aa: Int, ex: ExitCase -> require(releasedA.complete(aa to ex)) }
          }, {
            install({ b }) { bb: Int, ex: ExitCase -> require(releasedB.complete(bb to ex)) }
          }) { _, _ -> }
          throw CancellationException("")
        }
=======

    "parZip - Left error on release" {
      checkAll(Arb.int(), Arb.throwable()) { i, throwable ->
        val released = CompletableDeferred<Pair<Int, ExitCase>>()

        assertThrowable {
          resource({ }) { _, _ -> throw throwable }
            .parZip(
              resource({ i }, { ii, ex -> require(released.complete(ii to ex)) })
            ) { _, _ -> }
            .use { }
        } shouldBe throwable

        val (ii, ex) = released.await()
        ii shouldBe i
        ex.shouldBeTypeOf<ExitCase.Completed>()
      }
    }

    "parZip - error in use" {
      checkAll(Arb.int(), Arb.int(), Arb.throwable()) { a, b, throwable ->
        val releasedA = CompletableDeferred<Pair<Int, ExitCase>>()
        val releasedB = CompletableDeferred<Pair<Int, ExitCase>>()

        assertThrowable {
          resource({ a }) { aa, ex -> require(releasedA.complete(aa to ex)) }
            .parZip(
              resource({ b }) { bb, ex -> require(releasedB.complete(bb to ex)) }
            ) { _, _ -> }
            .use { throw throwable }
        } shouldBe throwable

        val (aa, exA) = releasedA.await()
        aa shouldBe a
        exA.shouldBeTypeOf<ExitCase.Failure>()

        val (bb, exB) = releasedB.await()
        bb shouldBe b
        exB.shouldBeTypeOf<ExitCase.Failure>()
      }
    }

    "parZip - runs in parallel" {
      checkAll(Arb.int(), Arb.int()) { a, b ->
        val r = Atomic("")
        val modifyGate = CompletableDeferred<Int>()

        resource({
          modifyGate.await()
          r.update { i -> "$i$a" }
        }) { _, _ -> }
          .parZip(
            resource({
              r.set("$b")
              require(modifyGate.complete(0))
            }) { _, _ -> }
          ) { _a, _b -> _a to _b }
          .use {
            r.get() shouldBe "$b$a"
          }
      }
    }

    "resource.asFlow()" {
      checkAll(Arb.int()) { n ->
        val r = resource({ n }, { _, _ -> Unit })

        r.asFlow().map { it + 1 }.toList() shouldBe listOf(n + 1)
>>>>>>> 7a089394
      }
      
      val (aa, exA) = releasedA.await()
      aa shouldBe a
      exA.shouldBeTypeOf<ExitCase.Cancelled>()
      
      val (bb, exB) = releasedB.await()
      bb shouldBe b
      exB.shouldBeTypeOf<ExitCase.Cancelled>()
    }
  }
  
  "resource.asFlow()" {
    checkAll(Arb.int()) { n ->
      val released = CompletableDeferred<ExitCase>()
      val r = resource({ n }, { _, ex -> require(released.complete(ex)) })
      
      r.asFlow().map { it + 1 }.toList() shouldBe listOf(n + 1)
      
      released.await() shouldBe ExitCase.Completed
    }
<<<<<<< HEAD
  }
  
  "resource.asFlow() - failed" {
    checkAll(Arb.int(), Arb.throwable()) { n, throwable ->
      val released = CompletableDeferred<ExitCase>()
      val r = resource({ n }, { _, ex -> require(released.complete(ex)) })
      
      shouldThrow<Throwable> {
        r.asFlow().collect { throw throwable }
      } shouldBe throwable
      
      released.await().shouldBeTypeOf<ExitCase.Failure>().failure shouldBe throwable
    }
  }
  
  "resource.asFlow() - cancelled" {
    checkAll(Arb.int()) { n ->
      val released = CompletableDeferred<ExitCase>()
      val r = resource({ n }, { _, ex -> require(released.complete(ex)) })
      
      shouldThrow<CancellationException> {
        r.asFlow().collect { throw CancellationException("") }
=======

    "allocated - Allocate" {
      checkAllocated { allocate, release ->
        resource(allocate, release)
      }
    }

    "allocated - Defer" {
      checkAllocated { allocate, release ->
        Resource.defer { resource(allocate, release) }
>>>>>>> 7a089394
      }
      
      released.await().shouldBeTypeOf<ExitCase.Cancelled>()
    }
<<<<<<< HEAD
  }
  
  "allocated" {
    checkAll(Arb.int()) { seed ->
      val released = CompletableDeferred<ExitCase>()
      val (allocate, release) = resource({ seed }) { _, exitCase -> released.complete(exitCase) }
        .allocated()
      
      allocate shouldBe seed
      release(ExitCase.Completed)
      released.await() shouldBe ExitCase.Completed
    }
  }
  
  "allocated - suppressed exception" {
    checkAll(
      Arb.int(),
      Arb.string().map(::RuntimeException),
      Arb.string().map(::IllegalStateException)
    ) { seed, original, suppressed ->
      val released = CompletableDeferred<ExitCase>()
      val (allocate, release) =
        resource({ seed }) { _, exitCase ->
          released.complete(exitCase)
          throw suppressed
        }.allocated()
      
      val exception = shouldThrow<RuntimeException> {
        try {
          allocate shouldBe seed
          throw original
        } catch (e: Throwable) {
          release(ExitCase(e))
        }
=======

    "allocated - Bind" {
      checkAllocated { allocate, release ->
        Resource.Bind(resource(allocate, release)) { Resource.just(it) }
>>>>>>> 7a089394
      }
      
      exception shouldBe original
      exception.suppressedExceptions.firstOrNull().shouldNotBeNull() shouldBe suppressed
      released.await().shouldBeTypeOf<ExitCase.Failure>()
    }
  }
  
  "allocated - cancellation exception" {
    checkAll(
      Arb.int(),
      Arb.string().map { CancellationException(it, null) },
      Arb.string().map(::IllegalStateException)
    ) { seed, cancellation, suppressed ->
      val released = CompletableDeferred<ExitCase>()
      val (allocate, release) =
        resource({ seed }) { _, exitCase ->
          released.complete(exitCase)
          throw suppressed
        }.allocated()
      
      val exception = shouldThrow<CancellationException> {
        try {
          allocate shouldBe seed
          throw cancellation
        } catch (e: Throwable) {
          release(ExitCase(e))
        }
      }
      
      exception shouldBe cancellation
      exception.suppressedExceptions.firstOrNull().shouldNotBeNull() shouldBe suppressed
      released.await().shouldBeTypeOf<ExitCase.Cancelled>()
    }
  }
<<<<<<< HEAD
})
=======
)

private suspend infix fun <T, U : T> Resource<T>.resourceShouldBe(expected: Resource<U?>): Unit =
  zip(expected).use { (a, b) -> a shouldBe b }
>>>>>>> 7a089394
<|MERGE_RESOLUTION|>--- conflicted
+++ resolved
@@ -5,13 +5,8 @@
 import arrow.core.continuations.either
 import arrow.fx.coroutines.ExitCase.Companion.ExitCase
 import io.kotest.assertions.fail
-<<<<<<< HEAD
 import io.kotest.assertions.throwables.shouldThrow
 import io.kotest.core.spec.style.StringSpec
-=======
-import io.kotest.core.spec.style.StringSpec
-import io.kotest.inspectors.forAll
->>>>>>> 7a089394
 import io.kotest.matchers.collections.shouldContainExactly
 import io.kotest.matchers.nulls.shouldNotBeNull
 import io.kotest.matchers.should
@@ -27,18 +22,15 @@
 import io.kotest.property.arbitrary.positiveInt
 import io.kotest.property.checkAll
 import io.kotest.property.arbitrary.string
-import io.kotest.property.checkAll
 import kotlinx.coroutines.CancellationException
 import kotlinx.coroutines.CompletableDeferred
-import kotlinx.coroutines.ExperimentalCoroutinesApi
 import kotlinx.coroutines.async
 import kotlinx.coroutines.awaitCancellation
 import kotlinx.coroutines.flow.map
 import kotlinx.coroutines.flow.toList
 
-<<<<<<< HEAD
 class ResourceTest : StringSpec({
-  
+
   "acquire - success - identity" {
     checkAll(Arb.int()) { n ->
       resourceScope {
@@ -46,130 +38,66 @@
       }
     }
   }
-  
+
   "respect FIFO order installed release functions" {
     checkAll(Arb.positiveInt(), Arb.negativeInt()) { a, b ->
       val order = mutableListOf<Int>()
-      
+
       suspend fun ResourceScope.scoped(n: Int): Int =
         install({ n.also(order::add) }, { it, _ -> order.add(-it) })
-      
+
       resourceScope {
         val x = scoped(a)
         val y = scoped(x + b)
         y + 1 shouldBe (a + b) + 1
-=======
-@OptIn(ExperimentalCoroutinesApi::class)
-class ResourceTest : StringSpec({
-
-    "Can consume resource" {
-      checkAll(Arb.int()) { n ->
-        val r = resource({ n }, { _, _ -> })
-        r.use { it + 1 } shouldBe n + 1
-      }
-    }
-
-    "flatMap resource is released first" {
-      checkAll(Arb.positiveInt(), Arb.negativeInt()) { a, b ->
-        val l = AtomicRef<List<Int>>(mutableListOf())
-        fun r(n: Int) = resource(
-          {
-            l.update { it + n }
-            n
-          },
-          { x, _ -> l.update { it + (-x) } }
-        )
-
-        r(a).flatMap { r(it + b) }
-          .use { it + 1 } shouldBe (a + b) + 1
-
-        l.get().shouldContainExactly(a, a + b, -a - b, -a)
->>>>>>> 7a089394
-      }
-      
+      }
+
       order.shouldContainExactly(a, a + b, -a - b, -a)
     }
-<<<<<<< HEAD
-  }
-  
+  }
+
   "value resource is released with Complete" {
     checkAll(Arb.int()) { n ->
       val p = CompletableDeferred<ExitCase>()
       resourceScope {
         install({ n }) { _, ex -> require(p.complete(ex)) }
-=======
-
-    "value resource is released with Complete" {
-      checkAll(Arb.int()) { n ->
-        val p = CompletableDeferred<ExitCase>()
-        resource({ n }, { _, ex -> require(p.complete(ex)) })
-          .use { Unit }
-
-        p.await() shouldBe ExitCase.Completed
->>>>>>> 7a089394
       }
       p.await() shouldBe ExitCase.Completed
     }
-<<<<<<< HEAD
-  }
-  
+  }
+
   "error resource finishes with error" {
     checkAll(Arb.throwable()) { e ->
       val p = CompletableDeferred<ExitCase>()
       suspend fun ResourceScope.failingScope(): Nothing =
         install({ throw e }, { _, ex -> require(p.complete(ex)) })
-      
+
       Either.catch {
         resourceScope { failingScope() }
       } should leftException(e)
     }
   }
-  
+
   "never use can be cancelled with ExitCase.Completed" {
     checkAll(Arb.int()) { n ->
       val p = CompletableDeferred<ExitCase>()
       val start = CompletableDeferred<Unit>()
       suspend fun ResourceScope.n(): Int = install({ n }, { _, ex -> require(p.complete(ex)) })
-      
+
       val f = async {
         resourceScope {
           n()
           require(start.complete(Unit))
           awaitCancellation()
-=======
-
-    "error resource finishes with error" {
-      checkAll(Arb.throwable()) { e ->
-        val p = CompletableDeferred<ExitCase>()
-        val r = resource<Int>({ throw e }, { _, ex -> require(p.complete(ex)) })
-
-        Either.catch {
-          r.use { it + 1 }
-        } should leftException(e)
-      }
-    }
-
-    "never use can be cancelled with ExitCase.Completed" {
-      checkAll(Arb.int()) { n ->
-        val p = CompletableDeferred<ExitCase>()
-        val start = CompletableDeferred<Unit>()
-        val r = resource({ n }, { _, ex -> require(p.complete(ex)) })
-
-        val f = async {
-          r.use {
-            require(start.complete(Unit))
-            awaitCancellation()
-          }
->>>>>>> 7a089394
-        }
-      }
-      
+        }
+      }
+
       start.await()
       f.cancel()
       p.await().shouldBeInstanceOf<ExitCase.Cancelled>()
     }
   }
-  
+
   "Map + bind (traverse)" {
     checkAll(
       Arb.list(Arb.int()),
@@ -181,9 +109,8 @@
         }
       } shouldBe list.map(f)
     }
-<<<<<<< HEAD
-  }
-  
+  }
+
   "Resource can close from either" {
     val exit = CompletableDeferred<ExitCase>()
     either<String, Int> {
@@ -192,77 +119,33 @@
           require(exit.complete(ex))
         }
         raise("error")
-=======
-
-    "traverse: leftToRight" {
-      checkAll(Arb.list(Arb.int())) { list ->
-        list.traverse { Resource.just(it) }
-          .use(::identity) shouldBe list
-      }
-    }
-
-    "Resource can close from either" {
-      val exit = CompletableDeferred<ExitCase>()
-      arrow.core.computations.either {
-        arrow.fx.coroutines.continuations.resource {
-          resource({ 1 }) { _, ex -> require(exit.complete(ex)) }.bind()
-          "error".left().bind()
-          1
-        }.use { it }
-      } shouldBe "error".left()
-      // Should be ExitCase.Cancelled but still Failure due to ShortCircuit
-      // Effect<R, A> will fix this issue by properly shifting and cancelling
-      exit.await().shouldBeTypeOf<ExitCase.Failure>()
-    }
-
-    val depth: Int = 100
-
-    class CheckableAutoClose {
-      var started: AtomicRef<Boolean> = AtomicRef(true)
-      fun close() {
-        started.update { _ -> false }
->>>>>>> 7a089394
       }
     } shouldBe "error".left()
     exit.await().shouldBeTypeOf<ExitCase.Cancelled>()
   }
-  
-  val depth: Int = 10
-  
+
+  val depth = 10
+
   class CheckableAutoClose {
     var started = true
     fun close() {
       started = false
     }
-<<<<<<< HEAD
-  }
-  
+  }
+
   "parZip - success" {
     suspend fun ResourceScope.closeable(): CheckableAutoClose =
       install({ CheckableAutoClose() }) { a: CheckableAutoClose, _: ExitCase -> a.close() }
-    
+
     resourceScope {
       parZip({
         (1..depth).map { closeable() }
       }, {
         (1..depth).map { closeable() }
       }, { a, b -> a + b })
-=======
-
-    fun closeable(): Resource<CheckableAutoClose> =
-      resource({ CheckableAutoClose() }) { a, _ -> a.close() }
-
-    "parZip - success" {
-      val all = (1..depth).traverse { closeable() }.parZip(
-        (1..depth).traverse { closeable() }
-      ) { a, b -> a + b }.use { all ->
-        all.also { all.forEach { it.started.get() shouldBe true } }
-      }
-      all.forEach { it.started.get() shouldBe false }
->>>>>>> 7a089394
-    }
-  }
-  
+    }
+  }
+
   fun generate(): Pair<List<CompletableDeferred<Int>>, Resource<Int>> {
     val promises = (1..depth).map { Pair(it, CompletableDeferred<Int>()) }
     val res = promises.fold(resource({ 0 }, { _, _ -> })) { acc, (i, promise) ->
@@ -273,12 +156,11 @@
         }
       }
     }
-<<<<<<< HEAD
     return Pair(promises.map { it.second }, res)
   }
-  
+
   "parZip - deep finalizers are called when final one blows" {
-    io.kotest.property.checkAll(3, Arb.int(10..100)) {
+    checkAll(3, Arb.int(10..100)) {
       val (promises, resource) = generate()
       shouldThrow<RuntimeException> {
         resourceScope {
@@ -287,31 +169,15 @@
             throw RuntimeException()
           }, { }) { _, _ -> }
           fail("It should never reach here")
-=======
-
-    "parZip - deep finalizers are called when final one blows" {
-      checkAll(3, Arb.int(10..100)) {
-        val (promises, resource) = generate()
-        assertThrowable {
-          resource.flatMap {
-            resource({ throw RuntimeException() }) { _, _ -> }
-          }.parZip(resource({ }) { _, _ -> }) { _, _ -> }
-            .use { fail("It should never reach here") }
-        }.shouldBeTypeOf<RuntimeException>()
-
-        (1..depth).zip(promises) { i, promise ->
-          promise.await() shouldBe i
->>>>>>> 7a089394
-        }
-      }
-      
+        }
+      }
+
       (1..depth).zip(promises) { i, promise ->
         promise.await() shouldBe i
       }
     }
-<<<<<<< HEAD
-  }
-  
+  }
+
   "parZip - deep finalizers are called when final one cancels" {
     checkAll(3, Arb.int(10..100)) {
       val cancel = CancellationException(null, null)
@@ -323,35 +189,18 @@
             throw cancel
           }) { _, _ -> }
           fail("It should never reach here")
-=======
-
-    "parZip - deep finalizers are called when final one cancels" {
-      checkAll(3, Arb.int(10..100)) {
-        val cancel = CancellationException(null, null)
-        val (promises, resource) = generate()
-        assertThrowable {
-          resource.flatMap {
-            resource({ throw cancel }) { _, _ -> }
-          }.parZip(resource({ }) { _, _ -> }) { _, _ -> }
-            .use { fail("It should never reach here") }
-        }.shouldBeTypeOf<CancellationException>()
-
-        (1..depth).zip(promises) { i, promise ->
-          promise.await() shouldBe i
->>>>>>> 7a089394
-        }
-      }
-      
+        }
+      }
+
       (1..depth).zip(promises) { i, promise ->
         promise.await() shouldBe i
       }
     }
-<<<<<<< HEAD
-  }
-  
+  }
+
   // Test multiple release triggers on acquire fail.
   "parZip - Deep finalizers get called on left or right cancellation" {
-    checkAll(Arb.bool()) { isLeft ->
+    checkAll(Arb.boolean()) { isLeft ->
       val cancel = CancellationException(null, null)
       val (promises, resource) = generate()
       val latch = CompletableDeferred<Int>()
@@ -359,28 +208,6 @@
         resourceScope {
           if (isLeft) {
             parZip({
-=======
-
-    // Test multiple release triggers on acquire fail.
-    "parZip - Deep finalizers get called on left or right cancellation" {
-      checkAll(Arb.boolean()) { isLeft ->
-        val cancel = CancellationException(null, null)
-        val (promises, resource) = generate()
-        val latch = CompletableDeferred<Int>()
-        assertThrowable {
-          val res = if (isLeft) resource({
-            latch.await() shouldBe (1..depth).sum()
-            throw cancel
-          }) { _, _ -> }.parZip(
-            resource.flatMap {
-              resource({ require(latch.complete(it)) }) { _, _ -> }
-            }
-          ) { _, _ -> }
-          else resource.flatMap {
-            resource({ require(latch.complete(it)) }) { _, _ -> }
-          }.parZip(
-            resource({
->>>>>>> 7a089394
               latch.await() shouldBe (1..depth).sum()
               throw cancel
             }, {
@@ -399,14 +226,13 @@
           fail("It should never reach here")
         }
       }
-<<<<<<< HEAD
-      
+
       (1..depth).zip(promises) { i, promise ->
         promise.await() shouldBe i
       }
     }
   }
-  
+
   "parZip - Right CancellationException on acquire" {
     checkAll(Arb.int()) { i ->
       val cancel = CancellationException(null, null)
@@ -427,65 +253,20 @@
           }) { _, _ -> }
           fail("It should never reach here")
         }
-=======
-    }
-
-    "parZip - Right CancellationException on acquire" {
-      checkAll(Arb.int()) { i ->
-        val cancel = CancellationException(null, null)
-        val released = CompletableDeferred<Pair<Int, ExitCase>>()
-        val started = CompletableDeferred<Unit>()
-        assertThrowable {
-          resource({ require(started.complete(Unit)); i }, { ii, ex ->
-            require(released.complete(ii to ex))
-          }).parZip(resource({ started.await(); throw cancel }) { _, _ -> }) { _, _ -> }
-            .use { fail("It should never reach here") }
-        }.shouldBeTypeOf<CancellationException>()
-
-        val (ii, ex) = released.await()
-        ii shouldBe i
-        ex.shouldBeTypeOf<ExitCase.Cancelled>()
-      }
-    }
-
-    "parZip - Left CancellationException on acquire" {
-      checkAll(Arb.int()) { i ->
-        val cancel = CancellationException(null, null)
-        val released = CompletableDeferred<Pair<Int, ExitCase>>()
-        val started = CompletableDeferred<Unit>()
-
-        assertThrowable {
-          resource({
-            started.await()
-            throw cancel
-          }) { _, _ -> }
-            .parZip(
-              resource({ require(started.complete(Unit)); i }, { ii, ex ->
-                require(released.complete(ii to ex))
-              })
-            ) { _, _ -> }
-            .use { fail("It should never reach here") }
-        }.shouldBeTypeOf<CancellationException>()
-
-        val (ii, ex) = released.await()
-        ii shouldBe i
-        ex.shouldBeTypeOf<ExitCase.Cancelled>()
->>>>>>> 7a089394
-      }
-      
+      }
+
       val (ii, ex) = released.await()
       ii shouldBe i
       ex.shouldBeTypeOf<ExitCase.Cancelled>()
     }
-<<<<<<< HEAD
-  }
-  
+  }
+
   "parZip - Left CancellationException on acquire" {
     checkAll(Arb.int()) { i ->
       val cancel = CancellationException(null, null)
       val released = CompletableDeferred<Pair<Int, ExitCase>>()
       val started = CompletableDeferred<Unit>()
-      
+
       shouldThrow<CancellationException> {
         resourceScope {
           parZip({
@@ -501,35 +282,14 @@
           }) { _, _ -> }
           fail("It should never reach here")
         }
-=======
-
-    "parZip - Right error on acquire" {
-      checkAll(Arb.int(), Arb.throwable()) { i, throwable ->
-        val released = CompletableDeferred<Pair<Int, ExitCase>>()
-        val started = CompletableDeferred<Unit>()
-        assertThrowable {
-          resource(
-            { require(started.complete(Unit)); i },
-            { ii, ex -> require(released.complete(ii to ex)) }
-          ).parZip(
-            resource({ started.await(); throw throwable }) { _, _ -> }
-          ) { _, _ -> }
-            .use { fail("It should never reach here") }
-        } shouldBe throwable
-
-        val (ii, ex) = released.await()
-        ii shouldBe i
-        ex.shouldBeTypeOf<ExitCase.Failure>()
->>>>>>> 7a089394
-      }
-      
+      }
+
       val (ii, ex) = released.await()
       ii shouldBe i
       ex.shouldBeTypeOf<ExitCase.Cancelled>()
     }
-<<<<<<< HEAD
-  }
-  
+  }
+
   "parZip - Right error on acquire" {
     checkAll(Arb.int(), Arb.throwable()) { i, throwable ->
       val released = CompletableDeferred<Pair<Int, ExitCase>>()
@@ -548,15 +308,15 @@
           }) { _, _ -> }
           fail("It should never reach here")
         }
-        
+
       } shouldBe throwable
-      
+
       val (ii, ex) = released.await()
       ii shouldBe i
       ex.shouldBeTypeOf<ExitCase.Failure>()
     }
   }
-  
+
   "parZip - Left error on acquire" {
     checkAll(Arb.int(), Arb.throwable()) { i, throwable ->
       val released = CompletableDeferred<Pair<Int, ExitCase>>()
@@ -576,18 +336,18 @@
           fail("It should never reach here")
         }
       } shouldBe throwable
-      
+
       val (ii, ex) = released.await()
       ii shouldBe i
       ex.shouldBeTypeOf<ExitCase.Failure>()
     }
   }
-  
+
   "parZip - Right CancellationException on release" {
     checkAll(Arb.int()) { i ->
       val cancel = CancellationException(null, null)
       val released = CompletableDeferred<Pair<Int, ExitCase>>()
-      
+
       shouldThrow<CancellationException> {
         resourceScope {
           parZip({
@@ -596,82 +356,19 @@
             install({ }, { _: Unit, _: ExitCase -> throw cancel })
           }) { _, _ -> }
         }
-=======
-
-    "parZip - Left error on acquire" {
-      checkAll(Arb.int(), Arb.throwable()) { i, throwable ->
-        val released = CompletableDeferred<Pair<Int, ExitCase>>()
-        val started = CompletableDeferred<Unit>()
-        assertThrowable {
-          resource({
-            started.await()
-            throw throwable
-          }) { _, _ -> }
-            .parZip(
-              resource(
-                { require(started.complete(Unit)); i },
-                { ii, ex -> require(released.complete(ii to ex)) }
-              )
-            ) { _, _ -> }
-            .use { fail("It should never reach here") }
-        } shouldBe throwable
-
-        val (ii, ex) = released.await()
-        ii shouldBe i
-        ex.shouldBeTypeOf<ExitCase.Failure>()
-      }
-    }
-
-    "parZip - Right CancellationException on release" {
-      checkAll(Arb.int()) { i ->
-        val cancel = CancellationException(null, null)
-        val released = CompletableDeferred<Pair<Int, ExitCase>>()
-
-        assertThrowable {
-          resource({ i }, { ii, ex -> require(released.complete(ii to ex)) })
-            .parZip(
-              resource({ }) { _, _ -> throw cancel }
-            ) { _, _ -> }
-            .use { }
-        }.shouldBeTypeOf<CancellationException>()
-
-        val (ii, ex) = released.await()
-        ii shouldBe i
-        ex.shouldBeTypeOf<ExitCase.Completed>()
-      }
-    }
-
-    "parZip - Left CancellationException on release" {
-      checkAll(Arb.int()) { i ->
-        val cancel = CancellationException(null, null)
-        val released = CompletableDeferred<Pair<Int, ExitCase>>()
-
-        assertThrowable {
-          resource({ }) { _, _ -> throw cancel }
-            .parZip(
-              resource({ i }, { ii, ex -> require(released.complete(ii to ex)) })
-            ) { _, _ -> }
-            .use { /*fail("It should never reach here")*/ }
-        }.shouldBeTypeOf<CancellationException>()
-
-        val (ii, ex) = released.await()
-        ii shouldBe i
-        ex.shouldBeTypeOf<ExitCase.Completed>()
->>>>>>> 7a089394
-      }
-      
+      }
+
       val (ii, ex) = released.await()
       ii shouldBe i
       ex.shouldBeTypeOf<ExitCase.Completed>()
     }
-<<<<<<< HEAD
-  }
-  
+  }
+
   "parZip - Left CancellationException on release" {
     checkAll(Arb.int()) { i ->
       val cancel = CancellationException(null, null)
       val released = CompletableDeferred<Pair<Int, ExitCase>>()
-      
+
       shouldThrow<CancellationException> {
         resourceScope {
           parZip({
@@ -680,37 +377,18 @@
             install({ i }, { ii: Int, ex: ExitCase -> require(released.complete(ii to ex)) })
           }) { _, _ -> }
         }
-=======
-
-    "parZip - Right error on release" {
-      checkAll(Arb.int(), Arb.throwable()) { i, throwable ->
-        val released = CompletableDeferred<Pair<Int, ExitCase>>()
-
-        assertThrowable {
-          resource({ i }, { ii, ex -> require(released.complete(ii to ex)) })
-            .parZip(
-              resource({ }) { _, _ -> throw throwable }
-            ) { _, _ -> }
-            .use { }
-        } shouldBe throwable
-
-        val (ii, ex) = released.await()
-        ii shouldBe i
-        ex.shouldBeTypeOf<ExitCase.Completed>()
->>>>>>> 7a089394
-      }
-      
+      }
+
       val (ii, ex) = released.await()
       ii shouldBe i
       ex.shouldBeTypeOf<ExitCase.Completed>()
     }
-<<<<<<< HEAD
-  }
-  
+  }
+
   "parZip - Right error on release" {
     checkAll(Arb.int(), Arb.throwable()) { i, throwable ->
       val released = CompletableDeferred<Pair<Int, ExitCase>>()
-      
+
       shouldThrow<Throwable> {
         resourceScope {
           parZip({
@@ -720,17 +398,17 @@
           }) { _, _ -> }
         }
       } shouldBe throwable
-      
+
       val (ii, ex) = released.await()
       ii shouldBe i
       ex.shouldBeTypeOf<ExitCase.Completed>()
     }
   }
-  
+
   "parZip - Left error on release" {
     checkAll(Arb.int(), Arb.throwable()) { i, throwable ->
       val released = CompletableDeferred<Pair<Int, ExitCase>>()
-      
+
       shouldThrow<Throwable> {
         resourceScope {
           parZip({
@@ -740,18 +418,18 @@
           }) { _, _ -> }
         }
       } shouldBe throwable
-      
+
       val (ii, ex) = released.await()
       ii shouldBe i
       ex.shouldBeTypeOf<ExitCase.Completed>()
     }
   }
-  
+
   "parZip - error in use" {
     checkAll(Arb.int(), Arb.int(), Arb.throwable()) { a, b, throwable ->
       val releasedA = CompletableDeferred<Pair<Int, ExitCase>>()
       val releasedB = CompletableDeferred<Pair<Int, ExitCase>>()
-      
+
       shouldThrow<Throwable> {
         resourceScope {
           parZip({
@@ -762,22 +440,22 @@
           throw throwable
         }
       } shouldBe throwable
-      
+
       val (aa, exA) = releasedA.await()
       aa shouldBe a
       exA.shouldBeTypeOf<ExitCase.Failure>()
-      
+
       val (bb, exB) = releasedB.await()
       bb shouldBe b
       exB.shouldBeTypeOf<ExitCase.Failure>()
     }
   }
-  
+
   "parZip - cancellation in use" {
     checkAll(Arb.int(), Arb.int()) { a, b ->
       val releasedA = CompletableDeferred<Pair<Int, ExitCase>>()
       val releasedB = CompletableDeferred<Pair<Int, ExitCase>>()
-      
+
       shouldThrow<CancellationException> {
         resourceScope {
           parZip({
@@ -787,151 +465,67 @@
           }) { _, _ -> }
           throw CancellationException("")
         }
-=======
-
-    "parZip - Left error on release" {
-      checkAll(Arb.int(), Arb.throwable()) { i, throwable ->
-        val released = CompletableDeferred<Pair<Int, ExitCase>>()
-
-        assertThrowable {
-          resource({ }) { _, _ -> throw throwable }
-            .parZip(
-              resource({ i }, { ii, ex -> require(released.complete(ii to ex)) })
-            ) { _, _ -> }
-            .use { }
-        } shouldBe throwable
-
-        val (ii, ex) = released.await()
-        ii shouldBe i
-        ex.shouldBeTypeOf<ExitCase.Completed>()
-      }
-    }
-
-    "parZip - error in use" {
-      checkAll(Arb.int(), Arb.int(), Arb.throwable()) { a, b, throwable ->
-        val releasedA = CompletableDeferred<Pair<Int, ExitCase>>()
-        val releasedB = CompletableDeferred<Pair<Int, ExitCase>>()
-
-        assertThrowable {
-          resource({ a }) { aa, ex -> require(releasedA.complete(aa to ex)) }
-            .parZip(
-              resource({ b }) { bb, ex -> require(releasedB.complete(bb to ex)) }
-            ) { _, _ -> }
-            .use { throw throwable }
-        } shouldBe throwable
-
-        val (aa, exA) = releasedA.await()
-        aa shouldBe a
-        exA.shouldBeTypeOf<ExitCase.Failure>()
-
-        val (bb, exB) = releasedB.await()
-        bb shouldBe b
-        exB.shouldBeTypeOf<ExitCase.Failure>()
-      }
-    }
-
-    "parZip - runs in parallel" {
-      checkAll(Arb.int(), Arb.int()) { a, b ->
-        val r = Atomic("")
-        val modifyGate = CompletableDeferred<Int>()
-
-        resource({
-          modifyGate.await()
-          r.update { i -> "$i$a" }
-        }) { _, _ -> }
-          .parZip(
-            resource({
-              r.set("$b")
-              require(modifyGate.complete(0))
-            }) { _, _ -> }
-          ) { _a, _b -> _a to _b }
-          .use {
-            r.get() shouldBe "$b$a"
-          }
-      }
-    }
-
-    "resource.asFlow()" {
-      checkAll(Arb.int()) { n ->
-        val r = resource({ n }, { _, _ -> Unit })
-
-        r.asFlow().map { it + 1 }.toList() shouldBe listOf(n + 1)
->>>>>>> 7a089394
-      }
-      
+      }
+
       val (aa, exA) = releasedA.await()
       aa shouldBe a
       exA.shouldBeTypeOf<ExitCase.Cancelled>()
-      
+
       val (bb, exB) = releasedB.await()
       bb shouldBe b
       exB.shouldBeTypeOf<ExitCase.Cancelled>()
     }
   }
-  
+
   "resource.asFlow()" {
     checkAll(Arb.int()) { n ->
       val released = CompletableDeferred<ExitCase>()
       val r = resource({ n }, { _, ex -> require(released.complete(ex)) })
-      
+
       r.asFlow().map { it + 1 }.toList() shouldBe listOf(n + 1)
-      
+
       released.await() shouldBe ExitCase.Completed
     }
-<<<<<<< HEAD
-  }
-  
+  }
+
   "resource.asFlow() - failed" {
     checkAll(Arb.int(), Arb.throwable()) { n, throwable ->
       val released = CompletableDeferred<ExitCase>()
       val r = resource({ n }, { _, ex -> require(released.complete(ex)) })
-      
+
       shouldThrow<Throwable> {
         r.asFlow().collect { throw throwable }
       } shouldBe throwable
-      
+
       released.await().shouldBeTypeOf<ExitCase.Failure>().failure shouldBe throwable
     }
   }
-  
+
   "resource.asFlow() - cancelled" {
     checkAll(Arb.int()) { n ->
       val released = CompletableDeferred<ExitCase>()
       val r = resource({ n }, { _, ex -> require(released.complete(ex)) })
-      
+
       shouldThrow<CancellationException> {
         r.asFlow().collect { throw CancellationException("") }
-=======
-
-    "allocated - Allocate" {
-      checkAllocated { allocate, release ->
-        resource(allocate, release)
-      }
-    }
-
-    "allocated - Defer" {
-      checkAllocated { allocate, release ->
-        Resource.defer { resource(allocate, release) }
->>>>>>> 7a089394
-      }
-      
+      }
+
       released.await().shouldBeTypeOf<ExitCase.Cancelled>()
     }
-<<<<<<< HEAD
-  }
-  
+  }
+
   "allocated" {
     checkAll(Arb.int()) { seed ->
       val released = CompletableDeferred<ExitCase>()
       val (allocate, release) = resource({ seed }) { _, exitCase -> released.complete(exitCase) }
         .allocated()
-      
+
       allocate shouldBe seed
       release(ExitCase.Completed)
       released.await() shouldBe ExitCase.Completed
     }
   }
-  
+
   "allocated - suppressed exception" {
     checkAll(
       Arb.int(),
@@ -944,7 +538,7 @@
           released.complete(exitCase)
           throw suppressed
         }.allocated()
-      
+
       val exception = shouldThrow<RuntimeException> {
         try {
           allocate shouldBe seed
@@ -952,20 +546,14 @@
         } catch (e: Throwable) {
           release(ExitCase(e))
         }
-=======
-
-    "allocated - Bind" {
-      checkAllocated { allocate, release ->
-        Resource.Bind(resource(allocate, release)) { Resource.just(it) }
->>>>>>> 7a089394
-      }
-      
+      }
+
       exception shouldBe original
       exception.suppressedExceptions.firstOrNull().shouldNotBeNull() shouldBe suppressed
       released.await().shouldBeTypeOf<ExitCase.Failure>()
     }
   }
-  
+
   "allocated - cancellation exception" {
     checkAll(
       Arb.int(),
@@ -978,7 +566,7 @@
           released.complete(exitCase)
           throw suppressed
         }.allocated()
-      
+
       val exception = shouldThrow<CancellationException> {
         try {
           allocate shouldBe seed
@@ -987,17 +575,10 @@
           release(ExitCase(e))
         }
       }
-      
+
       exception shouldBe cancellation
       exception.suppressedExceptions.firstOrNull().shouldNotBeNull() shouldBe suppressed
       released.await().shouldBeTypeOf<ExitCase.Cancelled>()
     }
   }
-<<<<<<< HEAD
-})
-=======
-)
-
-private suspend infix fun <T, U : T> Resource<T>.resourceShouldBe(expected: Resource<U?>): Unit =
-  zip(expected).use { (a, b) -> a shouldBe b }
->>>>>>> 7a089394
+})