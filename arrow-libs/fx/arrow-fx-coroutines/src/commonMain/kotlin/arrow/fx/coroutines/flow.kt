--- conflicted
+++ resolved
@@ -6,10 +6,7 @@
 import kotlinx.coroutines.CompletableDeferred
 import kotlinx.coroutines.CoroutineScope
 import kotlinx.coroutines.Deferred
-<<<<<<< HEAD
-=======
 import kotlinx.coroutines.Dispatchers
->>>>>>> 66025056
 import kotlinx.coroutines.ExperimentalCoroutinesApi
 import kotlinx.coroutines.FlowPreview
 import kotlinx.coroutines.delay
@@ -20,28 +17,18 @@
 import kotlinx.coroutines.flow.collect
 import kotlinx.coroutines.flow.flattenMerge
 import kotlinx.coroutines.flow.flow
-<<<<<<< HEAD
-import kotlinx.coroutines.flow.flowOf
-import kotlinx.coroutines.flow.launchIn
-import kotlinx.coroutines.flow.map
-import kotlinx.coroutines.flow.retryWhen
-=======
 import kotlinx.coroutines.flow.flowOn
 import kotlinx.coroutines.flow.launchIn
 import kotlinx.coroutines.flow.map
 import kotlinx.coroutines.flow.flowOf
 import kotlinx.coroutines.flow.retryWhen
 import kotlin.coroutines.CoroutineContext
->>>>>>> 66025056
 import kotlinx.coroutines.flow.zip
 import kotlin.jvm.JvmMultifileClass
 import kotlin.jvm.JvmName
 import kotlin.time.Duration
 import kotlin.time.ExperimentalTime
-<<<<<<< HEAD
-=======
 import kotlinx.coroutines.flow.map
->>>>>>> 66025056
 
 /**
  * Retries collection of the given flow when an exception occurs in the upstream flow based on a decision by the [schedule].
@@ -118,10 +105,7 @@
 @FlowPreview
 @ExperimentalCoroutinesApi
 public inline fun <A, B> Flow<A>.parMap(
-<<<<<<< HEAD
-=======
   context: CoroutineContext = Dispatchers.Default,
->>>>>>> 66025056
   concurrency: Int = DEFAULT_CONCURRENCY,
   crossinline transform: suspend CoroutineScope.(a: A) -> B
 ): Flow<B> =
@@ -137,11 +121,7 @@
           require(deferred.completeExceptionally(e))
           throw e
         }
-<<<<<<< HEAD
-      }
-=======
       }.flowOn(context)
->>>>>>> 66025056
     }
       .flattenMerge(concurrency)
       .launchIn(this)
@@ -175,21 +155,14 @@
  */
 @FlowPreview
 public inline fun <A, B> Flow<A>.parMapUnordered(
-<<<<<<< HEAD
-=======
   ctx: CoroutineContext = Dispatchers.Default,
->>>>>>> 66025056
   concurrency: Int = DEFAULT_CONCURRENCY,
   crossinline transform: suspend (a: A) -> B
 ): Flow<B> =
   map { o ->
     flow {
       emit(transform(o))
-<<<<<<< HEAD
-    }
-=======
     }.flowOn(ctx)
->>>>>>> 66025056
   }.flattenMerge(concurrency)
 
 /** Repeats the Flow forever */
