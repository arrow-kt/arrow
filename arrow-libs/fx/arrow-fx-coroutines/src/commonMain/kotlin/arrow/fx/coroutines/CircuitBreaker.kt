--- conflicted
+++ resolved
@@ -195,11 +195,7 @@
           // task to execute, while transitioning into HalfOpen
           if (!state.compareAndSet(
               curr,
-<<<<<<< HEAD
-              HalfOpen(curr.resetTimeoutNanos, curr.awaitClose)
-=======
               HalfOpen(curr.resetTimeout, curr.awaitClose)
->>>>>>> c5e122de
             )
           ) protectOrThrow(fa) // retry!
           else attemptReset(fa, curr.resetTimeout, curr.awaitClose, curr.startedAt)
@@ -627,14 +623,7 @@
       onOpen: suspend () -> Unit = { },
     ): CircuitBreaker =
       CircuitBreaker(
-<<<<<<< HEAD
         state = Atomic(Closed(0)),
-        maxFailures = requireNotNull(maxFailures.takeIf { it >= 0 }) { "maxFailures expected to be higher than 0" },
-        resetTimeout = requireNotNull(resetTimeoutNanos.takeIf { it > 0 }) { "resetTimeoutNanos expected to be higher than 0" },
-        exponentialBackoffFactor = requireNotNull(exponentialBackoffFactor.takeIf { it > 0 }) { "exponentialBackoffFactor expected to be higher than 0" },
-        maxResetTimeout = requireNotNull(maxResetTimeout.takeIf { it > 0 }) { "maxResetTimeout expected to be higher than 0" },
-=======
-        state = AtomicRef(Closed(0)),
         maxFailures = maxFailures
           .takeIf { it >= 0 }
           .let { requireNotNull(it) { "maxFailures expected to be greater than or equal to 0, but was $maxFailures" } },
@@ -647,7 +636,6 @@
         maxResetTimeoutNanos = maxResetTimeoutNanos
           .takeIf { it > 0 }
           .let { requireNotNull(it) { "maxResetTimeout expected to be greater than 0, but was $maxResetTimeoutNanos" } },
->>>>>>> c5e122de
         onRejected = onRejected,
         onClosed = onClosed,
         onHalfOpen = onHalfOpen,
