package arrow.fx.coroutines

<<<<<<< HEAD
import arrow.atomic.Atomic
import arrow.atomic.update
import arrow.atomic.value
import arrow.core.identity
import arrow.core.prependTo
import arrow.fx.coroutines.ExitCase.Companion.ExitCase
import kotlinx.coroutines.CancellationException
=======
import arrow.atomic.update
import arrow.atomic.Atomic
import arrow.core.identity
import arrow.core.prependTo
import arrow.core.zip
import arrow.fx.coroutines.ExitCase.Cancelled
import arrow.fx.coroutines.ExitCase.Companion.ExitCase
import arrow.fx.coroutines.ExitCase.Completed
import arrow.fx.coroutines.ExitCase.Failure
import arrow.fx.coroutines.continuations.AcquireStep
import arrow.fx.coroutines.continuations.ScopeDSL
>>>>>>> c28a3ab0
import kotlinx.coroutines.DelicateCoroutinesApi
import kotlinx.coroutines.NonCancellable
import kotlinx.coroutines.flow.Flow
import kotlinx.coroutines.flow.flow
import kotlinx.coroutines.withContext
import kotlin.jvm.JvmInline

@DslMarker
public annotation class ScopeDSL

@DslMarker
public annotation class ResourceDSL

/**
 * [Resource] models resource allocation and releasing. It is especially useful when multiple resources that depend on each other need to be acquired and later released in reverse order.
 * The capability of _installing_ resources is called [ResourceScope], and [Resource] defines the value associating the `acquisition` step, and the `finalizer`.
 * [Resource] allocates and releases resources in a safe way that co-operates with Structured Concurrency, and KotlinX Coroutines.
 *
 * It is especially useful when multiple resources that depend on each other need to be acquired, and later released in reverse order.
 * Or when you want to compose other `suspend` functionality into resource safe programs, such as concurrency, parallelism or Arrow's Effect.
 *
 * Creating a [Resource] _value_ can be done using the [resource] function,
 * and running a program using [ResourceScope] can be done using [resourceScope], or [use].
 * Upon termination all finalizers are then guaranteed to run afterwards in reverse order of acquisition.
 *
 * The following program is **not-safe** because it is prone to leak `dataSource` and `userProcessor` when an exception, or cancellation signal occurs whilst using the service.
 *
 * ```kotlin
 * class UserProcessor {
 *   fun start(): Unit = println("Creating UserProcessor")
 *   fun shutdown(): Unit = println("Shutting down UserProcessor")
 * }
 *
 * class DataSource {
 *   fun connect(): Unit = println("Connecting dataSource")
 *   fun close(): Unit = println("Closed dataSource")
 * }
 *
 * class Service(val db: DataSource, val userProcessor: UserProcessor) {
 *   suspend fun processData(): List<String> = throw RuntimeException("I'm going to leak resources by not closing them")
 * }
 *
 * suspend fun main(): Unit {
 *   val userProcessor = UserProcessor().also { it.start() }
 *   val dataSource = DataSource().also { it.connect() }
 *   val service = Service(dataSource, userProcessor)
 *
 *   service.processData()
 *
 *   dataSource.close()
 *   userProcessor.shutdown()
 * }
 * ```
 * <!--- KNIT example-resource-01.kt -->
 *
 * If we were using Kotlin JVM, we might've relied on `Closeable` or `AutoCloseable` and rewritten our code to:
 *
 * <!--- INCLUDE
 * import java.io.Closeable
 *
 * class UserProcessor : Closeable {
 *   fun start(): Unit = println("Creating UserProcessor")
 *   override fun close(): Unit = println("Shutting down UserProcessor")
 * }
 *
 * class DataSource : Closeable {
 *   fun connect(): Unit = println("Connecting dataSource")
 *   override fun close(): Unit = println("Closed dataSource")
 * }
 *
 * class Service(val db: DataSource, val userProcessor: UserProcessor) {
 *   suspend fun processData(): List<String> = throw RuntimeException("I'm going to leak resources by not closing them")
 * }
 * -->
 * ```kotlin
 * suspend fun main(): Unit {
 *   UserProcessor().use { userProcessor ->
 *     userProcessor.start()
 *     DataSource().use { dataSource ->
 *       dataSource.connect()
 *       Service(dataSource, userProcessor).processData()
 *     }
 *   }
 * }
 * ```
 * <!--- KNIT example-resource-02.kt -->
 *
 * However, while we fixed closing of `UserProcessor` and `DataSource` there are issues still with this code:
 *   1. It requires implementing `Closeable` or `AutoCloseable`, only possible for Kotlin JVM, not available for Kotlin MPP
 *   2. Requires implementing interface, or wrapping external types with i.e. `class CloseableOf<A>(val type: A): Closeable`.
 *   3. Requires nesting of different resources in callback tree, not composable.
 *   4. Enforces `close` method name, renamed `UserProcessor#shutdown` to `close`
 *   5. Cannot run suspend functions upon _fun close(): Unit_.
 *   6. No exit signal, we don't know if we exited successfully, with an error or cancellation.
 *
 * [Resource] solves of these issues. It defines 3 different steps:
 *   1. Acquiring the resource of `A`.
 *   2. Using `A`.
 *   3. Releasing `A` with [ExitCase.Completed], [ExitCase.Failure] or [ExitCase.Cancelled].
 *
 * We rewrite our previous example to [Resource] below by:
 *  1. Define [Resource] for `UserProcessor`.
 *  2. Define [Resource] for `DataSource`, that also logs the [ExitCase].
 *  3. Compose `UserProcessor` and `DataSource` [Resource] together into a [Resource] for `Service`.
 *
 * <!--- INCLUDE
 * import arrow.fx.coroutines.Resource
 * import arrow.fx.coroutines.resource
 * import arrow.fx.coroutines.resourceScope
 * import kotlinx.coroutines.Dispatchers
 * import kotlinx.coroutines.withContext
 *
 * class UserProcessor {
 *   suspend fun start(): Unit = withContext(Dispatchers.IO) { println("Creating UserProcessor") }
 *   suspend fun shutdown(): Unit = withContext(Dispatchers.IO) {
 *     println("Shutting down UserProcessor")
 *   }
 * }
 *
 * class DataSource {
 *   fun connect(): Unit = println("Connecting dataSource")
 *   fun close(): Unit = println("Closed dataSource")
 * }
 *
 * class Service(val db: DataSource, val userProcessor: UserProcessor) {
 *   suspend fun processData(): List<String> = throw RuntimeException("I'm going to leak resources by not closing them")
 * }
 * -->
 * ```kotlin
 * val userProcessor: Resource<UserProcessor> = resource({
 *   UserProcessor().also { it.start() }
 * }) { p, _ -> p.shutdown() }
 *
 * val dataSource: Resource<DataSource> = resource({
 *   DataSource().also { it.connect() }
 * }) { ds, exitCase ->
 *   println("Releasing $ds with exit: $exitCase")
 *   withContext(Dispatchers.IO) { ds.close() }
 * }
 *
 * val service: Resource<Service> = resource {
 *   Service(dataSource.bind(), userProcessor.bind())
 * }
 *
 * suspend fun main(): Unit = resourceScope {
 *   val data = service.bind().processData()
 *   println(data)
 * }
 * ```
 * <!--- KNIT example-resource-03.kt -->
 *
 * There is a lot going on in the snippet above, which we'll analyse in the sections below.
 * Looking at the above example it should already give you some idea if the capabilities of [Resource].
 *
 * ## Resource constructors
 *
 * [Resource] works entirely through a DSL,
 * which allows _installing_ a `Resource` through the `suspend fun <A> install(acquire: suspend () -> A, release: suspend (A, ExitCase) -> Unit): A` function.
 *
 * `acquire` is used to _allocate_ the `Resource`,
 * and before returning the resource `A` it also install the `release` handler into the `ResourceScope`.
 *
 * We can use `suspend fun` with `Scope` as an extension function receiver to create synthetic constructors for our `Resource`s.
 * If you're using _context receivers_ you can also use `context(Scope)` instead.
 *
 * <!--- INCLUDE
 * import arrow.fx.coroutines.ResourceScope
 * import arrow.fx.coroutines.Resource
 * import arrow.fx.coroutines.resource
 * import kotlinx.coroutines.Dispatchers
 * import kotlinx.coroutines.withContext
 *
 * class UserProcessor {
 *   suspend fun start(): Unit = withContext(Dispatchers.IO) { println("Creating UserProcessor") }
 *   suspend fun shutdown(): Unit = withContext(Dispatchers.IO) {
 *     println("Shutting down UserProcessor")
 *   }
 * }
 * -->
 * ```kotlin
 * suspend fun ResourceScope.userProcessor(): UserProcessor =
 *   install({  UserProcessor().also { it.start() } }) { processor, _ ->
 *     processor.shutdown()
 *   }
 * ```
 *
 * We can of course also create `lazy` representations of this by wrapping `install` in [resource] and returning the `suspend lambda` value instead.
 *
 * ```kotlin
 * val userProcessor: Resource<UserProcessor> = resource {
 *   val x: UserProcessor = install(
 *     {  UserProcessor().also { it.start() } },
 *     { processor, _ -> processor.shutdown() }
 *   )
 *   x
 * }
 * ```
 *
 * There is also a convenience operator for this pattern, but you might have preferred `ResourceScope::userProcessor` instead since it yields the same result.
 *
 * ```kotlin
 * val userProcessor2: Resource<UserProcessor> = resource({
 *   UserProcessor().also { it.start() }
 * }) { processor, _ -> processor.shutdown() }
 *
 * val userProcessor3: Resource<UserProcessor> = ResourceScope::userProcessor
 * ```
 * <!--- KNIT example-resource-04.kt -->
 *
 * ## Scope DSL
 *
 * The [ResourceScope] DSL allows you to _install_ resources, and interact with them in a safe way.
 *
 * Arrow offers the same elegant `bind` DSL for Resource composition as you might be familiar with from Arrow Core. Which we've already seen above, in our first example.
 * What is more interesting, is that we can also compose it with any other existing pattern from Arrow!
 * Let's compose our `UserProcessor` and `DataSource` in parallel, so that their `start` and `connect` methods can run in parallel.
 *
 * <!--- INCLUDE
 * import arrow.fx.coroutines.ResourceScope
 * import arrow.fx.coroutines.resourceScope
 * import arrow.fx.coroutines.parZip
 * import kotlinx.coroutines.Dispatchers
 * import kotlinx.coroutines.withContext
 *
 * class UserProcessor {
 *   suspend fun start(): Unit = withContext(Dispatchers.IO) { println("Creating UserProcessor") }
 *   suspend fun shutdown(): Unit = withContext(Dispatchers.IO) {
 *     println("Shutting down UserProcessor")
 *   }
 * }
 *
 * class DataSource {
 *   suspend fun connect(): Unit = withContext(Dispatchers.IO) { println("Connecting dataSource") }
 *   suspend fun close(): Unit = withContext(Dispatchers.IO) { println("Closed dataSource") }
 * }
 *
 * class Service(val db: DataSource, val userProcessor: UserProcessor) {
 *   suspend fun processData(): List<String> = (0..10).map { "Processed : $it" }
 * }
 * -->
 * ```kotlin
 * suspend fun ResourceScope.userProcessor(): UserProcessor =
 *   install({ UserProcessor().also { it.start() } }){ p,_ -> p.shutdown() }
 *
 * suspend fun ResourceScope.dataSource(): DataSource =
 *   install({ DataSource().also { it.connect() } }) { ds, _ -> ds.close() }
 *
 * suspend fun main(): Unit = resourceScope {
 *   val service = parZip({ userProcessor() }, { dataSource() }) { userProcessor, ds ->
 *     Service(ds, userProcessor)
 *   }
 *   val data = service.processData()
 *   println(data)
 * }
 * ```
 * <!--- KNIT example-resource-05.kt -->
 *
 * ## Conclusion
 *
 * [Resource] guarantee that their release finalizers are always invoked in the correct order when an exception is raised or the [kotlinx.coroutines.Job] is running gets canceled.
 *
 * To achieve this [Resource] ensures that the `acquire` & `release` step are [NonCancellable].
 * If a cancellation signal, or an exception is received during `acquire`, the resource is assumed to not have been acquired and thus will not trigger the release function.
 *  => Any composed resources that are already acquired they will be guaranteed to release as expected.
 *
 * If you don't need a data-type like [Resource] but want a function alternative to `try/catch/finally` with automatic error composition,
 * and automatic [NonCancellable] `acquire` and `release` steps use [bracketCase] or [bracket].
 **/
<<<<<<< HEAD
public typealias Resource<A> = suspend ResourceScope.() -> A

/**
 * This Marker exists to prevent being able to call `bind` from `install`, and its derived methods.
 * This is done to ensure correct usage of [ResourceScope].
 */
@ResourceDSL
public object AcquireStep

@ResourceDSL
public interface ResourceScope {
  
=======
public sealed class Resource<out A> {

  /**
   * Use the created resource
   * When done will run all finalizers
   *
   * ```kotlin
   * import arrow.fx.coroutines.*
   *
   * class DataSource {
   *   fun connect(): Unit = println("Connecting dataSource")
   *   fun users(): List<String> = listOf("User-1", "User-2", "User-3")
   *   fun close(): Unit = println("Closed dataSource")
   * }
   *
   * suspend fun main(): Unit {
   *   val dataSource = resource {
   *     DataSource().also { it.connect() }
   *   } release DataSource::close
   *
   *   val res = dataSource
   *     .use { ds -> "Using data source: ${ds.users()}" }
   *     .also(::println)
   * }
   * ```
   * <!--- KNIT example-resource-06.kt -->
   */
  @Suppress("UNCHECKED_CAST")
  public tailrec suspend infix fun <B> use(f: suspend (A) -> B): B =
    when (this) {
      is Dsl -> {
        val effect = ResourceScopeImpl()
        val b = try {
          val a = dsl(effect)
          f(a)
        } catch (e: Throwable) {
          val ee = withContext(NonCancellable) {
            effect.finalizers.get().cancelAll(ExitCase(e), e) ?: e
          }
          throw ee
        }
        withContext(NonCancellable) {
          effect.finalizers.get().cancelAll(ExitCase.Completed)?.let { throw it }
        }
        b
      }

      is Allocate -> bracketCase(acquire, f, release)
      is Bind<*, *> -> Dsl {
        val any = source.bind()
        val ff = this@Resource.f as (Any?) -> Resource<A>
        ff(any).bind()
      }.use(f)

      is Defer -> resource().use(f)
    }

  @Deprecated(
    "map $nextVersionRemoved",
    ReplaceWith(
      "resource { f(bind()) }",
      "arrow.fx.coroutines.resource"
    )
  )
  public fun <B> map(f: suspend (A) -> B): Resource<B> =
    resource { f(bind()) }

  /** Useful for setting up/configuring an acquired resource */
  @Deprecated(
    "tap $nextVersionRemoved",
    ReplaceWith(
      "resource { bind().also { f(it) } }",
      "arrow.fx.coroutines.resource"
    )
  )
  public fun tap(f: suspend (A) -> Unit): Resource<A> =
    resource { bind().also { f(it) } }

  @Deprecated(
    "ap $nextVersionRemoved",
    ReplaceWith(
      "resource { bind().let { a ->  ff.bind().invoke(a) } }",
      "arrow.fx.coroutines.resource"
    )
  )
  public fun <B> ap(ff: Resource<(A) -> B>): Resource<B> =
    resource { bind().let { a -> ff.bind().invoke(a) } }

  /**
   * Create a resource value of [B] from a resource [A] by mapping [f].
   *
   * Useful when there is a need to create resources that depend on other resources,
   * for combining independent values [zip] provides nicer syntax without the need for callback nesting.
   *
   * ```kotlin
   * import arrow.fx.coroutines.*
   *
   * object Connection
   * class DataSource {
   *   fun connect(): Unit = println("Connecting dataSource")
   *   fun connection(): Connection = Connection
   *   fun close(): Unit = println("Closed dataSource")
   * }
   *
   * class Database(private val database: DataSource) {
   *   fun init(): Unit = println("Database initialising . . .")
   *   fun shutdown(): Unit = println("Database shutting down . . .")
   * }
   *
   * suspend fun main(): Unit {
   *   val dataSource = resource {
   *     DataSource().also { it.connect() }
   *   } release DataSource::close
   *
   *   fun database(ds: DataSource): Resource<Database> =
   *     resource {
   *       Database(ds).also(Database::init)
   *     } release Database::shutdown
   *
   *   dataSource.flatMap(::database)
   *     .use { println("Using database which uses dataSource") }
   * }
   * ```
   * <!--- KNIT example-resource-07.kt -->
   *
   * @see zip to combine independent resources together
   * @see parZip for combining independent resources in parallel
   */

  @Deprecated(
    "flatMap $nextVersionRemoved",
    ReplaceWith(
      "resource { f(this.bind()).bind() }",
      "arrow.fx.coroutines.resource"
    )
  )
  public fun <B> flatMap(f: (A) -> Resource<B>): Resource<B> =
    resource { f(bind()).bind() }

  @Deprecated(
    "zip $nextVersionRemoved",
    ReplaceWith(
      "resource { combine(this.bind(), other.bind()) }",
      "arrow.fx.coroutines.resource"
    )
  )
  public inline fun <B, C> zip(other: Resource<B>, crossinline combine: (A, B) -> C): Resource<C> =
    resource { combine(bind(), other.bind()) }

  @Deprecated(
    "zip $nextVersionRemoved",
    ReplaceWith(
      "resource { Pair(this.bind(), other.bind()) }",
      "arrow.fx.coroutines.resource"
    )
  )
  public fun <B> zip(other: Resource<B>): Resource<Pair<A, B>> =
    zip(other, ::Pair)

  /**
   * Combines two independent resource values with the provided [map] function,
   * returning the resulting immutable [Resource] value.
   * The finalizers run in order of left to right by using [flatMap] under the hood,
   * but [zip] provides a nicer syntax for combining values that don't depend on each-other.
   *
   * Useful to compose up to 9 independent resources,
   * see example for more details on how to use in code.
   *
   * ```kotlin
   * import arrow.fx.coroutines.*
   *
   * class UserProcessor {
   *   fun start(): Unit = println("Creating UserProcessor")
   *   fun shutdown(): Unit = println("Shutting down UserProcessor")
   *   fun process(ds: DataSource): List<String> =
   *    ds.users().map { "Processed $it" }
   * }
   *
   * class DataSource {
   *   fun connect(): Unit = println("Connecting dataSource")
   *   fun users(): List<String> = listOf("User-1", "User-2", "User-3")
   *   fun close(): Unit = println("Closed dataSource")
   * }
   *
   * class Service(val db: DataSource, val userProcessor: UserProcessor) {
   *   suspend fun processData(): List<String> = userProcessor.process(db)
   * }
   *
   * val userProcessor = resource {
   *   UserProcessor().also(UserProcessor::start)
   * } release UserProcessor::shutdown
   *
   * val dataSource = resource {
   *   DataSource().also { it.connect() }
   * } release DataSource::close
   *
   * suspend fun main(): Unit {
   *   userProcessor.zip(dataSource) { userProcessor, ds ->
   *       Service(ds, userProcessor)
   *     }.use { service -> service.processData() }
   * }
   * ```
   * <!--- KNIT example-resource-08.kt -->
   *
   * @see parZip if you want to combine independent resources in parallel
   * @see flatMap to combine resources that rely on each-other.
   */
  @Deprecated(
    "zip $nextVersionRemoved",
    ReplaceWith(
      "resource { map(this.bind(), b.bind(), c.bind()) }",
      "arrow.fx.coroutines.resource"
    )
  )
  public inline fun <B, C, D> zip(
    b: Resource<B>,
    c: Resource<C>,
    crossinline map: (A, B, C) -> D,
  ): Resource<D> =
    resource { map(bind(), b.bind(), c.bind()) }

  @Deprecated(
    "zip $nextVersionRemoved",
    ReplaceWith(
      "resource { map(this.bind(), b.bind(), c.bind(), d.bind()) }",
      "arrow.fx.coroutines.resource"
    )
  )
  public inline fun <B, C, D, E> zip(
    b: Resource<B>,
    c: Resource<C>,
    d: Resource<D>,
    crossinline map: (A, B, C, D) -> E,
  ): Resource<E> =
    resource { map(bind(), b.bind(), c.bind(), d.bind()) }

  @Deprecated(
    "zip $nextVersionRemoved",
    ReplaceWith(
      "resource { map(this.bind(), b.bind(), c.bind(), d.bind(), e.bind()) }",
      "arrow.fx.coroutines.resource"
    )
  )
  public inline fun <B, C, D, E, G> zip(
    b: Resource<B>,
    c: Resource<C>,
    d: Resource<D>,
    e: Resource<E>,
    crossinline map: (A, B, C, D, E) -> G,
  ): Resource<G> =
    resource { map(bind(), b.bind(), c.bind(), d.bind(), e.bind()) }

  @Deprecated(
    "This method will be removed in Arrow 2.x.x in favor of the DSL",
    ReplaceWith(
      "zip $nextVersionRemoved",
      "arrow.fx.coroutines.resource"
    )
  )
  public inline fun <B, C, D, E, F, G, H> zip(
    b: Resource<B>,
    c: Resource<C>,
    d: Resource<D>,
    e: Resource<E>,
    f: Resource<F>,
    crossinline map: (A, B, C, D, E, F) -> G,
  ): Resource<G> =
    resource { map(bind(), b.bind(), c.bind(), d.bind(), e.bind(), f.bind()) }

  @Deprecated(
    "zip $nextVersionRemoved",
    ReplaceWith(
      "resource { map(this.bind(), b.bind(), c.bind(), d.bind(), e.bind(), f.bind(), g.bind()) }",
      "arrow.fx.coroutines.resource"
    )
  )
  public inline fun <B, C, D, E, F, G, H> zip(
    b: Resource<B>,
    c: Resource<C>,
    d: Resource<D>,
    e: Resource<E>,
    f: Resource<F>,
    g: Resource<G>,
    crossinline map: (A, B, C, D, E, F, G) -> H,
  ): Resource<H> =
    resource { map(bind(), b.bind(), c.bind(), d.bind(), e.bind(), f.bind(), g.bind()) }

  @Deprecated(
    "zip $nextVersionRemoved",
    ReplaceWith(
      "resource { map(this.bind(), b.bind(), c.bind(), d.bind(), e.bind(), f.bind(), g.bind(), h.bind()) }",
      "arrow.fx.coroutines.resource"
    )
  )
  public inline fun <B, C, D, E, F, G, H, I> zip(
    b: Resource<B>,
    c: Resource<C>,
    d: Resource<D>,
    e: Resource<E>,
    f: Resource<F>,
    g: Resource<G>,
    h: Resource<H>,
    crossinline map: (A, B, C, D, E, F, G, H) -> I,
  ): Resource<I> =
    resource { map(bind(), b.bind(), c.bind(), d.bind(), e.bind(), f.bind(), g.bind(), h.bind()) }

  @Deprecated(
    "zip $nextVersionRemoved",
    ReplaceWith(
      "resource { map(this.bind(), b.bind(), c.bind(), d.bind(), e.bind(), f.bind(), g.bind(), h.bind(), i.bind()) }",
      "arrow.fx.coroutines.resource"
    )
  )
  public inline fun <B, C, D, E, F, G, H, I, J> zip(
    b: Resource<B>,
    c: Resource<C>,
    d: Resource<D>,
    e: Resource<E>,
    f: Resource<F>,
    g: Resource<G>,
    h: Resource<H>,
    i: Resource<I>,
    crossinline map: (A, B, C, D, E, F, G, H, I) -> J,
  ): Resource<J> =
    resource { map(bind(), b.bind(), c.bind(), d.bind(), e.bind(), f.bind(), g.bind(), h.bind(), i.bind()) }

  @Deprecated(
    "zip $nextVersionRemoved",
    ReplaceWith(
      "resource { map(this.bind(), b.bind(), c.bind(), d.bind(), e.bind(), f.bind(), g.bind(), h.bind(), i.bind(), j.bind()) }",
      "arrow.fx.coroutines.resource"
    )
  )
  public inline fun <B, C, D, E, F, G, H, I, J, K> zip(
    b: Resource<B>,
    c: Resource<C>,
    d: Resource<D>,
    e: Resource<E>,
    f: Resource<F>,
    g: Resource<G>,
    h: Resource<H>,
    i: Resource<I>,
    j: Resource<J>,
    crossinline map: (A, B, C, D, E, F, G, H, I, J) -> K,
  ): Resource<K> =
    resource { map(bind(), b.bind(), c.bind(), d.bind(), e.bind(), f.bind(), g.bind(), h.bind(), i.bind(), j.bind()) }

  @Deprecated(
    "parZip $nextVersionRemoved",
    ReplaceWith(
      "resource { parZip<A, B, C>({ this.bind() }, { fb.bind() }) { a, b -> f(a, b) } }",
      "arrow.fx.coroutines.resource"
    )
  )
  public fun <B, C> parZip(fb: Resource<B>, f: suspend (A, B) -> C): Resource<C> =
    resource { parZip({ bind() }, { fb.bind() }) { a, b -> f(a, b) } }

>>>>>>> c28a3ab0
  /**
   * Compose another [Resource] program into this [ResourceScope].
   * All [release] functions [install]ed into the [Resource] lambda will be installed in this [ResourceScope] while respecting the FIFO order.
   */
<<<<<<< HEAD
  @ResourceDSL
  public suspend fun <A> Resource<A>.bind(): A
  
=======
  @Deprecated(
    "parZip $nextVersionRemoved",
    ReplaceWith(
      "resource { parZip<A, B, C>(ctx, { this.bind() }, { fb.bind() }) { a, b -> f(a, b) } }",
      "arrow.fx.coroutines.resource"
    )
  )
  public fun <B, C> parZip(
    ctx: CoroutineContext = Dispatchers.Default,
    fb: Resource<B>,
    f: suspend (A, B) -> C,
  ): Resource<C> =
    resource {
      parZip(ctx, { this@Resource.bind() }, { fb.bind() }) { a, b -> f(a, b) }
    }

  @Deprecated("Use the safer version allocate instead.")
  @DelicateCoroutinesApi
  public suspend fun allocated(): Pair<suspend () -> A, suspend (@UnsafeVariance A, ExitCase) -> Unit> =
    when (this) {
      is Bind<*, A> ->
        Dsl {
          val any = source.bind()
          val ff = f as (Any?) -> Resource<A>
          ff(any).bind()
        }.allocated()

      is Allocate -> acquire to release
      is Defer -> resource().allocated()
      is Dsl -> {
        val effect = ResourceScopeImpl()
        val allocated = try {
          val allocate: suspend () -> A = suspend { dsl(effect) }
          val release: suspend (A, ExitCase) -> Unit = { _, e ->
            effect.finalizers.get().cancelAll(e)?.let { throw it }
          }
          allocate to release
        } catch (e: Throwable) {
          val ee = withContext(NonCancellable) {
            effect.finalizers.get().cancelAll(ExitCase(e), e) ?: e
          }
          throw ee
        }
        allocated
      }
    }

>>>>>>> c28a3ab0
  /**
   * Install [A] into the [ResourceScope].
   * It's [release] function will be called with the appropriate [ExitCase] if this [ResourceScope] finishes.
   * It results either in [ExitCase.Completed], [ExitCase.Cancelled] or [ExitCase.Failure] depending on the terminal state of [Resource] lambda.
   */
<<<<<<< HEAD
  @ResourceDSL
  public suspend fun <A> install(
    acquire: suspend AcquireStep.() -> A,
    release: suspend (A, ExitCase) -> Unit,
  ): A
  
  /** Composes a [release] action to a [Resource] value before binding. */
  @ResourceDSL
  public suspend infix fun <A> Resource<A>.release(release: suspend (A) -> Unit): A {
    val a = bind()
    return install({ a }) { aa, _ -> release(aa) }
  }
  
  /** Composes a [releaseCase] action to a [Resource] value before binding. */
  @ResourceDSL
  public suspend infix fun <A> Resource<A>.releaseCase(release: suspend (A, ExitCase) -> Unit): A {
    val a = bind()
    return install({ a }, release)
=======
  @DelicateCoroutinesApi
  public suspend fun allocate(): Pair<A, suspend (ExitCase) -> Unit> =
    when (this) {
      is Bind<*, A> ->
        Dsl {
          val any = source.bind()
          val ff = f as (Any?) -> Resource<A>
          ff(any).bind()
        }.allocate()

      is Allocate -> {
        val a = acquire()
        Pair(a) { exitCase -> release(a, exitCase) }
      }

      is Defer -> resource().allocate()
      is Dsl -> {
        val effect = ResourceScopeImpl()
        val allocated: A = dsl(effect)
        val release: suspend (ExitCase) -> Unit = { e ->
          val suppressed: Throwable? = effect.finalizers.get().cancelAll(e)
          val original: Throwable? = when (e) {
            ExitCase.Completed -> null
            is ExitCase.Cancelled -> e.exception
            is ExitCase.Failure -> e.failure
          }
          Platform.composeErrors(original, suppressed)?.let { throw it }
        }
        Pair(allocated, release)
      }
    }

  @Deprecated(
    "Bind $nextVersionRemoved",
    ReplaceWith(
      "resource { f(source.bind()) }",
      "arrow.fx.coroutines.resource"
    )
  )
  public class Bind<A, B>(public val source: Resource<A>, public val f: (A) -> Resource<B>) : Resource<B>()

  @Deprecated(
    "Allocate $nextVersionRemoved",
    ReplaceWith(
      "resource(acquire, release)",
      "arrow.fx.coroutines.resource"
    )
  )
  public class Allocate<A>(
    public val acquire: suspend () -> A,
    public val release: suspend (A, ExitCase) -> Unit,
  ) : Resource<A>()

  @Deprecated(
    "Defer $nextVersionRemoved",
    ReplaceWith(
      "resource { resource.invoke().bind() }",
      "arrow.fx.coroutines.resource"
    )
  )
  public class Defer<A>(public val resource: suspend () -> Resource<A>) : Resource<A>()

  @Deprecated(
    "Dsl $nextVersionRemoved",
    ReplaceWith(
      "resource { dsl() }",
      "arrow.fx.coroutines.resource"
    )
  )
  public data class Dsl<A>(public val dsl: suspend ResourceScope.() -> A) : Resource<A>()

  public companion object {

    @PublishedApi
    @Deprecated("This will be removed from the binary in Arrow 2.0", level = DeprecationLevel.ERROR)
    internal val unit: Resource<Unit> = just(Unit)

    /**
     * Construct a [Resource] from an allocating function [acquire] and a release function [release].
     *
     * ```kotlin
     * import arrow.fx.coroutines.*
     *
     * suspend fun acquireResource(): Int = 42.also { println("Getting expensive resource") }
     * suspend fun releaseResource(r: Int, exitCase: ExitCase): Unit = println("Releasing expensive resource: $r, exit: $exitCase")
     *
     * suspend fun main(): Unit {
     *   val resource = Resource(::acquireResource, ::releaseResource)
     *   resource.use {
     *     println("Expensive resource under use! $it")
     *   }
     * }
     * ```
     * <!--- KNIT example-resource-11.kt -->
     */
    @Deprecated(
      "Operator invoke is replaced with top-level function",
      ReplaceWith(
        "resource(acquire, release)",
        "arrow.fx.coroutines.resource"
      )
    )
    public operator fun <A> invoke(
      acquire: suspend () -> A,
      release: suspend (A, ExitCase) -> Unit,
    ): Resource<A> = Allocate(acquire, release)

    /**
     * Create a [Resource] from a pure value [A].
     */
    @Deprecated(
      "Use the resource DSL to create Resource values. Will be removed in Arrow 2.x.x",
      ReplaceWith(
        "resource { r }",
        "arrow.fx.coroutines.resource"
      )
    )
    public fun <A> just(r: A): Resource<A> =
      Resource({ r }, { _, _ -> Unit })

    @Deprecated(
      "defer is being deprecated. Use resource DSL instead",
      ReplaceWith(
        "resource { f().bind() }",
        "arrow.fx.coroutines.resource"
      )
    )
    public fun <A> defer(f: suspend () -> Resource<A>): Resource<A> =
      Resource.Defer(f)
>>>>>>> c28a3ab0
  }
  
  public suspend infix fun onRelease(release: suspend (ExitCase) -> Unit): Unit =
    install({ }) { _, exitCase -> release(exitCase) }
}

@ScopeDSL
public fun <A> resource(block: suspend ResourceScope.() -> A): Resource<A> = block

/**
 * The [resourceScope] function creates the [ResourceScope] instances,
 * runs the user [action] while allocating the _installed_ resources.
 * upon [ExitCase.Completed], [ExitCase.Cancelled] or [ExitCase.Failure] runs all the `release` finalizers.
 *
 * <!--- INCLUDE
 * import arrow.fx.coroutines.resourceScope
 * import kotlinx.coroutines.Dispatchers
 * import kotlinx.coroutines.withContext
 *
 * class DataSource {
 *   suspend fun connect(): Unit = withContext(Dispatchers.IO) { println("Connecting dataSource") }
 *   suspend fun close(): Unit = withContext(Dispatchers.IO) { println("Closed dataSource") }
 *   suspend fun users(): List<String> = listOf("User-1", "User-2", "User-3")
 * }
 * -->
 * ```kotlin
 * suspend fun main(): Unit = resourceScope {
 *   val dataSource = install({
 *     DataSource().also { it.connect() }
 *   }) { ds, _ -> ds.close() }
 *
 *   println("Using data source: ${dataSource.users()}")
 * }
 * ```
 * <!--- KNIT example-resource-06.kt -->
 */
@ScopeDSL
public suspend fun <A> resourceScope(action: suspend ResourceScope.() -> A): A {
  val scope = ResourceScopeImpl()
  val a: A = try {
    action(scope)
  } catch (e: Throwable) {
    val ex = if (e is CancellationException) ExitCase.Cancelled(e) else ExitCase.Failure(e)
    val ee = withContext(NonCancellable) {
      scope.cancelAll(ex, e) ?: e
    }
    throw ee
  }
  withContext(NonCancellable) {
    scope.cancelAll(ExitCase.Completed)?.let { throw it }
  }
  return a
}

public suspend infix fun <A, B> Resource<A>.use(f: suspend (A) -> B): B =
  resourceScope { f(bind()) }

/**
 * Construct a [Resource] from an allocating function [acquire] and a release function [release].
 *
 * ```kotlin
 * import arrow.fx.coroutines.resource
 * import arrow.fx.coroutines.resourceScope
 *
 * val resource = resource {
 *   install({ 42.also { println("Getting expensive resource") } }) { r, exitCase ->
 *     println("Releasing expensive resource: $r, exit: $exitCase")
 *   }
 * }
 *
 * suspend fun main(): Unit = resourceScope {
 *   val res = resource.bind()
 *   println("Expensive resource under use! $res")
 * }
 * ```
 * <!--- KNIT example-resource-07.kt -->
 */
public fun <A> resource(
  acquire: suspend () -> A,
  release: suspend (A, ExitCase) -> Unit,
): Resource<A> = resource {
  install({ acquire() }, release)
}

/**
 * Runs [Resource.use] and emits [A] of the resource
 *
 * ```kotlin
 * import arrow.fx.coroutines.*
 * import kotlinx.coroutines.*
 * import kotlinx.coroutines.flow.*
 * import java.nio.file.Path
 * import kotlin.io.path.*
 *
 * fun Flow<ByteArray>.writeAll(path: Path): Flow<Unit> =
 *   closeable { path.toFile().outputStream() }
 *     .asFlow()
 *     .flatMapConcat { writer -> map { writer.write(it) } }
 *     .flowOn(Dispatchers.IO)
 *
 * fun Path.readAll(): Flow<String> = flow {
 *   useLines { lines -> emitAll(lines.asFlow()) }
 * }
 *
 * suspend fun main() {
 *   Path("example.kt")
 *     .readAll()
 *     .collect(::println)
 * }
 * ```
 * <!--- KNIT example-resource-08.kt -->
 */
public fun <A> Resource<A>.asFlow(): Flow<A> =
  flow {
    resourceScope {
      emit(bind())
    }
  }

/**
 * Deconstruct [Resource] into an [A] and a `release` handler.
 * The `release` action **must** always be called, if  never called, then the resource [A] will leak.
 * The `release` step is already made `NonCancellable` to guarantee correct invocation like `Resource` or `bracketCase`,
 * and it will automatically rethrow, and compose, the exceptions as needed.
 *
 * ```kotlin
 * import arrow.fx.coroutines.*
 * import arrow.fx.coroutines.ExitCase.Companion.ExitCase
 *
 * val resource =
 *   resource({ "Acquire" }) { _, exitCase -> println("Release $exitCase") }
 *
 * suspend fun main(): Unit {
 *   val (acquired: String, release: suspend (ExitCase) -> Unit) = resource.allocated()
 *   try {
 *     /** Do something with A */
 *     release(ExitCase.Completed)
 *   } catch(e: Throwable) {
 *      release(ExitCase(e))
 *   }
 * }
 * ```
 * <!--- KNIT example-resource-09.kt -->
 *
 * This is a **delicate** API. It is easy to accidentally create resource or memory leaks `allocated` is used.
 * A `Resource` allocated by `allocated` is not subject to the guarantees that [Resource] makes,
 * instead the caller is responsible for correctly invoking the `release` handler at the appropriate time.
 * This API is useful for building inter-op APIs between [Resource] and non-suspending code, such as Java libraries.
 */
@DelicateCoroutinesApi
public suspend fun <A> Resource<A>.allocated(): Pair<A, suspend (ExitCase) -> Unit> {
  val effect = ResourceScopeImpl()
  val allocated: A = invoke(effect)
  val release: suspend (ExitCase) -> Unit = { e ->
    val suppressed: Throwable? = effect.cancelAll(e)
    val original: Throwable? = when(e) {
      ExitCase.Completed -> null
      is ExitCase.Cancelled -> e.exception
      is ExitCase.Failure -> e.failure
    }
    original?.apply {
      suppressed?.let(::addSuppressed)
    }?.let { throw it }
  }
  return Pair(allocated, release)
}

<<<<<<< HEAD
@JvmInline
private value class ResourceScopeImpl(
  private val finalizers: Atomic<List<suspend (ExitCase) -> Unit>> = Atomic(emptyList()),
) : ResourceScope {
  override suspend fun <A> Resource<A>.bind(): A = invoke(this@ResourceScopeImpl)
  
=======
private class ResourceScopeImpl : ResourceScope {
  val finalizers: Atomic<List<suspend (ExitCase) -> Unit>> = Atomic(emptyList())
  override suspend fun <A> Resource<A>.bind(): A =
    when (this) {
      is Resource.Dsl -> dsl.invoke(this@ResourceScopeImpl)
      is Resource.Allocate -> bracketCase({
        val a = acquire()
        val finalizer: suspend (ExitCase) -> Unit = { ex: ExitCase -> release(a, ex) }
        finalizers.update(finalizer::prependTo)
        a
      }, ::identity, { a, ex ->
        // Only if ExitCase.Failure, or ExitCase.Cancelled during acquire we cancel
        // Otherwise we've saved the finalizer, and it will be called from somewhere else.
        if (ex != ExitCase.Completed) {
          val e = finalizers.get().cancelAll(ex)
          val e2 = runCatching { release(a, ex) }.exceptionOrNull()
          (e?.apply { e2?.let(::addSuppressed) } ?: e2)?.let { throw it }
        }
      })

      is Resource.Bind<*, *> -> {
        val dsl: suspend ResourceScope.() -> A = {
          val any = source.bind()
          val ff = f as (Any?) -> Resource<A>
          ff(any).bind()
        }
        dsl(this@ResourceScopeImpl)
      }

      is Resource.Defer -> resource().bind()
    }

>>>>>>> c28a3ab0
  override suspend fun <A> install(acquire: suspend AcquireStep.() -> A, release: suspend (A, ExitCase) -> Unit): A =
    bracketCase({
      val a = acquire(AcquireStep)
      val finalizer: suspend (ExitCase) -> Unit = { ex: ExitCase -> release(a, ex) }
      finalizers.update(finalizer::prependTo)
      a
    }, ::identity, { a, ex ->
      // Only if ExitCase.Failure, or ExitCase.Cancelled during acquire we cancel
      // Otherwise we've saved the finalizer, and it will be called from somewhere else.
      if (ex != ExitCase.Completed) {
        val e = cancelAll(ex)
        val e2 = kotlin.runCatching { release(a, ex) }.exceptionOrNull()
        e?.apply {
          e2?.let(::addSuppressed)
        }?.let { throw it }
      }
    })
<<<<<<< HEAD
  
  suspend fun cancelAll(
    exitCase: ExitCase,
    first: Throwable? = null,
  ): Throwable? = finalizers.value.fold(first) { acc, finalizer ->
    val other = kotlin.runCatching { finalizer(exitCase) }.exceptionOrNull()
    other?.let {
      acc?.apply { addSuppressed(other) } ?: other
    } ?: acc
  }
}
=======

  override fun <A> autoClose(acquire: () -> A, release: (A, Throwable?) -> Unit): A =
    try {
      acquire().also { a ->
        val finalizer: suspend (ExitCase) -> Unit = { exitCase ->
          val errorOrNull = when (exitCase) {
            Completed -> null
            is Cancelled -> exitCase.exception
            is Failure -> exitCase.failure
          }
          release(a, errorOrNull)
        }
        finalizers.update { prev -> prev + finalizer }
      }
    } catch (e: Throwable) {
      throw e
    }
}

private suspend fun List<suspend (ExitCase) -> Unit>.cancelAll(
  exitCase: ExitCase,
  first: Throwable? = null,
): Throwable? = fold(first) { acc, finalizer ->
  val other = kotlin.runCatching { finalizer(exitCase) }.exceptionOrNull()
  other?.let {
    acc?.apply { addSuppressed(other) } ?: other
  } ?: acc
}

@PublishedApi internal const val nextVersionRemoved: String =
  "is redundant and will be removed in Arrow 2.x.x in favor of the DSL.\n" +
    "In case you think this method should stay, please provide feedback and your use-case on https://github.com/arrow-kt/arrow/issues"
>>>>>>> c28a3ab0
<|MERGE_RESOLUTION|>--- conflicted
+++ resolved
@@ -1,26 +1,16 @@
 package arrow.fx.coroutines
 
-<<<<<<< HEAD
+import arrow.AutoCloseScope
+import arrow.atomic.update
 import arrow.atomic.Atomic
-import arrow.atomic.update
 import arrow.atomic.value
 import arrow.core.identity
 import arrow.core.prependTo
-import arrow.fx.coroutines.ExitCase.Companion.ExitCase
-import kotlinx.coroutines.CancellationException
-=======
-import arrow.atomic.update
-import arrow.atomic.Atomic
-import arrow.core.identity
-import arrow.core.prependTo
-import arrow.core.zip
 import arrow.fx.coroutines.ExitCase.Cancelled
 import arrow.fx.coroutines.ExitCase.Companion.ExitCase
 import arrow.fx.coroutines.ExitCase.Completed
 import arrow.fx.coroutines.ExitCase.Failure
-import arrow.fx.coroutines.continuations.AcquireStep
-import arrow.fx.coroutines.continuations.ScopeDSL
->>>>>>> c28a3ab0
+import kotlinx.coroutines.CancellationException
 import kotlinx.coroutines.DelicateCoroutinesApi
 import kotlinx.coroutines.NonCancellable
 import kotlinx.coroutines.flow.Flow
@@ -289,7 +279,6 @@
  * If you don't need a data-type like [Resource] but want a function alternative to `try/catch/finally` with automatic error composition,
  * and automatic [NonCancellable] `acquire` and `release` steps use [bracketCase] or [bracket].
  **/
-<<<<<<< HEAD
 public typealias Resource<A> = suspend ResourceScope.() -> A
 
 /**
@@ -300,581 +289,39 @@
 public object AcquireStep
 
 @ResourceDSL
-public interface ResourceScope {
-  
-=======
-public sealed class Resource<out A> {
-
-  /**
-   * Use the created resource
-   * When done will run all finalizers
-   *
-   * ```kotlin
-   * import arrow.fx.coroutines.*
-   *
-   * class DataSource {
-   *   fun connect(): Unit = println("Connecting dataSource")
-   *   fun users(): List<String> = listOf("User-1", "User-2", "User-3")
-   *   fun close(): Unit = println("Closed dataSource")
-   * }
-   *
-   * suspend fun main(): Unit {
-   *   val dataSource = resource {
-   *     DataSource().also { it.connect() }
-   *   } release DataSource::close
-   *
-   *   val res = dataSource
-   *     .use { ds -> "Using data source: ${ds.users()}" }
-   *     .also(::println)
-   * }
-   * ```
-   * <!--- KNIT example-resource-06.kt -->
-   */
-  @Suppress("UNCHECKED_CAST")
-  public tailrec suspend infix fun <B> use(f: suspend (A) -> B): B =
-    when (this) {
-      is Dsl -> {
-        val effect = ResourceScopeImpl()
-        val b = try {
-          val a = dsl(effect)
-          f(a)
-        } catch (e: Throwable) {
-          val ee = withContext(NonCancellable) {
-            effect.finalizers.get().cancelAll(ExitCase(e), e) ?: e
-          }
-          throw ee
-        }
-        withContext(NonCancellable) {
-          effect.finalizers.get().cancelAll(ExitCase.Completed)?.let { throw it }
-        }
-        b
-      }
-
-      is Allocate -> bracketCase(acquire, f, release)
-      is Bind<*, *> -> Dsl {
-        val any = source.bind()
-        val ff = this@Resource.f as (Any?) -> Resource<A>
-        ff(any).bind()
-      }.use(f)
-
-      is Defer -> resource().use(f)
-    }
-
-  @Deprecated(
-    "map $nextVersionRemoved",
-    ReplaceWith(
-      "resource { f(bind()) }",
-      "arrow.fx.coroutines.resource"
-    )
-  )
-  public fun <B> map(f: suspend (A) -> B): Resource<B> =
-    resource { f(bind()) }
-
-  /** Useful for setting up/configuring an acquired resource */
-  @Deprecated(
-    "tap $nextVersionRemoved",
-    ReplaceWith(
-      "resource { bind().also { f(it) } }",
-      "arrow.fx.coroutines.resource"
-    )
-  )
-  public fun tap(f: suspend (A) -> Unit): Resource<A> =
-    resource { bind().also { f(it) } }
-
-  @Deprecated(
-    "ap $nextVersionRemoved",
-    ReplaceWith(
-      "resource { bind().let { a ->  ff.bind().invoke(a) } }",
-      "arrow.fx.coroutines.resource"
-    )
-  )
-  public fun <B> ap(ff: Resource<(A) -> B>): Resource<B> =
-    resource { bind().let { a -> ff.bind().invoke(a) } }
-
-  /**
-   * Create a resource value of [B] from a resource [A] by mapping [f].
-   *
-   * Useful when there is a need to create resources that depend on other resources,
-   * for combining independent values [zip] provides nicer syntax without the need for callback nesting.
-   *
-   * ```kotlin
-   * import arrow.fx.coroutines.*
-   *
-   * object Connection
-   * class DataSource {
-   *   fun connect(): Unit = println("Connecting dataSource")
-   *   fun connection(): Connection = Connection
-   *   fun close(): Unit = println("Closed dataSource")
-   * }
-   *
-   * class Database(private val database: DataSource) {
-   *   fun init(): Unit = println("Database initialising . . .")
-   *   fun shutdown(): Unit = println("Database shutting down . . .")
-   * }
-   *
-   * suspend fun main(): Unit {
-   *   val dataSource = resource {
-   *     DataSource().also { it.connect() }
-   *   } release DataSource::close
-   *
-   *   fun database(ds: DataSource): Resource<Database> =
-   *     resource {
-   *       Database(ds).also(Database::init)
-   *     } release Database::shutdown
-   *
-   *   dataSource.flatMap(::database)
-   *     .use { println("Using database which uses dataSource") }
-   * }
-   * ```
-   * <!--- KNIT example-resource-07.kt -->
-   *
-   * @see zip to combine independent resources together
-   * @see parZip for combining independent resources in parallel
-   */
-
-  @Deprecated(
-    "flatMap $nextVersionRemoved",
-    ReplaceWith(
-      "resource { f(this.bind()).bind() }",
-      "arrow.fx.coroutines.resource"
-    )
-  )
-  public fun <B> flatMap(f: (A) -> Resource<B>): Resource<B> =
-    resource { f(bind()).bind() }
-
-  @Deprecated(
-    "zip $nextVersionRemoved",
-    ReplaceWith(
-      "resource { combine(this.bind(), other.bind()) }",
-      "arrow.fx.coroutines.resource"
-    )
-  )
-  public inline fun <B, C> zip(other: Resource<B>, crossinline combine: (A, B) -> C): Resource<C> =
-    resource { combine(bind(), other.bind()) }
-
-  @Deprecated(
-    "zip $nextVersionRemoved",
-    ReplaceWith(
-      "resource { Pair(this.bind(), other.bind()) }",
-      "arrow.fx.coroutines.resource"
-    )
-  )
-  public fun <B> zip(other: Resource<B>): Resource<Pair<A, B>> =
-    zip(other, ::Pair)
-
-  /**
-   * Combines two independent resource values with the provided [map] function,
-   * returning the resulting immutable [Resource] value.
-   * The finalizers run in order of left to right by using [flatMap] under the hood,
-   * but [zip] provides a nicer syntax for combining values that don't depend on each-other.
-   *
-   * Useful to compose up to 9 independent resources,
-   * see example for more details on how to use in code.
-   *
-   * ```kotlin
-   * import arrow.fx.coroutines.*
-   *
-   * class UserProcessor {
-   *   fun start(): Unit = println("Creating UserProcessor")
-   *   fun shutdown(): Unit = println("Shutting down UserProcessor")
-   *   fun process(ds: DataSource): List<String> =
-   *    ds.users().map { "Processed $it" }
-   * }
-   *
-   * class DataSource {
-   *   fun connect(): Unit = println("Connecting dataSource")
-   *   fun users(): List<String> = listOf("User-1", "User-2", "User-3")
-   *   fun close(): Unit = println("Closed dataSource")
-   * }
-   *
-   * class Service(val db: DataSource, val userProcessor: UserProcessor) {
-   *   suspend fun processData(): List<String> = userProcessor.process(db)
-   * }
-   *
-   * val userProcessor = resource {
-   *   UserProcessor().also(UserProcessor::start)
-   * } release UserProcessor::shutdown
-   *
-   * val dataSource = resource {
-   *   DataSource().also { it.connect() }
-   * } release DataSource::close
-   *
-   * suspend fun main(): Unit {
-   *   userProcessor.zip(dataSource) { userProcessor, ds ->
-   *       Service(ds, userProcessor)
-   *     }.use { service -> service.processData() }
-   * }
-   * ```
-   * <!--- KNIT example-resource-08.kt -->
-   *
-   * @see parZip if you want to combine independent resources in parallel
-   * @see flatMap to combine resources that rely on each-other.
-   */
-  @Deprecated(
-    "zip $nextVersionRemoved",
-    ReplaceWith(
-      "resource { map(this.bind(), b.bind(), c.bind()) }",
-      "arrow.fx.coroutines.resource"
-    )
-  )
-  public inline fun <B, C, D> zip(
-    b: Resource<B>,
-    c: Resource<C>,
-    crossinline map: (A, B, C) -> D,
-  ): Resource<D> =
-    resource { map(bind(), b.bind(), c.bind()) }
-
-  @Deprecated(
-    "zip $nextVersionRemoved",
-    ReplaceWith(
-      "resource { map(this.bind(), b.bind(), c.bind(), d.bind()) }",
-      "arrow.fx.coroutines.resource"
-    )
-  )
-  public inline fun <B, C, D, E> zip(
-    b: Resource<B>,
-    c: Resource<C>,
-    d: Resource<D>,
-    crossinline map: (A, B, C, D) -> E,
-  ): Resource<E> =
-    resource { map(bind(), b.bind(), c.bind(), d.bind()) }
-
-  @Deprecated(
-    "zip $nextVersionRemoved",
-    ReplaceWith(
-      "resource { map(this.bind(), b.bind(), c.bind(), d.bind(), e.bind()) }",
-      "arrow.fx.coroutines.resource"
-    )
-  )
-  public inline fun <B, C, D, E, G> zip(
-    b: Resource<B>,
-    c: Resource<C>,
-    d: Resource<D>,
-    e: Resource<E>,
-    crossinline map: (A, B, C, D, E) -> G,
-  ): Resource<G> =
-    resource { map(bind(), b.bind(), c.bind(), d.bind(), e.bind()) }
-
-  @Deprecated(
-    "This method will be removed in Arrow 2.x.x in favor of the DSL",
-    ReplaceWith(
-      "zip $nextVersionRemoved",
-      "arrow.fx.coroutines.resource"
-    )
-  )
-  public inline fun <B, C, D, E, F, G, H> zip(
-    b: Resource<B>,
-    c: Resource<C>,
-    d: Resource<D>,
-    e: Resource<E>,
-    f: Resource<F>,
-    crossinline map: (A, B, C, D, E, F) -> G,
-  ): Resource<G> =
-    resource { map(bind(), b.bind(), c.bind(), d.bind(), e.bind(), f.bind()) }
-
-  @Deprecated(
-    "zip $nextVersionRemoved",
-    ReplaceWith(
-      "resource { map(this.bind(), b.bind(), c.bind(), d.bind(), e.bind(), f.bind(), g.bind()) }",
-      "arrow.fx.coroutines.resource"
-    )
-  )
-  public inline fun <B, C, D, E, F, G, H> zip(
-    b: Resource<B>,
-    c: Resource<C>,
-    d: Resource<D>,
-    e: Resource<E>,
-    f: Resource<F>,
-    g: Resource<G>,
-    crossinline map: (A, B, C, D, E, F, G) -> H,
-  ): Resource<H> =
-    resource { map(bind(), b.bind(), c.bind(), d.bind(), e.bind(), f.bind(), g.bind()) }
-
-  @Deprecated(
-    "zip $nextVersionRemoved",
-    ReplaceWith(
-      "resource { map(this.bind(), b.bind(), c.bind(), d.bind(), e.bind(), f.bind(), g.bind(), h.bind()) }",
-      "arrow.fx.coroutines.resource"
-    )
-  )
-  public inline fun <B, C, D, E, F, G, H, I> zip(
-    b: Resource<B>,
-    c: Resource<C>,
-    d: Resource<D>,
-    e: Resource<E>,
-    f: Resource<F>,
-    g: Resource<G>,
-    h: Resource<H>,
-    crossinline map: (A, B, C, D, E, F, G, H) -> I,
-  ): Resource<I> =
-    resource { map(bind(), b.bind(), c.bind(), d.bind(), e.bind(), f.bind(), g.bind(), h.bind()) }
-
-  @Deprecated(
-    "zip $nextVersionRemoved",
-    ReplaceWith(
-      "resource { map(this.bind(), b.bind(), c.bind(), d.bind(), e.bind(), f.bind(), g.bind(), h.bind(), i.bind()) }",
-      "arrow.fx.coroutines.resource"
-    )
-  )
-  public inline fun <B, C, D, E, F, G, H, I, J> zip(
-    b: Resource<B>,
-    c: Resource<C>,
-    d: Resource<D>,
-    e: Resource<E>,
-    f: Resource<F>,
-    g: Resource<G>,
-    h: Resource<H>,
-    i: Resource<I>,
-    crossinline map: (A, B, C, D, E, F, G, H, I) -> J,
-  ): Resource<J> =
-    resource { map(bind(), b.bind(), c.bind(), d.bind(), e.bind(), f.bind(), g.bind(), h.bind(), i.bind()) }
-
-  @Deprecated(
-    "zip $nextVersionRemoved",
-    ReplaceWith(
-      "resource { map(this.bind(), b.bind(), c.bind(), d.bind(), e.bind(), f.bind(), g.bind(), h.bind(), i.bind(), j.bind()) }",
-      "arrow.fx.coroutines.resource"
-    )
-  )
-  public inline fun <B, C, D, E, F, G, H, I, J, K> zip(
-    b: Resource<B>,
-    c: Resource<C>,
-    d: Resource<D>,
-    e: Resource<E>,
-    f: Resource<F>,
-    g: Resource<G>,
-    h: Resource<H>,
-    i: Resource<I>,
-    j: Resource<J>,
-    crossinline map: (A, B, C, D, E, F, G, H, I, J) -> K,
-  ): Resource<K> =
-    resource { map(bind(), b.bind(), c.bind(), d.bind(), e.bind(), f.bind(), g.bind(), h.bind(), i.bind(), j.bind()) }
-
-  @Deprecated(
-    "parZip $nextVersionRemoved",
-    ReplaceWith(
-      "resource { parZip<A, B, C>({ this.bind() }, { fb.bind() }) { a, b -> f(a, b) } }",
-      "arrow.fx.coroutines.resource"
-    )
-  )
-  public fun <B, C> parZip(fb: Resource<B>, f: suspend (A, B) -> C): Resource<C> =
-    resource { parZip({ bind() }, { fb.bind() }) { a, b -> f(a, b) } }
-
->>>>>>> c28a3ab0
+public interface ResourceScope : AutoCloseScope {
+
   /**
    * Compose another [Resource] program into this [ResourceScope].
    * All [release] functions [install]ed into the [Resource] lambda will be installed in this [ResourceScope] while respecting the FIFO order.
    */
-<<<<<<< HEAD
   @ResourceDSL
   public suspend fun <A> Resource<A>.bind(): A
-  
-=======
-  @Deprecated(
-    "parZip $nextVersionRemoved",
-    ReplaceWith(
-      "resource { parZip<A, B, C>(ctx, { this.bind() }, { fb.bind() }) { a, b -> f(a, b) } }",
-      "arrow.fx.coroutines.resource"
-    )
-  )
-  public fun <B, C> parZip(
-    ctx: CoroutineContext = Dispatchers.Default,
-    fb: Resource<B>,
-    f: suspend (A, B) -> C,
-  ): Resource<C> =
-    resource {
-      parZip(ctx, { this@Resource.bind() }, { fb.bind() }) { a, b -> f(a, b) }
-    }
-
-  @Deprecated("Use the safer version allocate instead.")
-  @DelicateCoroutinesApi
-  public suspend fun allocated(): Pair<suspend () -> A, suspend (@UnsafeVariance A, ExitCase) -> Unit> =
-    when (this) {
-      is Bind<*, A> ->
-        Dsl {
-          val any = source.bind()
-          val ff = f as (Any?) -> Resource<A>
-          ff(any).bind()
-        }.allocated()
-
-      is Allocate -> acquire to release
-      is Defer -> resource().allocated()
-      is Dsl -> {
-        val effect = ResourceScopeImpl()
-        val allocated = try {
-          val allocate: suspend () -> A = suspend { dsl(effect) }
-          val release: suspend (A, ExitCase) -> Unit = { _, e ->
-            effect.finalizers.get().cancelAll(e)?.let { throw it }
-          }
-          allocate to release
-        } catch (e: Throwable) {
-          val ee = withContext(NonCancellable) {
-            effect.finalizers.get().cancelAll(ExitCase(e), e) ?: e
-          }
-          throw ee
-        }
-        allocated
-      }
-    }
-
->>>>>>> c28a3ab0
   /**
    * Install [A] into the [ResourceScope].
    * It's [release] function will be called with the appropriate [ExitCase] if this [ResourceScope] finishes.
    * It results either in [ExitCase.Completed], [ExitCase.Cancelled] or [ExitCase.Failure] depending on the terminal state of [Resource] lambda.
    */
-<<<<<<< HEAD
   @ResourceDSL
   public suspend fun <A> install(
     acquire: suspend AcquireStep.() -> A,
     release: suspend (A, ExitCase) -> Unit,
   ): A
-  
+
   /** Composes a [release] action to a [Resource] value before binding. */
   @ResourceDSL
   public suspend infix fun <A> Resource<A>.release(release: suspend (A) -> Unit): A {
     val a = bind()
     return install({ a }) { aa, _ -> release(aa) }
   }
-  
+
   /** Composes a [releaseCase] action to a [Resource] value before binding. */
   @ResourceDSL
   public suspend infix fun <A> Resource<A>.releaseCase(release: suspend (A, ExitCase) -> Unit): A {
     val a = bind()
     return install({ a }, release)
-=======
-  @DelicateCoroutinesApi
-  public suspend fun allocate(): Pair<A, suspend (ExitCase) -> Unit> =
-    when (this) {
-      is Bind<*, A> ->
-        Dsl {
-          val any = source.bind()
-          val ff = f as (Any?) -> Resource<A>
-          ff(any).bind()
-        }.allocate()
-
-      is Allocate -> {
-        val a = acquire()
-        Pair(a) { exitCase -> release(a, exitCase) }
-      }
-
-      is Defer -> resource().allocate()
-      is Dsl -> {
-        val effect = ResourceScopeImpl()
-        val allocated: A = dsl(effect)
-        val release: suspend (ExitCase) -> Unit = { e ->
-          val suppressed: Throwable? = effect.finalizers.get().cancelAll(e)
-          val original: Throwable? = when (e) {
-            ExitCase.Completed -> null
-            is ExitCase.Cancelled -> e.exception
-            is ExitCase.Failure -> e.failure
-          }
-          Platform.composeErrors(original, suppressed)?.let { throw it }
-        }
-        Pair(allocated, release)
-      }
-    }
-
-  @Deprecated(
-    "Bind $nextVersionRemoved",
-    ReplaceWith(
-      "resource { f(source.bind()) }",
-      "arrow.fx.coroutines.resource"
-    )
-  )
-  public class Bind<A, B>(public val source: Resource<A>, public val f: (A) -> Resource<B>) : Resource<B>()
-
-  @Deprecated(
-    "Allocate $nextVersionRemoved",
-    ReplaceWith(
-      "resource(acquire, release)",
-      "arrow.fx.coroutines.resource"
-    )
-  )
-  public class Allocate<A>(
-    public val acquire: suspend () -> A,
-    public val release: suspend (A, ExitCase) -> Unit,
-  ) : Resource<A>()
-
-  @Deprecated(
-    "Defer $nextVersionRemoved",
-    ReplaceWith(
-      "resource { resource.invoke().bind() }",
-      "arrow.fx.coroutines.resource"
-    )
-  )
-  public class Defer<A>(public val resource: suspend () -> Resource<A>) : Resource<A>()
-
-  @Deprecated(
-    "Dsl $nextVersionRemoved",
-    ReplaceWith(
-      "resource { dsl() }",
-      "arrow.fx.coroutines.resource"
-    )
-  )
-  public data class Dsl<A>(public val dsl: suspend ResourceScope.() -> A) : Resource<A>()
-
-  public companion object {
-
-    @PublishedApi
-    @Deprecated("This will be removed from the binary in Arrow 2.0", level = DeprecationLevel.ERROR)
-    internal val unit: Resource<Unit> = just(Unit)
-
-    /**
-     * Construct a [Resource] from an allocating function [acquire] and a release function [release].
-     *
-     * ```kotlin
-     * import arrow.fx.coroutines.*
-     *
-     * suspend fun acquireResource(): Int = 42.also { println("Getting expensive resource") }
-     * suspend fun releaseResource(r: Int, exitCase: ExitCase): Unit = println("Releasing expensive resource: $r, exit: $exitCase")
-     *
-     * suspend fun main(): Unit {
-     *   val resource = Resource(::acquireResource, ::releaseResource)
-     *   resource.use {
-     *     println("Expensive resource under use! $it")
-     *   }
-     * }
-     * ```
-     * <!--- KNIT example-resource-11.kt -->
-     */
-    @Deprecated(
-      "Operator invoke is replaced with top-level function",
-      ReplaceWith(
-        "resource(acquire, release)",
-        "arrow.fx.coroutines.resource"
-      )
-    )
-    public operator fun <A> invoke(
-      acquire: suspend () -> A,
-      release: suspend (A, ExitCase) -> Unit,
-    ): Resource<A> = Allocate(acquire, release)
-
-    /**
-     * Create a [Resource] from a pure value [A].
-     */
-    @Deprecated(
-      "Use the resource DSL to create Resource values. Will be removed in Arrow 2.x.x",
-      ReplaceWith(
-        "resource { r }",
-        "arrow.fx.coroutines.resource"
-      )
-    )
-    public fun <A> just(r: A): Resource<A> =
-      Resource({ r }, { _, _ -> Unit })
-
-    @Deprecated(
-      "defer is being deprecated. Use resource DSL instead",
-      ReplaceWith(
-        "resource { f().bind() }",
-        "arrow.fx.coroutines.resource"
-      )
-    )
-    public fun <A> defer(f: suspend () -> Resource<A>): Resource<A> =
-      Resource.Defer(f)
->>>>>>> c28a3ab0
-  }
-  
+  }
+
   public suspend infix fun onRelease(release: suspend (ExitCase) -> Unit): Unit =
     install({ }) { _, exitCase -> release(exitCase) }
 }
@@ -1040,47 +487,12 @@
   return Pair(allocated, release)
 }
 
-<<<<<<< HEAD
 @JvmInline
 private value class ResourceScopeImpl(
   private val finalizers: Atomic<List<suspend (ExitCase) -> Unit>> = Atomic(emptyList()),
 ) : ResourceScope {
   override suspend fun <A> Resource<A>.bind(): A = invoke(this@ResourceScopeImpl)
   
-=======
-private class ResourceScopeImpl : ResourceScope {
-  val finalizers: Atomic<List<suspend (ExitCase) -> Unit>> = Atomic(emptyList())
-  override suspend fun <A> Resource<A>.bind(): A =
-    when (this) {
-      is Resource.Dsl -> dsl.invoke(this@ResourceScopeImpl)
-      is Resource.Allocate -> bracketCase({
-        val a = acquire()
-        val finalizer: suspend (ExitCase) -> Unit = { ex: ExitCase -> release(a, ex) }
-        finalizers.update(finalizer::prependTo)
-        a
-      }, ::identity, { a, ex ->
-        // Only if ExitCase.Failure, or ExitCase.Cancelled during acquire we cancel
-        // Otherwise we've saved the finalizer, and it will be called from somewhere else.
-        if (ex != ExitCase.Completed) {
-          val e = finalizers.get().cancelAll(ex)
-          val e2 = runCatching { release(a, ex) }.exceptionOrNull()
-          (e?.apply { e2?.let(::addSuppressed) } ?: e2)?.let { throw it }
-        }
-      })
-
-      is Resource.Bind<*, *> -> {
-        val dsl: suspend ResourceScope.() -> A = {
-          val any = source.bind()
-          val ff = f as (Any?) -> Resource<A>
-          ff(any).bind()
-        }
-        dsl(this@ResourceScopeImpl)
-      }
-
-      is Resource.Defer -> resource().bind()
-    }
-
->>>>>>> c28a3ab0
   override suspend fun <A> install(acquire: suspend AcquireStep.() -> A, release: suspend (A, ExitCase) -> Unit): A =
     bracketCase({
       val a = acquire(AcquireStep)
@@ -1098,19 +510,6 @@
         }?.let { throw it }
       }
     })
-<<<<<<< HEAD
-  
-  suspend fun cancelAll(
-    exitCase: ExitCase,
-    first: Throwable? = null,
-  ): Throwable? = finalizers.value.fold(first) { acc, finalizer ->
-    val other = kotlin.runCatching { finalizer(exitCase) }.exceptionOrNull()
-    other?.let {
-      acc?.apply { addSuppressed(other) } ?: other
-    } ?: acc
-  }
-}
-=======
 
   override fun <A> autoClose(acquire: () -> A, release: (A, Throwable?) -> Unit): A =
     try {
@@ -1128,19 +527,14 @@
     } catch (e: Throwable) {
       throw e
     }
-}
-
-private suspend fun List<suspend (ExitCase) -> Unit>.cancelAll(
-  exitCase: ExitCase,
-  first: Throwable? = null,
-): Throwable? = fold(first) { acc, finalizer ->
-  val other = kotlin.runCatching { finalizer(exitCase) }.exceptionOrNull()
-  other?.let {
-    acc?.apply { addSuppressed(other) } ?: other
-  } ?: acc
-}
-
-@PublishedApi internal const val nextVersionRemoved: String =
-  "is redundant and will be removed in Arrow 2.x.x in favor of the DSL.\n" +
-    "In case you think this method should stay, please provide feedback and your use-case on https://github.com/arrow-kt/arrow/issues"
->>>>>>> c28a3ab0
+
+  suspend fun cancelAll(
+    exitCase: ExitCase,
+    first: Throwable? = null,
+  ): Throwable? = finalizers.value.fold(first) { acc, finalizer ->
+    val other = kotlin.runCatching { finalizer(exitCase) }.exceptionOrNull()
+    other?.let {
+      acc?.apply { addSuppressed(other) } ?: other
+    } ?: acc
+  }
+}