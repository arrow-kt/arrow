package arrow.fx.coroutines

import arrow.AutoCloseScope
import arrow.atomic.Atomic
import arrow.atomic.update
import arrow.atomic.value
import arrow.core.nonFatalOrThrow
import arrow.core.prependTo
import kotlinx.coroutines.CoroutineDispatcher
import kotlinx.coroutines.DelicateCoroutinesApi
import kotlinx.coroutines.NonCancellable
import kotlinx.coroutines.flow.Flow
import kotlinx.coroutines.flow.flow
import kotlinx.coroutines.withContext
import kotlin.coroutines.cancellation.CancellationException

@DslMarker
public annotation class ScopeDSL

@DslMarker
public annotation class ResourceDSL

/**
 * [Resource] models resource allocation and releasing. It is especially useful when multiple resources that depend on each other need to be acquired and later released in reverse order.
 * The capability of _installing_ resources is called [ResourceScope], and [Resource] defines the value associating the `acquisition` step, and the `finalizer`.
 * [Resource] allocates and releases resources in a safe way that co-operates with Structured Concurrency, and KotlinX Coroutines.
 *
 * It is especially useful when multiple resources that depend on each other need to be acquired, and later released in reverse order.
 * Or when you want to compose other `suspend` functionality into resource safe programs, such as concurrency, parallelism or Arrow's Effect.
 *
 * Creating a [Resource] _value_ can be done using the [resource] function,
 * and running a program using [ResourceScope] can be done using [resourceScope], or [use].
 * Upon termination all finalizers are then guaranteed to run afterwards in reverse order of acquisition.
 *
 * The following program is **not-safe** because it is prone to leak `dataSource` and `userProcessor` when an exception, or cancellation signal occurs whilst using the service.
 *
 * ```kotlin
 * class UserProcessor {
 *   fun start(): Unit = println("Creating UserProcessor")
 *   fun shutdown(): Unit = println("Shutting down UserProcessor")
 * }
 *
 * class DataSource {
 *   fun connect(): Unit = println("Connecting dataSource")
 *   fun close(): Unit = println("Closed dataSource")
 * }
 *
 * class Service(val db: DataSource, val userProcessor: UserProcessor) {
 *   suspend fun processData(): List<String> = throw RuntimeException("I'm going to leak resources by not closing them")
 * }
 *
 * suspend fun main(): Unit {
 *   val userProcessor = UserProcessor().also { it.start() }
 *   val dataSource = DataSource().also { it.connect() }
 *   val service = Service(dataSource, userProcessor)
 *
 *   service.processData()
 *
 *   dataSource.close()
 *   userProcessor.shutdown()
 * }
 * ```
 * <!--- KNIT example-resource-01.kt -->
 *
 * If we were using Kotlin JVM, we might've relied on `Closeable` or `AutoCloseable` and rewritten our code to:
 *
 * <!--- INCLUDE
 * import java.io.Closeable
 *
 * class UserProcessor : Closeable {
 *   fun start(): Unit = println("Creating UserProcessor")
 *   override fun close(): Unit = println("Shutting down UserProcessor")
 * }
 *
 * class DataSource : Closeable {
 *   fun connect(): Unit = println("Connecting dataSource")
 *   override fun close(): Unit = println("Closed dataSource")
 * }
 *
 * class Service(val db: DataSource, val userProcessor: UserProcessor) {
 *   suspend fun processData(): List<String> = throw RuntimeException("I'm going to leak resources by not closing them")
 * }
 * -->
 * ```kotlin
 * suspend fun main(): Unit {
 *   UserProcessor().use { userProcessor ->
 *     userProcessor.start()
 *     DataSource().use { dataSource ->
 *       dataSource.connect()
 *       Service(dataSource, userProcessor).processData()
 *     }
 *   }
 * }
 * ```
 * <!--- KNIT example-resource-02.kt -->
 *
 * However, while we fixed closing of `UserProcessor` and `DataSource` there are issues still with this code:
 *   1. It requires implementing `Closeable` or `AutoCloseable`, only possible for Kotlin JVM, not available for Kotlin MPP
 *   2. Requires implementing interface, or wrapping external types with i.e. `class CloseableOf<A>(val type: A): Closeable`.
 *   3. Requires nesting of different resources in callback tree, not composable.
 *   4. Enforces `close` method name, renamed `UserProcessor#shutdown` to `close`
 *   5. Cannot run suspend functions upon _fun close(): Unit_.
 *   6. No exit signal, we don't know if we exited successfully, with an error or cancellation.
 *
 * [Resource] solves of these issues. It defines 3 different steps:
 *   1. Acquiring the resource of `A`.
 *   2. Using `A`.
 *   3. Releasing `A` with [ExitCase.Completed], [ExitCase.Failure] or [ExitCase.Cancelled].
 *
 * We rewrite our previous example to [Resource] below by:
 *  1. Define [Resource] for `UserProcessor`.
 *  2. Define [Resource] for `DataSource`, that also logs the [ExitCase].
 *  3. Compose `UserProcessor` and `DataSource` [Resource] together into a [Resource] for `Service`.
 *
 * <!--- INCLUDE
 * import arrow.fx.coroutines.Resource
 * import arrow.fx.coroutines.resource
 * import arrow.fx.coroutines.resourceScope
 * import kotlinx.coroutines.Dispatchers
 * import kotlinx.coroutines.withContext
 *
 * class UserProcessor {
 *   suspend fun start(): Unit = withContext(Dispatchers.IO) { println("Creating UserProcessor") }
 *   suspend fun shutdown(): Unit = withContext(Dispatchers.IO) {
 *     println("Shutting down UserProcessor")
 *   }
 * }
 *
 * class DataSource {
 *   fun connect(): Unit = println("Connecting dataSource")
 *   fun close(): Unit = println("Closed dataSource")
 * }
 *
 * class Service(val db: DataSource, val userProcessor: UserProcessor) {
 *   suspend fun processData(): List<String> = throw RuntimeException("I'm going to leak resources by not closing them")
 * }
 * -->
 * ```kotlin
 * val userProcessor: Resource<UserProcessor> = resource({
 *   UserProcessor().also { it.start() }
 * }) { p, _ -> p.shutdown() }
 *
 * val dataSource: Resource<DataSource> = resource({
 *   DataSource().also { it.connect() }
 * }) { ds, exitCase ->
 *   println("Releasing $ds with exit: $exitCase")
 *   withContext(Dispatchers.IO) { ds.close() }
 * }
 *
 * val service: Resource<Service> = resource {
 *   Service(dataSource.bind(), userProcessor.bind())
 * }
 *
 * suspend fun main(): Unit = resourceScope {
 *   val data = service.bind().processData()
 *   println(data)
 * }
 * ```
 * <!--- KNIT example-resource-03.kt -->
 *
 * There is a lot going on in the snippet above, which we'll analyse in the sections below.
 * Looking at the above example it should already give you some idea if the capabilities of [Resource].
 *
 * ## Resource constructors
 *
 * [Resource] works entirely through a DSL,
 * which allows _installing_ a `Resource` through the `suspend fun <A> install(acquire: suspend () -> A, release: suspend (A, ExitCase) -> Unit): A` function.
 *
 * `acquire` is used to _allocate_ the `Resource`,
 * and before returning the resource `A` it also install the `release` handler into the `ResourceScope`.
 *
 * We can use `suspend fun` with `Scope` as an extension function receiver to create synthetic constructors for our `Resource`s.
 * If you're using _context receivers_ you can also use `context(Scope)` instead.
 *
 * <!--- INCLUDE
 * import arrow.fx.coroutines.ResourceScope
 * import arrow.fx.coroutines.Resource
 * import arrow.fx.coroutines.resource
 * import kotlinx.coroutines.Dispatchers
 * import kotlinx.coroutines.withContext
 *
 * class UserProcessor {
 *   suspend fun start(): Unit = withContext(Dispatchers.IO) { println("Creating UserProcessor") }
 *   suspend fun shutdown(): Unit = withContext(Dispatchers.IO) {
 *     println("Shutting down UserProcessor")
 *   }
 * }
 * -->
 * ```kotlin
 * suspend fun ResourceScope.userProcessor(): UserProcessor =
 *   install({  UserProcessor().also { it.start() } }) { processor, _ ->
 *     processor.shutdown()
 *   }
 * ```
 *
 * We can of course also create `lazy` representations of this by wrapping `install` in [resource] and returning the `suspend lambda` value instead.
 *
 * ```kotlin
 * val userProcessor: Resource<UserProcessor> = resource {
 *   val x: UserProcessor = install(
 *     {  UserProcessor().also { it.start() } },
 *     { processor, _ -> processor.shutdown() }
 *   )
 *   x
 * }
 * ```
 *
 * There is also a convenience operator for this pattern, but you might have preferred `ResourceScope::userProcessor` instead since it yields the same result.
 *
 * ```kotlin
 * val userProcessor2: Resource<UserProcessor> = resource({
 *   UserProcessor().also { it.start() }
 * }) { processor, _ -> processor.shutdown() }
 *
 * val userProcessor3: Resource<UserProcessor> = ResourceScope::userProcessor
 * ```
 * <!--- KNIT example-resource-04.kt -->
 *
 * ## Scope DSL
 *
 * The [ResourceScope] DSL allows you to _install_ resources, and interact with them in a safe way.
 *
 * Arrow offers the same elegant `bind` DSL for Resource composition as you might be familiar with from Arrow Core. Which we've already seen above, in our first example.
 * What is more interesting, is that we can also compose it with any other existing pattern from Arrow!
 * Let's compose our `UserProcessor` and `DataSource` in parallel, so that their `start` and `connect` methods can run in parallel.
 *
 * <!--- INCLUDE
 * import arrow.fx.coroutines.ResourceScope
 * import arrow.fx.coroutines.resourceScope
 * import arrow.fx.coroutines.parZip
 * import kotlinx.coroutines.Dispatchers
 * import kotlinx.coroutines.withContext
 *
 * class UserProcessor {
 *   suspend fun start(): Unit = withContext(Dispatchers.IO) { println("Creating UserProcessor") }
 *   suspend fun shutdown(): Unit = withContext(Dispatchers.IO) {
 *     println("Shutting down UserProcessor")
 *   }
 * }
 *
 * class DataSource {
 *   suspend fun connect(): Unit = withContext(Dispatchers.IO) { println("Connecting dataSource") }
 *   suspend fun close(): Unit = withContext(Dispatchers.IO) { println("Closed dataSource") }
 * }
 *
 * class Service(val db: DataSource, val userProcessor: UserProcessor) {
 *   suspend fun processData(): List<String> = (0..10).map { "Processed : $it" }
 * }
 * -->
 * ```kotlin
 * suspend fun ResourceScope.userProcessor(): UserProcessor =
 *   install({ UserProcessor().also { it.start() } }){ p,_ -> p.shutdown() }
 *
 * suspend fun ResourceScope.dataSource(): DataSource =
 *   install({ DataSource().also { it.connect() } }) { ds, _ -> ds.close() }
 *
 * suspend fun main(): Unit = resourceScope {
 *   val service = parZip({ userProcessor() }, { dataSource() }) { userProcessor, ds ->
 *     Service(ds, userProcessor)
 *   }
 *   val data = service.processData()
 *   println(data)
 * }
 * ```
 * <!--- KNIT example-resource-05.kt -->
 *
 * ## Conclusion
 *
 * [Resource] guarantee that their release finalizers are always invoked in the correct order when an exception is raised or the [kotlinx.coroutines.Job] is running gets canceled.
 *
 * To achieve this [Resource] ensures that the `acquire` & `release` step are [NonCancellable].
 * If a cancellation signal, or an exception is received during `acquire`, the resource is assumed to not have been acquired and thus will not trigger the release function.
 *  => Any composed resources that are already acquired they will be guaranteed to release as expected.
 *
 * If you don't need a data-type like [Resource] but want a function alternative to `try/catch/finally` with automatic error composition,
 * and automatic [NonCancellable] `acquire` and `release` steps use [bracketCase] or [bracket].
 **/
public typealias Resource<A> = suspend ResourceScope.() -> A

/**
 * This Marker exists to prevent being able to call `bind` from `install`, and its derived methods.
 * This is done to ensure correct usage of [ResourceScope].
 */
@ResourceDSL
public object AcquireStep

@ResourceDSL
public interface ResourceScope : AutoCloseScope {

  /**
   * Compose another [Resource] program into this [ResourceScope].
   * All [release] functions [install]ed into the [Resource] lambda will be installed in this [ResourceScope] while respecting the FIFO order.
   */
  @ResourceDSL
  public suspend fun <A> Resource<A>.bind(): A = this()

  /**
   * Install [A] into the [ResourceScope].
   * Its [release] function will be called with the appropriate [ExitCase] if this [ResourceScope] finishes.
   * It results either in [ExitCase.Completed], [ExitCase.Cancelled] or [ExitCase.Failure] depending on the terminal state of [Resource] lambda.
   */
  @ResourceDSL
  public suspend fun <A> install(
    acquire: suspend AcquireStep.() -> A,
    release: suspend (A, ExitCase) -> Unit,
  ): A = withContext(NonCancellable) {
    acquire(AcquireStep).also { a -> onRelease { release(a, it) } }
  }

  /** Composes a [release] action to a [Resource] value before binding. */
  @ResourceDSL
  public suspend infix fun <A> Resource<A>.release(release: suspend (A) -> Unit): A =
    bind().also { a -> onRelease { release(a) } }

  /** Composes a [releaseCase] action to a [Resource] value before binding. */
  @ResourceDSL
  public suspend infix fun <A> Resource<A>.releaseCase(release: suspend (A, ExitCase) -> Unit): A =
    bind().also { a -> onRelease { release(a, it) } }

  override fun onClose(release: (Throwable?) -> Unit): Unit = onRelease { release(it.errorOrNull) }

  public infix fun onRelease(release: suspend (ExitCase) -> Unit)
}

@ScopeDSL
public fun <A> resource(block: suspend ResourceScope.() -> A): Resource<A> = block

/**
 * The [resourceScope] function creates the [ResourceScope] instances,
 * runs the user [action] while allocating the _installed_ resources.
 * upon [ExitCase.Completed], [ExitCase.Cancelled] or [ExitCase.Failure] runs all the `release` finalizers.
 *
 * <!--- INCLUDE
 * import arrow.fx.coroutines.resourceScope
 * import kotlinx.coroutines.Dispatchers
 * import kotlinx.coroutines.withContext
 *
 * class DataSource {
 *   suspend fun connect(): Unit = withContext(Dispatchers.IO) { println("Connecting dataSource") }
 *   suspend fun close(): Unit = withContext(Dispatchers.IO) { println("Closed dataSource") }
 *   suspend fun users(): List<String> = listOf("User-1", "User-2", "User-3")
 * }
 * -->
 * ```kotlin
 * suspend fun main(): Unit = resourceScope {
 *   val dataSource = install({
 *     DataSource().also { it.connect() }
 *   }) { ds, _ -> ds.close() }
 *
 *   println("Using data source: ${dataSource.users()}")
 * }
 * ```
 * <!--- KNIT example-resource-06.kt -->
 */
@ScopeDSL
@OptIn(DelicateCoroutinesApi::class)
@Suppress("REDUNDANT_INLINE_SUSPEND_FUNCTION_TYPE")
public suspend inline fun <A> resourceScope(action: suspend ResourceScope.() -> A): A {
  val (scope, cancelAll) = resource { this }.allocated()
  return finalizeCase({ scope.action() }) { cancelAll(it) }
}

@Suppress("REDUNDANT_INLINE_SUSPEND_FUNCTION_TYPE")
public suspend inline infix fun <A, B> Resource<A>.use(f: suspend (A) -> B): B =
  resourceScope { f(bind()) }

/**
 * Construct a [Resource] from an allocating function [acquire] and a release function [release].
 *
 * ```kotlin
 * import arrow.fx.coroutines.resource
 * import arrow.fx.coroutines.resourceScope
 *
 * val resource = resource {
 *   install({ 42.also { println("Getting expensive resource") } }) { r, exitCase ->
 *     println("Releasing expensive resource: $r, exit: $exitCase")
 *   }
 * }
 *
 * suspend fun main(): Unit = resourceScope {
 *   val res = resource.bind()
 *   println("Expensive resource under use! $res")
 * }
 * ```
 * <!--- KNIT example-resource-07.kt -->
 */
public fun <A> resource(
  acquire: suspend () -> A,
  release: suspend (A, ExitCase) -> Unit,
): Resource<A> = resource {
  install({ acquire() }, release)
}

/**
 * Runs [Resource].[use] and emits [A] of the resource
 *
 * ```kotlin
 * import arrow.fx.coroutines.*
 * import kotlinx.coroutines.*
 * import kotlinx.coroutines.flow.*
 * import java.nio.file.Path
 * import kotlin.io.path.*
 *
 * @OptIn(ExperimentalCoroutinesApi::class)
 * fun Flow<ByteArray>.writeAll(path: Path): Flow<Unit> =
 *   closeable { path.toFile().outputStream() }
 *     .asFlow()
 *     .flatMapConcat { writer -> map { writer.write(it) } }
 *     .flowOn(Dispatchers.IO)
 *
 * fun Path.readAll(): Flow<String> = flow {
 *   useLines { lines -> emitAll(lines.asFlow()) }
 * }
 *
 * suspend fun main() {
 *   Path("example.kt")
 *     .readAll()
 *     .collect(::println)
 * }
 * ```
 * <!--- KNIT example-resource-08.kt -->
 */
public fun <A> Resource<A>.asFlow(): Flow<A> =
  flow {
    resourceScope {
      emit(bind())
    }
  }

/**
 * Deconstruct [Resource] into an [A] and a `release` handler.
 * The `release` action **must** always be called, if  never called, then the resource [A] will leak.
 * The `release` step is already made `NonCancellable` to guarantee correct invocation like `Resource` or `bracketCase`,
 * and it will automatically rethrow, and compose, the exceptions as needed.
 *
 * ```kotlin
 * import arrow.fx.coroutines.*
 * import arrow.fx.coroutines.ExitCase.Companion.ExitCase
 *
 * val resource =
 *   resource({ "Acquire" }) { _, exitCase -> println("Release $exitCase") }
 *
 * @OptIn(kotlinx.coroutines.DelicateCoroutinesApi::class)
 * suspend fun main(): Unit {
 *   val (acquired: String, release: suspend (ExitCase) -> Unit) = resource.allocate()
 *   try {
 *     /** Do something with A */
 *     release(ExitCase.Completed)
 *   } catch(e: Throwable) {
 *      release(ExitCase(e))
 *   }
 * }
 * ```
 * <!--- KNIT example-resource-09.kt -->
 *
 * This is a **delicate** API. It is easy to accidentally create resource or memory leaks [allocate] is used.
 * A [Resource] allocated by [allocate] is not subject to the guarantees that [Resource] makes,
 * instead the caller is responsible for correctly invoking the `release` handler at the appropriate time.
 * This API is useful for building inter-op APIs between [Resource] and non-suspending code, such as Java libraries.
 */
@DelicateCoroutinesApi
<<<<<<< HEAD
public suspend fun <A> Resource<A>.allocated(): Pair<A, suspend (ExitCase) -> Unit> = with(ResourceScopeImpl()) {
  bind() to this::cancelAll
}

internal class ResourceScopeImpl : ResourceScope {
  private val finalizers: Atomic<List<suspend (ExitCase) -> Unit>> = Atomic(emptyList())
  override fun onRelease(release: suspend (ExitCase) -> Unit) {
    finalizers.update(release::prependTo)
  }
=======
public suspend fun <A> Resource<A>.allocate(): Pair<A, suspend (ExitCase) -> Unit> {
  val effect = ResourceScopeImpl()
  val allocated: A = invoke(effect)
  val release: suspend (ExitCase) -> Unit = { e ->
    val suppressed: Throwable? = effect.cancelAll(e)
    val original: Throwable? = when(e) {
      ExitCase.Completed -> null
      is ExitCase.Cancelled -> e.exception
      is ExitCase.Failure -> e.failure
    }
    original?.apply {
      suppressed?.let(::addSuppressed)
    }?.let { throw it }
  }
  return Pair(allocated, release)
}

@JvmInline
private value class ResourceScopeImpl(
  private val finalizers: Atomic<List<suspend (ExitCase) -> Unit>> = Atomic(emptyList()),
) : ResourceScope {
  override suspend fun <A> Resource<A>.bind(): A = invoke(this@ResourceScopeImpl)

  override fun onRelease(release: suspend (ExitCase) -> Unit) {
    finalizers.update(release::prependTo)
  }

  override suspend fun <A> install(acquire: suspend AcquireStep.() -> A, release: suspend (A, ExitCase) -> Unit): A =
    bracketCase({
      val a = acquire(AcquireStep)
      val finalizer: suspend (ExitCase) -> Unit = { ex: ExitCase -> release(a, ex) }
      finalizers.update(finalizer::prependTo)
      a
    }, ::identity, { a, ex ->
      // Only if ExitCase.Failure, or ExitCase.Cancelled during acquire we cancel
      // Otherwise we've saved the finalizer, and it will be called from somewhere else.
      if (ex != ExitCase.Completed) {
        val e = cancelAll(ex)
        val e2 = kotlin.runCatching { release(a, ex) }.exceptionOrNull()
        e?.apply {
          e2?.let(::addSuppressed)
        }?.let { throw it }
      }
    })
>>>>>>> f423d558

  suspend fun cancelAll(exitCase: ExitCase) {
    withContext(NonCancellable) {
      finalizers.value.fold(exitCase.errorOrNull) { acc, finalizer ->
        acc.add(runCatching { finalizer(exitCase) }.exceptionOrNull())
      }
    }?.let { throw it }
  }

  private fun Throwable?.add(other: Throwable?): Throwable? {
    if (other !is CancellationException) other?.nonFatalOrThrow()
    return this?.apply {
      other?.let { addSuppressed(it) }
    } ?: other
  }
}

/** Platform-dependent IO [CoroutineDispatcher] **/
internal expect val IODispatcher: CoroutineDispatcher

/**
 * Creates a [Resource] from an [AutoCloseable], which uses [AutoCloseable.close] for releasing.
 *
 * ```kotlin
 * import arrow.fx.coroutines.resourceScope
 * import arrow.fx.coroutines.autoCloseable
 * import java.io.FileInputStream
 *
 * suspend fun copyFile(src: String, dest: String): Unit =
 *   resourceScope {
 *     val a: FileInputStream = autoCloseable { FileInputStream(src) }
 *     val b: FileInputStream = autoCloseable { FileInputStream(dest) }
 *     /** read from [a] and write to [b]. **/
 *   } // Both resources will be closed accordingly to their #close methods
 * ```
 * <!--- KNIT example-resource-10.kt -->
 */
@ResourceDSL
public suspend fun <A : AutoCloseable> ResourceScope.autoCloseable(
  closingDispatcher: CoroutineDispatcher = IODispatcher,
  autoCloseable: suspend () -> A,
): A = install({ autoCloseable() } ) { s: A, _ -> withContext(closingDispatcher) { s.close() } }

public fun <A : AutoCloseable> autoCloseable(
  closingDispatcher: CoroutineDispatcher = IODispatcher,
  autoCloseable: suspend () -> A,
): Resource<A> = resource {
  autoCloseable(closingDispatcher, autoCloseable)
}<|MERGE_RESOLUTION|>--- conflicted
+++ resolved
@@ -356,7 +356,7 @@
 @OptIn(DelicateCoroutinesApi::class)
 @Suppress("REDUNDANT_INLINE_SUSPEND_FUNCTION_TYPE")
 public suspend inline fun <A> resourceScope(action: suspend ResourceScope.() -> A): A {
-  val (scope, cancelAll) = resource { this }.allocated()
+  val (scope, cancelAll) = resource { this }.allocate()
   return finalizeCase({ scope.action() }) { cancelAll(it) }
 }
 
@@ -459,8 +459,7 @@
  * This API is useful for building inter-op APIs between [Resource] and non-suspending code, such as Java libraries.
  */
 @DelicateCoroutinesApi
-<<<<<<< HEAD
-public suspend fun <A> Resource<A>.allocated(): Pair<A, suspend (ExitCase) -> Unit> = with(ResourceScopeImpl()) {
+public suspend fun <A> Resource<A>.allocate(): Pair<A, suspend (ExitCase) -> Unit> = with(ResourceScopeImpl()) {
   bind() to this::cancelAll
 }
 
@@ -469,52 +468,6 @@
   override fun onRelease(release: suspend (ExitCase) -> Unit) {
     finalizers.update(release::prependTo)
   }
-=======
-public suspend fun <A> Resource<A>.allocate(): Pair<A, suspend (ExitCase) -> Unit> {
-  val effect = ResourceScopeImpl()
-  val allocated: A = invoke(effect)
-  val release: suspend (ExitCase) -> Unit = { e ->
-    val suppressed: Throwable? = effect.cancelAll(e)
-    val original: Throwable? = when(e) {
-      ExitCase.Completed -> null
-      is ExitCase.Cancelled -> e.exception
-      is ExitCase.Failure -> e.failure
-    }
-    original?.apply {
-      suppressed?.let(::addSuppressed)
-    }?.let { throw it }
-  }
-  return Pair(allocated, release)
-}
-
-@JvmInline
-private value class ResourceScopeImpl(
-  private val finalizers: Atomic<List<suspend (ExitCase) -> Unit>> = Atomic(emptyList()),
-) : ResourceScope {
-  override suspend fun <A> Resource<A>.bind(): A = invoke(this@ResourceScopeImpl)
-
-  override fun onRelease(release: suspend (ExitCase) -> Unit) {
-    finalizers.update(release::prependTo)
-  }
-
-  override suspend fun <A> install(acquire: suspend AcquireStep.() -> A, release: suspend (A, ExitCase) -> Unit): A =
-    bracketCase({
-      val a = acquire(AcquireStep)
-      val finalizer: suspend (ExitCase) -> Unit = { ex: ExitCase -> release(a, ex) }
-      finalizers.update(finalizer::prependTo)
-      a
-    }, ::identity, { a, ex ->
-      // Only if ExitCase.Failure, or ExitCase.Cancelled during acquire we cancel
-      // Otherwise we've saved the finalizer, and it will be called from somewhere else.
-      if (ex != ExitCase.Completed) {
-        val e = cancelAll(ex)
-        val e2 = kotlin.runCatching { release(a, ex) }.exceptionOrNull()
-        e?.apply {
-          e2?.let(::addSuppressed)
-        }?.let { throw it }
-      }
-    })
->>>>>>> f423d558
 
   suspend fun cancelAll(exitCase: ExitCase) {
     withContext(NonCancellable) {
