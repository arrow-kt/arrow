--- conflicted
+++ resolved
@@ -472,10 +472,6 @@
 internal value class ResourceScopeImpl(
   private val finalizers: Atomic<List<suspend (ExitCase) -> Unit>> = Atomic(emptyList()),
 ) : ResourceScope {
-<<<<<<< HEAD
-  override fun onRelease(release: suspend (ExitCase) -> Unit) =
-    finalizers.update(release::prependTo)
-=======
   override suspend fun <A> Resource<A>.bind(): A = invoke(this@ResourceScopeImpl)
 
   override fun onRelease(release: suspend (ExitCase) -> Unit) {
@@ -498,7 +494,6 @@
         }?.let { throw it }
       }
     })
->>>>>>> 0e22aa36
 
   suspend fun cancelAll(exitCase: ExitCase) {
     withContext(NonCancellable) {
