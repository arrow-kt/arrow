package arrow.fx.coroutines

import arrow.core.continuations.AtomicRef
import arrow.core.continuations.update
import arrow.core.identity
import arrow.core.prependTo
import kotlinx.coroutines.CancellationException
import kotlinx.coroutines.NonCancellable
import kotlinx.coroutines.flow.Flow
import kotlinx.coroutines.flow.flow
import kotlinx.coroutines.withContext
import kotlin.jvm.JvmInline

@DslMarker
public annotation class ScopeDSL

@DslMarker
public annotation class ResourceDSL

/**
 * [Resource] represents a suspending computation of `A`, with the capabilities of safely acquiring resources.
 * The capability of _installing_ resources is called [ResourceScope], and [Resource] is thus defined as `suspend ResourceScope.() -> A`.
 * [Resource] allocates and releases resources in a safe way that co-operates with Structured Concurrency, and KotlinX Coroutines.
 *
 * It is especially useful when multiple resources that depend on each other need to be acquired, and later released in reverse order.
 * Or when you want to compose other `suspend` functionality into resource safe programs, such as concurrency, parallelism or Arrow's Effect.
 *
 * Creating a [Resource] _value_ can be done using the [resource] function,
 * and running a program using [ResourceScope] can be done using [resourceScope], or [use].
 * Upon termination all finalizers are then guaranteed to run afterwards in reverse order of acquisition.
 *
 * The following program is **not-safe** because it is prone to leak `dataSource` and `userProcessor` when an exception, or cancellation signal occurs whilst using the service.
 *
 * ```kotlin
 * class UserProcessor {
 *   fun start(): Unit = println("Creating UserProcessor")
 *   fun shutdown(): Unit = println("Shutting down UserProcessor")
 * }
 *
 * class DataSource {
 *   fun connect(): Unit = println("Connecting dataSource")
 *   fun close(): Unit = println("Closed dataSource")
 * }
 *
 * class Service(val db: DataSource, val userProcessor: UserProcessor) {
 *   suspend fun processData(): List<String> = throw RuntimeException("I'm going to leak resources by not closing them")
 * }
 *
 * suspend fun main(): Unit {
 *   val userProcessor = UserProcessor().also { it.start() }
 *   val dataSource = DataSource().also { it.connect() }
 *   val service = Service(dataSource, userProcessor)
 *
 *   service.processData()
 *
 *   dataSource.close()
 *   userProcessor.shutdown()
 * }
 * ```
 * <!--- KNIT example-resource-01.kt -->
 *
 * If we were using Kotlin JVM, we might've relied on `Closeable` or `AutoCloseable` and rewritten our code to:
 *
 * <!--- INCLUDE
 * import java.io.Closeable
 *
 * class UserProcessor : Closeable {
 *   fun start(): Unit = println("Creating UserProcessor")
 *   override fun close(): Unit = println("Shutting down UserProcessor")
 * }
 *
 * class DataSource : Closeable {
 *   fun connect(): Unit = println("Connecting dataSource")
 *   override fun close(): Unit = println("Closed dataSource")
 * }
 *
 * class Service(val db: DataSource, val userProcessor: UserProcessor) {
 *   suspend fun processData(): List<String> = throw RuntimeException("I'm going to leak resources by not closing them")
 * }
 * -->
 * ```kotlin
 * suspend fun main(): Unit {
 *   UserProcessor().use { userProcessor ->
 *     userProcessor.start()
 *     DataSource().use { dataSource ->
 *       dataSource.connect()
 *       Service(dataSource, userProcessor).processData()
 *     }
 *   }
 * }
 * ```
 * <!--- KNIT example-resource-02.kt -->
 *
 * However, while we fixed closing of `UserProcessor` and `DataSource` there are issues still with this code:
 *   1. It requires implementing `Closeable` or `AutoCloseable`, only possible for Kotlin JVM, not available for Kotlin MPP
 *   2. Requires implementing interface, or wrapping external types with i.e. `class CloseableOf<A>(val type: A): Closeable`.
 *   3. Requires nesting of different resources in callback tree, not composable.
 *   4. Enforces `close` method name, renamed `UserProcessor#shutdown` to `close`
 *   5. Cannot run suspend functions upon _fun close(): Unit_.
 *   6. No exit signal, we don't know if we exited successfully, with an error or cancellation.
 *
 * [Resource] solves of these issues. It defines 3 different steps:
 *   1. Acquiring the resource of `A`.
 *   2. Using `A`.
 *   3. Releasing `A` with [ExitCase.Completed], [ExitCase.Failure] or [ExitCase.Cancelled].
 *
 * We rewrite our previous example to [Resource] below by:
 *  1. Define [Resource] for `UserProcessor`.
 *  2. Define [Resource] for `DataSource`, that also logs the [ExitCase].
 *  3. Compose `UserProcessor` and `DataSource` [Resource] together into a [Resource] for `Service`.
 *
 * <!--- INCLUDE
 * import arrow.fx.coroutines.Resource
 * import arrow.fx.coroutines.resource
 * import arrow.fx.coroutines.resourceScope
 * import kotlinx.coroutines.Dispatchers
 * import kotlinx.coroutines.withContext
 *
 * class UserProcessor {
 *   suspend fun start(): Unit = withContext(Dispatchers.IO) { println("Creating UserProcessor") }
 *   suspend fun shutdown(): Unit = withContext(Dispatchers.IO) {
 *     println("Shutting down UserProcessor")
 *   }
 * }
 *
 * class DataSource {
 *   fun connect(): Unit = println("Connecting dataSource")
 *   fun close(): Unit = println("Closed dataSource")
 * }
 *
 * class Service(val db: DataSource, val userProcessor: UserProcessor) {
 *   suspend fun processData(): List<String> = throw RuntimeException("I'm going to leak resources by not closing them")
 * }
 * -->
 * ```kotlin
 * val userProcessor: Resource<UserProcessor> = resource({
 *   UserProcessor().also { it.start() }
 * }) { p, _ -> p.shutdown() }
 *
 * val dataSource: Resource<DataSource> = resource({
 *   DataSource().also { it.connect() }
 * }) { ds, exitCase ->
 *   println("Releasing $ds with exit: $exitCase")
 *   withContext(Dispatchers.IO) { ds.close() }
 * }
 *
 * val service: Resource<Service> = resource {
 *   Service(dataSource.bind(), userProcessor.bind())
 * }
 *
 * suspend fun main(): Unit = resourceScope {
 *   val data = service.bind().processData()
 *   println(data)
 * }
 * ```
 * <!--- KNIT example-resource-03.kt -->
 *
 * There is a lot going on in the snippet above, which we'll analyse in the sections below.
 * Looking at the above example it should already give you some idea if the capabilities of [Resource].
 *
 * ## Resource constructors
 *
 * [Resource] works entirely through a DSL,
 * which allows _installing_ a `Resource` through the `suspend fun <A> install(acquire: suspend () -> A, release: suspend (A, ExitCase) -> Unit): A` function.
 *
 * `acquire` is used to _allocate_ the `Resource`,
 * and before returning the resource `A` it also install the `release` handler into the `ResourceScope`.
 *
 * We can use `suspend fun` with `Scope` as an extension function receiver to create synthetic constructors for our `Resource`s.
 * If you're using _context receivers_ you can also use `context(Scope)` instead.
 *
 * <!--- INCLUDE
 * import arrow.fx.coroutines.ResourceScope
 * import arrow.fx.coroutines.Resource
 * import arrow.fx.coroutines.resource
 * import kotlinx.coroutines.Dispatchers
 * import kotlinx.coroutines.withContext
 *
 * class UserProcessor {
 *   suspend fun start(): Unit = withContext(Dispatchers.IO) { println("Creating UserProcessor") }
 *   suspend fun shutdown(): Unit = withContext(Dispatchers.IO) {
 *     println("Shutting down UserProcessor")
 *   }
 * }
 * -->
 * ```kotlin
 * suspend fun ResourceScope.userProcessor(): UserProcessor =
 *   install({  UserProcessor().also { it.start() } }) { processor, _ ->
 *     processor.shutdown()
 *   }
 * ```
 *
 * We can of course also create `lazy` representations of this by wrapping `install` in [resource] and returning the `suspend lambda` value instead.
 *
 * ```kotlin
 * val userProcessor: Resource<UserProcessor> = resource {
 *   val x: UserProcessor = install(
 *     {  UserProcessor().also { it.start() } },
 *     { processor, _ -> processor.shutdown() }
 *   )
 *   x
 * }
 * ```
 *
 * There is also a convenience operator for this pattern, but you might have preferred `ResourceScope::userProcessor` instead since it yields the same result.
 *
 * ```kotlin
 * val userProcessor2: Resource<UserProcessor> = resource({
 *   UserProcessor().also { it.start() }
 * }) { processor, _ -> processor.shutdown() }
 *
 * val userProcessor3: Resource<UserProcessor> = ResourceScope::userProcessor
 * ```
 * <!--- KNIT example-resource-04.kt -->
 *
 * ## Scope DSL
 *
 * The [ResourceScope] DSL allows you to _install_ resources, and interact with them in a safe way.
 *
 * Arrow offers the same elegant `bind` DSL for Resource composition as you might be familiar with from Arrow Core. Which we've already seen above, in our first example.
 * What is more interesting, is that we can also compose it with any other existing pattern from Arrow!
 * Let's compose our `UserProcessor` and `DataSource` in parallel, so that their `start` and `connect` methods can run in parallel.
 *
 * <!--- INCLUDE
 * import arrow.fx.coroutines.ResourceScope
 * import arrow.fx.coroutines.resourceScope
 * import arrow.fx.coroutines.parZip
 * import arrow.fx.coroutines.resource
 * import kotlinx.coroutines.Dispatchers
 * import kotlinx.coroutines.withContext
 *
 * class UserProcessor {
 *   suspend fun start(): Unit = withContext(Dispatchers.IO) { println("Creating UserProcessor") }
 *   suspend fun shutdown(): Unit = withContext(Dispatchers.IO) {
 *     println("Shutting down UserProcessor")
 *   }
 * }
 *
 * class DataSource {
 *   suspend fun connect(): Unit = withContext(Dispatchers.IO) { println("Connecting dataSource") }
 *   suspend fun close(): Unit = withContext(Dispatchers.IO) { println("Closed dataSource") }
 * }
 *
 * class Service(val db: DataSource, val userProcessor: UserProcessor) {
 *   suspend fun processData(): List<String> = (0..10).map { "Processed : $it" }
 * }
 * -->
 * ```kotlin
 * suspend fun ResourceScope.userProcessor(): UserProcessor =
 *   install({ UserProcessor().also { it.start() } }){ p,_ -> p.shutdown() }
 *
 * suspend fun ResourceScope.dataSource(): DataSource =
 *   install({ DataSource().also { it.connect() } }) { ds, _ -> ds.close() }
 *
 * suspend fun main(): Unit = resourceScope {
 *   val service = parZip({ userProcessor() }, { dataSource() }) { userProcessor, ds ->
 *     Service(ds, userProcessor)
 *   }
 *   val data = service.processData()
 *   println(data)
 * }
 * ```
 * <!--- KNIT example-resource-05.kt -->
 *
 * ## Conclusion
 *
 * [Resource] guarantee that their release finalizers are always invoked in the correct order when an exception is raised or the [kotlinx.coroutines.Job] is running gets canceled.
 *
 * To achieve this [Resource] ensures that the `acquire` & `release` step are [NonCancellable].
 * If a cancellation signal, or an exception is received during `acquire`, the resource is assumed to not have been acquired and thus will not trigger the release function.
 *  => Any composed resources that are already acquired they will be guaranteed to release as expected.
 *
 * If you don't need a data-type like [Resource] but want a function alternative to `try/catch/finally` with automatic error composition,
 * and automatic [NonCancellable] `acquire` and `release` steps use [bracketCase] or [bracket].
 **/
public typealias Resource<A> = suspend ResourceScope.() -> A

/**
 * This Marker exists to prevent being able to call `bind` from `install`, and its derived methods.
 * This is done to ensure correct usage of [ResourceScope].
 */
@ResourceDSL
public object AcquireStep

@ResourceDSL
public interface ResourceScope {
  
  /**
   * Compose another [Resource] program into this [ResourceScope].
   * All [release] functions [install]ed into the [Resource] lambda will be installed in this [ResourceScope] while respecting the FIFO order.
   */
  @ResourceDSL
  public suspend fun <A> Resource<A>.bind(): A
  
  /**
   * Install [A] into the [ResourceScope].
   * It's [release] function will be called with the appropriate [ExitCase] if this [ResourceScope] finishes.
   * It results either in [ExitCase.Completed], [ExitCase.Cancelled] or [ExitCase.Failure] depending on the terminal state of [Resource] lambda.
   */
  @ResourceDSL
  public suspend fun <A> install(
    acquire: suspend AcquireStep.() -> A,
    release: suspend (A, ExitCase) -> Unit,
  ): A
  
  /** Composes a [release] action to a [Resource] value before binding. */
  @ResourceDSL
  public suspend infix fun <A> Resource<A>.release(release: suspend (A) -> Unit): A {
    val a = bind()
    return install({ a }) { a, _ -> release(a) }
  }
  
  /** Composes a [releaseCase] action to a [Resource] value before binding. */
  @ResourceDSL
  public suspend infix fun <A> Resource<A>.releaseCase(release: suspend (A, ExitCase) -> Unit): A {
    val a = bind()
    return install({ a }, release)
  }
  
  public suspend infix fun onRelease(release: suspend (ExitCase) -> Unit): Unit =
    install({ }) { _, exitCase -> release(exitCase) }
}

<<<<<<< HEAD
=======
@ScopeDSL
public fun <A> resource(block: suspend ResourceScope.() -> A): Resource<A> = block

/**
 * The [resourceScope] function creates the [ResourceScope] instances,
 * runs the user [action] while allocating the _installed_ resources.
 * upon [ExitCase.Completed], [ExitCase.Cancelled] or [ExitCase.Failure] runs all the `release` finalizers.
 *
 * <!--- INCLUDE
 * import arrow.fx.coroutines.resourceScope
 * import kotlinx.coroutines.Dispatchers
 * import kotlinx.coroutines.withContext
 *
 * class DataSource {
 *   suspend fun connect(): Unit = withContext(Dispatchers.IO) { println("Connecting dataSource") }
 *   suspend fun close(): Unit = withContext(Dispatchers.IO) { println("Closed dataSource") }
 *   suspend fun users(): List<String> = listOf("User-1", "User-2", "User-3")
 * }
 * -->
 * ```kotlin
 * suspend fun main(): Unit = resourceScope {
 *   val dataSource = install({
 *     DataSource().also { it.connect() }
 *   }) { ds, _ -> ds.close() }
 *
 *   println("Using data source: ${dataSource.users()}")
 * }
 * ```
 * <!--- KNIT example-resource-06.kt -->
 */
@ScopeDSL
public suspend fun <A> resourceScope(action: suspend ResourceScope.() -> A): A {
  val scope = ResourceScopeImpl()
  val a: A = try {
    action(scope)
  } catch (e: Throwable) {
    val ex = if (e is CancellationException) ExitCase.Cancelled(e) else ExitCase.Failure(e)
    val ee = withContext(NonCancellable) {
      scope.cancelAll(ex, e) ?: e
    }
    throw ee
  }
  withContext(NonCancellable) {
    scope.cancelAll(ExitCase.Completed)?.let { throw it }
  }
  return a
}

public suspend infix fun <A, B> Resource<A>.use(f: suspend (A) -> B): B =
  resourceScope { f(bind()) }

/**
 * Construct a [Resource] from an allocating function [acquire] and a release function [release].
 *
 * ```kotlin
 * import arrow.fx.coroutines.resource
 * import arrow.fx.coroutines.resourceScope
 *
 * val resource = resource {
 *   install({ 42.also { println("Getting expensive resource") } }) { r, exitCase ->
 *     println("Releasing expensive resource: $r, exit: $exitCase")
 *   }
 * }
 *
 * suspend fun main(): Unit = resourceScope {
 *   val res = resource.bind()
 *   println("Expensive resource under use! $res")
 * }
 * ```
 * <!--- KNIT example-resource-07.kt -->
 */
public fun <A> resource(
  acquire: suspend () -> A,
  release: suspend (A, ExitCase) -> Unit,
): Resource<A> = resource {
  install({ acquire() }, release)
}

>>>>>>> 770afcdc
/**
 * Runs [use] and emits [A] of the resource
 *
 * ```kotlin
 * import arrow.fx.coroutines.asFlow
 * import arrow.fx.coroutines.closeable
 * import kotlinx.coroutines.Dispatchers
 * import kotlinx.coroutines.flow.flow
 * import kotlinx.coroutines.flow.Flow
 * import kotlinx.coroutines.flow.asFlow
 * import kotlinx.coroutines.flow.emitAll
 * import kotlinx.coroutines.flow.flatMapConcat
 * import kotlinx.coroutines.flow.flowOn
 * import kotlinx.coroutines.flow.map
 * import java.nio.file.Path
 * import kotlin.io.path.useLines
 *
 * fun Flow<ByteArray>.writeAll(path: Path): Flow<Unit> =
 *   closeable { path.toFile().outputStream() }
 *     .asFlow()
 *     .flatMapConcat { writer -> map { writer.write(it) } }
 *     .flowOn(Dispatchers.IO)
 *
 * fun Path.readAll(): Flow<String> = flow {
 *   useLines { lines -> emitAll(lines.asFlow()) }
 * }
 *
 * suspend fun main() {
 *   Path.of("example.kt")
 *     .readAll()
 *     .collect(::println)
 * }
 * ```
 * <!--- KNIT example-resource-08.kt -->
 */
public fun <A> Resource<A>.asFlow(): Flow<A> =
  flow {
    resourceScope {
      emit(bind())
    }
  }

@JvmInline
private value class ResourceScopeImpl(
  private val finalizers: AtomicRef<List<suspend (ExitCase) -> Unit>> = AtomicRef(emptyList()),
) : ResourceScope {
  override suspend fun <A> Resource<A>.bind(): A = invoke(this@ResourceScopeImpl)
  
  override suspend fun <A> install(acquire: suspend AcquireStep.() -> A, release: suspend (A, ExitCase) -> Unit): A =
    bracketCase({
      val a = acquire(AcquireStep)
      val finalizer: suspend (ExitCase) -> Unit = { ex: ExitCase -> release(a, ex) }
      finalizers.update(finalizer::prependTo)
      a
    }, ::identity, { a, ex ->
      // Only if ExitCase.Failure, or ExitCase.Cancelled during acquire we cancel
      // Otherwise we've saved the finalizer, and it will be called from somewhere else.
      if (ex != ExitCase.Completed) {
        val e = cancelAll(ex)
        val e2 = kotlin.runCatching { release(a, ex) }.exceptionOrNull()
        Platform.composeErrors(e, e2)?.let { throw it }
      }
    })
  
  suspend fun cancelAll(
    exitCase: ExitCase,
    first: Throwable? = null,
  ): Throwable? = finalizers.get().fold(first) { acc, finalizer ->
    val other = kotlin.runCatching { finalizer(exitCase) }.exceptionOrNull()
    other?.let {
      acc?.apply { addSuppressed(other) } ?: other
    } ?: acc
  }
}<|MERGE_RESOLUTION|>--- conflicted
+++ resolved
@@ -284,14 +284,14 @@
 
 @ResourceDSL
 public interface ResourceScope {
-  
+
   /**
    * Compose another [Resource] program into this [ResourceScope].
    * All [release] functions [install]ed into the [Resource] lambda will be installed in this [ResourceScope] while respecting the FIFO order.
    */
   @ResourceDSL
   public suspend fun <A> Resource<A>.bind(): A
-  
+
   /**
    * Install [A] into the [ResourceScope].
    * It's [release] function will be called with the appropriate [ExitCase] if this [ResourceScope] finishes.
@@ -302,27 +302,26 @@
     acquire: suspend AcquireStep.() -> A,
     release: suspend (A, ExitCase) -> Unit,
   ): A
-  
+
   /** Composes a [release] action to a [Resource] value before binding. */
   @ResourceDSL
   public suspend infix fun <A> Resource<A>.release(release: suspend (A) -> Unit): A {
     val a = bind()
     return install({ a }) { a, _ -> release(a) }
   }
-  
+
   /** Composes a [releaseCase] action to a [Resource] value before binding. */
   @ResourceDSL
   public suspend infix fun <A> Resource<A>.releaseCase(release: suspend (A, ExitCase) -> Unit): A {
     val a = bind()
     return install({ a }, release)
   }
-  
+
+
   public suspend infix fun onRelease(release: suspend (ExitCase) -> Unit): Unit =
     install({ }) { _, exitCase -> release(exitCase) }
 }
 
-<<<<<<< HEAD
-=======
 @ScopeDSL
 public fun <A> resource(block: suspend ResourceScope.() -> A): Resource<A> = block
 
@@ -401,7 +400,6 @@
   install({ acquire() }, release)
 }
 
->>>>>>> 770afcdc
 /**
  * Runs [use] and emits [A] of the resource
  *
@@ -449,7 +447,7 @@
   private val finalizers: AtomicRef<List<suspend (ExitCase) -> Unit>> = AtomicRef(emptyList()),
 ) : ResourceScope {
   override suspend fun <A> Resource<A>.bind(): A = invoke(this@ResourceScopeImpl)
-  
+
   override suspend fun <A> install(acquire: suspend AcquireStep.() -> A, release: suspend (A, ExitCase) -> Unit): A =
     bracketCase({
       val a = acquire(AcquireStep)
@@ -465,7 +463,7 @@
         Platform.composeErrors(e, e2)?.let { throw it }
       }
     })
-  
+
   suspend fun cancelAll(
     exitCase: ExitCase,
     first: Throwable? = null,
