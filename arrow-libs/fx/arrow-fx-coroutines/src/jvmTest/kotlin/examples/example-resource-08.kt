// This file was automatically generated from Resource.kt by Knit tool. Do not edit.
package arrow.fx.coroutines.examples.exampleResource08

<<<<<<< HEAD
import arrow.fx.coroutines.asFlow
import arrow.fx.coroutines.closeable
import kotlinx.coroutines.Dispatchers
import kotlinx.coroutines.flow.flow
import kotlinx.coroutines.flow.Flow
import kotlinx.coroutines.flow.asFlow
import kotlinx.coroutines.flow.emitAll
import kotlinx.coroutines.flow.flatMapConcat
import kotlinx.coroutines.flow.flowOn
import kotlinx.coroutines.flow.map
import java.nio.file.Path
import kotlin.io.path.useLines

fun Flow<ByteArray>.writeAll(path: Path): Flow<Unit> =
  closeable { path.toFile().outputStream() }
    .asFlow()
    .flatMapConcat { writer -> map { writer.write(it) } }
    .flowOn(Dispatchers.IO)

fun Path.readAll(): Flow<String> = flow {
  useLines { lines -> emitAll(lines.asFlow()) }
}

suspend fun main() {
  Path.of("example.kt")
    .readAll()
    .collect(::println)
=======
import arrow.fx.coroutines.*

class UserProcessor {
  fun start(): Unit = println("Creating UserProcessor")
  fun shutdown(): Unit = println("Shutting down UserProcessor")
  fun process(ds: DataSource): List<String> =
   ds.users().map { "Processed $it" }
}

class DataSource {
  fun connect(): Unit = println("Connecting dataSource")
  fun users(): List<String> = listOf("User-1", "User-2", "User-3")
  fun close(): Unit = println("Closed dataSource")
}

class Service(val db: DataSource, val userProcessor: UserProcessor) {
  suspend fun processData(): List<String> = userProcessor.process(db)
}

val userProcessor = resource {
  UserProcessor().also(UserProcessor::start)
} release UserProcessor::shutdown

val dataSource = resource {
  DataSource().also { it.connect() }
} release DataSource::close

suspend fun main(): Unit {
  userProcessor.zip(dataSource) { userProcessor, ds ->
      Service(ds, userProcessor)
    }.use { service -> service.processData() }
>>>>>>> cf0add9a
}<|MERGE_RESOLUTION|>--- conflicted
+++ resolved
@@ -1,19 +1,11 @@
 // This file was automatically generated from Resource.kt by Knit tool. Do not edit.
 package arrow.fx.coroutines.examples.exampleResource08
 
-<<<<<<< HEAD
-import arrow.fx.coroutines.asFlow
-import arrow.fx.coroutines.closeable
-import kotlinx.coroutines.Dispatchers
-import kotlinx.coroutines.flow.flow
-import kotlinx.coroutines.flow.Flow
-import kotlinx.coroutines.flow.asFlow
-import kotlinx.coroutines.flow.emitAll
-import kotlinx.coroutines.flow.flatMapConcat
-import kotlinx.coroutines.flow.flowOn
-import kotlinx.coroutines.flow.map
+import arrow.fx.coroutines.*
+import kotlinx.coroutines.*
+import kotlinx.coroutines.flow.*
 import java.nio.file.Path
-import kotlin.io.path.useLines
+import kotlin.io.path.*
 
 fun Flow<ByteArray>.writeAll(path: Path): Flow<Unit> =
   closeable { path.toFile().outputStream() }
@@ -29,37 +21,4 @@
   Path.of("example.kt")
     .readAll()
     .collect(::println)
-=======
-import arrow.fx.coroutines.*
-
-class UserProcessor {
-  fun start(): Unit = println("Creating UserProcessor")
-  fun shutdown(): Unit = println("Shutting down UserProcessor")
-  fun process(ds: DataSource): List<String> =
-   ds.users().map { "Processed $it" }
-}
-
-class DataSource {
-  fun connect(): Unit = println("Connecting dataSource")
-  fun users(): List<String> = listOf("User-1", "User-2", "User-3")
-  fun close(): Unit = println("Closed dataSource")
-}
-
-class Service(val db: DataSource, val userProcessor: UserProcessor) {
-  suspend fun processData(): List<String> = userProcessor.process(db)
-}
-
-val userProcessor = resource {
-  UserProcessor().also(UserProcessor::start)
-} release UserProcessor::shutdown
-
-val dataSource = resource {
-  DataSource().also { it.connect() }
-} release DataSource::close
-
-suspend fun main(): Unit {
-  userProcessor.zip(dataSource) { userProcessor, ds ->
-      Service(ds, userProcessor)
-    }.use { service -> service.processData() }
->>>>>>> cf0add9a
 }