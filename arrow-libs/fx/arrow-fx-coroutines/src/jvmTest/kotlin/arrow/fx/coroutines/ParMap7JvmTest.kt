--- conflicted
+++ resolved
@@ -26,7 +26,7 @@
             val result = parZip(
               _mapCtx, threadName, threadName, threadName, threadName, threadName, threadName, threadName
             ) { a, b, c, d, e, f, g ->
-              listOf(a, b, c, d, e)
+              listOf(a, b, c, d, e, f, g)
             }
 
             result[0] shouldStartWith mapCtxName
@@ -39,10 +39,7 @@
             threadName() shouldStartWith "single"
           }
         }
-<<<<<<< HEAD
-=======
 
->>>>>>> f7b1b9d9
     }
 
     "parMapN 7 returns to original context on failure" {
