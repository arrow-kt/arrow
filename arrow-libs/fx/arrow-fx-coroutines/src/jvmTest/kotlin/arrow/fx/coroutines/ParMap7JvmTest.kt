package arrow.fx.coroutines

import arrow.core.Either
import arrow.core.Tuple7
import io.kotest.assertions.assertSoftly
import io.kotest.core.spec.style.StringSpec
import io.kotest.matchers.should
import io.kotest.matchers.string.shouldStartWith
import io.kotest.property.Arb
import io.kotest.property.arbitrary.int
import io.kotest.property.arbitrary.string
import io.kotest.property.checkAll
import kotlinx.coroutines.CoroutineScope
import kotlinx.coroutines.awaitCancellation
import kotlinx.coroutines.withContext

<<<<<<< HEAD
class ParMap7JvmTest : ArrowFxSpec(
  spec = {
    val mapCtxName = "parMap7"
=======
class ParMap7JvmTest : StringSpec({
>>>>>>> 7a089394
    val threadName: suspend CoroutineScope.() -> String =
      { Thread.currentThread().name }

    "parMapN 7 returns to original context" {
<<<<<<< HEAD
      checkAll {
        parallelCtx(7, mapCtxName) { _single, _mapCtx ->
=======
      val mapCtxName = "parMap7"
      val mapCtx = Resource.fromExecutor { Executors.newFixedThreadPool(7, NamedThreadFactory { mapCtxName }) }

        single.zip(mapCtx).use { (_single, _mapCtx) ->
>>>>>>> 7a089394
          withContext(_single) {
            threadName() shouldStartWith "single"
  
            val (s1, s2, s3, s4, s5, s6, s7) = parZip(
              _mapCtx, threadName, threadName, threadName, threadName, threadName, threadName, threadName
            ) { a, b, c, d, e, f, g ->
              Tuple7(a, b, c, d, e, f, g)
            }
  
            s1 shouldStartWith mapCtxName
            s2 shouldStartWith mapCtxName
            s3 shouldStartWith mapCtxName
            s4 shouldStartWith mapCtxName
            s5 shouldStartWith mapCtxName
            s6 shouldStartWith mapCtxName
            s7 shouldStartWith mapCtxName
            threadName() shouldStartWith "single"
          }
        }

    }

    "parMapN 7 returns to original context on failure" {
      checkAll(Arb.int(1..7), Arb.throwable()) { choose, e ->
        parallelCtx(7, mapCtxName) { _single, _mapCtx ->
          withContext(_single) {
            threadName() shouldStartWith "single"
  
            Either.catch {
              when (choose) {
                1 -> parZip(
                  _mapCtx,
                  { e.suspend() },
                  { awaitCancellation() },
                  { awaitCancellation() },
                  { awaitCancellation() },
                  { awaitCancellation() },
                  { awaitCancellation() },
                  { awaitCancellation() }
                ) { _, _, _, _, _, _, _ -> Unit }
      
                2 -> parZip(
                  _mapCtx,
                  { awaitCancellation() },
                  { e.suspend() },
                  { awaitCancellation() },
                  { awaitCancellation() },
                  { awaitCancellation() },
                  { awaitCancellation() },
                  { awaitCancellation() }
                ) { _, _, _, _, _, _, _ -> Unit }
      
                3 -> parZip(
                  _mapCtx,
                  { awaitCancellation() },
                  { awaitCancellation() },
                  { e.suspend() },
                  { awaitCancellation() },
                  { awaitCancellation() },
                  { awaitCancellation() },
                  { awaitCancellation() }
                ) { _, _, _, _, _, _, _ -> Unit }
      
                4 -> parZip(
                  _mapCtx,
                  { awaitCancellation() },
                  { awaitCancellation() },
                  { awaitCancellation() },
                  { e.suspend() },
                  { awaitCancellation() },
                  { awaitCancellation() },
                  { awaitCancellation() }
                ) { _, _, _, _, _, _, _ -> Unit }
      
                5 -> parZip(
                  _mapCtx,
                  { awaitCancellation() },
                  { awaitCancellation() },
                  { awaitCancellation() },
                  { awaitCancellation() },
                  { e.suspend() },
                  { awaitCancellation() },
                  { awaitCancellation() }
                ) { _, _, _, _, _, _, _ -> Unit }
      
                6 -> parZip(
                  _mapCtx,
                  { awaitCancellation() },
                  { awaitCancellation() },
                  { awaitCancellation() },
                  { awaitCancellation() },
                  { awaitCancellation() },
                  { e.suspend() },
                  { awaitCancellation() }
                ) { _, _, _, _, _, _, _ -> Unit }
      
                else -> parZip(
                  _mapCtx,
                  { awaitCancellation() },
                  { awaitCancellation() },
                  { awaitCancellation() },
                  { awaitCancellation() },
                  { awaitCancellation() },
                  { awaitCancellation() },
                  { e.suspend() }
                ) { _, _, _, _, _, _, _ -> Unit }
              }
            } should leftException(e)
            threadName() shouldStartWith "single"
          }
        }
      }
    }

    "parMapN 7 finishes on single thread" {
      checkAll(Arb.string()) {
        val res = resourceScope {
          val ctx = singleThreadContext("single")
          parZip(
            ctx,
            threadName,
            threadName,
            threadName,
            threadName,
            threadName,
            threadName,
            threadName
          ) { a, b, c, d, e, f, g ->
            listOf(a, b, c, d, e, f, g)
          }
        }
        assertSoftly {
          res.forEach { it shouldStartWith "single" }
        }
      }
    }
  }
)<|MERGE_RESOLUTION|>--- conflicted
+++ resolved
@@ -14,26 +14,13 @@
 import kotlinx.coroutines.awaitCancellation
 import kotlinx.coroutines.withContext
 
-<<<<<<< HEAD
-class ParMap7JvmTest : ArrowFxSpec(
-  spec = {
+class ParMap7JvmTest : StringSpec({
     val mapCtxName = "parMap7"
-=======
-class ParMap7JvmTest : StringSpec({
->>>>>>> 7a089394
     val threadName: suspend CoroutineScope.() -> String =
       { Thread.currentThread().name }
 
     "parMapN 7 returns to original context" {
-<<<<<<< HEAD
-      checkAll {
         parallelCtx(7, mapCtxName) { _single, _mapCtx ->
-=======
-      val mapCtxName = "parMap7"
-      val mapCtx = Resource.fromExecutor { Executors.newFixedThreadPool(7, NamedThreadFactory { mapCtxName }) }
-
-        single.zip(mapCtx).use { (_single, _mapCtx) ->
->>>>>>> 7a089394
           withContext(_single) {
             threadName() shouldStartWith "single"
   
