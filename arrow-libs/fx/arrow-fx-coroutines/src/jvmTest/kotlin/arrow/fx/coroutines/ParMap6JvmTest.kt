package arrow.fx.coroutines

import arrow.core.Either
import io.kotest.assertions.assertSoftly
import io.kotest.core.spec.style.StringSpec
import io.kotest.matchers.should
import io.kotest.matchers.string.shouldStartWith
import io.kotest.property.Arb
import io.kotest.property.arbitrary.int
import io.kotest.property.arbitrary.string
import io.kotest.property.checkAll
import kotlinx.coroutines.CoroutineScope
import kotlinx.coroutines.awaitCancellation
import kotlinx.coroutines.withContext

class ParMap6JvmTest : StringSpec({
  val mapCtxName = "parMap6"
  val threadName: suspend CoroutineScope.() -> String =
    { Thread.currentThread().name }

  "parMapN 6 returns to original context" {
      parallelCtx(6, mapCtxName) { _single, _mapCtx ->
        withContext(_single) {
          threadName() shouldStartWith "single"
  
          val result = parZip(
            _mapCtx, threadName, threadName, threadName, threadName, threadName, threadName
          ) { a, b, c, d, e, f ->
            listOf(a, b, c, d, e, f)
          }
  
          result[0] shouldStartWith mapCtxName
          result[1] shouldStartWith mapCtxName
          result[2] shouldStartWith mapCtxName
          result[3] shouldStartWith mapCtxName
          result[4] shouldStartWith mapCtxName
          result[5] shouldStartWith mapCtxName
          threadName() shouldStartWith "single"
        }
      }
<<<<<<< HEAD
=======

>>>>>>> f7b1b9d9
  }

  "parMapN 6 returns to original context on failure" {
    checkAll(Arb.int(1..6), Arb.throwable()) { choose, e ->
      parallelCtx(6, mapCtxName) { _single, _mapCtx ->
        withContext(_single) {
          threadName() shouldStartWith "single"
  
          Either.catch {
            when (choose) {
              1 -> parZip(
                _mapCtx,
                { e.suspend() },
                { awaitCancellation() },
                { awaitCancellation() },
                { awaitCancellation() },
                { awaitCancellation() },
                { awaitCancellation() }
              ) { _, _, _, _, _, _ -> Unit }
      
              2 -> parZip(
                _mapCtx,
                { awaitCancellation() },
                { e.suspend() },
                { awaitCancellation() },
                { awaitCancellation() },
                { awaitCancellation() },
                { awaitCancellation() }
              ) { _, _, _, _, _, _ -> Unit }
      
              3 -> parZip(
                _mapCtx,
                { awaitCancellation() },
                { awaitCancellation() },
                { e.suspend() },
                { awaitCancellation() },
                { awaitCancellation() },
                { awaitCancellation() }
              ) { _, _, _, _, _, _ -> Unit }
      
              4 -> parZip(
                _mapCtx,
                { awaitCancellation() },
                { awaitCancellation() },
                { awaitCancellation() },
                { e.suspend() },
                { awaitCancellation() },
                { awaitCancellation() }
              ) { _, _, _, _, _, _ -> Unit }
      
              5 -> parZip(
                _mapCtx,
                { awaitCancellation() },
                { awaitCancellation() },
                { awaitCancellation() },
                { awaitCancellation() },
                { e.suspend() },
                { awaitCancellation() }
              ) { _, _, _, _, _, _ -> Unit }
      
              else -> parZip(
                _mapCtx,
                { awaitCancellation() },
                { awaitCancellation() },
                { awaitCancellation() },
                { awaitCancellation() },
                { awaitCancellation() },
                { e.suspend() }
              ) { _, _, _, _, _, _ -> Unit }
            }
          } should leftException(e)
          threadName() shouldStartWith "single"
        }
      }
    }
  }

  "parMapN 6 finishes on single thread" {
    checkAll(Arb.string()) {
      val res = resourceScope {
        val ctx = singleThreadContext("single")
        parZip(ctx, threadName, threadName, threadName, threadName, threadName, threadName) { a, b, c, d, e, f ->
          listOf(a, b, c, d, e, f)
        }
      }
      assertSoftly {
        res.forEach { it shouldStartWith "single" }
      }
    }
  }
})<|MERGE_RESOLUTION|>--- conflicted
+++ resolved
@@ -38,10 +38,7 @@
           threadName() shouldStartWith "single"
         }
       }
-<<<<<<< HEAD
-=======
 
->>>>>>> f7b1b9d9
   }
 
   "parMapN 6 returns to original context on failure" {
