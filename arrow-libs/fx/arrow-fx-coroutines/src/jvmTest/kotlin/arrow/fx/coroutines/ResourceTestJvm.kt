package arrow.fx.coroutines

import io.kotest.assertions.throwables.shouldThrow
import io.kotest.core.spec.style.StringSpec
import io.kotest.matchers.shouldBe
import java.util.concurrent.atomic.AtomicBoolean
import java.lang.AutoCloseable
import java.io.Closeable
import io.kotest.property.Arb
import io.kotest.property.checkAll

<<<<<<< HEAD
class ResourceTestJvm : ArrowFxSpec(spec = {
  
  class AutoCloseableTest() : AutoCloseable {
    val didClose = AtomicBoolean(false)
    override fun close() = didClose.set(true)
  }
  
  class CloseableTest() : Closeable {
=======
class ResourceTestJvm : StringSpec({

  class AutoCloseableTest : AutoCloseable {
    val didClose = AtomicBoolean(false)
    override fun close() = didClose.set(true)
  }

  class CloseableTest : Closeable {
>>>>>>> 7a089394
    val didClose = AtomicBoolean(false)
    override fun close() = didClose.set(true)
  }
  
  "AutoCloseable closes" {
      val t = AutoCloseableTest()
<<<<<<< HEAD
      
      resourceScope {
        autoCloseable { t }
      }
      
=======

      autoCloseable { t }.use {}

>>>>>>> 7a089394
      t.didClose.get() shouldBe true
  }
  
  "AutoCloseable closes on error" {
    checkAll(Arb.throwable()) { throwable ->
      val t = AutoCloseableTest()
      
      shouldThrow<Exception> {
<<<<<<< HEAD
        resourceScope {
          autoCloseable { t }
          throw throwable
        }
=======
        autoCloseable { t }.use<Nothing> { throw throwable }
>>>>>>> 7a089394
      } shouldBe throwable
      
      t.didClose.get() shouldBe true
    }
  }
  
  "Closeable closes" {
      val t = CloseableTest()
<<<<<<< HEAD
      
      resourceScope {
        closeable { t }
      }
      
=======

      closeable { t }.use {}

>>>>>>> 7a089394
      t.didClose.get() shouldBe true
  }
  
  "Closeable closes on error" {
    checkAll(Arb.throwable()) { throwable ->
      val t = CloseableTest()
      
      shouldThrow<Exception> {
<<<<<<< HEAD
        resourceScope {
          closeable { t }
          throw throwable
        }
=======
        closeable { t }.use<Nothing> { throw throwable }
>>>>>>> 7a089394
      } shouldBe throwable
      
      t.didClose.get() shouldBe true
    }
  }
})<|MERGE_RESOLUTION|>--- conflicted
+++ resolved
@@ -9,16 +9,6 @@
 import io.kotest.property.Arb
 import io.kotest.property.checkAll
 
-<<<<<<< HEAD
-class ResourceTestJvm : ArrowFxSpec(spec = {
-  
-  class AutoCloseableTest() : AutoCloseable {
-    val didClose = AtomicBoolean(false)
-    override fun close() = didClose.set(true)
-  }
-  
-  class CloseableTest() : Closeable {
-=======
 class ResourceTestJvm : StringSpec({
 
   class AutoCloseableTest : AutoCloseable {
@@ -27,24 +17,16 @@
   }
 
   class CloseableTest : Closeable {
->>>>>>> 7a089394
     val didClose = AtomicBoolean(false)
     override fun close() = didClose.set(true)
   }
   
   "AutoCloseable closes" {
       val t = AutoCloseableTest()
-<<<<<<< HEAD
-      
       resourceScope {
         autoCloseable { t }
       }
-      
-=======
 
-      autoCloseable { t }.use {}
-
->>>>>>> 7a089394
       t.didClose.get() shouldBe true
   }
   
@@ -53,14 +35,10 @@
       val t = AutoCloseableTest()
       
       shouldThrow<Exception> {
-<<<<<<< HEAD
         resourceScope {
           autoCloseable { t }
           throw throwable
         }
-=======
-        autoCloseable { t }.use<Nothing> { throw throwable }
->>>>>>> 7a089394
       } shouldBe throwable
       
       t.didClose.get() shouldBe true
@@ -69,17 +47,11 @@
   
   "Closeable closes" {
       val t = CloseableTest()
-<<<<<<< HEAD
-      
+
       resourceScope {
         closeable { t }
       }
-      
-=======
 
-      closeable { t }.use {}
-
->>>>>>> 7a089394
       t.didClose.get() shouldBe true
   }
   
@@ -88,14 +60,10 @@
       val t = CloseableTest()
       
       shouldThrow<Exception> {
-<<<<<<< HEAD
         resourceScope {
           closeable { t }
           throw throwable
         }
-=======
-        closeable { t }.use<Nothing> { throw throwable }
->>>>>>> 7a089394
       } shouldBe throwable
       
       t.didClose.get() shouldBe true
