package arrow.fx.coroutines

import io.kotest.assertions.throwables.shouldThrow
import io.kotest.matchers.longs.shouldBeGreaterThanOrEqual
import io.kotest.matchers.longs.shouldBeLessThan
import io.kotest.matchers.shouldBe
import io.kotest.property.Arb
import io.kotest.property.arbitrary.int
import io.kotest.property.arbitrary.map
import io.kotest.property.arbitrary.positiveInts
import kotlin.time.Duration
import kotlinx.coroutines.flow.flow
<<<<<<< HEAD
import kotlinx.coroutines.flow.collect
=======
import kotlinx.coroutines.flow.toList
import kotlinx.coroutines.flow.toSet
>>>>>>> 6eef516b
import kotlinx.coroutines.test.runBlockingTest
import kotlin.time.ExperimentalTime
import kotlin.time.milliseconds
import kotlinx.coroutines.delay
import kotlinx.coroutines.flow.map
import kotlinx.coroutines.flow.take
import kotlinx.coroutines.flow.toList
import kotlinx.coroutines.withTimeoutOrNull

@ExperimentalTime
class FlowJvmTest : ArrowFxSpec(spec = {
  "Retry - schedule with delay" {
    runBlockingTest {
      checkAll(Arb.int(), Arb.int(100, 1000)) { a, delayMs ->
        val start = currentTime
        val timestamps = mutableListOf<Long>()
        shouldThrow<RuntimeException> {
          flow {
            emit(a)
            timestamps.add(currentTime)
            throw RuntimeException("Bang!")
          }
            .retry(Schedule.recurs<Throwable>(2) and Schedule.spaced(delayMs.milliseconds))
            .collect()
        }
        timestamps.size shouldBe 3

        // total run should be between start time + delay * 3 AND start + tolerance %
        val min = start + (delayMs * 2)
        val max = min + delayMs / 10

        timestamps.last() shouldBeGreaterThanOrEqual min
        timestamps.last() shouldBeLessThan max
      }
    }
  }

<<<<<<< HEAD
  "fixedDelay" {
    runBlockingTest {
      checkAll(Arb.positiveInts().map(Int::toLong), Arb.int(1..100)) { waitPeriod, n ->
        val emissionDuration = waitPeriod / 10L
        var state: Long? = null

        val rate = flow { emit(delay(Duration.milliseconds(waitPeriod))) }.repeat()
          .map {
            val now = state ?: currentTime
            val nextNow = currentTime
            val lapsed = nextNow - now
            state = nextNow
            delay(emissionDuration)
            lapsed
          }
          .take(n)
          .toList()

        rate.first() shouldBe 0 // First element is immediately
        rate.drop(1).forEach { act ->
          act shouldBe (waitPeriod + emissionDuration) // Remaining elements all take delay + emission duration
        }
      }
    }
  }

  "fixedRate" {
    runBlockingTest {
      checkAll(Arb.positiveInts().map(Int::toLong), Arb.int(1..100)) { waitPeriod, n ->
        val emissionDuration = waitPeriod / 10
        var state: Long? = null

        val rate = fixedRate(Duration.milliseconds(waitPeriod)) { currentTime }
          .map {
            val now = state ?: currentTime
            val nextNow = currentTime
            val lapsed = nextNow - now
            state = nextNow
            delay(emissionDuration)
            lapsed
          }
          .take(n)
          .toList()

        rate.first() shouldBe 0 // First element is immediately
        rate.drop(1).forEach { act ->
          // Remaining elements all take total of waitPeriod, emissionDuration is correctly taken into account.
          act shouldBe waitPeriod
        }
      }
    }
  }

  "fixedRate(dampen = true)" {
    val waitPeriod = 1000L
    val n = 3
    val timeout = (n + 1) * waitPeriod + 500
    val buffer = mutableListOf<Unit>()

    withTimeoutOrNull(timeout) {
      fixedRate(Duration.milliseconds(waitPeriod), true) { timeInMillis() }
        .mapIndexed { index, _ ->
          if (index == 0) delay(waitPeriod * n) else Unit
        }
        .collect(buffer::add)
    }

    buffer.size shouldBe 2
  }

  "fixedRate(dampen = false)" {
    val waitPeriod = 1000L
    val n = 3
    val timeout = (n + 1) * waitPeriod + 500
    val buffer = mutableListOf<Unit>()

    withTimeoutOrNull(timeout) {
      fixedRate(Duration.milliseconds(waitPeriod), false) { timeInMillis() }
        .mapIndexed { index, _ ->
          if (index == 0) delay(waitPeriod * n) else Unit
        }
        .collect(buffer::add)
    }

    buffer.size shouldBe n + 1
  }
=======
  "parMap - single thread - identity" {
    single.use { ctx ->
      checkAll(Arb.flow(Arb.int())) { flow ->
        flow.parMap(ctx) { it }
          .toList() shouldBe flow.toList()
      }
    }
  }

  "parMapUnordered - single thread - identity" {
    single.use { ctx ->
      checkAll(Arb.flow(Arb.int())) { flow ->
        flow.parMapUnordered(ctx) { it }
          .toSet() shouldBe flow.toSet()
      }
    }
  }
>>>>>>> 6eef516b
})<|MERGE_RESOLUTION|>--- conflicted
+++ resolved
@@ -10,12 +10,9 @@
 import io.kotest.property.arbitrary.positiveInts
 import kotlin.time.Duration
 import kotlinx.coroutines.flow.flow
-<<<<<<< HEAD
 import kotlinx.coroutines.flow.collect
-=======
 import kotlinx.coroutines.flow.toList
 import kotlinx.coroutines.flow.toSet
->>>>>>> 6eef516b
 import kotlinx.coroutines.test.runBlockingTest
 import kotlin.time.ExperimentalTime
 import kotlin.time.milliseconds
@@ -53,7 +50,24 @@
     }
   }
 
-<<<<<<< HEAD
+  "parMap - single thread - identity" {
+    single.use { ctx ->
+      checkAll(Arb.flow(Arb.int())) { flow ->
+        flow.parMap(ctx) { it }
+          .toList() shouldBe flow.toList()
+      }
+    }
+  }
+
+  "parMapUnordered - single thread - identity" {
+    single.use { ctx ->
+      checkAll(Arb.flow(Arb.int())) { flow ->
+        flow.parMapUnordered(ctx) { it }
+          .toSet() shouldBe flow.toSet()
+      }
+    }
+  }
+
   "fixedDelay" {
     runBlockingTest {
       checkAll(Arb.positiveInts().map(Int::toLong), Arb.int(1..100)) { waitPeriod, n ->
@@ -140,23 +154,4 @@
 
     buffer.size shouldBe n + 1
   }
-=======
-  "parMap - single thread - identity" {
-    single.use { ctx ->
-      checkAll(Arb.flow(Arb.int())) { flow ->
-        flow.parMap(ctx) { it }
-          .toList() shouldBe flow.toList()
-      }
-    }
-  }
-
-  "parMapUnordered - single thread - identity" {
-    single.use { ctx ->
-      checkAll(Arb.flow(Arb.int())) { flow ->
-        flow.parMapUnordered(ctx) { it }
-          .toSet() shouldBe flow.toSet()
-      }
-    }
-  }
->>>>>>> 6eef516b
 })