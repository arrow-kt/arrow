--- conflicted
+++ resolved
@@ -7,30 +7,19 @@
 import io.kotest.property.Arb
 import io.kotest.property.arbitrary.int
 import io.kotest.property.arbitrary.map
-<<<<<<< HEAD
-import io.kotest.property.arbitrary.positiveInt
-import kotlin.time.Duration
-import kotlinx.coroutines.flow.flow
-import kotlinx.coroutines.flow.toList
-import kotlinx.coroutines.flow.collect
-=======
 import io.kotest.property.arbitrary.positiveInts
 import kotlin.time.Duration
 import kotlinx.coroutines.flow.flow
 import kotlinx.coroutines.flow.collect
 import kotlinx.coroutines.flow.toList
 import kotlinx.coroutines.flow.toSet
->>>>>>> 66025056
 import kotlinx.coroutines.test.runBlockingTest
 import kotlin.time.ExperimentalTime
 import kotlin.time.milliseconds
 import kotlinx.coroutines.delay
 import kotlinx.coroutines.flow.map
 import kotlinx.coroutines.flow.take
-<<<<<<< HEAD
-=======
 import kotlinx.coroutines.flow.toList
->>>>>>> 66025056
 import kotlinx.coroutines.withTimeoutOrNull
 
 @ExperimentalTime
@@ -61,11 +50,6 @@
     }
   }
 
-<<<<<<< HEAD
-  "fixedDelay" {
-    runBlockingTest {
-      checkAll(Arb.positiveInt().map(Int::toLong), Arb.int(1..100)) { waitPeriod, n ->
-=======
   "parMap - single thread - identity" {
     single.use { ctx ->
       checkAll(Arb.flow(Arb.int())) { flow ->
@@ -87,7 +71,6 @@
   "fixedDelay" {
     runBlockingTest {
       checkAll(Arb.positiveInts().map(Int::toLong), Arb.int(1..100)) { waitPeriod, n ->
->>>>>>> 66025056
         val emissionDuration = waitPeriod / 10L
         var state: Long? = null
 
@@ -113,11 +96,7 @@
 
   "fixedRate" {
     runBlockingTest {
-<<<<<<< HEAD
-      checkAll(Arb.positiveInt().map(Int::toLong), Arb.int(1..100)) { waitPeriod, n ->
-=======
       checkAll(Arb.positiveInts().map(Int::toLong), Arb.int(1..100)) { waitPeriod, n ->
->>>>>>> 66025056
         val emissionDuration = waitPeriod / 10
         var state: Long? = null
 
