package arrow.fx.coroutines

import io.kotest.assertions.throwables.shouldThrow
import io.kotest.matchers.longs.shouldBeGreaterThanOrEqual
import io.kotest.matchers.longs.shouldBeLessThan
import io.kotest.matchers.shouldBe
import io.kotest.matchers.string.shouldContain
import io.kotest.property.Arb
import io.kotest.property.arbitrary.int
import io.kotest.property.arbitrary.map
import io.kotest.property.arbitrary.positiveInts
import kotlin.time.Duration
import kotlinx.coroutines.flow.flow
import kotlinx.coroutines.flow.collect
import kotlinx.coroutines.flow.toList
import kotlinx.coroutines.flow.toSet
import kotlinx.coroutines.test.runBlockingTest
import kotlin.time.ExperimentalTime
import kotlin.time.milliseconds
<<<<<<< HEAD
import kotlinx.coroutines.flow.flowOn
=======
import kotlinx.coroutines.delay
import kotlinx.coroutines.flow.map
import kotlinx.coroutines.flow.take
import kotlinx.coroutines.flow.toList
import kotlinx.coroutines.withTimeoutOrNull
>>>>>>> 3a0d84c5

@ExperimentalTime
class FlowJvmTest : ArrowFxSpec(spec = {
  "Retry - schedule with delay" {
    runBlockingTest {
      checkAll(Arb.int(), Arb.int(100, 1000)) { a, delayMs ->
        val start = currentTime
        val timestamps = mutableListOf<Long>()
        shouldThrow<RuntimeException> {
          flow {
            emit(a)
            timestamps.add(currentTime)
            throw RuntimeException("Bang!")
          }
            .retry(Schedule.recurs<Throwable>(2) and Schedule.spaced(delayMs.milliseconds))
            .collect()
        }
        timestamps.size shouldBe 3

        // total run should be between start time + delay * 3 AND start + tolerance %
        val min = start + (delayMs * 2)
        val max = min + delayMs / 10

        timestamps.last() shouldBeGreaterThanOrEqual min
        timestamps.last() shouldBeLessThan max
      }
    }
  }

  "parMap - single thread - identity" {
    single.use { ctx ->
      checkAll(Arb.flow(Arb.int())) { flow ->
        flow.parMap { it }.flowOn(ctx)
          .toList() shouldBe flow.toList()
      }
    }
  }

  "parMap - flowOn" {
    single.use { ctx ->
      checkAll(Arb.flow(Arb.int())) { flow ->
        flow.parMap { Thread.currentThread().name }.flowOn(ctx)
          .toList().forEach {
            it shouldContain singleThreadName
          }
      }
    }
  }

  "parMapUnordered - single thread - identity" {
    single.use { ctx ->
      checkAll(Arb.flow(Arb.int())) { flow ->
        flow.parMapUnordered { it }.flowOn(ctx)
          .toSet() shouldBe flow.toSet()
      }
    }
  }

<<<<<<< HEAD
  "parMapUnordered - flowOn" {
    single.use { ctx ->
      checkAll(Arb.flow(Arb.int())) { flow ->
        flow.parMap { Thread.currentThread().name }.flowOn(ctx)
          .toList().forEach {
            it shouldContain singleThreadName
          }
      }
    }
  }
=======
  "fixedDelay" {
    runBlockingTest {
      checkAll(Arb.positiveInts().map(Int::toLong), Arb.int(1..100)) { waitPeriod, n ->
        val emissionDuration = waitPeriod / 10L
        var state: Long? = null

        val rate = flow { emit(delay(Duration.milliseconds(waitPeriod))) }.repeat()
          .map {
            val now = state ?: currentTime
            val nextNow = currentTime
            val lapsed = nextNow - now
            state = nextNow
            delay(emissionDuration)
            lapsed
          }
          .take(n)
          .toList()

        rate.first() shouldBe 0 // First element is immediately
        rate.drop(1).forEach { act ->
          act shouldBe (waitPeriod + emissionDuration) // Remaining elements all take delay + emission duration
        }
      }
    }
  }

  "fixedRate" {
    runBlockingTest {
      checkAll(Arb.positiveInts().map(Int::toLong), Arb.int(1..100)) { waitPeriod, n ->
        val emissionDuration = waitPeriod / 10
        var state: Long? = null

        val rate = fixedRate(Duration.milliseconds(waitPeriod)) { currentTime }
          .map {
            val now = state ?: currentTime
            val nextNow = currentTime
            val lapsed = nextNow - now
            state = nextNow
            delay(emissionDuration)
            lapsed
          }
          .take(n)
          .toList()

        rate.first() shouldBe 0 // First element is immediately
        rate.drop(1).forEach { act ->
          // Remaining elements all take total of waitPeriod, emissionDuration is correctly taken into account.
          act shouldBe waitPeriod
        }
      }
    }
  }

  "fixedRate(dampen = true)" {
    val waitPeriod = 1000L
    val n = 3
    val timeout = (n + 1) * waitPeriod + 500
    val buffer = mutableListOf<Unit>()

    withTimeoutOrNull(timeout) {
      fixedRate(Duration.milliseconds(waitPeriod), true) { timeInMillis() }
        .mapIndexed { index, _ ->
          if (index == 0) delay(waitPeriod * n) else Unit
        }
        .collect(buffer::add)
    }

    buffer.size shouldBe 2
  }

  "fixedRate(dampen = false)" {
    val waitPeriod = 1000L
    val n = 3
    val timeout = (n + 1) * waitPeriod + 500
    val buffer = mutableListOf<Unit>()

    withTimeoutOrNull(timeout) {
      fixedRate(Duration.milliseconds(waitPeriod), false) { timeInMillis() }
        .mapIndexed { index, _ ->
          if (index == 0) delay(waitPeriod * n) else Unit
        }
        .collect(buffer::add)
    }

    buffer.size shouldBe n + 1
  }
>>>>>>> 3a0d84c5
})<|MERGE_RESOLUTION|>--- conflicted
+++ resolved
@@ -17,15 +17,12 @@
 import kotlinx.coroutines.test.runBlockingTest
 import kotlin.time.ExperimentalTime
 import kotlin.time.milliseconds
-<<<<<<< HEAD
 import kotlinx.coroutines.flow.flowOn
-=======
 import kotlinx.coroutines.delay
 import kotlinx.coroutines.flow.map
 import kotlinx.coroutines.flow.take
 import kotlinx.coroutines.flow.toList
 import kotlinx.coroutines.withTimeoutOrNull
->>>>>>> 3a0d84c5
 
 @ExperimentalTime
 class FlowJvmTest : ArrowFxSpec(spec = {
@@ -84,7 +81,6 @@
     }
   }
 
-<<<<<<< HEAD
   "parMapUnordered - flowOn" {
     single.use { ctx ->
       checkAll(Arb.flow(Arb.int())) { flow ->
@@ -95,7 +91,7 @@
       }
     }
   }
-=======
+
   "fixedDelay" {
     runBlockingTest {
       checkAll(Arb.positiveInts().map(Int::toLong), Arb.int(1..100)) { waitPeriod, n ->
@@ -182,5 +178,4 @@
 
     buffer.size shouldBe n + 1
   }
->>>>>>> 3a0d84c5
 })