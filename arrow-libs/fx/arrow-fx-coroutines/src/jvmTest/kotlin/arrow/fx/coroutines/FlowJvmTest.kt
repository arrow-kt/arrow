package arrow.fx.coroutines

import io.kotest.matchers.shouldBe
import io.kotest.matchers.string.shouldContain
import io.kotest.property.Arb
import io.kotest.property.arbitrary.int
import kotlinx.coroutines.flow.toList
import kotlinx.coroutines.flow.toSet
import kotlin.time.ExperimentalTime
import kotlinx.coroutines.flow.flowOn

@ExperimentalTime
class FlowJvmTest : ArrowFxSpec(spec = {
<<<<<<< HEAD
  "Retry - schedule with delay" {
    runBlockingTest {
      checkAll(Arb.int(), Arb.int(100, 1000)) { a, delayMs ->
        val start = currentTime
        val timestamps = mutableListOf<Long>()
        shouldThrow<RuntimeException> {
          flow {
            emit(a)
            timestamps.add(currentTime)
            throw RuntimeException("Bang!")
          }
            .retry(Schedule.recurs<Throwable>(2) and Schedule.spaced(delayMs.milliseconds))
            .collect()
        }
        timestamps.size shouldBe 3
        
        // total run should be between start time + delay * 3 AND start + tolerance %
        val min = start + (delayMs * 2)
        val max = min + delayMs / 10
        
        timestamps.last() shouldBeGreaterThanOrEqual min
        timestamps.last() shouldBeLessThan max
      }
    }
  }
  
=======
>>>>>>> be63562a
  "parMap - single thread - identity" {
    resourceScope {
      val ctx = singleThreadContext("single")
      checkAll(Arb.flow(Arb.int())) { flow ->
        flow.parMap { it }.flowOn(ctx)
          .toList() shouldBe flow.toList()
      }
    }
  }
  
  "parMap - flowOn" {
    resourceScope {
      val ctx = singleThreadContext("single")
      checkAll(Arb.flow(Arb.int())) { flow ->
        flow.parMap { Thread.currentThread().name }.flowOn(ctx)
          .toList().forEach {
            it shouldContain "single"
          }
      }
    }
  }
  
  "parMapUnordered - single thread - identity" {
    resourceScope {
      val ctx = singleThreadContext("single")
      checkAll(Arb.flow(Arb.int())) { flow ->
        flow.parMapUnordered { it }.flowOn(ctx)
          .toSet() shouldBe flow.toSet()
      }
    }
  }
  
  "parMapUnordered - flowOn" {
    resourceScope {
      val ctx = singleThreadContext("single")
      checkAll(Arb.flow(Arb.int())) { flow ->
        flow.parMap { Thread.currentThread().name }.flowOn(ctx)
          .toList().forEach {
            it shouldContain "single"
          }
      }
    }
  }
<<<<<<< HEAD
  
  "fixedDelay" {
    runBlockingTest {
      checkAll(Arb.positiveInts().map(Int::toLong), Arb.int(1..100)) { waitPeriod, n ->
        val emissionDuration = waitPeriod / 10L
        var state: Long? = null
        
        val rate = flow { emit(delay(Duration.milliseconds(waitPeriod))) }.repeat()
          .map {
            val now = state ?: currentTime
            val nextNow = currentTime
            val lapsed = nextNow - now
            state = nextNow
            delay(emissionDuration)
            lapsed
          }
          .take(n)
          .toList()
        
        rate.first() shouldBe 0 // First element is immediately
        rate.drop(1).forEach { act ->
          act shouldBe (waitPeriod + emissionDuration) // Remaining elements all take delay + emission duration
        }
      }
    }
  }
  
  "fixedRate" {
    runBlockingTest {
      checkAll(Arb.positiveInts().map(Int::toLong), Arb.int(1..100)) { waitPeriod, n ->
        val emissionDuration = waitPeriod / 10
        var state: Long? = null
        
        val rate = fixedRate(Duration.milliseconds(waitPeriod)) { currentTime }
          .map {
            val now = state ?: currentTime
            val nextNow = currentTime
            val lapsed = nextNow - now
            state = nextNow
            delay(emissionDuration)
            lapsed
          }
          .take(n)
          .toList()
        
        rate.first() shouldBe 0 // First element is immediately
        rate.drop(1).forEach { act ->
          // Remaining elements all take total of waitPeriod, emissionDuration is correctly taken into account.
          act shouldBe waitPeriod
        }
      }
    }
  }
  
  "fixedRate(dampen = true)" {
    val waitPeriod = 1000L
    val n = 3
    val timeout = (n + 1) * waitPeriod + 500
    val buffer = mutableListOf<Unit>()
    
    withTimeoutOrNull(timeout) {
      fixedRate(Duration.milliseconds(waitPeriod), true) { timeInMillis() }
        .mapIndexed { index, _ ->
          if (index == 0) delay(waitPeriod * n) else Unit
        }
        .collect(buffer::add)
    }
    
    buffer.size shouldBe 2
  }
  
  "fixedRate(dampen = false)" {
    val waitPeriod = 1000L
    val n = 3
    val timeout = (n + 1) * waitPeriod + 500
    val buffer = mutableListOf<Unit>()
    
    withTimeoutOrNull(timeout) {
      fixedRate(Duration.milliseconds(waitPeriod), false) { timeInMillis() }
        .mapIndexed { index, _ ->
          if (index == 0) delay(waitPeriod * n) else Unit
        }
        .collect(buffer::add)
    }
    
    buffer.size shouldBe n + 1
  }
=======
>>>>>>> be63562a
})<|MERGE_RESOLUTION|>--- conflicted
+++ resolved
@@ -11,35 +11,6 @@
 
 @ExperimentalTime
 class FlowJvmTest : ArrowFxSpec(spec = {
-<<<<<<< HEAD
-  "Retry - schedule with delay" {
-    runBlockingTest {
-      checkAll(Arb.int(), Arb.int(100, 1000)) { a, delayMs ->
-        val start = currentTime
-        val timestamps = mutableListOf<Long>()
-        shouldThrow<RuntimeException> {
-          flow {
-            emit(a)
-            timestamps.add(currentTime)
-            throw RuntimeException("Bang!")
-          }
-            .retry(Schedule.recurs<Throwable>(2) and Schedule.spaced(delayMs.milliseconds))
-            .collect()
-        }
-        timestamps.size shouldBe 3
-        
-        // total run should be between start time + delay * 3 AND start + tolerance %
-        val min = start + (delayMs * 2)
-        val max = min + delayMs / 10
-        
-        timestamps.last() shouldBeGreaterThanOrEqual min
-        timestamps.last() shouldBeLessThan max
-      }
-    }
-  }
-  
-=======
->>>>>>> be63562a
   "parMap - single thread - identity" {
     resourceScope {
       val ctx = singleThreadContext("single")
@@ -83,94 +54,4 @@
       }
     }
   }
-<<<<<<< HEAD
-  
-  "fixedDelay" {
-    runBlockingTest {
-      checkAll(Arb.positiveInts().map(Int::toLong), Arb.int(1..100)) { waitPeriod, n ->
-        val emissionDuration = waitPeriod / 10L
-        var state: Long? = null
-        
-        val rate = flow { emit(delay(Duration.milliseconds(waitPeriod))) }.repeat()
-          .map {
-            val now = state ?: currentTime
-            val nextNow = currentTime
-            val lapsed = nextNow - now
-            state = nextNow
-            delay(emissionDuration)
-            lapsed
-          }
-          .take(n)
-          .toList()
-        
-        rate.first() shouldBe 0 // First element is immediately
-        rate.drop(1).forEach { act ->
-          act shouldBe (waitPeriod + emissionDuration) // Remaining elements all take delay + emission duration
-        }
-      }
-    }
-  }
-  
-  "fixedRate" {
-    runBlockingTest {
-      checkAll(Arb.positiveInts().map(Int::toLong), Arb.int(1..100)) { waitPeriod, n ->
-        val emissionDuration = waitPeriod / 10
-        var state: Long? = null
-        
-        val rate = fixedRate(Duration.milliseconds(waitPeriod)) { currentTime }
-          .map {
-            val now = state ?: currentTime
-            val nextNow = currentTime
-            val lapsed = nextNow - now
-            state = nextNow
-            delay(emissionDuration)
-            lapsed
-          }
-          .take(n)
-          .toList()
-        
-        rate.first() shouldBe 0 // First element is immediately
-        rate.drop(1).forEach { act ->
-          // Remaining elements all take total of waitPeriod, emissionDuration is correctly taken into account.
-          act shouldBe waitPeriod
-        }
-      }
-    }
-  }
-  
-  "fixedRate(dampen = true)" {
-    val waitPeriod = 1000L
-    val n = 3
-    val timeout = (n + 1) * waitPeriod + 500
-    val buffer = mutableListOf<Unit>()
-    
-    withTimeoutOrNull(timeout) {
-      fixedRate(Duration.milliseconds(waitPeriod), true) { timeInMillis() }
-        .mapIndexed { index, _ ->
-          if (index == 0) delay(waitPeriod * n) else Unit
-        }
-        .collect(buffer::add)
-    }
-    
-    buffer.size shouldBe 2
-  }
-  
-  "fixedRate(dampen = false)" {
-    val waitPeriod = 1000L
-    val n = 3
-    val timeout = (n + 1) * waitPeriod + 500
-    val buffer = mutableListOf<Unit>()
-    
-    withTimeoutOrNull(timeout) {
-      fixedRate(Duration.milliseconds(waitPeriod), false) { timeInMillis() }
-        .mapIndexed { index, _ ->
-          if (index == 0) delay(waitPeriod * n) else Unit
-        }
-        .collect(buffer::add)
-    }
-    
-    buffer.size shouldBe n + 1
-  }
-=======
->>>>>>> be63562a
 })