--- conflicted
+++ resolved
@@ -13,22 +13,11 @@
 import kotlinx.coroutines.awaitCancellation
 import kotlinx.coroutines.withContext
 
-<<<<<<< HEAD
-class ParMap4JvmTest : ArrowFxSpec(
-  spec = {
+class ParMap4JvmTest : StringSpec({
     val mapCtxName = "parMap4"
     
     "parMapN 4 returns to original context" {
-      checkAll {
         parallelCtx(4, mapCtxName) { _single, _mapCtx ->
-=======
-class ParMap4JvmTest : StringSpec({
-    "parMapN 4 returns to original context" {
-      val mapCtxName = "parMap4"
-      val mapCtx = Resource.fromExecutor { Executors.newFixedThreadPool(4, NamedThreadFactory { mapCtxName }) }
-
-        single.zip(mapCtx).use { (_single, _mapCtx) ->
->>>>>>> 7a089394
           withContext(_single) {
             Thread.currentThread().name shouldStartWith "single"
   
@@ -47,7 +36,6 @@
             Thread.currentThread().name shouldStartWith "single"
           }
         }
-
     }
 
     "parMapN 4 returns to original context on failure" {
