--- conflicted
+++ resolved
@@ -40,10 +40,7 @@
           threadName() shouldStartWith "single"
         }
       }
-<<<<<<< HEAD
-=======
 
->>>>>>> f7b1b9d9
   }
 
   "parMapN 8 returns to original context on failure" {
