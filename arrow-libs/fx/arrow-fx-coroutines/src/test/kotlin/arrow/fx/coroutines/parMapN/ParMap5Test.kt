--- conflicted
+++ resolved
@@ -24,13 +24,10 @@
 import io.kotest.property.arbitrary.element
 import io.kotest.property.arbitrary.int
 import io.kotest.property.arbitrary.string
-<<<<<<< HEAD
 import kotlinx.coroutines.CompletableDeferred
 import kotlinx.coroutines.async
 import kotlinx.coroutines.channels.Channel
-=======
 import kotlinx.coroutines.CoroutineScope
->>>>>>> d2ee28a9
 import kotlinx.coroutines.withContext
 import java.util.concurrent.Executors
 
@@ -187,25 +184,14 @@
         val pd = CompletableDeferred<Pair<Int, ExitCase>>()
         val pe = CompletableDeferred<Pair<Int, ExitCase>>()
 
-<<<<<<< HEAD
-        val loserA = suspend { guaranteeCase({ s.receive(); never<Int>() }) { ex -> pa.complete(Pair(a, ex)) } }
-        val loserB = suspend { guaranteeCase({ s.receive(); never<Int>() }) { ex -> pb.complete(Pair(b, ex)) } }
-        val loserC = suspend { guaranteeCase({ s.receive(); never<Int>() }) { ex -> pc.complete(Pair(c, ex)) } }
-        val loserD = suspend { guaranteeCase({ s.receive(); never<Int>() }) { ex -> pd.complete(Pair(d, ex)) } }
-        val loserE = suspend { guaranteeCase({ s.receive(); never<Int>() }) { ex -> pe.complete(Pair(e, ex)) } }
+        val loserA: suspend CoroutineScope.() -> Int = { guaranteeCase({ s.receive(); never<Int>() }) { ex -> pa.complete(Pair(a, ex)) } }
+        val loserB: suspend CoroutineScope.() -> Int = { guaranteeCase({ s.receive(); never<Int>() }) { ex -> pb.complete(Pair(b, ex)) } }
+        val loserC: suspend CoroutineScope.() -> Int = { guaranteeCase({ s.receive(); never<Int>() }) { ex -> pc.complete(Pair(c, ex)) } }
+        val loserD: suspend CoroutineScope.() -> Int = { guaranteeCase({ s.receive(); never<Int>() }) { ex -> pd.complete(Pair(d, ex)) } }
+        val loserE: suspend CoroutineScope.() -> Int = { guaranteeCase({ s.receive(); never<Int>() }) { ex -> pe.complete(Pair(e, ex)) } }
 
         val f = async {
-          parMapN(loserA, loserB, loserC, loserD, loserE) { _a, _b, _c, _d, _e ->
-=======
-        val loserA: suspend CoroutineScope.() -> Int = { guaranteeCase({ s.release(); never<Int>() }) { ex -> pa.complete(Pair(a, ex)) } }
-        val loserB: suspend CoroutineScope.() -> Int = { guaranteeCase({ s.release(); never<Int>() }) { ex -> pb.complete(Pair(b, ex)) } }
-        val loserC: suspend CoroutineScope.() -> Int = { guaranteeCase({ s.release(); never<Int>() }) { ex -> pc.complete(Pair(c, ex)) } }
-        val loserD: suspend CoroutineScope.() -> Int = { guaranteeCase({ s.release(); never<Int>() }) { ex -> pd.complete(Pair(d, ex)) } }
-        val loserE: suspend CoroutineScope.() -> Int = { guaranteeCase({ s.release(); never<Int>() }) { ex -> pe.complete(Pair(e, ex)) } }
-
-        val f = ForkAndForget {
           parZip(loserA, loserB, loserC, loserD, loserE) { _a, _b, _c, _d, _e ->
->>>>>>> d2ee28a9
             Tuple5(
               _a,
               _b,
@@ -259,19 +245,11 @@
         val pc = CompletableDeferred<Pair<Int, ExitCase>>()
         val pd = CompletableDeferred<Pair<Int, ExitCase>>()
 
-<<<<<<< HEAD
-        val winner = suspend { repeat(4) { s.send(Unit) }; throw e }
-        val loserA = suspend { guaranteeCase({ s.receive(); never<Int>() }) { ex -> pa.complete(Pair(a, ex)) } }
-        val loserB = suspend { guaranteeCase({ s.receive(); never<Int>() }) { ex -> pb.complete(Pair(b, ex)) } }
-        val loserC = suspend { guaranteeCase({ s.receive(); never<Int>() }) { ex -> pc.complete(Pair(c, ex)) } }
-        val loserD = suspend { guaranteeCase({ s.receive(); never<Int>() }) { ex -> pd.complete(Pair(d, ex)) } }
-=======
-        val winner: suspend CoroutineScope.() -> Int = { s.acquireN(4); throw e }
-        val loserA: suspend CoroutineScope.() -> Int = { guaranteeCase({ s.release(); never<Int>() }) { ex -> pa.complete(Pair(a, ex)) } }
-        val loserB: suspend CoroutineScope.() -> Int = { guaranteeCase({ s.release(); never<Int>() }) { ex -> pb.complete(Pair(b, ex)) } }
-        val loserC: suspend CoroutineScope.() -> Int = { guaranteeCase({ s.release(); never<Int>() }) { ex -> pc.complete(Pair(c, ex)) } }
-        val loserD: suspend CoroutineScope.() -> Int = { guaranteeCase({ s.release(); never<Int>() }) { ex -> pd.complete(Pair(d, ex)) } }
->>>>>>> d2ee28a9
+        val winner: suspend CoroutineScope.() -> Int = { repeat(4) { s.send(Unit) }; throw e }
+        val loserA: suspend CoroutineScope.() -> Int = { guaranteeCase({ s.receive(); never<Int>() }) { ex -> pa.complete(Pair(a, ex)) } }
+        val loserB: suspend CoroutineScope.() -> Int = { guaranteeCase({ s.receive(); never<Int>() }) { ex -> pb.complete(Pair(b, ex)) } }
+        val loserC: suspend CoroutineScope.() -> Int = { guaranteeCase({ s.receive(); never<Int>() }) { ex -> pc.complete(Pair(c, ex)) } }
+        val loserD: suspend CoroutineScope.() -> Int = { guaranteeCase({ s.receive(); never<Int>() }) { ex -> pd.complete(Pair(d, ex)) } }
 
         val r = Either.catch {
           when (winningTask) {
