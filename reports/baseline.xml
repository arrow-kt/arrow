<?xml version="1.0" encoding="UTF-8" standalone="yes"?>
<SmellBaseline>
    <Blacklist timestamp="1490879306930"/>
    <Whitelist timestamp="1492411880669">
        <ID>EmptyClassBlock:Typeclass.kt$&lt;no name provided&gt; : TypeLiteral</ID>
        <ID>OptionalUnit:NonEmptyListMonad.kt$NonEmptyListMonad$Unit</ID>
<<<<<<< HEAD
        <ID>OptionalUnit:NonEmptyVectorMonad.kt$NonEmptyVectorMonad$Unit</ID>
=======
        <ID>NestedBlockDepth:Eval.kt$Eval.Compute$override fun value(): A</ID>
>>>>>>> d4fd0d16
    </Whitelist>
</SmellBaseline><|MERGE_RESOLUTION|>--- conflicted
+++ resolved
@@ -4,10 +4,7 @@
     <Whitelist timestamp="1492411880669">
         <ID>EmptyClassBlock:Typeclass.kt$&lt;no name provided&gt; : TypeLiteral</ID>
         <ID>OptionalUnit:NonEmptyListMonad.kt$NonEmptyListMonad$Unit</ID>
-<<<<<<< HEAD
         <ID>OptionalUnit:NonEmptyVectorMonad.kt$NonEmptyVectorMonad$Unit</ID>
-=======
         <ID>NestedBlockDepth:Eval.kt$Eval.Compute$override fun value(): A</ID>
->>>>>>> d4fd0d16
     </Whitelist>
 </SmellBaseline>