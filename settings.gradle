--- conflicted
+++ resolved
@@ -87,17 +87,6 @@
             _ 'optics'
         }
 
-<<<<<<< HEAD
-        dagger {
-            _ 'dagger'
-            _ 'dagger-effects'
-            _ 'dagger-effects-rx2'
-=======
-        shadow {
-            _ 'shadow'
->>>>>>> 1ad11932
-        }
-
         streams {
             _ 'streams'
         }
